<?xml version="1.0" encoding="UTF-8" standalone="no"?>
<?pde version="3.8"?>
<<<<<<< HEAD
<target name="Generated from Lingua Franca" sequenceNumber="8">
=======
<target name="Generated from Lingua Franca" sequenceNumber="6">
>>>>>>> 09d6dcc6
  <locations>
    <location includeAllPlatforms="false" includeConfigurePhase="true" includeMode="planner" includeSource="false" type="InstallableUnit">
      <unit id="jakarta.xml.bind" version="0.0.0"/>
      <unit id="javaewah" version="0.0.0"/>
      <unit id="javax.xml" version="0.0.0"/>
      <unit id="net.i2p.crypto.eddsa" version="0.0.0"/>
      <unit id="org.aopalliance" version="0.0.0"/>
      <unit id="org.apache.sshd.osgi" version="0.0.0"/>
      <unit id="org.apache.sshd.sftp" version="0.0.0"/>
      <unit id="org.eclipse.cdt.feature.group" version="0.0.0"/>
      <unit id="org.eclipse.egit.feature.group" version="0.0.0"/>
      <unit id="org.eclipse.emf" version="0.0.0"/>
      <unit id="org.eclipse.emf.transaction" version="0.0.0"/>
      <unit id="org.eclipse.epp.mpc.feature.group" version="0.0.0"/>
      <unit id="org.eclipse.equinox.executable.feature.group" version="0.0.0"/>
      <unit id="org.eclipse.jdt.feature.group" version="0.0.0"/>
      <unit id="org.eclipse.lsp4e" version="0.0.0"/>
      <unit id="org.eclipse.lsp4e.debug" version="0.0.0"/>
<<<<<<< HEAD
      <unit id="org.eclipse.m2e.jdt" version="0.0.0"/>
      <unit id="org.eclipse.platform.doc.isv" version="0.0.0"/>
      <unit id="org.eclipse.platform.feature.group" version="0.0.0"/>
      <unit id="org.eclipse.tm4e.languageconfiguration" version="0.0.0"/>
      <unit id="org.eclipse.wildwebdeveloper.embedder.node.linux.x86_64" version="0.0.0"/>
      <unit id="org.eclipse.wildwebdeveloper.xml.feature.feature.group" version="0.0.0"/>
=======
      <unit id="org.eclipse.platform.doc.isv" version="0.0.0"/>
      <unit id="org.eclipse.platform.feature.group" version="0.0.0"/>
      <unit id="org.eclipse.tm4e.languageconfiguration" version="0.0.0"/>
      <unit id="org.eclipse.wildwebdeveloper.embedder.node.macos.x86_64" version="0.0.0"/>
>>>>>>> 09d6dcc6
      <unit id="org.eclipse.xtext.sdk.feature.group" version="0.0.0"/>
      <unit id="org.jsoup" version="0.0.0"/>
      <repository location="http://download.eclipse.org/releases/2021-06"/>
    </location>
    <location includeAllPlatforms="false" includeConfigurePhase="true" includeMode="planner" includeSource="false" type="InstallableUnit">
      <unit id="org.python.pydev.feature.feature.group" version="0.0.0"/>
      <repository location="https://www.pydev.org/updates/"/>
    </location>
    <location includeAllPlatforms="false" includeConfigurePhase="true" includeMode="planner" includeSource="false" type="InstallableUnit">
      <unit id="de.cau.cs.kieler.klighd.freehep.feature.feature.group" version="0.0.0"/>
      <unit id="de.cau.cs.kieler.klighd.ui.contrib3x" version="0.0.0"/>
      <unit id="de.cau.cs.kieler.klighd.view.feature.feature.group" version="0.0.0"/>
      <repository location="https://kieler.github.io/KLighD/v2.0.0/"/>
    </location>
    <location includeAllPlatforms="false" includeConfigurePhase="true" includeMode="planner" includeSource="false" type="InstallableUnit">
      <unit id="org.eclipse.elk.graphviz.feature.feature.group" version="0.0.0"/>
      <unit id="org.eclipse.elk.sdk.feature.feature.group" version="0.0.0"/>
      <unit id="org.eclipse.elk.ui.feature.feature.group" version="0.0.0"/>
      <repository location="http://download.eclipse.org/elk/updates/releases/0.7.1/"/>
    </location>
    <location includeAllPlatforms="false" includeConfigurePhase="true" includeMode="planner" includeSource="false" type="InstallableUnit">
      <unit id="org.eclipse.wildwebdeveloper.feature.feature.group" version="0.0.0"/>
      <repository location="http://download.eclipse.org/wildwebdeveloper/releases/latest/"/>
    </location>
    <location includeAllPlatforms="false" includeConfigurePhase="true" includeMode="planner" includeSource="false" type="InstallableUnit">
<<<<<<< HEAD
      <unit id="org.jetbrains.kotlin.feature.feature.group" version="0.0.0"/>
      <repository location="https://dl.bintray.com/jetbrains/kotlin/eclipse-plugin/last/"/>
    </location>
    <location includeAllPlatforms="false" includeConfigurePhase="true" includeMode="planner" includeSource="false" type="InstallableUnit">
      <unit id="org.eclipse.contribution.weaving.feature.group" version="0.0.0"/>
      <repository location="http://download.eclipse.org/tools/ajdt/410/dev/update"/>
    </location>
    <location includeAllPlatforms="false" includeConfigurePhase="true" includeMode="planner" includeSource="false" type="InstallableUnit">
      <unit id="de.cau.cs.kieler.klighd.freehep.feature.feature.group" version="0.0.0"/>
      <unit id="de.cau.cs.kieler.klighd.ui.contrib3x" version="0.0.0"/>
      <unit id="de.cau.cs.kieler.klighd.view.feature.feature.group" version="0.0.0"/>
      <repository location="https://kieler.github.io/KLighD/v2.0.0/"/>
    </location>
    <location includeAllPlatforms="false" includeConfigurePhase="true" includeMode="planner" includeSource="false" type="InstallableUnit">
=======
>>>>>>> 09d6dcc6
      <unit id="com.google.inject" version="0.0.0"/>
      <unit id="jakarta.activation" version="0.0.0"/>
      <unit id="javax.activation" version="0.0.0"/>
      <repository location="http://download.eclipse.org/tools/orbit/downloads/drops/R20210602031627/repository/"/>
    </location>
  </locations>
</target><|MERGE_RESOLUTION|>--- conflicted
+++ resolved
@@ -1,10 +1,6 @@
 <?xml version="1.0" encoding="UTF-8" standalone="no"?>
 <?pde version="3.8"?>
-<<<<<<< HEAD
 <target name="Generated from Lingua Franca" sequenceNumber="8">
-=======
-<target name="Generated from Lingua Franca" sequenceNumber="6">
->>>>>>> 09d6dcc6
   <locations>
     <location includeAllPlatforms="false" includeConfigurePhase="true" includeMode="planner" includeSource="false" type="InstallableUnit">
       <unit id="jakarta.xml.bind" version="0.0.0"/>
@@ -23,19 +19,13 @@
       <unit id="org.eclipse.jdt.feature.group" version="0.0.0"/>
       <unit id="org.eclipse.lsp4e" version="0.0.0"/>
       <unit id="org.eclipse.lsp4e.debug" version="0.0.0"/>
-<<<<<<< HEAD
       <unit id="org.eclipse.m2e.jdt" version="0.0.0"/>
       <unit id="org.eclipse.platform.doc.isv" version="0.0.0"/>
       <unit id="org.eclipse.platform.feature.group" version="0.0.0"/>
       <unit id="org.eclipse.tm4e.languageconfiguration" version="0.0.0"/>
+      <unit id="org.eclipse.wildwebdeveloper.embedder.node.macos.x86_64" version="0.0.0"/>
       <unit id="org.eclipse.wildwebdeveloper.embedder.node.linux.x86_64" version="0.0.0"/>
       <unit id="org.eclipse.wildwebdeveloper.xml.feature.feature.group" version="0.0.0"/>
-=======
-      <unit id="org.eclipse.platform.doc.isv" version="0.0.0"/>
-      <unit id="org.eclipse.platform.feature.group" version="0.0.0"/>
-      <unit id="org.eclipse.tm4e.languageconfiguration" version="0.0.0"/>
-      <unit id="org.eclipse.wildwebdeveloper.embedder.node.macos.x86_64" version="0.0.0"/>
->>>>>>> 09d6dcc6
       <unit id="org.eclipse.xtext.sdk.feature.group" version="0.0.0"/>
       <unit id="org.jsoup" version="0.0.0"/>
       <repository location="http://download.eclipse.org/releases/2021-06"/>
@@ -61,7 +51,6 @@
       <repository location="http://download.eclipse.org/wildwebdeveloper/releases/latest/"/>
     </location>
     <location includeAllPlatforms="false" includeConfigurePhase="true" includeMode="planner" includeSource="false" type="InstallableUnit">
-<<<<<<< HEAD
       <unit id="org.jetbrains.kotlin.feature.feature.group" version="0.0.0"/>
       <repository location="https://dl.bintray.com/jetbrains/kotlin/eclipse-plugin/last/"/>
     </location>
@@ -76,8 +65,6 @@
       <repository location="https://kieler.github.io/KLighD/v2.0.0/"/>
     </location>
     <location includeAllPlatforms="false" includeConfigurePhase="true" includeMode="planner" includeSource="false" type="InstallableUnit">
-=======
->>>>>>> 09d6dcc6
       <unit id="com.google.inject" version="0.0.0"/>
       <unit id="jakarta.activation" version="0.0.0"/>
       <unit id="javax.activation" version="0.0.0"/>
