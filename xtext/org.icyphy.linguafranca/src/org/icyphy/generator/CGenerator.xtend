/* Generator for C target. */

/*************
Copyright (c) 2019-2021, The University of California at Berkeley.

Redistribution and use in source and binary forms, with or without modification,
are permitted provided that the following conditions are met:

1. Redistributions of source code must retain the above copyright notice,
   this list of conditions and the following disclaimer.

2. Redistributions in binary form must reproduce the above copyright notice,
   this list of conditions and the following disclaimer in the documentation
   and/or other materials provided with the distribution.

THIS SOFTWARE IS PROVIDED BY THE COPYRIGHT HOLDERS AND CONTRIBUTORS "AS IS" AND ANY
EXPRESS OR IMPLIED WARRANTIES, INCLUDING, BUT NOT LIMITED TO, THE IMPLIED WARRANTIES OF
MERCHANTABILITY AND FITNESS FOR A PARTICULAR PURPOSE ARE DISCLAIMED. IN NO EVENT SHALL
THE COPYRIGHT HOLDER OR CONTRIBUTORS BE LIABLE FOR ANY DIRECT, INDIRECT, INCIDENTAL,
SPECIAL, EXEMPLARY, OR CONSEQUENTIAL DAMAGES (INCLUDING, BUT NOT LIMITED TO,
PROCUREMENT OF SUBSTITUTE GOODS OR SERVICES; LOSS OF USE, DATA, OR PROFITS; OR BUSINESS
INTERRUPTION) HOWEVER CAUSED AND ON ANY THEORY OF LIABILITY, WHETHER IN CONTRACT,
STRICT LIABILITY, OR TORT (INCLUDING NEGLIGENCE OR OTHERWISE) ARISING IN ANY WAY OUT OF
THE USE OF THIS SOFTWARE, EVEN IF ADVISED OF THE POSSIBILITY OF SUCH DAMAGE.
***************/

package org.icyphy.generator

import java.io.File
import java.io.FileOutputStream
import java.math.BigInteger
import java.util.ArrayList
import java.util.Collection
import java.util.HashSet
import java.util.LinkedHashMap
import java.util.LinkedHashSet
import java.util.LinkedList
import java.util.Set
import java.util.regex.Pattern
import org.eclipse.emf.ecore.EObject
import org.eclipse.emf.ecore.resource.Resource
import org.eclipse.xtext.generator.IFileSystemAccess2
import org.eclipse.xtext.generator.IGeneratorContext
import org.eclipse.xtext.nodemodel.util.NodeModelUtils
import org.icyphy.ASTUtils
import org.icyphy.InferredType
import org.icyphy.Target
import org.icyphy.TargetProperty.ClockSyncMode
import org.icyphy.TargetProperty.CoordinationType
import org.icyphy.TimeValue
import org.icyphy.linguaFranca.Action
import org.icyphy.linguaFranca.ActionOrigin
import org.icyphy.linguaFranca.Code
import org.icyphy.linguaFranca.Delay
import org.icyphy.linguaFranca.Input
import org.icyphy.linguaFranca.Instantiation
import org.icyphy.linguaFranca.Output
import org.icyphy.linguaFranca.Port
import org.icyphy.linguaFranca.Reaction
import org.icyphy.linguaFranca.Reactor
import org.icyphy.linguaFranca.ReactorDecl
import org.icyphy.linguaFranca.StateVar
import org.icyphy.linguaFranca.Timer
import org.icyphy.linguaFranca.TriggerRef
import org.icyphy.linguaFranca.TypedVariable
import org.icyphy.linguaFranca.VarRef
import org.icyphy.linguaFranca.Variable

import static extension org.icyphy.ASTUtils.*
import org.icyphy.linguaFranca.TimeUnit

/** 
 * Generator for C target. This class generates C code definining each reactor
 * class given in the input .lf file and imported .lf files. The generated code
 * has the following components:
 * 
 * * A typedef for inputs, outputs, and actions of each reactor class. These
 *   define the types of the variables that reactions use to access inputs and
 *   action values and to set output values.
 * 
 * * A typedef for a "self" struct for each reactor class. One instance of this
 *   struct will be created for each reactor instance. See below for details.
 * 
 * * A function definition for each reaction in each reactor class. These
 *   functions take an instance of the self struct as an argument.
 * 
 * * A constructor function for each reactor class. This is used to create
 *   a new instance of the reactor.
 * 
 * * A destructor function for each reactor class. This frees all dynamically
 *   allocated memory associated with an instance of the class.
 * 
 * After these, the main generated function is `__initialize_trigger_objects()`.
 * This function creates the instances of reactors (using their constructors)
 * and makes connections between them.
 * 
 * A few other smaller functions are also generated.
 * 
 * ## Self Struct
 * 
 * The "self" struct has fields for each of the following:
 * 
 * * parameter: the field name and type match the parameter.
 * * state: the field name and type match the state.
 * * action: the field name prepends the action name with "__".
 *   A second field for the action is also created to house the trigger_t object.
 *   That second field prepends the action name with "___".
 * * output: the field name prepends the output name with "__".
 * * input:  the field name prepends the output name with "__".
 *   A second field for the input is also created to house the trigger_t object.
 *   That second field prepends the input name with "___".
 *
 * If, in addition, the reactor contains other reactors and reacts to their outputs,
 * then there will be a struct within the self struct for each such contained reactor.
 * The name of that self struct will be the name of the contained reactor prepended with "__".
 * That inside struct will contain pointers the outputs of the contained reactors
 * that are read together with pointers to booleans indicating whether those outputs are present.
 * 
 * If, in addition, the reactor has a reaction to shutdown, then there will be a pointer to
 * trigger_t object (see reactor.h) for the shutdown event and an action struct named
 * __shutdown on the self struct.
 * 
 * ## Reaction Functions
 * 
 * For each reaction in a reactor class, this generator will produce a C function
 * that expects a pointer to an instance of the "self" struct as an argument.
 * This function will contain verbatim the C code specified in the reaction, but
 * before that C code, the generator inserts a few lines of code that extract from the
 * self struct the variables that that code has declared it will use. For example, if
 * the reaction declares that it is triggered by or uses an input named "x" of type
 * int, the function will contain a line like this:
 * ```
 *     e_x_t* x = self->__x;
 * ```
 * where `r` is the full name of the reactor class and the struct type `r_x_t`
 * will be defined like this:
 * ```
 *     typedef struct {
 *         int value;
 *         bool is_present;
 *         int num_destinations;
 *     } r_x_t;
 * ```
 * The above assumes the type of `x` is `int`.
 * If the programmer fails to declare that it uses x, then the absence of the
 * above code will trigger a compile error when the verbatim code attempts to read `x`.
 *
 * ## Constructor
 * 
 * For each reactor class, this generator will create a constructor function named
 * `new_r`, where `r` is the reactor class name. This function will malloc and return
 * a pointer to an instance of the "self" struct.  This struct initially represents
 * an unconnected reactor. To establish connections between reactors, additional
 * information needs to be inserted (see below). The self struct is made visible
 * to the body of a reaction as a variable named "self".  The self struct contains the
 * following:
 * 
 * * Parameters: For each parameter `p` of the reactor, there will be a field `p`
 *   with the type and value of the parameter. So C code in the body of a reaction
 *   can access parameter values as `self->p`.
 * 
 * * State variables: For each state variable `s` of the reactor, there will be a field `s`
 *   with the type and value of the state variable. So C code in the body of a reaction
 *   can access state variables as as `self->s`.
 * 
 * The self struct also contains various fields that the user is not intended to
 * use. The names of these fields begin with at least two underscores. They are:
 * 
 * * Outputs: For each output named `out`, there will be a field `__out` that is
 *   a struct containing a value field whose type matches that of the output.
 *   The output value is stored here. That struct also has a field `is_present`
 *   that is a boolean indicating whether the output has been set.
 *   This field is reset to false at the start of every time
 *   step. There is also a field `num_destinations` whose value matches the
 *   number of downstream reactions that use this variable. This field must be
 *   set when connections are made or changed. It is used to initialize
 *   reference counts for dynamically allocated message payloads.
 * 
 * * Inputs: For each input named `in` of type T, there is a field named `__in`
 *   that is a pointer struct with a value field of type T. The struct pointed
 *   to also has an `is_present` field of type bool that indicates whether the
 *   input is present.
 * 
 * * Outputs of contained reactors: If a reactor reacts to outputs of a
 *   contained reactor `r`, then the self struct will contain a nested struct
 *   named `__r` that has fields pointing to those outputs. For example,
 *   if `r` has an output `out` of type T, then there will be field in `__r`
 *   named `out` that points to a struct containing a value field
 *   of type T and a field named `is_present` of type bool.
 * 
 * * Inputs of contained reactors: If a reactor sends to inputs of a
 *   contained reactor `r`, then the self struct will contain a nested struct
 *   named `__r` that has fields for storing the values provided to those
 *   inputs. For example, if R has an input `in` of type T, then there will
 *   be field in __R named `in` that is a struct with a value field
 *   of type T and a field named `is_present` of type bool.
 * 
 * * Actions: If the reactor has an action a (logical or physical), then there
 *   will be a field in the self struct named `__a` and another named `___a`.
 *   The type of the first is specific to the action and contains a `value`
 *   field with the type and value of the action (if it has a value). That
 *   struct also has a `has_value` field, an `is_present` field, and a
 *   `token` field (which is NULL if the action carries no value).
 *   The `___a` field is of type trigger_t.
 *   That struct contains various things, including an array of reactions
 *   sensitive to this trigger and a lf_token_t struct containing the value of
 *   the action, if it has a value.  See reactor.h in the C library for
 *   details.
 * 
 * * Reactions: Each reaction will have several fields in the self struct.
 *   Each of these has a name that begins with `___reaction_i`, where i is
 *   the number of the reaction, starting with 0. The fields are:
 *   * ___reaction_i: The struct that is put onto the reaction queue to
 *     execute the reaction (see reactor.h in the C library).
 * 
 *  * Timers: For each timer t, there is are two fields in the self struct:
 *    * ___t: The trigger_t struct for this timer (see reactor.h).
 *    * ___t_reactions: An array of reactions (pointers to the
 *      reaction_t structs on this self struct) sensitive to this timer.
 *
 * * Triggers: For each Timer, Action, Input, and Output of a contained
 *   reactor that triggers reactions, there will be a trigger_t struct
 *   on the self struct with name `___t`, where t is the name of the trigger.
 * 
 * ## Destructor
 * 
 * For each reactor class, this generator will create a constructor function named
 * `delete_r`, where `r` is the reactor class name. This function takes a self
 * struct for the class as an argument and frees all dynamically allocated memory
 * for the instance of the class. 
 * 
 * ## Connections Between Reactors
 * 
 * Establishing connections between reactors involves two steps.
 * First, each destination (e.g. an input port) must have pointers to
 * the source (the output port). As explained above, for an input named
 * `in`, the field `__in->value` is a pointer to the output data being read.
 * In addition, `__in->is_present` is a pointer to the corresponding
 * `out->is_present` field of the output reactor's self struct.
 *  
 * In addition, the `reaction_i` struct on the self struct has a `triggers`
 * field that records all the trigger_t structs for ports and reactions
 * that are triggered by the i-th reaction. The triggers field is
 * an array of arrays of pointers to trigger_t structs.
 * The length of the outer array is the number of output ports the
 * reaction effects plus the number of input ports of contained
 * reactors that it effects. Each inner array has a length equal to the
 * number final destinations of that output port or input port.
 * The reaction_i struct has an array triggered_sizes that indicates
 * the sizes of these inner arrays. The num_outputs field of the
 * reaction_i struct gives the length of the triggered_sizes and
 * (outer) triggers arrays.
 * 
 * ## Runtime Tables
 * 
 * This generator creates an populates the following tables used at run time.
 * These tables may have to be resized and adjusted when mutations occur.
 * 
 * * __is_present_fields: An array of pointers to booleans indicating whether an
 *   event is present. The __start_time_step() function in reactor_common.c uses
 *   this to mark every event absent at the start of a time step. The size of this
 *   table is contained in the variable __is_present_fields_size.
 * 
 * * __tokens_with_ref_count: An array of pointers to structs that point to lf_token_t
 *   objects, which carry non-primitive data types between reactors. This is used
 *   by the __start_time_step() function to decrement reference counts, if necessary,
 *   at the conclusion of a time step. Then the reference count reaches zero, the
 *   memory allocated for the lf_token_t object will be freed.  The size of this
 *   array is stored in the __tokens_with_ref_count_size variable.
 * 
 * * __shutdown_triggers: An array of pointers to trigger_t structs for shutdown
 *   reactions. The length of this table is in the __shutdown_triggers_size
 *   variable.
 * 
 * * __timer_triggers: An array of pointers to trigger_t structs for timers that
 *   need to be started when the program runs. The length of this table is in the
 *   __timer_triggers_size variable.
 * 
 * * __action_table: For a federated execution, each federate will have this table
 *   that maps port IDs to the corresponding trigger_t struct.
 * 
 * @author{Edward A. Lee <eal@berkeley.edu>}
 * @author{Marten Lohstroh <marten@berkeley.edu>}
 * @author{Mehrdad Niknami <mniknami@berkeley.edu>}
 * @author{Christian Menard <christian.menard@tu-dresden.de>}
 * @author{Matt Weber <matt.weber@berkeley.edu>}
 */
class CGenerator extends GeneratorBase {
    
    ////////////////////////////////////////////
    //// Private variables
        
    // Place to collect code to initialize the trigger objects for all reactor instances.
    var initializeTriggerObjects = new StringBuilder()

    // Place to collect code to go at the end of the __initialize_trigger_objects() function.
    var initializeTriggerObjectsEnd = new StringBuilder()

    // The command to run the generated code if specified in the target directive.
    var runCommand = new ArrayList<String>()

    // Place to collect code to execute at the start of a time step.
    var startTimeStep = new StringBuilder()
    
    /** Count of the number of is_present fields of the self struct that
     *  need to be reinitialized in __start_time_step().
     */
    var startTimeStepIsPresentCount = 0
    
    /** Count of the number of token pointers that need to have their
     *  reference count decremented in __start_time_step().
     */
    var startTimeStepTokens = 0


    // Place to collect code to initialize timers for all reactors.
    protected var startTimers = new StringBuilder()
    var timerCount = 0
    var startupReactionCount = 0
    var shutdownReactionCount = 0

    // For each reactor, we collect a set of input and parameter names.
    var triggerCount = 0


    new () {
        super()
        // set defaults
        config.compiler = "gcc"
        config.compilerFlags.add("-O2") // -Wall -Wconversion"
    }

    ////////////////////////////////////////////
    //// Public methods

    /**
     * Generate C code from the Lingua Franca model contained by the
     * specified resource. This is the main entry point for code
     * generation.
     * @param resource The resource containing the source code.
     * @param fsa The file system access (used to write the result).
     * @param context FIXME: Undocumented argument. No idea what this is.
     */
    override void doGenerate(Resource resource, IFileSystemAccess2 fsa,
            IGeneratorContext context) {
        
        // The following generates code needed by all the reactors.
        super.doGenerate(resource, fsa, context)

        // Generate code for each reactor.
        val names = newLinkedHashSet
        for (r : reactors) {
            for (d : this.instantiationGraph.getDeclarations(r)) {
                if (!names.add(d.name)) {
                    // Report duplicate declaration.
                    reportError("Multiple declarations for reactor class '" + d.name + "'.")
                }
                d.generateReactorFederated(null)
            }
        }
        
        // Create the output directories if they don't yet exist.
        var srcGenPath = getSrcGenPath()
        var outPath = getBinGenPath
        var dir = new File(srcGenPath)
        if (!dir.exists()) dir.mkdirs()
        dir = new File(outPath)
        if (!dir.exists()) dir.mkdirs()

        // Copy the required core library files into the target file system.
        // This will overwrite previous versions.
        // Note that net_util.h/c are not used by the infrastructure
        // unless the program is federated, but they are often useful for user code,
        // so we include them anyway.
        var coreFiles = newArrayList("net_util.c", "net_util.h", "reactor_common.c", "reactor.h", "pqueue.c", "pqueue.h", "tag.h", "tag.c", "trace.h", "trace.c", "util.h", "util.c")
        if (config.threads === 0) {
            coreFiles.add("reactor.c")
        } else {
            coreFiles.add("reactor_threaded.c")
        }
        
        // If there are federates, copy the required files for that.
        // Also, create the RTI C file and the launcher script.
        if (federates.length > 1) {
            coreFiles.addAll("rti.c", "rti.h", "federate.c", "clock-sync.h", "clock-sync.c")
            createFederateRTI()
            createLauncher(coreFiles)
        }
        
        copyFilesFromClassPath("/lib/core", srcGenPath + File.separator + "core", coreFiles)
        
        copyTargetHeaderFile()

        // Perform distinct code generation into distinct files for each federate.
        val baseFilename = filename
        
        var commonCode = code;
        var commonStartTimers = startTimers;
        for (federate : federates) {
            startTimeStepIsPresentCount = 0
            startTimeStepTokens = 0
            
            // Only generate one output if there is no federation.
            if (!federate.isSingleton) {                
                filename = baseFilename + '_' + federate.name
                // Clear out previously generated code.
                code = new StringBuilder(commonCode)
                initializeTriggerObjects = new StringBuilder()
                initializeTriggerObjectsEnd = new StringBuilder()                
                        
                // Enable clock synchronization if the federate is not local and clock-sync is enabled
                initializeClockSynchronization(federate)
                

                startTimeStep = new StringBuilder()
                startTimers = new StringBuilder(commonStartTimers)
                // This should go first in the start_timers function.
                pr(startTimers, "synchronize_with_other_federates();")
            }
        
            // Build the instantiation tree if a main reactor is present.
            if (this.mainDef !== null) {
                generateReactorFederated(this.mainDef.reactorClass, federate)
                if (this.main === null) {
                    // Recursively build instances. This is done once because
                    // it is the same for all federates.
                    this.main = new ReactorInstance(mainDef, null, this) 
                }   
            }
        
            // Derive target filename from the .lf filename.
            val cFilename = getTargetFileName(filename);

            // Delete source previously produced by the LF compiler.
            var file = new File(srcGenPath + File.separator + cFilename)
            if (file.exists) {
                file.delete
            }

            // Delete binary previously produced by the C compiler.
            file = new File(outPath + File.separator + filename)
            if (file.exists) {
                file.delete
            }

            // Generate main instance, if there is one.
            // Note that any main reactors in imported files are ignored.        
            if (this.main !== null) {
                generateReactorInstance(this.main, federate)
                // Generate function to set default command-line options.
                // A literal array needs to be given outside any function definition,
                // so start with that.
                if (runCommand.length > 0) {
                    pr('char* __default_argv[] = {"' + runCommand.join('", "') + '"};')
                }
                pr('void __set_default_command_line_options() {\n')
                indent()
                if (runCommand.length > 0) {
                    pr('default_argc = ' + runCommand.length + ';')
                    pr('default_argv = __default_argv;')
                }
                unindent()
                pr('}\n')
                
                // If there are timers, create a table of timers to be initialized.
                if (timerCount > 0) {
                    pr('''
                        // Array of pointers to timer triggers to be scheduled in __initialize_timers().
                        trigger_t* __timer_triggers[«timerCount»];
                    ''')
                } else {
                    pr('''
                        // Array of pointers to timer triggers to be scheduled in __initialize_timers().
                        trigger_t** __timer_triggers = NULL;
                    ''')
                }
                pr('''
                    int __timer_triggers_size = «timerCount»;
                ''')
                // If there are startup reactions, store them in an array.
                if (startupReactionCount > 0) {
                    pr('''
                        // Array of pointers to timer triggers to be scheduled in __trigger_startup_reactions().
                        reaction_t* __startup_reactions[«startupReactionCount»];
                    ''')
                } else {
                    pr('''
                        // Array of pointers to reactions to be scheduled in __trigger_startup_reactions().
                        reaction_t** __startup_reactions = NULL;
                    ''')
                }
                pr('''
                    int __startup_reactions_size = «startupReactionCount»;
                ''')
                
                // If there are shutdown reactions, create a table of triggers.
                if (shutdownReactionCount > 0) {
                    pr('''
                        // Array of pointers to shutdown triggers.
                        reaction_t* __shutdown_reactions[«shutdownReactionCount»];
                    ''')
                } else {
                    pr('''
                        // Empty array of pointers to shutdown triggers.
                        reaction_t** __shutdown_reactions = NULL;
                    ''')
                }
                pr('''
                    int __shutdown_reactions_size = «shutdownReactionCount»;
                ''')
                
                // Generate function to return a pointer to the action trigger_t
                // that handles incoming network messages destined to the specified
                // port. This will only be used if there are federates.
                if (federate.networkMessageActions.size > 0) {
                    pr('''trigger_t* __action_table[«federate.networkMessageActions.size»];''')
                }
                pr('trigger_t* __action_for_port(int port_id) {\n')
                indent()
                if (federate.networkMessageActions.size > 0) {
                    // Create a static array of trigger_t pointers.
                    // networkMessageActions is a list of Actions, but we
                    // need a list of trigger struct names for ActionInstances.
                    // There should be exactly one ActionInstance in the
                    // main reactor for each Action.
                    val triggers = new LinkedList<String>()
                    for (action : federate.networkMessageActions) {
                        // Find the corresponding ActionInstance.
                        val actionInstance = main.getActionInstance(action)
                        triggers.add(triggerStructName(actionInstance))
                    }
                    var actionTableCount = 0
                    for (trigger : triggers) {
                        pr(initializeTriggerObjects, '''
                            __action_table[«actionTableCount++»] = &«trigger»;
                        ''')
                    }
                    pr('''
                        if (port_id < «federate.networkMessageActions.size») {
                            return __action_table[port_id];
                        } else {
                            return NULL;
                        }
                    ''')
                } else {
                    pr('return NULL;')
                }
                unindent()
                pr('}\n')
                
                // Generate function to initialize the trigger objects for all reactors.
                pr('void __initialize_trigger_objects() {\n')
                indent()
                
                // Create the table used to decrement reference counts between time steps.
                if (startTimeStepTokens > 0) {
                    // Allocate the initial (before mutations) array of pointers to tokens.
                    pr('''
                        __tokens_with_ref_count_size = «startTimeStepTokens»;
                        __tokens_with_ref_count = (token_present_t*)malloc(«startTimeStepTokens» * sizeof(token_present_t));
                    ''')
                }
                // Create the table to initialize is_present fields to false between time steps.
                if (startTimeStepIsPresentCount > 0) {
                    // Allocate the initial (before mutations) array of pointers to _is_present fields.
                    pr('''
                        // Create the array that will contain pointers to is_present fields to reset on each step.
                        __is_present_fields_size = «startTimeStepIsPresentCount»;
                        __is_present_fields = (bool**)malloc(«startTimeStepIsPresentCount» * sizeof(bool*));
                    ''')
                }
                
                // Create the table to initialize intended tag fields to 0 between time steps.
                if (isFederatedAndDecentralized && startTimeStepIsPresentCount > 0) {
                    // Allocate the initial (before mutations) array of pointers to intended_tag fields.
                    // There is a 1-1 map between structs containing is_present and intended_tag fields,
                    // thus, we reuse startTimeStepIsPresentCount as the counter.
                    pr('''
                        // Create the array that will contain pointers to intended_tag fields to reset on each step.
                        __intended_tag_fields_size = «startTimeStepIsPresentCount»;
                        __intended_tag_fields = (tag_t**)malloc(«startTimeStepIsPresentCount» * sizeof(tag_t*));
                    ''')
                }
                
                pr(initializeTriggerObjects.toString)
                pr('// Populate arrays of trigger pointers.')
                pr(initializeTriggerObjectsEnd.toString)
                doDeferredInitialize(federate)
                
                // Put the code here to set up the tables that drive resetting is_present and
                // decrementing reference counts between time steps. This code has to appear
                // in __initialize_trigger_objects() after the code that makes connections
                // between inputs and outputs.
                pr(startTimeStep.toString)
                
                setReactionPriorities(main, federate)
                
                // Calculate the epoch offset so that subsequent calls
                // to get_physical_time() return epoch time.
                pr('''
                    calculate_epoch_offset();
                ''')
                
                initializeFederate(federate)
                unindent()
                pr('}\n')

                // Generate function to trigger startup reactions for all reactors.
                pr("void __trigger_startup_reactions() {")
                indent()
                pr(startTimers.toString) // FIXME: these are actually startup actions, not timers.
                if (startupReactionCount > 0) {
                    pr('''
                       for (int i = 0; i < __startup_reactions_size; i++) {
                           if (__startup_reactions[i] != NULL) {
                               _lf_enqueue_reaction(__startup_reactions[i]);
                           }
                       }
                    ''')
                }
                unindent()
                pr("}")

                // Generate function to schedule timers for all reactors.
                pr("void __initialize_timers() {")
                indent()
                if (config.tracing) {
                    pr('''start_trace("«filename».lft");''') // .lft is for Lingua Franca trace
                }
                if (timerCount > 0) {
                    pr('''
                       for (int i = 0; i < __timer_triggers_size; i++) {
                           if (__timer_triggers[i] != NULL) {
                               _lf_initialize_timer(__timer_triggers[i]);
                           }
                       }
                    ''')
                }
                unindent()
                pr("}")

                // Generate a function that will either do nothing
                // (if there is only one federate or the coordination 
                // is set to decentralized) or, if there are
                // downstream federates, will notify the RTI
                // that the specified logical time is complete.
                pr('''
                    void logical_tag_complete(instant_t timestep, microstep_t microstep) {
                        «IF federates.length > 1 && config.coordination == CoordinationType.CENTRALIZED»
                            _lf_logical_tag_complete(timestep, microstep);
                        «ENDIF»
                    }
                ''')
                
                // Generate a function that will either just return immediately
                // if there is only one federate or will notify the RTI,
                // if necessary, of the next event time.
                pr('''
                    tag_t next_event_tag(instant_t time, microstep_t microstep) {
                        «IF federates.length > 1»
                            return __next_event_tag(time, microstep);
                        «ELSE»
                            return («targetTagType») {  .time = time, .microstep = microstep };
                        «ENDIF»
                    }
                ''')
                
                // Generate function to schedule shutdown reactions if any
                // reactors have reactions to shutdown.
                pr('''
                    bool __trigger_shutdown_reactions() {                          
                        for (int i = 0; i < __shutdown_reactions_size; i++) {
                            if (__shutdown_reactions[i] != NULL) {
                                _lf_enqueue_reaction(__shutdown_reactions[i]);
                            }
                        }
                        // Return true if there are shutdown reactions.
                        return (__shutdown_reactions_size > 0);
                    }
                ''')
                
                // Generate the termination function.
                // If there are federates, this will resign from the federation.
                if (federates.length > 1) {
                    // FIXME: Send EOF on any open P2P sockets.
                    // FIXME: Check return values.
                    pr('''
                        void __termination() {
                            stop_trace();
                            // Check for all outgoing physical connections in
                            // _lf_federate_sockets_for_outbound_p2p_connections and 
                            // if the socket ID is not -1, the connection is still open. 
                            // Send an EOF by closing the socket here.
                            for (int i=0; i < NUMBER_OF_FEDERATES; i++) {
                                // Close outbound connections
                                if (_lf_federate_sockets_for_outbound_p2p_connections[i] != -1) {
                                    close(_lf_federate_sockets_for_outbound_p2p_connections[i]);
                                    _lf_federate_sockets_for_outbound_p2p_connections[i] = -1;
                                }
                            }
                            «IF federate.inboundP2PConnections.length > 0»
                                «/* FIXME: This pthread_join causes the program to freeze indefinitely on MacOS. */»
                                void* thread_return;
                                info_print("Waiting for incoming connections to close.");
                                pthread_join(_lf_inbound_p2p_handling_thread_id, &thread_return);
                            «ENDIF»
                            unsigned char message_marker = RESIGN;
                            write_to_socket_errexit(_lf_rti_socket_TCP, 1, &message_marker, 
                                    "Federate %d failed to send RESIGN message to the RTI.", _lf_my_fed_id);
                        }
                    ''')
                } else {
                    pr("void __termination() {stop_trace();}");
                }
            }
            val targetFile = srcGenPath + File.separator + cFilename
            writeSourceCodeToFile(getCode().getBytes(), targetFile)
            
<<<<<<< HEAD
            // Create docker file.
            writeDockerFile(filename)
=======
            // If this code generator is directly compiling the code, compile it now so that we
            // clean it up after, removing the #line directives after errors have been reported.
            if (!config.noCompile && config.buildCommands.nullOrEmpty) {
                runCCompiler(directory, filename, true)
                writeSourceCodeToFile(getCode.removeLineDirectives.getBytes(), targetFile)
            }
>>>>>>> 9eb01d9d
        }
        // Restore the base filename.
        filename = baseFilename
        
        // If a build directive has been given, invoke it now.
        // Note that the code does not get cleaned in this case.
        if (!config.noCompile) {
            if (!config.buildCommands.nullOrEmpty) {
                runBuildCommand()
            } else if (federates.length > 1) {
                // Compile the RTI files if there is more than one federate.
                compileRTI()
            }
        }
                
        // In case we are in Eclipse, make sure the generated code is visible.
        refreshProject()
    }
    
    /**
     * Write a Dockerfile for the current federate as given by filename.
     * The file will go into src-gen/filename.Dockerfile.
     * If there is no main reactor, then no Dockerfile will be generated
     * (it wouldn't be very useful).
     * @param The root filename (without any extension).
     */
    def writeDockerFile(String filename) {
        if (this.mainDef === null) {
            return
        }
        
        var srcGenPath = getSrcGenPath()
        val dockerFile = srcGenPath + File.separator + filename + '.Dockerfile'
        val contents = new StringBuilder()
        
        // If a dockerfile exists, remove it.
        var file = new File(dockerFile)
        if (file.exists) {
            file.delete
        }
        // The Docker configuration uses gcc, so config.compiler is ignored here.
        var compileCommand = '''gcc «config.compilerFlags.join(" ")» src-gen/«filename».c -o bin/«filename»'''
        if (!config.buildCommands.nullOrEmpty) {
            compileCommand = config.buildCommands.join(' ')
        }
        var additionalFiles = ''
        if (!config.fileNames.nullOrEmpty) {
            additionalFiles = '''COPY "«config.fileNames.join('" "')»" "src-gen/"'''
        }
        pr(contents, '''
            # Generated docker file for «filename».lf in «directory».
            # For instructions, see: https://github.com/icyphy/lingua-franca/wiki/Containerized-Execution
            FROM «config.docker.from»
            WORKDIR /lingua-franca
            COPY src-gen/core src-gen/core
            COPY "src-gen/«filename».c" "src-gen/ctarget.h" "src-gen/"
            «additionalFiles»
            RUN set -ex && \
                apk add --no-cache gcc musl-dev && \
                mkdir bin && \
                «compileCommand» && \
                apk del gcc musl-dev && \
                rm -rf src-gen
            # Use ENTRYPOINT not CMD so that command-line arguments go through
            ENTRYPOINT ["./bin/«filename»"]
        ''')
        writeSourceCodeToFile(contents.toString.getBytes, dockerFile)
        println("Dockerfile written to " + dockerFile)
    }
    
    /**
     * Initialize clock synchronization (if enabled) and its related options for a given federate.
     * 
     * Clock synchronization can be enabled using the clock-sync target property.
     * @see https://github.com/icyphy/lingua-franca/wiki/Distributed-Execution#clock-synchronization
     * 
     * @param federate The federate to initialize clock synchronizatino for
     */
    protected def initializeClockSynchronization(FederateInstance federate) {
        // Check if clock synchronization should be enabled for this federate in the first place
        if (config.clockSync != ClockSyncMode.OFF
            && (!federationRTIProperties.get('host').toString.equals(federate.host) 
            || config.clockSyncOptions.localFederatesOn)
        ) {
            // Insert the #defines at the beginning
            code.insert(0, '''
                #define _LF_CLOCK_SYNC_INITIAL
                #define _LF_CLOCK_SYNC_PERIOD_NS «config.clockSyncOptions.period»
                #define _LF_CLOCK_SYNC_EXCHANGES_PER_INTERVAL «config.clockSyncOptions.trials»
                #define _LF_CLOCK_SYNC_ATTENUATION «config.clockSyncOptions.attenuation»
            ''')
            System.out.println("Initial clock synchronization is enabled for federate "
                + federate.id
            );
            if (config.clockSync == ClockSyncMode.ON) {
                var collectStatsEnable = ''
                if (config.clockSyncOptions.collectStats) {
                    collectStatsEnable = "#define _LF_CLOCK_SYNC_COLLECT_STATS"
                    System.out.println("Will collect clock sync statistics for federate " + federate.id)
                    // Add libm to the compiler flags
                    // FIXME: This is a linker flag not compile flag but we don't have a way to add linker flags
                    // FIXME: This is probably going to fail on MacOS (especially using clang)
                    // because libm functions are builtin
                    config.compilerFlags.add("-lm")
                }
                code.insert(0, '''
                    #define _LF_CLOCK_SYNC_ON
                    «collectStatsEnable»
                ''')
                System.out.println("Runtime clock synchronization is enabled for federate "
                    + federate.id
                );
            }
        }
    }
    
    /**
     * If the number of federates is greater than one, then generate the code
     * that initializes global variables that describe the federate.
     * @param federate The federate instance.
     */
    protected def void initializeFederate(FederateInstance federate) {
        if (federates.length > 1) {
            pr('''
                // ***** Start initializing the federated execution. */
            ''')
            // Set indicator variables that specify whether the federate has
            // upstream logical connections.
            if (federate.dependsOn.size > 0) {
                pr('__fed_has_upstream  = true;')
            }
            if (federate.sendsTo.size > 0) {
                pr('__fed_has_downstream = true;')
            }
            // Set global variable identifying the federate.
            pr('''_lf_my_fed_id = «federate.id»;''');
            
            // We keep separate record for incoming and outgoing p2p connections to allow incoming traffic to be processed in a separate
            // thread without requiring a mutex lock.
            val numberOfInboundConnections = federate.inboundP2PConnections.length;
            val numberOfOutboundConnections  = federate.outboundP2PConnections.length;
            
            pr('''
                _lf_number_of_inbound_p2p_connections = «numberOfInboundConnections»;
                _lf_number_of_outbound_p2p_connections = «numberOfOutboundConnections»;
            ''')
            if (numberOfInboundConnections > 0) {
                pr('''
                    // Initialize the array of socket for incoming connections to -1.
                    for (int i = 0; i < NUMBER_OF_FEDERATES; i++) {
                        _lf_federate_sockets_for_inbound_p2p_connections[i] = -1;
                    }
                ''')                    
            }
            if (numberOfOutboundConnections > 0) {                        
                pr('''
                    // Initialize the array of socket for outgoing connections to -1.
                    for (int i = 0; i < NUMBER_OF_FEDERATES; i++) {
                        _lf_federate_sockets_for_outbound_p2p_connections[i] = -1;
                    }
                ''')                    
            }

            // If a test clock offset has been specified, insert code to set it here.
            if (config.clockSyncOptions.testOffset !== null) {
                pr('''
                    set_physical_clock_offset((1 + «federate.id») * «config.clockSyncOptions.testOffset.toNanoSeconds»LL);
                ''')
            }
            
            pr('''
                // Connect to the RTI. This sets _lf_rti_socket_TCP and _lf_rti_socket_UDP.
                connect_to_rti("«federationRTIProperties.get('host')»", «federationRTIProperties.get('port')»);
            ''');            
            
            // Disable clock synchronization for the federate if it resides on the same host as the RTI,
            // unless that is overridden with the clock-sync-options target property.
            if (config.clockSync !== ClockSyncMode.OFF
                && (!federationRTIProperties.get('host').toString.equals(federate.host) 
                    || config.clockSyncOptions.localFederatesOn)
            ) {
                pr('''
                    synchronize_initial_physical_clock_with_rti(_lf_rti_socket_TCP);
                ''')
            }
        
            if (numberOfInboundConnections > 0) {
                pr('''
                    // Create a socket server to listen to other federates.
                    // If a port is specified by the user, that will be used
                    // as the only possibility for the server. If not, the port
                    // will start from STARTING_PORT. The function will
                    // keep incrementing the port until the number of tries reaches PORT_RANGE_LIMIT.
                    create_server(«federate.port»);
                    // Connect to remote federates for each physical connection.
                    // This is done in a separate thread because this thread will call
                    // connect_to_federate for each outbound physical connection at the same
                    // time that the new thread is listening for such connections for inbound
                    // physical connections. The thread will live until termination.
                    pthread_create(&_lf_inbound_p2p_handling_thread_id, NULL, handle_p2p_connections_from_federates, NULL);
                ''')
            }
                            
            for (remoteFederate : federate.outboundP2PConnections) {
                pr('''connect_to_federate(«remoteFederate.id»);''')
            }
        }
    }
    
    /**
     * Copy target-specific header file to the src-gen directory.
     */
    def copyTargetHeaderFile() {
        val srcGenPath = directory + File.separator + "src-gen"
        copyFileFromClassPath("/lib/C/ctarget.h", srcGenPath + File.separator + "ctarget.h")
    }

    ////////////////////////////////////////////
    //// Code generators.
    
    /** Create the runtime infrastructure (RTI) source file.
     */
    override createFederateRTI() {
        // Derive target filename from the .lf filename.
        var cFilename = getTargetFileName(filename + "_RTI")
        
        var srcGenPath = getSrcGenPath()
        var outPath = getBinGenPath()

        // Delete source previously produced by the LF compiler.
        var file = new File(srcGenPath + File.separator + cFilename)
        if (file.exists) {
            file.delete
        }

        // Delete binary previously produced by the C compiler.
        file = new File(outPath + File.separator + filename)
        if (file.exists) {
            file.delete
        }
        
        val rtiCode = new StringBuilder()
        pr(rtiCode, this.defineLogLevel)
        
        if (config.clockSync == ClockSyncMode.INITIAL) {
            pr(rtiCode, '''
                #define _LF_CLOCK_SYNC_INITIAL
                #define _LF_CLOCK_SYNC_PERIOD_NS «config.clockSyncOptions.period.toNanoSeconds»
                #define _LF_CLOCK_SYNC_EXCHANGES_PER_INTERVAL «config.clockSyncOptions.trials»
            ''')
        } else if (config.clockSync == ClockSyncMode.ON) {
            pr(rtiCode, '''
                #define _LF_CLOCK_SYNC_INITIAL
                #define _LF_CLOCK_SYNC_ON
                #define _LF_CLOCK_SYNC_PERIOD_NS «config.clockSyncOptions.period.toNanoSeconds»
                #define _LF_CLOCK_SYNC_EXCHANGES_PER_INTERVAL «config.clockSyncOptions.trials»
            ''')
        }
        pr(rtiCode, '''
            #ifdef NUMBER_OF_FEDERATES
            #undefine NUMBER_OF_FEDERATES
            #endif
            #define NUMBER_OF_FEDERATES «federates.length»
            #include "core/rti.c"
            int main(int argc, char* argv[]) {
        ''')
        indent(rtiCode)
        
        // Initialize the array of information that the RTI has about the
        // federates.
        // FIXME: No support below for some federates to be FAST and some REALTIME.
        pr(rtiCode, '''
            if (!process_args(argc, argv)) {
                // Processing command-line arguments failed.
                return -1;
            }
            printf("Starting RTI for %d federates in federation ID %s\n", NUMBER_OF_FEDERATES, federation_id);
            for (int i = 0; i < NUMBER_OF_FEDERATES; i++) {
                initialize_federate(i);
                «IF config.fastMode»
                    federates[i].mode = FAST;
                «ENDIF»
            }
        ''')
        // Initialize the arrays indicating connectivity to upstream and downstream federates.
        for(federate : federates) {
            if (!federate.dependsOn.keySet.isEmpty) {
                // Federate receives non-physical messages from other federates.
                // Initialize the upstream and upstream_delay arrays.
                val numUpstream = federate.dependsOn.keySet.size
                // Allocate memory for the arrays storing the connectivity information.
                pr(rtiCode, '''
                    federates[«federate.id»].upstream = (int*)malloc(sizeof(federate_t*) * «numUpstream»);
                    federates[«federate.id»].upstream_delay = (interval_t*)malloc(sizeof(interval_t*) * «numUpstream»);
                    federates[«federate.id»].num_upstream = «numUpstream»;
                ''')
                // Next, populate these arrays.
                // Find the minimum delay in the process.
                // FIXME: Zero delay is not really the same as a microstep delay.
                var count = 0;
                for (upstreamFederate : federate.dependsOn.keySet) {
                    pr(rtiCode, '''
                        federates[«federate.id»].upstream[«count»] = «upstreamFederate.id»;
                        federates[«federate.id»].upstream_delay[«count»] = 0LL;
                    ''')
                    // The minimum delay calculation needs to be made in the C code because it
                    // may depend on parameter values.
                    // FIXME: These would have to be top-level parameters, which don't really
                    // have any support yet. Ideally, they could be overridden on the command line.
                    // When that is done, they will need to be in scope here.
                    val delays = federate.dependsOn.get(upstreamFederate)
                    if (delays !== null) {
                        for (delay : delays) {
                            pr(rtiCode, '''
                                if (federates[«federate.id»].upstream_delay[«count»] < «delay.getTargetTime») {
                                    federates[«federate.id»].upstream_delay[«count»] = «delay.getTargetTime»;
                                }
                            ''')
                        }
                    }
                    count++;
                }
            }
            // Next, set up the downstream array.
            if (!federate.sendsTo.keySet.isEmpty) {
                // Federate sends non-physical messages to other federates.
                // Initialize the downstream array.
                val numDownstream = federate.sendsTo.keySet.size
                // Allocate memory for the array.
                pr(rtiCode, '''
                    federates[«federate.id»].downstream = (int*)malloc(sizeof(federate_t*) * «numDownstream»);
                    federates[«federate.id»].num_downstream = «numDownstream»;
                ''')
                // Next, populate the array.
                // Find the minimum delay in the process.
                // FIXME: Zero delay is not really the same as a microstep delay.
                var count = 0;
                for (downstreamFederate : federate.sendsTo.keySet) {
                    pr(rtiCode, '''
                        federates[«federate.id»].downstream[«count»] = «downstreamFederate.id»;
                    ''')
                    count++;
                }
            }
        }
        
        // Start the RTI server before launching the federates because if it
        // fails, e.g. because the port is not available, then we don't want to
        // launch the federates.
        // Also, generate code that blocks until the federates resign.
        pr(rtiCode, '''
            int socket_descriptor = start_rti_server(«federationRTIProperties.get('port')»);
            wait_for_federates(socket_descriptor);
        ''')
        
        // Handle RTI's exit
        pr(rtiCode, '''
            printf("RTI is exiting.\n");
            return 0;
        ''')

        unindent(rtiCode)
        pr(rtiCode, "}")
        
        var fOut = new FileOutputStream(
                new File(srcGenPath + File.separator + cFilename));
        fOut.write(rtiCode.toString().getBytes())
        fOut.close()
        
        // Write a Dockerfile for the RTI.
        writeDockerFile(filename + '_RTI')
    }
    
    /** Create the launcher shell scripts. This will create one or two file
     *  in the output path (bin directory). The first has name equal to
     *  the filename of the source file without the ".lf" extension.
     *  This will be a shell script that launches the
     *  RTI and the federates.  If, in addition, either the RTI or any
     *  federate is mapped to a particular machine (anything other than
     *  the default "localhost" or "0.0.0.0"), then this will generate
     *  a shell script in the bin  with name filename_distribute.sh
     *  that copies the relevant source files to the remote host and compiles
     *  them so that they are ready to execute using the launcher.
     * 
     *  A precondition for this to work is that the user invoking this
     *  code generator can log into the remote host without supplying
     *  a password. Specifically, you have to have installed your
     *  public key (typically found in ~/.ssh/id_rsa.pub) in
     *  ~/.ssh/authorized_keys on the remote host. In addition, the
     *  remote host must be running an ssh service.
     *  On an Arch Linux system using systemd, for example, this means
     *  running:
     * 
     *      sudo systemctl <start|enable> ssh.service
     * 
     *  Enable means to always start the service at startup, whereas
     *  start means to just start it this once.
     *  On MacOS, open System Preferences from the Apple menu and 
     *  click on the "Sharing" preference panel. Select the checkbox
     *  next to "Remote Login" to enable it.
     * 
     *  In addition, every host must have OpenSSL installed, with at least
     *  version 1.1.1a.  You can check the version with
     * 
     *      openssl version
     * 
     *  @param coreFiles The files from the core directory that must be
     *   copied to the remote machines.
     */
    def createLauncher(ArrayList<String> coreFiles) {
        // NOTE: It might be good to use screen when invoking the RTI
        // or federates remotely so you can detach and the process keeps running.
        // However, I was unable to get it working properly.
        // What this means is that the shell that invokes the launcher
        // needs to remain live for the duration of the federation.
        // If that shell is killed, the federation will die.
        // Hence, it is reasonable to launch the federation on a
        // machine that participates in the federation, for example,
        // on the machine that runs the RTI.  The command I tried
        // to get screen to work looks like this:
        // ssh -t «target» cd «path»; screen -S «filename»_«federate.name» -L bin/«filename»_«federate.name» 2>&1
        
        var outPath = getBinGenPath()

        val shCode = new StringBuilder()
        val distCode = new StringBuilder()
        pr(shCode, '''
            #!/bin/bash
            # Launcher for federated «filename».lf Lingua Franca program.
            # Uncomment to specify to behave as close as possible to the POSIX standard.
            # set -o posix
            
            # Enable job control
            set -m
            shopt -s huponexit
            
            # Set a trap to kill all background jobs on error or control-C
            cleanup() {
                echo "#### Received signal."
                printf "Killing federate %s.\n" ${pids[*]}
                kill ${pids[@]}
                printf "#### Killing RTI %s.\n" ${RTI}
                kill ${RTI}
                exit 1
            }
            trap cleanup ERR
            trap cleanup SIGINT

            # Create a random 48-byte text ID for this federation.
            # The likelihood of two federations having the same ID is 1/16,777,216 (1/2^24).
            FEDERATION_ID=`openssl rand -hex 24`
            echo "Federate «filename» in Federation ID "$FEDERATION_ID
            # Launch the federates:
        ''')
        val distHeader = '''
            #!/bin/bash
            # Distributor for federated «filename».lf Lingua Franca program.
            # Uncomment to specify to behave as close as possible to the POSIX standard.
            # set -o posix
        '''
        val host = federationRTIProperties.get('host')
        var target = host

        var path = federationRTIProperties.get('dir')
        if(path === null) path = 'LinguaFrancaRemote'

        var user = federationRTIProperties.get('user')
        if (user !== null) {
            target = user + '@' + host
        }
        // Launch the RTI in the foreground.
        if (host == 'localhost' || host == '0.0.0.0') {
            pr(shCode, '''
                echo "#### Launching the runtime infrastructure (RTI)."
                # The RTI is started first to allow proper boot-up
                # before federates will try to connect.
                # The RTI will be brought back to foreground
                # to be responsive to user inputs after all federates
                # are launched.
                «outPath»«File.separator»«filename»_RTI -i $FEDERATION_ID &
                # Store the PID of the RTI
                RTI=$!
                # Wait for the RTI to boot up before
                # starting federates (this could be done by waiting for a specific output
                # from the RTI, but here we use sleep)
                sleep 1
            ''')
        } else {
            // Start the RTI on the remote machine.
            // FIXME: Should $FEDERATION_ID be used to ensure unique directories, executables, on the remote host?
            // Copy the source code onto the remote machine and compile it there.
            if (distCode.length === 0) pr(distCode, distHeader)
            
            val logFileName = '''log/«filename»_RTI.log'''
            val compileCommand = '''«this.config.compiler» «config.compilerFlags.join(" ")» src-gen/«filename»_RTI.c -o bin/«filename»_RTI -pthread'''
            
            // The mkdir -p flag below creates intermediate directories if needed.
            pr(distCode, '''
                cd «path»
                echo "Making directory «path» and subdirectories src-gen and path on host «target»"
                ssh «target» '\
                    mkdir -p «path»/src-gen «path»/bin «path»/log «path»/src-gen/core; \
                    echo "--------------" >> «path»/«logFileName»; \
                    date >> «path»/«logFileName»; \
                '
                pushd src-gen/core > /dev/null
                echo "Copying LF core files for RTI to host «target»"
                scp rti.c rti.h tag.c tag.h util.h util.c net_util.h net_util.c reactor.h pqueue.h trace.c trace.h «target»:«path»/src-gen/core
                popd > /dev/null
                pushd src-gen > /dev/null
                echo "Copying source files for RTI to host «target»"
                scp «filename»_RTI.c ctarget.h «target»:«path»/src-gen
                popd > /dev/null
                echo "Compiling on host «target» using: «config.compiler» «config.compilerFlags.join(" ")» «path»/src-gen/«filename»_RTI.c -o «path»/bin/«filename»_RTI -pthread"
                ssh «target» ' \
                    cd «path»; \
                    echo "In «path» compiling RTI with: «compileCommand»" >> «logFileName» 2>&1; \
                    # Capture the output in the log file and stdout.
                    «compileCommand» 2>&1 | tee -a «logFileName»;'
            ''')

            // Launch the RTI on the remote machine using ssh and screen.
            // The -t argument to ssh creates a virtual terminal, which is needed by screen.
            // The -S gives the session a name.
            // The -L option turns on logging. Unfortunately, the -Logfile giving the log file name
            // is not standardized in screen. Logs go to screenlog.0 (or screenlog.n).
            // FIXME: Remote errors are not reported back via ssh from screen.
            // How to get them back to the local machine?
            // Perhaps use -c and generate a screen command file to control the logfile name,
            // but screen apparently doesn't write anything to the log file!
            //
            // The cryptic 2>&1 reroutes stderr to stdout so that both are returned.
            // The sleep at the end prevents screen from exiting before outgoing messages from
            // the federate have had time to go out to the RTI through the socket.
            val executeCommand = '''bin/«filename»_RTI -i '$FEDERATION_ID' '''
            pr(shCode, '''
                echo "#### Launching the runtime infrastructure (RTI) on remote host «host»."
                # FIXME: Killing this ssh does not kill the remote process.
                # A double -t -t option to ssh forces creation of a virtual terminal, which
                # fixes the problem, but then the ssh command does not execute. The remote
                # federate does not start!
                ssh «target» 'cd «path»; \
                    echo "-------------- Federation ID: "'$FEDERATION_ID' >> «logFileName»; \
                    date >> «logFileName»; \
                    echo "In «path», executing RTI: «executeCommand»" 2>&1 | tee -a «logFileName»; \
                    «executeCommand» 2>&1 | tee -a «logFileName»' &
                # Store the PID of the channel to RTI
                RTI=$!
                # Wait for the RTI to boot up before
                # starting federates (this could be done by waiting for a specific output
                # from the RTI, but here we use sleep)
                sleep 1
            ''')
        }
                
        // Index used for storing pids of federates
        var federateIndex = 0
        for (federate : federates) {
            if (federate.host !== null && federate.host != 'localhost' && federate.host != '0.0.0.0') {
                if(distCode.length === 0) pr(distCode, distHeader)
                val logFileName = '''log/«filename»_«federate.name».log'''
                val compileCommand = '''«config.compiler» src-gen/«filename»_«federate.name».c -o bin/«filename»_«federate.name» -pthread «config.compilerFlags.join(" ")»'''
                // FIXME: Should $FEDERATION_ID be used to ensure unique directories, executables, on the remote host?
                pr(distCode, '''
                    echo "Making directory «path» and subdirectories src-gen, src-gen/core, and log on host «federate.host»"
                    # The >> syntax appends stdout to a file. The 2>&1 appends stderr to the same file.
                    ssh «federate.host» '\
                        mkdir -p «path»/src-gen «path»/bin «path»/log «path»/src-gen/core; \
                        echo "--------------" >> «path»/«logFileName»; \
                        date >> «path»/«logFileName»;
                    '
                    pushd src-gen/core > /dev/null
                    echo "Copying LF core files to host «federate.host»"
                    scp «coreFiles.join(" ")» «federate.host»:«path»/src-gen/core
                    popd > /dev/null
                    pushd src-gen > /dev/null
                    echo "Copying source files to host «federate.host»"
                    scp «filename»_«federate.name».c «FOR file:config.filesNamesWithoutPath SEPARATOR " "»«file»«ENDFOR» ctarget.h «federate.host»:«path»/src-gen
                    popd > /dev/null
                    echo "Compiling on host «federate.host» using: «compileCommand»"
                    ssh «federate.host» '\
                        cd «path»; \
                        echo "In «path» compiling with: «compileCommand»" >> «logFileName» 2>&1; \
                        # Capture the output in the log file and stdout.
                        «compileCommand» 2>&1 | tee -a «logFileName»;'
                ''')
                val executeCommand = '''bin/«filename»_«federate.name» -i '$FEDERATION_ID' '''
                pr(shCode, '''
                    echo "#### Launching the federate «federate.name» on host «federate.host»"
                    # FIXME: Killing this ssh does not kill the remote process.
                    # A double -t -t option to ssh forces creation of a virtual terminal, which
                    # fixes the problem, but then the ssh command does not execute. The remote
                    # federate does not start!
                    ssh «federate.host» '\
                        cd «path»; \
                        echo "-------------- Federation ID: "'$FEDERATION_ID' >> «logFileName»; \
                        date >> «logFileName»; \
                        echo "In «path», executing: «executeCommand»" 2>&1 | tee -a «logFileName»; \
                        «executeCommand» 2>&1 | tee -a «logFileName»' &
                    pids[«federateIndex++»]=$!
                ''')                
            } else {
                pr(shCode, '''
                    echo "#### Launching the federate «federate.name»."
                    «outPath»«File.separator»«filename»_«federate.name» -i $FEDERATION_ID &
                    pids[«federateIndex++»]=$!
                ''')                
            }
        }
        if (host == 'localhost' || host == '0.0.0.0') {
            // Local PID managements
            pr(shCode, '''
                echo "#### Bringing the RTI back to foreground"
                fg 1
                RTI=$! # Store the new pid of the RTI
            ''')
        }
        // Wait for launched processes to finish
        pr(shCode, '''
                
            # Wait for launched processes to finish.
            # The errors are handled separately via trap.
            for pid in ${pids[*]}; do
                wait $pid
            done
            wait $RTI
        ''')

        // Write the launcher file.
        // Delete file previously produced, if any.
        var file = new File(outPath + File.separator + filename)
        if (file.exists) {
            file.delete
        }
                
        var fOut = new FileOutputStream(file)
        fOut.write(shCode.toString().getBytes())
        fOut.close()
        if (!file.setExecutable(true, false)) {
            reportWarning(null, "Unable to make launcher script executable.")
        }
        
        // Write the distributor file.
        // Delete the file even if it does not get generated.
        file = new File(outPath + File.separator + filename + '_distribute.sh')
        if (file.exists) {
            file.delete
        }
        if (distCode.length > 0) {
            fOut = new FileOutputStream(file)
            fOut.write(distCode.toString().getBytes())
            fOut.close()
            if (!file.setExecutable(true, false)) {
                reportWarning(null, "Unable to make distributor script executable.")
            }
        }
    }
    
    /** 
     * Generate a reactor class definition for the specified federate.
     * A class definition has four parts:
     * 
     * * Preamble code, if any, specified in the Lingua Franca file.
     * * A "self" struct type definition (see the class documentation above).
     * * A function for each reaction.
     * * A constructor for creating an instance.
     * * A destructor for deleting an instance.
     * 
     * If the reactor is the main reactor, then
     * the generated code may be customized. Specifically,
     * if the main reactor has reactions, these reactions
     * will not be generated if they are triggered by or send
     * data to contained reactors that are not in the federate.
     * @param reactor The parsed reactor data structure.
     * @param federate A federate name, or null to unconditionally generate.
     */
    def generateReactorFederated(ReactorDecl reactor, FederateInstance federate) {
        // FIXME: Currently we're not reusing definitions for declarations that point to the same definition.
        
        val defn = reactor.toDefinition
        
        if (reactor instanceof Reactor) {
            pr("// =============== START reactor class " + reactor.name)
        } else {
            pr("// =============== START reactor class " + defn.name + " as " + reactor.name)
        }
        
        // Preamble code contains state declarations with static initializers.
        generateUserPreamblesForReactor(defn)
            
        // Some of the following methods create lines of code that need to
        // go into the constructor.  Collect those lines of code here:
        val constructorCode = new StringBuilder()
        val destructorCode = new StringBuilder()
        generateAuxiliaryStructs(reactor, federate)
        generateSelfStruct(reactor, federate, constructorCode, destructorCode)
        generateReactions(reactor, federate)
        generateConstructor(reactor, federate, constructorCode)
        generateDestructor(reactor, federate, destructorCode)

        pr("// =============== END reactor class " + reactor.name)
        pr("")

        
    }
    
    /**
     * Generates preambles defined by user for a given reactor
     * @param reactor The given reactor
     */
    def generateUserPreamblesForReactor(Reactor reactor) {
        for (p : reactor.preambles ?: emptyList) {
            pr("// *********** From the preamble, verbatim:")
            prSourceLineNumber(p.code)
            pr(p.code.toText)
            pr("\n// *********** End of preamble.")
        }
    }
    
    /**
     * Generate a constructor for the specified reactor in the specified federate.
     * @param reactor The parsed reactor data structure.
     * @param federate A federate name, or null to unconditionally generate.
     * @param constructorCode Lines of code previously generated that need to
     *  go into the constructor.
     */
    protected def generateConstructor(
        ReactorDecl reactor, FederateInstance federate, StringBuilder constructorCode
    ) {
        val structType = selfStructType(reactor)
        pr('''
            «structType»* new_«reactor.name»() {
                «structType»* self = («structType»*)calloc(1, sizeof(«structType»));
                «constructorCode.toString»
                return self;
            }
        ''')
    }

    /**
     * Generate a destructor for the specified reactor in the specified federate.
     * @param decl AST node that represents the declaration of the reactor.
     * @param federate A federate name, or null to unconditionally generate.
     * @param destructorCode Lines of code previously generated that need to
     *  go into the destructor.
     */
    protected def generateDestructor(
        ReactorDecl decl, FederateInstance federate, StringBuilder destructorCode
    ) {
        // Append to the destructor code freeing the trigger arrays for each reaction.
        var reactor = decl.toDefinition
        var reactionCount = 0
        for (reaction : reactor.reactions) {
            if (federate === null || federate.containsReaction(reactor, reaction)) {
                pr(destructorCode, '''
                    for(int i = 0; i < self->___reaction_«reactionCount».num_outputs; i++) {
                        free(self->___reaction_«reactionCount».triggers[i]);
                    }
                ''')
            }
            // Increment the reaction count even if not in the federate for consistency.
            reactionCount++;
        }
        
        val structType = selfStructType(decl)
        pr('''
            void delete_«decl.name»(«structType»* self) {
                «destructorCode.toString»
                free(self);
            }
        ''')
    }
    
    /**
     * Generate the struct type definitions for inputs, outputs, and
     * actions of the specified reactor in the specified federate.
     * @param reactor The parsed reactor data structure.
     * @param federate A federate name, or null to unconditionally generate.
     */
    protected def generateAuxiliaryStructs(
        ReactorDecl decl, FederateInstance federate
    ) {
        val reactor = decl.toDefinition
        // In the case where there are incoming
        // p2p logical connections in decentralized
        // federated execution, there will be an
        // intended_tag field added to accommodate
        // the case where a reaction triggered by a
        // port or action is late due to network 
        // latency, etc..
        var intended_tag = ''        
        if (isFederatedAndDecentralized) {
            intended_tag = '''
                «targetTagType» intended_tag;
            '''
        }
        // First, handle inputs.
        for (input : reactor.allInputs) {
            var token = ''
            if (input.inferredType.isTokenType) {
                token = '''
                    lf_token_t* token;
                    int length;
                '''
            }
            pr(input, code, '''
                typedef struct {
                    «input.valueDeclaration»
                    bool is_present;
                    int num_destinations;
                    «token»
                    «intended_tag»
                } «variableStructType(input, decl)»;
            ''')
            
        }
        // Next, handle outputs.
        for (output : reactor.allOutputs) {
            var token = ''
            if (output.inferredType.isTokenType) {
                 token = '''
                    lf_token_t* token;
                    int length;
                 '''
            }
            pr(output, code, '''
                typedef struct {
                    «output.valueDeclaration»
                    bool is_present;
                    int num_destinations;
                    «token»
                    «intended_tag»
                } «variableStructType(output, decl)»;
            ''')

        }
        // Finally, handle actions.
        // The very first item on this struct needs to be
        // a trigger_t* because the struct will be cast to (trigger_t*)
        // by the schedule() functions to get to the trigger.
        for (action : reactor.allActions) {
            pr(action, code, '''
                typedef struct {
                    trigger_t* trigger;
                    «action.valueDeclaration»
                    bool is_present;
                    bool has_value;
                    lf_token_t* token;
                    «intended_tag»
                } «variableStructType(action, decl)»;
            ''')
            
        }
    }

    /**
     * For the specified port, return a declaration for port struct to
     * contain the value of the port. A multiport output with width 4 and
     * type int[10], for example, will result in this:
     * ```
     *     int value[10];
     * ```
     * There will be an array of size 4 of structs, each containing this value 
     * array.
     * @param port The port.
     * @return A string providing the value field of the port struct.
     */
    protected def valueDeclaration(Port port) {
        if (port.type === null && target.requiresTypes === true) {
            // This should have been caught by the validator.
            reportError(port, "Port is required to have a type: " + port.name)
            return ''
        }
        // Do not convert to lf_token_t* using lfTypeToTokenType because there
        // will be a separate field pointing to the token.
        // val portType = lfTypeToTokenType(port.inferredType)
        val portType = port.inferredType.targetType
        // If the port type has the form type[number], then treat it specially
        // to get a valid C type.
        val matcher = arrayPatternFixed.matcher(portType)
        if (matcher.find()) {
            // for int[10], the first match is int, the second [10].
            // The following results in: int* __foo[10];
            // if the port is an input and not a multiport.
            // An output multiport will result in, for example
            // int __out[4][10];
            return '''«matcher.group(1)» value«matcher.group(2)»;''';
        } else {
            return '''«portType» value;'''
        }
    }

    /**
     * For the specified action, return a declaration for action struct to
     * contain the value of the action. An action of
     * type int[10], for example, will result in this:
     * ```
     *     int* value;
     * ```
     * This will return an empty string for an action with no type.
     * @param action The action.
     * @return A string providing the value field of the action struct.
     */
    protected def valueDeclaration(Action action) {
        if (action.type === null && target.requiresTypes === true) {
            return ''
        }
        // Do not convert to lf_token_t* using lfTypeToTokenType because there
        // will be a separate field pointing to the token.
        val actionType = action.inferredType.targetType
        // If the input type has the form type[number], then treat it specially
        // to get a valid C type.
        val matcher = arrayPatternFixed.matcher(actionType)
        if (matcher.find()) {
            // for int[10], the first match is int, the second [10].
            // The following results in: int* foo;
            return '''«matcher.group(1)»* value;''';
        } else {
            val matcher2 = arrayPatternVariable.matcher(actionType)
            if (matcher2.find()) {
                // for int[], the first match is int.
                // The following results in: int* foo;
                return '''«matcher2.group(1)»* value;''';
            }
            return '''«actionType» value;'''
        }
    }

    /**
     * Generate the self struct type definition for the specified reactor
     * in the specified federate.
     * @param reactor The parsed reactor data structure.
     * @param federate A federate name, or null to unconditionally generate.
     * @param constructorCode Place to put lines of code that need to
     *  go into the constructor.
     * @param destructorCode Place to put lines of code that need to
     *  go into the destructor.
     */
    protected def generateSelfStruct(
        ReactorDecl decl,
        FederateInstance federate,
        StringBuilder constructorCode,
        StringBuilder destructorCode
    ) {
        val reactor = decl.toDefinition
        val selfType = selfStructType(decl)
        
        // Construct the typedef for the "self" struct.
        // Create a type name for the self struct.
        
        var body = new StringBuilder()
        
       
        // Extensions can add functionality to the CGenerator
        generateSelfStructExtension(body, decl, federate, constructorCode, destructorCode)
        
        // Handle bank_index
        pr(body, '''«targetBankIndexType» «targetBankIndex»;''');    
        
        // Next handle parameters.
        generateParametersForReactor(body, reactor)
        
        // Next handle states.
        generateStateVariablesForReactor(body, reactor)
        
        // Next handle actions.
        for (action : reactor.allActions) {
            pr(action, body, '''
                «variableStructType(action, decl)» __«action.name»;
            ''')
            // Initialize the trigger pointer in the action.
            pr(action, constructorCode, '''
                self->__«action.name».trigger = &self->___«action.name»;
            ''')
        }
        
        // Next handle inputs.
        for (input : reactor.allInputs) {
            // If the port is a multiport, the input field is an array of
            // pointers that will be allocated separately for each instance
            // because the sizes may be different. Otherwise, it is a simple
            // pointer.
            if (input.isMultiport) {
                pr(input, body, '''
                    // Multiport input array will be malloc'd later.
                    «variableStructType(input, decl)»** __«input.name»;
                    int __«input.name»__width;
                    // Default input (in case it does not get connected)
                    «variableStructType(input, decl)» __default__«input.name»;
                ''')
                // Add to the destructor code to free the malloc'd memory.
                pr(input, destructorCode, '''
                    free(self->__«input.name»);
                ''')
            } else {
                pr(input, body, '''
                    «variableStructType(input, decl)»* __«input.name»;
                    // width of -2 indicates that it is not a multiport.
                    int __«input.name»__width;
                    // Default input (in case it does not get connected)
                    «variableStructType(input, decl)» __default__«input.name»;
                ''')

                pr(input, constructorCode, '''
                    // Set input by default to an always absent default input.
                    self->__«input.name» = &self->__default__«input.name»;
                ''')
            }
        }

        // Next handle outputs.
        for (output : reactor.allOutputs) {
            // If the port is a multiport, create an array to be allocated
            // at instantiation.
            if (output.isMultiport) {
                pr(output, body, '''
                    // Array of output ports.
                    «variableStructType(output, decl)»* __«output.name»;
                    int __«output.name»__width;
                ''')
                // Add to the destructor code to free the malloc'd memory.
                pr(output, destructorCode, '''
                    free(self->__«output.name»);
                ''')
            } else {
                pr(output, body, '''
                    «variableStructType(output, decl)» __«output.name»;
                    int __«output.name»__width;
                ''')
            }
        }
        
        // If there are contained reactors that either receive inputs
        // from reactions of this reactor or produce outputs that trigger
        // reactions of this reactor, then we need to create a struct
        // inside the self struct for each contained reactor. That
        // struct has a place to hold the data produced by this reactor's
        // reactions and a place to put pointers to data produced by
        // the contained reactors.
        // The contents of the struct will be collected first so that
        // we avoid duplicate entries and then the struct will be constructed.
        val portsReferencedInContainedReactors = new PortsReferencedInContainedReactors(reactor, federate)

        for (containedReactor : portsReferencedInContainedReactors.containedReactors) {
            pr(body, "struct {")
            indent(body)
            for (port : portsReferencedInContainedReactors.portsOfInstance(containedReactor)) {
                if (port instanceof Input) {
                    // If the variable is a multiport, then the place to store the data has
                    // to be malloc'd at initialization.
                    if (!port.isMultiport) {
                        pr(port, body, '''
                            «variableStructType(port, containedReactor.reactorClass)» «port.name»;
                        ''')
                    } else {
                        // Memory will be malloc'd in initialization.
                        pr(port, body, '''
                            «variableStructType(port, containedReactor.reactorClass)»** «port.name»;
                            int «port.name»__width;
                        ''')
                        // Add to the destructor code to free the malloc'd memory.
                        pr(port, destructorCode, '''
                            free(self->__«containedReactor.name».«port.name»);
                        ''')
                    }
                } else {
                    // Must be an output entry.
                    // Outputs of contained reactors are pointers to the source of data on the
                    // self struct of the container.
                    if (!port.isMultiport) {
                        pr(port, body, '''
                            «variableStructType(port, containedReactor.reactorClass)»* «port.name»;
                        ''')
                    } else {
                        // Here, we will use an array of pointers.
                        // Memory will be malloc'd in initialization.
                        pr(port, body, '''
                            «variableStructType(port, containedReactor.reactorClass)»** «port.name»;
                            int «port.name»__width;
                        ''')
                        // Add to the destructor code to free the malloc'd memory.
                        pr(port, destructorCode, '''
                            free(self->__«containedReactor.name».«port.name»);
                        ''')
                    }
                    pr(port, body, '''
                        trigger_t «port.name»_trigger;
                    ''')
                    if (isFederatedAndDecentralized) {
                        pr(port, constructorCode, '''
                            self->__«containedReactor.name».«port.name»_trigger.intended_tag = (tag_t) { .time = NEVER, .microstep = 0u};
                        ''')
                    }
                    val triggered = portsReferencedInContainedReactors.reactionsTriggered(containedReactor, port)
                    if (triggered.size > 0) {
                        pr(port, body, '''
                            reaction_t* «port.name»_reactions[«triggered.size»];
                        ''')
                        var triggeredCount = 0
                        for (index : triggered) {
                            pr(port, constructorCode, '''
                                self->__«containedReactor.name».«port.name»_reactions[«triggeredCount++»] = &self->___reaction_«index»;
                            ''')
                        }
                        pr(port, constructorCode, '''
                            self->__«containedReactor.name».«port.name»_trigger.reactions = self->__«containedReactor.name».«port.name»_reactions;
                        ''')
                    } else {
                        // Since the self struct is created using calloc, there is no need to set
                        // self->__«containedReactor.name».«port.name»_trigger.reactions = NULL
                    }
                    // Since the self struct is created using calloc, there is no need to set
                    // self->__«containedReactor.name».«port.name»_trigger.token = NULL;
                    // self->__«containedReactor.name».«port.name»_trigger.is_present = false;
                    // self->__«containedReactor.name».«port.name»_trigger.is_timer = false;
                    // self->__«containedReactor.name».«port.name»_trigger.is_physical = false;
                    // self->__«containedReactor.name».«port.name»_trigger.drop = false;
                    // self->__«containedReactor.name».«port.name»_trigger.element_size = 0;
                    // self->__«containedReactor.name».«port.name»_trigger.intended_tag = (0, 0);
                    pr(port, constructorCode, '''
                        self->__«containedReactor.name».«port.name»_trigger.last = NULL;
                        self->__«containedReactor.name».«port.name»_trigger.number_of_reactions = «triggered.size»;
                    ''')
                }
            }
            unindent(body)
            pr(body, "} __" + containedReactor.name + ';')
        }
        
        // Next, generate the fields needed for each reaction.
        generateReactionAndTriggerStructs(body, decl, constructorCode, destructorCode, federate)
        if (body.length > 0) {
            pr('''
                typedef struct {
                    «body.toString»
                } «selfType»;
            ''')
        } else {
            // There are no fields for the self struct.
            // C compilers complain about empty structs, so we generate a placeholder.
            pr('''
                typedef struct {
                    bool hasContents;
                } «selfType»;
            ''')
        }
        
    }
    
    /**
     * This function is provided to allow extensions of the CGenerator to append the structure of the self struct
     * @param body The body of the self struct
     * @param decl The reactor declaration for the self struct
     * @param instance The current federate instance
     * @param constructorCode Code that is executed when the reactor is instantiated
     * @param destructorCode Code that is executed when the reactor instance is freed
     */
    def void generateSelfStructExtension(StringBuilder selfStructBody, ReactorDecl decl, FederateInstance instance, StringBuilder constructorCode, StringBuilder destructorCode) {
        // Do nothing
    }
    
    
    /**
     * Generate code for parameters variables of a reactor in the form "parameter.type parameter.name;"
     * @param reactor The reactor
     * @param builder The StringBuilder that the generated code is appended to
     * @return 
     */
    def generateParametersForReactor(StringBuilder builder, Reactor reactor) {
        for (parameter : reactor.allParameters) {
            // Check for targetBankIndex
            // FIXME: for now throw a reserved error
            if (parameter.name.equals(targetBankIndex)) {
                reportError('''«targetBankIndex» is reserved.''')
            }

            prSourceLineNumber(builder, parameter)
            pr(builder, parameter.getInferredType.targetType + ' ' + parameter.name + ';');
        }
    }
    
    /**
     * Generate code for state variables of a reactor in the form "stateVar.type stateVar.name;"
     * @param reactor The reactor
     * @param builder The StringBuilder that the generated code is appended to
     * @return 
     */
    def generateStateVariablesForReactor(StringBuilder builder, Reactor reactor) {        
        for (stateVar : reactor.allStateVars) {            
            // Check for targetBankIndex
            // FIXME: for now throw a reserved error
            if(stateVar.name.equals(targetBankIndex))
            {
                reportError('''«targetBankIndex» is reserved.''')
            }
            
            prSourceLineNumber(builder, stateVar)
            pr(builder, stateVar.getInferredType.targetType + ' ' + stateVar.name + ';');
        }
    }
    
    /**
     * Generate the fields of the self struct and statements for the constructor
     * to create and initialize a reaction_t struct for each reaction in the
     * specified reactor and a trigger_t struct for each trigger (input, action,
     * timer, or output of a contained reactor).
     * @param body The place to put the code for the self struct.
     * @param reactor The reactor.
     * @param constructorCode The place to put the constructor code.
     * @param constructorCode The place to put the destructor code.
     * @param federate The federate instance, or null if there is no federation.
     */
    protected def void generateReactionAndTriggerStructs(
        StringBuilder body, 
        ReactorDecl decl, 
        StringBuilder constructorCode, 
        StringBuilder destructorCode, 
        FederateInstance federate
    ) {
        var reactionCount = 0;
        val reactor = decl.toDefinition
        // Iterate over reactions and create initialize the reaction_t struct
        // on the self struct. Also, collect a map from triggers to the reactions
        // that are triggered by that trigger. Also, collect a set of sources
        // that are read by reactions but do not trigger reactions.
        // Finally, collect a set of triggers and sources that are outputs
        // of contained reactors. 
        val triggerMap = new LinkedHashMap<Variable,LinkedList<Integer>>()
        val sourceSet = new LinkedHashSet<Variable>()
        val outputsOfContainedReactors = new LinkedHashMap<Variable,Instantiation>
        val startupReactions = new LinkedHashSet<Integer>
        val shutdownReactions = new LinkedHashSet<Integer>
        for (reaction : reactor.allReactions) {
            if (federate === null || federate.containsReaction(reactor, reaction)) {
                // Create the reaction_t struct.
                pr(reaction, body, '''reaction_t ___reaction_«reactionCount»;''')
                
                // Create the map of triggers to reactions.
                for (trigger : reaction.triggers) {
                    // trigger may not be a VarRef (it could be "startup" or "shutdown").
                    if (trigger instanceof VarRef) {
                        var reactionList = triggerMap.get(trigger.variable)
                        if (reactionList === null) {
                            reactionList = new LinkedList<Integer>()
                            triggerMap.put(trigger.variable, reactionList)
                        }
                        reactionList.add(reactionCount)
                        if (trigger.container !== null) {
                            outputsOfContainedReactors.put(trigger.variable, trigger.container)
                        }
                    }
                    if (trigger.isStartup) {
                        startupReactions.add(reactionCount)
                    }
                    if (trigger.isShutdown) {
                        shutdownReactions.add(reactionCount)
                    }
                }
                // Create the set of sources read but not triggering.
                for (source : reaction.sources) {
                    sourceSet.add(source.variable)
                    if (source.container !== null) {
                        outputsOfContainedReactors.put(source.variable, source.container)
                    }
                }

                pr(destructorCode, '''
                    if (self->___reaction_«reactionCount».output_produced != NULL) {
                        free(self->___reaction_«reactionCount».output_produced);
                    }
                    if (self->___reaction_«reactionCount».triggers != NULL) {
                        free(self->___reaction_«reactionCount».triggers);
                    }
                    if (self->___reaction_«reactionCount».triggered_sizes != NULL) {
                        free(self->___reaction_«reactionCount».triggered_sizes);
                    }
                ''')

                var deadlineFunctionPointer = "NULL"
                if (reaction.deadline !== null) {
                    // The following has to match the name chosen in generateReactions
                    val deadlineFunctionName = decl.name.toLowerCase + '_deadline_function' + reactionCount
                    deadlineFunctionPointer = "&" + deadlineFunctionName
                }
                
                // Assign the tardiness handler
                var tardyFunctionPointer = "NULL"
                if (reaction.tardy !== null) {
                    // The following has to match the name chosen in generateReactions
                    val tardyFunctionName = decl.name.toLowerCase + '_tardy_function' + reactionCount
                    tardyFunctionPointer = "&" + tardyFunctionName
                }

                // Set the defaults of the reaction_t struct in the constructor.
                // Since the self struct is allocated using calloc, there is no need to set:
                // self->___reaction_«reactionCount».index = 0;
                // self->___reaction_«reactionCount».chain_id = 0;
                // self->___reaction_«reactionCount».pos = 0;
                // self->___reaction_«reactionCount».running = false;
                // self->___reaction_«reactionCount».deadline = 0LL;
                // self->___reaction_«reactionCount».is_tardy = false;
                pr(reaction, constructorCode, '''
                    self->___reaction_«reactionCount».number = «reactionCount»;
                    self->___reaction_«reactionCount».function = «reactionFunctionName(decl, reactionCount)»;
                    self->___reaction_«reactionCount».self = self;
                    self->___reaction_«reactionCount».deadline_violation_handler = «deadlineFunctionPointer»;
                    self->___reaction_«reactionCount».tardy_handler = «tardyFunctionPointer»;
                ''')

            }
            // Increment the reactionCount even if the reaction is not in the federate
            // so that reaction indices are consistent across federates.
            reactionCount++
        }
        
        // Next, create and initialize the trigger_t objects.
        // Start with the timers.
        for (timer : reactor.allTimers) {
            createTriggerT(body, timer, triggerMap, constructorCode, destructorCode)
            // Since the self struct is allocated using calloc, there is no need to set:
            // self->___«timer.name».is_physical = false;
            // self->___«timer.name».drop = false;
            // self->___«timer.name».element_size = 0;
            pr(constructorCode, '''
                self->___«timer.name».is_timer = true;
            ''')
            if (isFederatedAndDecentralized) {
                pr(constructorCode, '''
                    self->___«timer.name».intended_tag = (tag_t) { .time = NEVER, .microstep = 0u};
                ''')
            }
        }
        
        // Handle startup triggers.
        if (startupReactions.size > 0) {
            pr(body, '''
                trigger_t ___startup;
                reaction_t* ___startup_reactions[«startupReactions.size»];
            ''')
            if (isFederatedAndDecentralized) {
                pr(constructorCode, '''
                    self->___startup.intended_tag = (tag_t) { .time = NEVER, .microstep = 0u};
                ''')
            }
            var i = 0
            for (reactionIndex : startupReactions) {
                pr(constructorCode, '''
                    self->___startup_reactions[«i++»] = &self->___reaction_«reactionIndex»;
                ''')
            }
            pr(constructorCode, '''
                self->___startup.last = NULL;
                self->___startup.reactions = &self->___startup_reactions[0];
                self->___startup.number_of_reactions = «startupReactions.size»;
                self->___startup.is_timer = false;
            ''')
        }
        // Handle shutdown triggers.
        if (shutdownReactions.size > 0) {
            pr(body, '''
                trigger_t ___shutdown;
                reaction_t* ___shutdown_reactions[«shutdownReactions.size»];
            ''')
            if (isFederatedAndDecentralized) {
                pr(constructorCode, '''
                    self->___shutdown.intended_tag = (tag_t) { .time = NEVER, .microstep = 0u};
                ''')
            }
            var i = 0
            for (reactionIndex : shutdownReactions) {
                pr(constructorCode, '''
                    self->___shutdown_reactions[«i++»] = &self->___reaction_«reactionIndex»;
                ''')
            }
            pr(constructorCode, '''
                self->___shutdown.last = NULL;
                self->___shutdown.reactions = &self->___shutdown_reactions[0];
                self->___shutdown.number_of_reactions = «shutdownReactions.size»;
                self->___shutdown.is_timer = false;
            ''')
        }

        // Next handle actions.
        for (action : reactor.allActions) {
            createTriggerT(body, action, triggerMap, constructorCode, destructorCode)
            var isPhysical = "true";
            if (action.origin == ActionOrigin.LOGICAL) {
                isPhysical = "false";
            }
            var elementSize = "0"
            // If the action type is 'void', we need to avoid generating the code
            // 'sizeof(void)', which some compilers reject.
            if (action.type !== null && action.targetType.rootType != 'void') {
                elementSize = '''sizeof(«action.targetType.rootType»)'''
            }

            // Since the self struct is allocated using calloc, there is no need to set:
            // self->___«action.name».is_timer = false;
            pr(constructorCode, '''
                self->___«action.name».is_physical = «isPhysical»;
                «IF !action.policy.isNullOrEmpty»
                self->___«action.name».policy = «action.policy»;
                «ENDIF»
                self->___«action.name».element_size = «elementSize»;
            ''')
        }

        // Next handle inputs.
        for (input : reactor.inputs) {            
            createTriggerT(body, input, triggerMap, constructorCode, destructorCode)
        }
    }
    
    /**
     * Define the trigger_t object on the self struct, an array of
     * reaction_t pointers pointing to reactions triggered by this variable,
     * and initialize the pointers in the array in the constructor.
     * @param body The place to write the self struct entries.
     * @param variable The trigger variable (Timer, Action, or Input).
     * @param triggerMap A map from Variables to a list of the reaction indices
     *  triggered by the variable.
     * @param constructorCode The place to write the constructor code.
     * @param destructorCode The place to write the destructor code.
     */
    private def void createTriggerT(
        StringBuilder body, 
        Variable variable,
        LinkedHashMap<Variable, LinkedList<Integer>> triggerMap,
        StringBuilder constructorCode,
        StringBuilder destructorCode
    ) {
        // variable is a port, a timer, or an action.
        pr(variable, body, '''
            trigger_t ___«variable.name»;
        ''')
        pr(variable, constructorCode, '''
            self->___«variable.name».last = NULL;
        ''')
        if (isFederatedAndDecentralized) {
            pr(variable, constructorCode, '''
                self->___«variable.name».intended_tag = (tag_t) { .time = NEVER, .microstep = 0u};
            ''')
        }
        // Generate the reactions triggered table.
        val reactionsTriggered = triggerMap.get(variable)
        if (reactionsTriggered !== null) {
            pr(variable, body, '''reaction_t* ___«variable.name»_reactions[«reactionsTriggered.size»];''')
            var count = 0
            for (reactionTriggered : reactionsTriggered) {
                prSourceLineNumber(constructorCode, variable)
                pr(variable, constructorCode, '''
                    self->___«variable.name»_reactions[«count»] = &self->___reaction_«reactionTriggered»;
                ''')
                count++
            }
            // Set up the trigger_t struct's pointer to the reactions.
            pr(variable, constructorCode, '''
                self->___«variable.name».reactions = &self->___«variable.name»_reactions[0];
                self->___«variable.name».number_of_reactions = «count»;
            ''')
        }
        if (variable instanceof Input) {
            val rootType = variable.targetType.rootType
            // Since the self struct is allocated using calloc, there is no need to set:
            // self->___«input.name».is_timer = false;
            // self->___«input.name».offset = 0LL;
            // self->___«input.name».period = 0LL;
            // self->___«input.name».is_physical = false;
            // self->___«input.name».drop = false;
            // If the input type is 'void', we need to avoid generating the code
            // 'sizeof(void)', which some compilers reject.
            val size = (rootType == 'void') ? '0' : '''sizeof(«rootType»)'''
            pr(constructorCode, '''
                self->___«variable.name».element_size = «size»;
            ''')
        }
    }    
    
    /** Generate reaction functions definition for a reactor.
     *  These functions have a single argument that is a void* pointing to
     *  a struct that contains parameters, state variables, inputs (triggering or not),
     *  actions (triggering or produced), and outputs.
     *  @param reactor The reactor.
     *  @param federate The federate, or null if this is not
     *   federated or not the main reactor and reactions should be
     *   unconditionally generated.
     */
    def generateReactions(ReactorDecl decl, FederateInstance federate) {
        var reactionIndex = 0;
        val reactor = decl.toDefinition
        for (reaction : reactor.allReactions) {
            if (federate === null || federate.containsReaction(reactor, reaction)) {
                generateReaction(reaction, decl, reactionIndex)
            }
            // Increment reaction index even if the reaction is not in the federate
            // so that across federates, the reaction indices are consistent.
            reactionIndex++
        }
    }
    
    /** Generate a reaction function definition for a reactor.
     *  This function has a single argument that is a void* pointing to
     *  a struct that contains parameters, state variables, inputs (triggering or not),
     *  actions (triggering or produced), and outputs.
     *  @param reaction The reaction.
     *  @param reactor The reactor.
     *  @param reactionIndex The position of the reaction within the reactor. 
     */
    def generateReaction(Reaction reaction, ReactorDecl decl, int reactionIndex) {
        val functionName = reactionFunctionName(decl, reactionIndex)
        
        
        pr('void ' + functionName + '(void* instance_args) {')
        indent()
        var body = reaction.code.toText
        
        generateInitializationForReaction(body, reaction, decl, reactionIndex)
        
        // Code verbatim from 'reaction'
        prSourceLineNumber(reaction.code)
        pr(body)
        unindent()
        pr("}")

        // Now generate code for the late function, if there is one
        // Note that this function can only be defined on reactions
        // in federates that have inputs from a logical connection.
        if (reaction.tardy !== null) {
            val lateFunctionName = decl.name.toLowerCase + '_tardy_function' + reactionIndex

            pr('void ' + lateFunctionName + '(void* instance_args) {')
            indent();
            generateInitializationForReaction(body, reaction, decl, reactionIndex)
            // Code verbatim from 'late'
            prSourceLineNumber(reaction.tardy.code)
            pr(reaction.tardy.code.toText)
            unindent()
            pr("}")
        }

        // Now generate code for the deadline violation function, if there is one.
        if (reaction.deadline !== null) {
            // The following name has to match the choice in generateReactionInstances
            val deadlineFunctionName = decl.name.toLowerCase + '_deadline_function' + reactionIndex

            pr('void ' + deadlineFunctionName + '(void* instance_args) {')
            indent();
            generateInitializationForReaction(body, reaction, decl, reactionIndex)
            // Code verbatim from 'deadline'
            prSourceLineNumber(reaction.deadline.code)
            pr(reaction.deadline.code.toText)
            unindent()
            pr("}")
        }
    }
    
    /**
     * Generate code that passes existing intended tag to all output ports
     * and actions. This intended tag is the minimum intended tag of the 
     * triggering inputs of the reaction.
     * 
     * @param body The body of the reaction. Used to check for the DISABLE_REACTION_INITIALIZATION_MARKER.
     * @param reaction The initialization code will be generated for this specific reaction
     * @param decl The reactor that has the reaction
     * @param reactionIndex The index of the reaction relative to other reactions in the reactor, starting from 0
     */
    def generateIntendedTagInheritence(String body, Reaction reaction, ReactorDecl decl, int reactionIndex) {
        // Construct the intended_tag inheritance code to go into
        // the body of the function.
        var StringBuilder intendedTagInheritenceCode = new StringBuilder()
        // Check if the coordination mode is decentralized and if the reaction has any effects to inherit the tardiness
        if (isFederatedAndDecentralized && !reaction.effects.nullOrEmpty) {
            pr(intendedTagInheritenceCode, '''
                if (self->___reaction_«reactionIndex».is_tardy == true) {
            ''')
            indent(intendedTagInheritenceCode);            
            pr(intendedTagInheritenceCode, '''            
                // The operations inside this if clause (if any exists) are expensive 
                // and must only be done if the reaction has unhandled tardiness.
                // Otherwise, all intended_tag values are (NEVER, 0) by default.
                
                // Inherited intended tag. This will take the minimum
                // intended_tag of all input triggers
                «targetTagType» inherited_min_intended_tag = («targetTagType») { .time = FOREVER, .microstep = UINT_MAX };
            ''')
            pr(intendedTagInheritenceCode, '''
                // Find the minimum intended tag
            ''')
            // Go through every trigger of the reaction and check the
            // value of intended_tag to choose the minimum.
            for (TriggerRef inputTrigger : reaction.triggers ?: emptyList) {
                if (inputTrigger instanceof VarRef) {
                    if (inputTrigger.variable instanceof Output) {
                        // Output from a contained reactor
                        pr(intendedTagInheritenceCode, '''
                            if (compare_tags(«inputTrigger.container.name».«inputTrigger.variable.name»->intended_tag,
                                             inherited_min_intended_tag) < 0) {
                                inherited_min_intended_tag = «inputTrigger.container.name».«inputTrigger.variable.name»->intended_tag;
                            }
                        ''')
                    } else if (inputTrigger.variable instanceof Port) {
                        pr(intendedTagInheritenceCode, '''
                            if (compare_tags(«inputTrigger.variable.name»->intended_tag, inherited_min_intended_tag) < 0) {
                                inherited_min_intended_tag = «inputTrigger.variable.name»->intended_tag;
                            }
                        ''')
                    } else if (inputTrigger.variable instanceof Action) {
                        pr(intendedTagInheritenceCode, '''
                            if (compare_tags(«inputTrigger.variable.name»->trigger->intended_tag, inherited_min_intended_tag) < 0) {
                                inherited_min_intended_tag = «inputTrigger.variable.name»->trigger->intended_tag;
                            }
                        ''')
                    }

                }
            }
            if (reaction.triggers === null || reaction.triggers.size === 0) {
                // No triggers are given, which means the reaction would react to any input.
                // We need to check the intended tag for every input.
                // NOTE: this does not include contained outputs. 
                for (input : reaction.sources) {
                    pr(intendedTagInheritenceCode, '''
                        if (compare_tags(«input.variable.name»->intended_tag, inherited_min_intended_tag) > 0) {
                            inherited_min_intended_tag = «input.variable.name»->intended_tag;
                        }
                    ''')
                }
            }
            
            // Once the minimum intended tag has been found,
            // it will be passed down to the port effects
            // of the reaction. Note that the intended tag
            // will not pass on to actions downstream.
            for (effect : reaction.effects ?: emptyList) {
                if (effect.variable instanceof Input) {
                    // Input to a contained reaction
                    pr(intendedTagInheritenceCode, '''
                        // All effects inherit the minimum intended tag of input triggers
                        «effect.container.name».«effect.variable.name»->intended_tag = inherited_min_intended_tag;
                    ''')                    
                } else if (effect.variable instanceof Output) {
                    // Everything else
                    pr(intendedTagInheritenceCode, '''
                        // All effects inherit the minimum intended tag of input triggers
                        «effect.variable.name»->intended_tag = inherited_min_intended_tag;
                    ''')                    
                }
            }
            unindent(intendedTagInheritenceCode);
            pr(intendedTagInheritenceCode,'''
            }
            ''')
            
            // Write the the intended tag inheritance initialization
            // to the main code.
            pr(intendedTagInheritenceCode.toString) 
        }
        return intendedTagInheritenceCode
    }
    
    /**
     * Generate necessary initialization code inside the body of the reaction that belongs to reactor decl.
     * @param body The body of the reaction. Used to check for the DISABLE_REACTION_INITIALIZATION_MARKER.
     * @param reaction The initialization code will be generated for this specific reaction
     * @param decl The reactor that has the reaction
     * @param reactionIndex The index of the reaction relative to other reactions in the reactor, starting from 0
     * @return The reaction initialization code for reusability.
     */
    def generateInitializationForReaction(String body, Reaction reaction, ReactorDecl decl, int reactionIndex) {
        val reactor = decl.toDefinition
        
        // Construct the reactionInitialization code to go into
        // the body of the function before the verbatim code.
        var StringBuilder reactionInitialization = new StringBuilder()

        // Define the "self" struct.
        var structType = selfStructType(decl)
        // A null structType means there are no inputs, state,
        // or anything else. No need to declare it.
        if (structType !== null) {
             pr(reactionInitialization, '''
                 #pragma GCC diagnostic push
                 #pragma GCC diagnostic ignored "-Wunused-variable"
                 «structType»* self = («structType»*)instance_args;
                 #pragma GCC diagnostic pop
             ''')
        }

        // A reaction may send to or receive from multiple ports of
        // a contained reactor. The variables for these ports need to
        // all be declared as fields of the same struct. Hence, we first
        // collect the fields to be defined in the structs and then
        // generate the structs.
        var fieldsForStructsForContainedReactors = new LinkedHashMap<Instantiation, StringBuilder>

        // Actions may appear twice, first as a trigger, then with the outputs.
        // But we need to declare it only once. Collect in this data structure
        // the actions that are declared as triggered so that if they appear
        // again with the outputs, they are not defined a second time.
        // That second redefinition would trigger a compile error.  
        var actionsAsTriggers = new LinkedHashSet<Action>();

        // Next, add the triggers (input and actions; timers are not needed).
        // This defines a local variable in the reaction function whose
        // name matches that of the trigger. The value of the local variable
        // is a struct with a value and is_present field, the latter a boolean
        // that indicates whether the input/action is present.
        // If the trigger is an output, then it is an output of a
        // contained reactor. In this case, a struct with the name
        // of the contained reactor is created with one field that is
        // a pointer to a struct with a value and is_present field.
        // E.g., if the contained reactor is named 'c' and its output
        // port is named 'out', then c.out->value c.out->is_present are
        // defined so that they can be used in the verbatim code.
        for (TriggerRef trigger : reaction.triggers ?: emptyList) {
            if (trigger instanceof VarRef) {
                if (trigger.variable instanceof Port) {
                    generatePortVariablesInReaction(reactionInitialization,
                        fieldsForStructsForContainedReactors, trigger, decl)
                } else if (trigger.variable instanceof Action) {
                    generateActionVariablesInReaction(
                        reactionInitialization, trigger.variable as Action, decl
                    )
                    actionsAsTriggers.add(trigger.variable as Action);
                }
            }
        }
        if (reaction.triggers === null || reaction.triggers.size === 0) {
            // No triggers are given, which means react to any input.
            // Declare an argument for every input.
            // NOTE: this does not include contained outputs. 
            for (input : reactor.inputs) {
                generateInputVariablesInReaction(reactionInitialization, input, decl)
            }
        }
        // Define argument for non-triggering inputs.
        for (VarRef src : reaction.sources ?: emptyList) {
            if (src.variable instanceof Port) {
                generatePortVariablesInReaction(reactionInitialization, fieldsForStructsForContainedReactors, src, decl)
            } else if (src.variable instanceof Action) {
                // It's a bit odd to read but not be triggered by an action, but
                // OK, I guess we allow it.
                generateActionVariablesInReaction(
                    reactionInitialization,
                    src.variable as Action,
                    decl
                )
                actionsAsTriggers.add(src.variable as Action);
            }
        }

        // Define variables for each declared output or action.
        // In the case of outputs, the variable is a pointer to where the
        // output is stored. This gives the reaction code access to any previous
        // value that may have been written to that output in an earlier reaction.
        if (reaction.effects !== null) {
            for (effect : reaction.effects) {
                // val action = getAction(reactor, output)
                if (effect.variable instanceof Action) {
                    // It is an action, not an output.
                    // If it has already appeared as trigger, do not redefine it.
                    if (!actionsAsTriggers.contains(effect.variable)) {
                        pr(reactionInitialization, '''
                            «variableStructType(effect.variable, decl)»* «effect.variable.name» = &self->__«effect.variable.name»;
                        ''')
                    }
                } else {
                    if (effect.variable instanceof Output) {
                        generateOutputVariablesInReaction(reactionInitialization, effect.variable as Output, decl)
                    } else if (effect.variable instanceof Input) {
                        // It is the input of a contained reactor.
                        generateVariablesForSendingToContainedReactors(
                            reactionInitialization,
                            fieldsForStructsForContainedReactors,
                            effect.container,
                            effect.variable as Input
                        )
                    } else {
                        reportError(
                            reaction,
                            "In generateReaction(): " + effect.variable.name + " is neither an input nor an output."
                        )
                    }
                }
            }
        }
        // Do not generate the initialization code if the body is marked
        // to not generate it.
        if (!body.startsWith(CGenerator.DISABLE_REACTION_INITIALIZATION_MARKER)) {
            // First generate the structs used for communication to and from contained reactors.
            for (containedReactor : fieldsForStructsForContainedReactors.keySet) {
                pr('struct ' + containedReactor.name + '{')
                indent();
                pr(fieldsForStructsForContainedReactors.get(containedReactor).toString)
                unindent();
                pr('} ' + containedReactor.name + ';')
            }
            // Next generate all the collected setup code.
            pr(reactionInitialization.toString)
            
            if (reaction.tardy === null) {
                // Pass down the intended_tag to all input and output effects
                // downstream if the current reaction does not have a tardy
                // handler.
                generateIntendedTagInheritence(body, reaction, decl, reactionIndex)                
            }
        } else {
            pr(structType + "* self = (" + structType + "*)instance_args;")
        }
        
        return reactionInitialization.toString
    }

    /** Generate code to create the trigger table for each reaction of the
     *  specified reactor.  Each table lists the triggers that the reaction's
     *  execution may trigger. Each table is an array of arrays
     *  of pointers to the trigger_t structs representing the downstream inputs
     *  (or outputs of the container reactor) that are triggered by the reaction.
     *  Each trigger table goes into the reaction's reaction_t triggers field.
     *  That reaction_t struct is assumed to be on the self struct of the reactor
     *  instance with name "___reaction_i", where i is the index of the reaction.
     *  The generated code will also set the values of the triggered_sizes array
     *  on the reaction_t struct to indicate the size of each array of trigger_t
     *  pointers. The generated code will malloc each of these arrays, and the
     *  destructor for the reactor instance will free them.
     *  The generated code goes into the __initialize_trigger_objects() function.
     *  @param reactorIntance The reactor instance.
     *  @param federate The federate name or null if no federation.
     */
    def generateRemoteTriggerTable(ReactorInstance reactorInstance, FederateInstance federate) {
        val selfStruct = selfStructName(reactorInstance)
        var reactionCount = 0
        for (reaction : reactorInstance.reactions) {
            if (federate === null || federate.containsReaction(
                reactorInstance.definition.reactorClass.toDefinition,
                reaction.definition
            )) {
                var Collection<PortInstance> destinationPorts = null

                var portCount = 0
                // Record the number of reactions that this reaction depends on.
                // This is used for optimization. When that number is 1, the reaction can
                // be executed immediately when its triggering reaction has completed.
                val dominatingReaction = ReactorInstance.reactionGraph.findSingleDominatingReaction(reaction)
                if (dominatingReaction !== null) {
                    val upstreamReaction =
                        '''«selfStructName(dominatingReaction.parent)»->___reaction_«dominatingReaction.reactionIndex»'''
                    pr(initializeTriggerObjectsEnd, '''
                        // Reaction «reactionCount» of «reactorInstance.getFullName» depends on one maximal upstream reaction.
                        «selfStruct»->___reaction_«reactionCount».last_enabling_reaction = &(«upstreamReaction»);
                    ''')
                } else {
                    pr(initializeTriggerObjectsEnd, '''
                        // Reaction «reactionCount» of «reactorInstance.getFullName» does not depend on one maximal upstream reaction.
                        «selfStruct»->___reaction_«reactionCount».last_enabling_reaction = NULL;
                    ''')
                }
                for (port : reaction.effects.filter(PortInstance)) {
                    // The port to which the reaction writes may have dependent
                    // reactions in the container. If so, we list that port here.
                    var portsWithDependentReactions = new LinkedHashSet<PortInstance>()

                    // The size of the array to be inserted into the triggers array of
                    // the reaction is the sum of the number of destination ports and
                    // the number of destination reactions (reactions of the container
                    // sensitive to this port.
                    var numberOfTriggerTObjects = 0

                    // Collect the destinations for each output port.
                    if (port.definition instanceof Output) {
                        // For each output, obtain the destinations from the parent.
                        // Pointers to the destination trigger_t objects will be collected into
                        // an array. 
                        var parent = reactorInstance.parent
                        if (parent !== null) {
                            destinationPorts = parent.transitiveClosure(port)
                        } else {
                            // At the top level, where there cannot be any destinations
                            // for an output port.
                            destinationPorts = new LinkedList<PortInstance>()
                        }

                        // The port may also have dependent reactions, which are
                        // reactions in the container of this port's container.
                        if (port.dependentReactions.size > 0) {
                            portsWithDependentReactions.add(port)
                            numberOfTriggerTObjects += port.dependentReactions.size
                        }
                    } else {
                        // The port is the input port of a contained reactor,
                        // use that reactor instance to compute the transitive closure.
                        destinationPorts = port.parent.transitiveClosure(port)
                    }

                    numberOfTriggerTObjects += destinationPorts.size

                    // Record this array size in reaction's reaction_t triggered_sizes array.
                    pr(initializeTriggerObjectsEnd, '''
                        // Reaction «reactionCount» of «reactorInstance.getFullName» triggers «numberOfTriggerTObjects» downstream reactions through port «port.getFullName».
                        «selfStruct»->___reaction_«reactionCount».triggered_sizes[«portCount»] = «numberOfTriggerTObjects»;
                    ''')
                    if (numberOfTriggerTObjects > 0) {
                        // Next, malloc the memory for the trigger array and record its location.
                        // NOTE: Need a unique name for the pointer to the malloc'd array because some of the
                        // initialization has to occur at the end of __initialize_trigger_objects(), after
                        // all reactor instances have been created.
                        var bankIndex = ""
                        if (reactorInstance.bankIndex >= 0) {
                            bankIndex = '_' + reactorInstance.bankIndex + '_'
                        }
                        val triggerArray = '''«reactorInstance.uniqueID»«bankIndex»_«reaction.reactionIndex»_«portCount»'''
                        pr(initializeTriggerObjectsEnd, '''
                            // For reaction «reactionCount» of «reactorInstance.getFullName», allocate an
                            // array of trigger pointers for downstream reactions through port «port.getFullName»
                            trigger_t** «triggerArray» = (trigger_t**)malloc(«numberOfTriggerTObjects» * sizeof(trigger_t*));
                            «selfStruct»->___reaction_«reactionCount».triggers[«portCount»] = «triggerArray»;
                        ''')

                        // Next, initialize the newly created array.
                        var destinationCount = 0;
                        for (destination : destinationPorts) {
                            // If the destination of a connection is an input
                            // port of a reactor that has no reactions to that input,
                            // then this trigger struct will not have been created.
                            // In that case, we want NULL.
                            // If the destination is an output port, however, then
                            // the dependentReactions.size reflects the number of downstream
                            // reactions, including possible reactions in the container.
                            if (destination.isOutput) {
                                if (destination.dependentReactions.size === 0) {
                                    pr(initializeTriggerObjectsEnd, '''
                                        // Destination port «destination.getFullName» itself has no reactions.
                                        «triggerArray»[«destinationCount++»] = NULL;
                                    ''')
                                } else {
                                    // Add to portsWithDependentReactions. This occurs if the destination is
                                    // output port of the container, and that output port triggers reactions in
                                    // its container.
                                    portsWithDependentReactions.add(destination)
                                }
                            } else if (destination.dependentReactions.size === 0) {
                                pr(initializeTriggerObjectsEnd, '''
                                    // Destination port «destination.getFullName» itself has no reactions.
                                    «triggerArray»[«destinationCount++»] = NULL;
                                ''')
                            } else {
                                pr(initializeTriggerObjectsEnd, '''
                                    // Point to destination port «destination.getFullName»'s trigger struct.
                                    «triggerArray»[«destinationCount++»] = &«triggerStructName(destination)»;
                                ''')
                            }
                        }
                        for (portWithDependentReactions : portsWithDependentReactions) {
                            for (destinationReaction : portWithDependentReactions.dependentReactions) {
                                if (reactorBelongsToFederate(destinationReaction.parent, federate)) {
                                    pr(initializeTriggerObjectsEnd, '''
                                        // Port «port.getFullName» has reactions in its parent's parent.
                                        // Point to the trigger struct for those reactions.
                                        «triggerArray»[«destinationCount++»] = &«triggerStructName(portWithDependentReactions, destinationReaction)»;
                                    ''')
                                }
                            }
                        }
                    }
                    portCount++
                }
            }
            // Increment reaction count even if it is not in the federate for consistency.
            reactionCount++
        }
    }

    /** Generate code to set up the tables used in __start_time_step to decrement reference
     *  counts and mark outputs absent between time steps. This function puts the code
     *  into startTimeStep.
     */
    def generateStartTimeStep(ReactorInstance instance, FederateInstance federate) {
        // First, set up to decrement reference counts for each token type
        // input of a contained reactor that is present.
        for (child : instance.children) {
            if (reactorBelongsToFederate(child, federate)) {
                var nameOfSelfStruct = selfStructName(child)
                for (input : child.inputs) {
                    if (isTokenType((input.definition as Input).inferredType)) {
                        if (input instanceof MultiportInstance) {
                            pr(startTimeStep, '''
                                for (int i = 0; i < «input.width»; i++) {
                                    __tokens_with_ref_count[«startTimeStepTokens» + i].token
                                            = &«nameOfSelfStruct»->__«input.name»[i]->token;
                                    __tokens_with_ref_count[«startTimeStepTokens» + i].is_present
                                            = &«nameOfSelfStruct»->__«input.name»[i]->is_present;
                                    __tokens_with_ref_count[«startTimeStepTokens» + i].reset_is_present = false;
                                }
                            ''')
                            startTimeStepTokens += input.width
                        } else {
                            pr(startTimeStep, '''
                                __tokens_with_ref_count[«startTimeStepTokens»].token
                                        = &«nameOfSelfStruct»->__«input.name»->token;
                                __tokens_with_ref_count[«startTimeStepTokens»].is_present
                                        = &«nameOfSelfStruct»->__«input.name»->is_present;
                                __tokens_with_ref_count[«startTimeStepTokens»].reset_is_present = false;
                            ''')
                            startTimeStepTokens++
                        }
                    }
                }
            }
        }
        var containerSelfStructName = selfStructName(instance)
        // Handle inputs that get sent data from a reaction rather than from
        // another contained reactor and reactions that are triggered by an
        // output of a contained reactor.
        for (reaction : instance.reactions) {
            if (federate === null || federate.containsReaction(
                instance.definition.reactorClass.toDefinition,
                reaction.definition
            )) {
                for (port : reaction.effects.filter(PortInstance)) {
                    if (port.definition instanceof Input) {
                        // This reaction is sending to an input. Must be
                        // the input of a contained reactor in the federate.
                        val sourcePort = sourcePort(port)
                        if (reactorBelongsToFederate(sourcePort.parent, federate)) {
                            // If this is a multiport, then the port struct on the self
                            // struct is a pointer. Otherwise, it is the struct itself.
                            var multiportIndex = stackStructOperator // '.'
                            if (sourcePort.multiportIndex >= 0) {
                                multiportIndex = '[' + sourcePort.multiportIndex + ']->'
                            }
                            pr(startTimeStep, '''
                                // Add port «sourcePort.getFullName» to array of is_present fields.
                                __is_present_fields[«startTimeStepIsPresentCount»] 
                                        = &«containerSelfStructName»->__«sourcePort.parent.definition.name».«sourcePort.definition.name»«multiportIndex»is_present;
                            ''')
                            if (isFederatedAndDecentralized) {
                                // Intended_tag is only applicable to ports in federated execution.
                                pr(startTimeStep, '''
                                    // Add port «sourcePort.getFullName» to array of is_present fields.
                                    __intended_tag_fields[«startTimeStepIsPresentCount»] 
                                            = &«containerSelfStructName»->__«sourcePort.parent.definition.name».«sourcePort.definition.name»«multiportIndex»intended_tag;
                                ''')
                            }
                            startTimeStepIsPresentCount++
                        }
                    }
                }
                for (port : reaction.sources) {
                    if (port.definition instanceof Output) {
                        // This reaction is receiving data from the port.
                        if (isTokenType((port.definition as Output).inferredType)) {
                            pr(startTimeStep, '''
                                __tokens_with_ref_count[«startTimeStepTokens»].token
                                        = &«containerSelfStructName»->__«port.parent.name».«port.name»->token;
                                __tokens_with_ref_count[«startTimeStepTokens»].is_present
                                        = &«containerSelfStructName»->__«port.parent.name».«port.name»->is_present;
                                __tokens_with_ref_count[«startTimeStepTokens»].reset_is_present = false;
                            ''')
                            startTimeStepTokens++
                        }
                    }
                }
            }
        }
        // Next, set up the table to mark each output of each contained reactor absent.
        for (child : instance.children) {
            if (reactorBelongsToFederate(child, federate)) {
                var nameOfSelfStruct = selfStructName(child)
                for (output : child.outputs) {
                    if (output instanceof MultiportInstance) {
                        var j = 0
                        for (multiportInstance : output.instances) {
                            pr(startTimeStep, '''
                                // Add port «output.getFullName» to array of is_present fields.
                                __is_present_fields[«startTimeStepIsPresentCount»] = &«nameOfSelfStruct»->«getStackPortMember('''__«output.name»[«j»]''', "is_present")»;
                            ''')
                            if (isFederatedAndDecentralized) {
                                // Intended_tag is only applicable to ports in federated execution with decentralized coordination.
                                pr(startTimeStep, '''
                                    // Add port «output.getFullName» to array of intended_tag fields.
                                    __intended_tag_fields[«startTimeStepIsPresentCount»] = &«nameOfSelfStruct»->«getStackPortMember('''__«output.name»[«j»]''', "intended_tag")»;
                                ''')
                            }
                            startTimeStepIsPresentCount++
                            j++
                        }
                    } else {
                        pr(startTimeStep, '''
                            // Add port «output.getFullName» to array of is_present fields.
                            __is_present_fields[«startTimeStepIsPresentCount»] = &«nameOfSelfStruct»->«getStackPortMember('''__«output.name»''', "is_present")»;
                        ''')
                        if (isFederatedAndDecentralized) {                            
                            // Intended_tag is only applicable to ports in federated execution with decentralized coordination.
                            pr(startTimeStep, '''
                                // Add port «output.getFullName» to array of Intended_tag fields.
                                __intended_tag_fields[«startTimeStepIsPresentCount»] = &«nameOfSelfStruct»->«getStackPortMember('''__«output.name»''', "intended_tag")»;
                            ''')                            
                        }
                        startTimeStepIsPresentCount++
                    }
                }
            }
        }
        for (action : instance.actions) {
            pr(startTimeStep, '''
                // Add action «action.getFullName» to array of is_present fields.
                __is_present_fields[«startTimeStepIsPresentCount»] 
                        = &«containerSelfStructName»->__«action.name».is_present;
            ''')
            if (isFederatedAndDecentralized) {
                // Intended_tag is only applicable to actions in federated execution with decentralized coordination.
                pr(startTimeStep, '''
                    // Add action «action.getFullName» to array of intended_tag fields.
                    __intended_tag_fields[«startTimeStepIsPresentCount»] 
                            = &«containerSelfStructName»->__«action.name».intended_tag;
                ''')
            }
            startTimeStepIsPresentCount++
        }
    }
    
    /**
     * For each timer and action in the specified reactor instance, generate
     * initialization code for the offset and period fields. This code goes into
     * __initialize_trigger_objects(). This has to be done separately for each
     * instance, rather than by the constructor, because the values of the offset
     * and period may be given by parameters, so the values are potentially
     * different for each instance.
     * 
     * This method will also populate the global __timer_triggers array, which is
     * used to start all timers at the start of execution.
     * 
     * @param reactorInstance The instance for which we are generating trigger objects.
     * @return A map of trigger names to the name of the trigger struct.
     */
    def generateOffsetAndPeriodInitializations(ReactorInstance reactorInstance) {
        var count = 0
        // Iterate over triggers (input ports, actions, and timers that trigger reactions).
        for (triggerInstance : reactorInstance.triggersAndReads) {
            var trigger = triggerInstance.definition
            var triggerStructName = triggerStructName(triggerInstance)
            if (trigger instanceof Timer) {
                val offset = timeInTargetLanguage((triggerInstance as TimerInstance).offset)
                val period = timeInTargetLanguage((triggerInstance as TimerInstance).period)
                pr(initializeTriggerObjects, '''
                    «triggerStructName».offset = «offset»;
                    «triggerStructName».period = «period»;
                    __timer_triggers[«timerCount»] = &«triggerStructName»;
                ''')
                timerCount++
            } else if (trigger instanceof Action) {
                var minDelay = (triggerInstance as ActionInstance).minDelay
                var minSpacing = (triggerInstance as ActionInstance).minSpacing
                pr(initializeTriggerObjects, '''
                    «triggerStructName».offset = «timeInTargetLanguage(minDelay)»;
                    «IF minSpacing !== null»
                    «triggerStructName».period = «timeInTargetLanguage(minSpacing)»;
                    «ELSE»
                    «triggerStructName».period = «CGenerator.UNDEFINED_MIN_SPACING»;
                    «ENDIF»
                ''')               
            } else if (triggerInstance instanceof PortInstance) {
                // Nothing to do in initialize_trigger_objects
            } else {
                reportError(trigger,
                    "Internal error: Seems to not be a port, timer, or action: " +
                        trigger.name)
            }
            count++
            triggerCount++
        }
    }

    /**
     * Process a given .proto file.
     * 
     * Run, if possible, the proto-c protocol buffer code generator to produce
     * the required .h and .c files.
     * @param filename Name of the file to process.
     */
     def processProtoFile(String filename) {
        val protoc = createCommand("protoc-c", #["--c_out=src-gen", filename])
        if (protoc === null) {
            return
        }
        val returnCode = protoc.executeCommand()
        if (returnCode == 0) {
            val nameSansProto = filename.substring(0, filename.length - 6)
            config.compileAdditionalSources.add("src-gen" + File.separator + nameSansProto +
                ".pb-c.c")

            config.compileLibraries.add('-l')
            config.compileLibraries.add('protobuf-c')    
        } else {
            reportError("protoc-c returns error code " + returnCode)
        }
    }
    
    /**
     * Return a string that defines the log level.
     */
    static def String defineLogLevel(GeneratorBase generator) {
        // FIXME: if we align the levels with the ordinals of the
        // enum (see CppGenerator), then we don't need this function.
        switch(generator.config.logLevel) {
            case ERROR: '''
                #define LOG_LEVEL 0
            '''
            case WARN: '''
                #define LOG_LEVEL 1
            '''
            case INFO: '''
                #define LOG_LEVEL 2
            ''' 
            case LOG: '''
                #define LOG_LEVEL 3
            '''
            case DEBUG: '''
                #define LOG_LEVEL 4
            '''
        }
    }
    
    /**
     * Return a string for referencing the struct with the value and is_present
     * fields of the specified port. This is used for establishing the destination of
     * data for a connection between ports.
     * This will have one of the following forms:
     * 
     * * selfStruct->__portName
     * * selfStruct->__portName[i]
     * 
     * @param port An instance of a destination input port.
     */
    static def destinationReference(PortInstance port) {
        var destStruct = selfStructName(port.parent)

        // If the destination is in a multiport, find its index.
        var destinationIndexSpec = ''
        if (port.multiportIndex >= 0) {
            destinationIndexSpec = '[' + port.multiportIndex + ']'
        }
                
        if (port.isInput) {
            return '''«destStruct»->__«port.name»«destinationIndexSpec»'''
        } else {
            throw new Exception("INTERNAL ERROR: destinationReference() should only be called on input ports.")
        }        
    }
 
    /**
     * Return a string for referencing the port struct with the value
     * and is_present fields in a self struct that receives data from
     * the specified output port to be used by a reaction.
     * The output port is contained by a contained reactor.
     * This will have one of the following forms:
     * 
     * * selfStruct->__reactorName.portName
     * * selfStruct->__reactorName.portName[i]
     * 
     * The selfStruct is that of the container of reactor that
     * contains the port. If the port is in a multiport, then i is
     * the index of the port within the multiport.
     * 
     * @param port An instance of a destination port.
     */
    static def reactionReference(PortInstance port) {
         var destStruct = selfStructName(port.parent.parent)

        // If the destination is in a multiport, find its index.
        var destinationIndexSpec = ''
        if (port.multiportIndex >= 0) {
            destinationIndexSpec = '[' + port.multiportIndex + ']'
        }
                
        if (port.isOutput) {
            return '''«destStruct»->__«port.parent.name».«port.name»«destinationIndexSpec»'''
        } else {
            return '// Nothing to do. Port is an input.'
        }
    }
 
    /**
     * Return a string for referencing the data or is_present value of
     * the specified port. This is used for establishing the source of
     * data for a connection between ports.
     * This will have one of the following forms:
     * 
     * * &selfStruct->__portName
     * * &selfStruct->__parentName.portName
     * * &selfStruct->__portName[i]
     * * selfStruct->__parentName.portName[i]
     * 
     * If the port depends on another port, then this will reference
     * the eventual upstream port where the data is store. E.g., it is an input that
     * connected to upstream output, then portName will be the name
     * of the upstream output and the selfStruct will be that of the
     * upstream reactor. If the port is an input port that is written to
     * by a reaction of the parent of the port's parent, then the selfStruct
     * will be that of the parent of the port's parent, and parentName
     * will the name of the port's parent.
     * If the port is an output, then selfStruct will be the parent's
     * selfStruct and the portName will be the name of the port.
     * If the port is a multiport, then one of the last two forms will
     * be used, where i is the index of the multiport.
     * 
     * @param port An instance of the port to be referenced.
     */
    static def sourceReference(PortInstance port) {
        // If the port depends on another port, find the ultimate source port,
        // which could be the input port if it is written to by a reaction
        // or it could be an upstream output port. 
        var eventualSource = sourcePort(port)
        
        // If it is in a multiport, find its index.          
        var sourceIndexSpec = ''
        var indirection = '&'
        if (eventualSource.multiportIndex >= 0) {
            sourceIndexSpec = '[' + eventualSource.multiportIndex + ']'
            if (eventualSource.isInput) {
                indirection = ''
            }
        }
                
        if (eventualSource.isOutput) {
            val sourceStruct = selfStructName(eventualSource.parent)
            return '''«indirection»«sourceStruct»->__«eventualSource.name»«sourceIndexSpec»'''
        } else {
            val sourceStruct = selfStructName(eventualSource.parent.parent)
            return '''«indirection»«sourceStruct»->__«eventualSource.parent.name».«eventualSource.name»«sourceIndexSpec»'''
        }
    }

    /** Return the unique name for the "self" struct of the specified
     *  reactor instance from the instance ID. If the instance is a member
     *  of a bank of reactors, this returns something of the form
     *  name_self[index], where the index is the position within the bank.
     *  @param instance The reactor instance.
     *  @return The name of the self struct.
     */
    static def selfStructName(ReactorInstance instance) {
        var result = instance.uniqueID + "_self"
        // If this reactor is a member of a bank of reactors, then change
        // the name of its self struct to append [index].
        if (instance.bankIndex >= 0) {
            result += "[" + instance.bankIndex + "]"
        }
        return result
    }

    /** Construct a unique type for the "self" struct of the specified
     *  reactor class from the reactor class.
     *  @param reactor The reactor class.
     *  @return The name of the self struct.
     */
    def selfStructType(ReactorDecl reactor) {
        return reactor.name.toLowerCase + "_self_t"
    }
    
    /** Construct a unique type for the struct of the specified
     *  typed variable (port or action) of the specified reactor class.
     *  @param variable The variable.
     *  @param reactor The reactor class.
     *  @return The name of the self struct.
     */
    def variableStructType(Variable variable, ReactorDecl reactor) {
        '''«reactor.name.toLowerCase»_«variable.name»_t'''
    }
    
    /** Return the function name for specified reaction of the
     *  specified reactor.
     *  @param reactor The reactor
     *  @param reactionIndex The reaction index.
     *  @return The function name for the reaction.
     */
    def reactionFunctionName(ReactorDecl reactor, int reactionIndex) {
          reactor.name.toLowerCase + "reaction_function_" + reactionIndex
    }

    /** Return a reference to the trigger_t struct of the specified
     *  trigger instance (input port or action). This trigger_t struct
     *  is on the self struct.
     *  @param instance The port or action instance.
     *  @return The name of the trigger struct.
     */
    static def triggerStructName(TriggerInstance<Variable> instance) {
        return selfStructName(instance.parent) 
                + '->___'
                + instance.name
    }
    
    /** Return a reference to the trigger_t struct for the specified output
     *  port of a contained reactor that triggers the specified reaction.
     *  @param port The output port of a contained reactor.
     *  @param reaction The reaction triggered by this port.
     *  @return The name of the trigger struct, which is in the self struct
     *   of the container of the reaction.
     */
    static def triggerStructName(PortInstance port, ReactionInstance reaction) {
        return '''«selfStructName(reaction.parent)»->__«port.parent.name».«port.name»_trigger;'''
    }
    
    /**
     * Generates C code to retrieve port->member
     * This function is used for clarity and is called whenever struct is allocated on heap memory.
     * @param portName The name of the port in string
     * @param member The member's name (e.g., is_present)
     * @return Generated code
     */
    def getHeapPortMember(String portName, String member) '''
        «portName»->«member»
    '''
    
    
    /**
     * Return the operator used to retrieve struct members
     */
    def getStackStructOperator() '''
    .
    '''
    
    /**
     * Generates C code to retrieve port.member
     * This function is used for clarity and is called whenever struct is allocated on stack memory.
     * @param portName The name of the port in string
     * @param member The member's name(e.g., is_present)
     * @return Generated code
     */
    def getStackPortMember(String portName, String member) '''
        «portName».«member»
    '''
    /**
     * Return the full name of the specified instance without
     * the leading name of the top-level reactor, unless this
     * is the top-level reactor, in which case return its name.
     * @param instance The instance.
     * @return A shortened instance name.
     */
    def getShortenedName(ReactorInstance instance) {
        var description = instance.getFullName
        // If not at the top level, strip off the name of the top level.
        val period = description.indexOf(".")
        if (period > 0) {
            description = description.substring(period + 1)
        }
        return description
    }
    
    /**
     * If tracing is turned on, then generate code that records
     * the full name of the specified reactor instance in the
     * trace table. If tracing is not turned on, do nothing.
     * @param instance The reactor instance.
     * @param builder The place to put the generated code.
     */
    def void generateTraceTableEntries(ReactorInstance instance, StringBuilder builder) {
        // If tracing is turned on, record the address of this reaction
        // in the _lf_trace_object_descriptions table that is used to generate
        // the header information in the trace file.
        if (config.tracing) {
            var description = getShortenedName(instance)
            var nameOfSelfStruct = selfStructName(instance)
            pr(builder, '''
                _lf_register_trace_event(«nameOfSelfStruct», NULL, trace_reactor, "«description»");
            ''')
            for (action : instance.actions) {
                pr(builder, '''
                    _lf_register_trace_event(«nameOfSelfStruct», &(«nameOfSelfStruct»->___«action.name»), trace_trigger, "«description».«action.name»");
                ''')
            }
            for (timer : instance.timers) {
                pr(builder, '''
                    _lf_register_trace_event(«nameOfSelfStruct», &(«nameOfSelfStruct»->___«timer.name»), trace_trigger, "«description».«timer.name»");
                ''')
            }
        }
    } 

    /** Generate code to instantiate the specified reactor instance and
     *  initialize it.
     *  @param instance A reactor instance.
     *  @param federate A federate name to conditionally generate code by
     *   contained reactors or null if there are no federates.
     */
    def void generateReactorInstance(ReactorInstance instance, FederateInstance federate) {
        // If this is not the main reactor and is not in the federate, nothing to do.
        if (instance !== this.main && !reactorBelongsToFederate(instance, federate)) {
            return
        }
        var reactorClass = instance.definition.reactorClass
        var fullName = instance.fullName
        pr(initializeTriggerObjects, '// ************* Instance ' + fullName + ' of class ' +
            reactorClass.name)
            
        var nameOfSelfStruct = selfStructName(instance)
        var structType = selfStructType(reactorClass)
        
        // If this reactor is a placeholder for a bank of reactors, then generate
        // an array of instances of reactors and return.
        if (instance.bankMembers !== null) {
            pr(initializeTriggerObjects, '''
                «structType»* «nameOfSelfStruct»[«instance.bankMembers.size»];
            ''')
            return
        }

        // Generate the instance self struct containing parameters, state variables,
        // and outputs (the "self" struct). The form is slightly different
        // depending on whether its in a bank of reactors.
        if (instance.bankIndex >= 0) {
            pr(initializeTriggerObjects, '''
                «nameOfSelfStruct» = new_«reactorClass.name»();
            ''')
            // Set the bankIndex for the reactor
            pr(initializeTriggerObjectsEnd, '''
                «nameOfSelfStruct»->«targetBankIndex» = «instance.bankIndex»;
            ''')
        } else {
            pr(initializeTriggerObjects, '''
                «structType»* «nameOfSelfStruct» = new_«reactorClass.name»();
            ''')
            // Set the bankIndex to zero
            pr(initializeTriggerObjectsEnd, '''
                «nameOfSelfStruct»->«targetBankIndex» = 0;
            ''')
        }
        generateTraceTableEntries(instance, initializeTriggerObjects)
              
        generateReactorInstanceExtension(initializeTriggerObjects, instance, federate)

        // Generate code to initialize the "self" struct in the
        // __initialize_trigger_objects function.
        pr(initializeTriggerObjects, "//***** Start initializing " + fullName)

        // Start with parameters.
        generateParameterInitialization(initializeTriggerObjects, instance)
        
        // Once parameters are done, we can allocate memory for any multiports.
        // Allocate memory for outputs.
        for (output : reactorClass.toDefinition.outputs) {
            // If the port is a multiport, create an array.
            if (output.isMultiport) {
                initializeOutputMultiport(initializeTriggerObjects, output, nameOfSelfStruct, instance)
            } else {
                pr(initializeTriggerObjects, '''
                    // width of -2 indicates that it is not a multiport.
                    «nameOfSelfStruct»->__«output.name»__width = -2;
                ''')
            }
        }

        // For each reaction, allocate the arrays that will be used to
        // trigger downstream reactions.
        // Avoid allocating more than once (in case a port is in the
        // effects field of more than once reactor).
        val portAllocatedAlready = new HashSet<Port>()
        var reactionCount = 0
        for (reaction : reactorClass.toDefinition. allReactions) {
            if (federate === null || federate.containsReaction(reactorClass.toDefinition, reaction)) {
                // Count the output ports and inputs of contained reactors that
                // may be set by this reactor. This ignores actions in the effects.
                // Collect initialization statements for the output_produced array for the reaction
                // to point to the is_present field of the appropriate output.
                // These statements must be inserted after the array is malloc'd,
                // but we construct them while we are counting outputs.
                var outputCount = 0;
                val widthExpressions = new LinkedList<String>()
                val initialization = new StringBuilder()
                for (effect : reaction.effects) {
                    if (effect.variable instanceof Port) {
                        // The port name may be something like "out" or "c.in", where "c" is a contained reactor.
                        val port = effect.variable as Port
                        
                        // Create an expression for the starting index of the output_produced array.
                        var index = '' + outputCount
                        if (widthExpressions.size > 0) {
                            index += ' + ' + widthExpressions.join(' + ')
                        }
                        // Create the entry in the output_produced array for this port.
                        // If the port is a multiport, then we need to create an entry for each
                        // individual port.
                        if (port.isMultiport) {
                            // If the width is given as a numeric constant, then add that constant
                            // to the output count. Otherwise, assume it is a reference to one or more parameters.
                            val widthSpec = multiportWidthSpecInC(port, effect.container, instance)
                            
                            var allocate = false
                            if (!portAllocatedAlready.contains(effect.variable)) {
                                // Prevent allocating memory more than once for the same port.
                                portAllocatedAlready.add(port)
                                allocate = true
                            }
                            initializeReactionEffectMultiport(initializeTriggerObjectsEnd, initialization, effect, instance, reactionCount, index, allocate)
                            // Append the width of this port to an expression for the total number of
                            // outputs from this reaction.
                            try {
                                val widthNumber = Integer.decode(widthSpec)
                                outputCount += widthNumber
                            } catch (NumberFormatException ex) {
                                widthExpressions.add(widthSpec)
                            }
                        } else {
                            pr(initialization, '''
                                «nameOfSelfStruct»->___reaction_«reactionCount».output_produced[«index»]
                                        = &«nameOfSelfStruct»->«getStackPortMember('''__«ASTUtils.toText(effect)»''', "is_present")»;
                            ''')
                            outputCount++
                        }
                    }
                }
                // Next handle triggers of the reaction that come from a multiport output
                // of a contained reactor.  Also, handle startup and shutdown triggers.
                for (trigger : reaction.triggers) {
                    if (trigger instanceof VarRef
                        && (trigger as VarRef).variable instanceof Port
                    ) {
                        val port = (trigger as VarRef).variable as Port
                        val container = (trigger as VarRef).container
                        // If the port is a multiport, then we need to create an entry for each
                        // individual port.
                        if (port.isMultiport && container !== null) {
                            allocateMultiportOfContainedReactor(initializeTriggerObjectsEnd, port, container, instance)
                        }
                    }
                    if (trigger.isStartup) {
                        pr(initializeTriggerObjects, '''
                            __startup_reactions[«startupReactionCount++»] = &«nameOfSelfStruct»->___reaction_«reactionCount»;
                        ''')
                    } else if (trigger.isShutdown) {
                        pr(initializeTriggerObjects, '''
                            __shutdown_reactions[«shutdownReactionCount++»] = &«nameOfSelfStruct»->___reaction_«reactionCount»;
                        ''')
                        if (config.tracing) {
                            val description = getShortenedName(instance)
                            pr(initializeTriggerObjects, '''
                                _lf_register_trace_event(«nameOfSelfStruct», &(«nameOfSelfStruct»->___shutdown),
                                        trace_trigger, "«description».shutdown");
                            ''')
                        }
                    }
                }
                
                var outputCountExpr = '' + outputCount
                if (widthExpressions.size > 0) {
                    outputCountExpr += ' + ' + widthExpressions.join(' + ')
                }
                pr(initializeTriggerObjectsEnd, '''
                    // Total number of outputs produced by the reaction.
                    «nameOfSelfStruct»->___reaction_«reactionCount».num_outputs = «outputCountExpr»;
                    // Allocate arrays for triggering downstream reactions.
                    if («nameOfSelfStruct»->___reaction_«reactionCount».num_outputs > 0) {
                        «nameOfSelfStruct»->___reaction_«reactionCount».output_produced = (bool**)malloc(sizeof(bool*) * «nameOfSelfStruct»->___reaction_«reactionCount».num_outputs);
                        «nameOfSelfStruct»->___reaction_«reactionCount».triggers = (trigger_t***)malloc(sizeof(trigger_t**) * «nameOfSelfStruct»->___reaction_«reactionCount».num_outputs);
                        «nameOfSelfStruct»->___reaction_«reactionCount».triggered_sizes = (int*)malloc(sizeof(int) * «nameOfSelfStruct»->___reaction_«reactionCount».num_outputs);
                    }
                ''')
                pr(initializeTriggerObjectsEnd, '''
                    // Initialize the output_produced array.
                    «initialization.toString»
                ''')
            }
            // Increment the reactionCount even if the reaction is not in the federate
            // so that reaction indices are consistent across federates.
            reactionCount++
        }
        
        // Next, allocate memory for input multiports. 
        for (input : reactorClass.toDefinition.inputs) {
            // If the port is a multiport, create an array.
            if (input.isMultiport) {
                pr(initializeTriggerObjects, '''
                    «nameOfSelfStruct»->__«input.name»__width = «multiportWidthSpecInC(input, null, instance)»;
                    // Allocate memory for multiport inputs.
                    «nameOfSelfStruct»->__«input.name» = («variableStructType(input, reactorClass)»**)malloc(sizeof(«variableStructType(input, reactorClass)»*) * «nameOfSelfStruct»->__«input.name»__width); 
                    // Set inputs by default to an always absent default input.
                    for (int i = 0; i < «nameOfSelfStruct»->__«input.name»__width; i++) {
                        «nameOfSelfStruct»->__«input.name»[i] = &«nameOfSelfStruct»->__default__«input.name»;
                    }
                ''')
            } else {
                pr(initializeTriggerObjects, '''
                    // width of -2 indicates that it is not a multiport.
                    «nameOfSelfStruct»->__«input.name»__width = -2;
                ''')
            }
        }

        // Next, initialize the "self" struct with state variables.
        // These values may be expressions that refer to the parameter values defined above.        
        generateStateVariableInitializations(instance)

        // Generate reaction structs for the instance.
        generateRemoteTriggerTable(instance, federate)

        // Generate trigger objects for the instance.
        generateOffsetAndPeriodInitializations(instance)

        // Next, set the number of destinations,
        // which is used to initialize reference counts.
        // Reference counts are decremented by each destination reactor
        // at the conclusion of a time step. Hence, the initial reference
        // count should equal the number of destination _reactors_, not the
        // number of destination ports nor the number of destination reactions.
        // One of the destination reactors may be the container of this
        // instance because it may have a reaction to an output of this instance. 
        for (output : instance.outputs) {
            if (output instanceof MultiportInstance) {
                var j = 0
                for (multiportInstance : output.instances) {
                    var numDestinations = multiportInstance.numDestinationReactors
                    pr(initializeTriggerObjectsEnd, '''
                        «nameOfSelfStruct»->«getStackPortMember('''__«output.name»[«j»]''', "num_destinations")» = «numDestinations»;
                    ''')
                    j++
                }
            } else {
                var numDestinations = output.numDestinationReactors
                pr(initializeTriggerObjectsEnd, '''
                    «nameOfSelfStruct»->«getStackPortMember('''__«output.name»''', "num_destinations")» = «numDestinations»;
                ''')
            }
        }
        
        // Do the same for inputs of contained reactors that are sent data by reactions
        // of this reactor.
        for (reaction : instance.reactions) {
            if (federate === null || federate.containsReaction(
                instance.definition.reactorClass.toDefinition,
                reaction.definition
            )) {
                // Handle reactions that produce outputs sent to inputs
                // of contained reactors.  An input port can have only
                // one source, so we can immediately generate the initialization.
                for (port : reaction.effects.filter(PortInstance)) {
                    if (port.isInput) {
                        var numDestinations = 0
                        if(!port.dependentReactions.isEmpty) numDestinations = 1
                        numDestinations += port.dependentPorts.size
                        // If it is a multiport, then the struct port object is a pointer.
                        // Otherwise, it is the actual port struct.
                        var portIndex = stackStructOperator // '.'
                        if (port.multiportIndex >= 0) {
                            portIndex = '[' + port.multiportIndex + ']->'
                        }
                        pr(initializeTriggerObjectsEnd, '''
                            «nameOfSelfStruct»->__«port.parent.name».«port.name»«portIndex»num_destinations = «numDestinations»;
                        ''')
                    }
                }
            }
        }

        // Next, initialize actions by creating a lf_token_t in the self struct.
        // This has the information required to allocate memory for the action payload.
        // Skip any action that is not actually used as a trigger.
        val triggersInUse = instance.triggers
        for (action : instance.actions) {
            // Skip this step if the action is not in use. 
            if (triggersInUse.contains(action)) {
                var type = (action.definition as Action).inferredType
                var payloadSize = "0"
                
                if (!type.isUndefined) {
                    var String typeStr = type.targetType
                    if (isTokenType(type)) {
                        typeStr = typeStr.rootType
                    } else {
                        typeStr = type.targetType
                    }
                    if (typeStr !== null && !typeStr.equals("") && !typeStr.equals("void")) {
                        payloadSize = '''sizeof(«typeStr»)'''
                    }    
                }
            
                // Create a reference token initialized to the payload size.
                // This token is marked to not be freed so that the trigger_t struct
                // always has a reference token.
                pr(initializeTriggerObjects,
                    '''
                    «nameOfSelfStruct»->___«action.name».token = __create_token(«payloadSize»);
                    «nameOfSelfStruct»->___«action.name».is_present = false;
                    '''
                )
                // At the start of each time step, we need to initialize the is_present field
                // of each action's trigger object to false and free a previously
                // allocated token if appropriate. This code sets up the table that does that.
                pr(initializeTriggerObjects, '''
                    __tokens_with_ref_count[«startTimeStepTokens»].token
                            = &«nameOfSelfStruct»->___«action.name».token;
                    __tokens_with_ref_count[«startTimeStepTokens»].is_present
                            = &«nameOfSelfStruct»->___«action.name».is_present;
                    __tokens_with_ref_count[«startTimeStepTokens»].reset_is_present = true;
                ''')
                startTimeStepTokens++
            }
        }
        // Handle reaction local deadlines.
        reactionCount = 0
        for (reaction : instance.reactions) {
            if (federate === null || federate.containsReaction(
                instance.definition.reactorClass.toDefinition,
                reaction.definition
            )) {
                if (reaction.declaredDeadline !== null) {
                    var deadline = reaction.declaredDeadline.maxDelay
                    val reactionStructName = '''«selfStructName(reaction.parent)»->___reaction_«reactionCount»'''
                    pr(initializeTriggerObjects, '''
                        «reactionStructName».deadline = «timeInTargetLanguage(deadline)»;
                    ''')
                }
            }
            // Increment the reaction count even if not in the federate for consistency.
            reactionCount++;
        }
        for (child : instance.children) {
            if (reactorBelongsToFederate(child, federate)) {
                generateReactorInstance(child, federate)
            }
        }
        
        // FIXME: A demonstration of the usage of findOutputsConnectedToPhysicalActions
        // Should be removed/changed fairly soon
        if (federates.length > 1) {
            val outputDelayMap = federate.findOutputsConnectedToPhysicalActions(instance)
            var minDelay = TimeValue.MAX_VALUE;
            for (output : outputDelayMap.keySet) {
                val outputDelay = outputDelayMap.get(output)
                if (outputDelay.isEarlierThan(minDelay)) {
                    minDelay = outputDelay
                }
            }
            if (minDelay != TimeValue.MAX_VALUE) {
                println("Found minimum delay from a physical action to output for reactor " + instance.name + 
                        " to be " + minDelay.toString())
            }
        }
        
        // For this instance, define what must be done at the start of
        // each time step. This sets up the tables that are used by the
        // __start_time_step() function in reactor_common.c.
        // Note that this function is also run once at the end
        // so that it can deallocate any memory.
        generateStartTimeStep(instance, federate)
        pr(initializeTriggerObjects, "//***** End initializing " + fullName)
    }
    
    
    /**
     * Generate code that is executed while the reactor instance is being initialized
     * @param initializationCode The StringBuilder appended to __initialize_trigger_objects()
     * @param instance The reactor instance
     * @param federate The federate instance
     */
    def void generateReactorInstanceExtension(StringBuilder initializationCode, ReactorInstance instance, FederateInstance federate) {
        // Do nothing
    }
    
    /**
     * Generate code that initializes the state variables for a given instance.
     * Unlike parameters, state variables are uniformly initialized for all instances
     * of the same reactor.
     * @param instance The reactor class instance
     * @return Initialization code fore state variables of instance
     */
    def generateStateVariableInitializations(ReactorInstance instance) {
        val reactorClass = instance.definition.reactorClass
        val nameOfSelfStruct = selfStructName(instance)
        for (stateVar : reactorClass.toDefinition.stateVars) {

            val initializer = getInitializer(stateVar, instance)
            if (stateVar.initialized) {
                if (stateVar.isOfTimeType) {
                    pr(initializeTriggerObjects, nameOfSelfStruct + "->" + stateVar.name + " = " + initializer + ";")
                } else {
                    // If the state is initialized with a parameter, then do not use
                    // a temporary variable. Otherwise, do, because
                    // static initializers for arrays and structs have to be handled
                    // this way, and there is no way to tell whether the type of the array
                    // is a struct.
                    if (stateVar.isParameterized && stateVar.init.size > 0) {
                        pr(initializeTriggerObjects,
                            nameOfSelfStruct + "->" + stateVar.name + " = " + initializer + ";")
                    } else {
                        var temporaryVariableName = instance.uniqueID + '_initial_' + stateVar.name
                        // To ensure uniqueness, if this reactor is in a bank, append the bank member index.
                        if (instance.bank !== null) {
                            temporaryVariableName += "_" + instance.bankIndex
                        }
                        // Array type has to be handled specially because C doesn't accept
                        // type[] as a type designator.
                        // Use the superclass to avoid [] being replaced by *.
                        var type = super.getTargetType(stateVar.inferredType)
                        val matcher = arrayPatternVariable.matcher(type)
                        if (matcher.find()) {
                            // If the state type ends in [], then we have to move the []
                            // because C is very picky about where this goes. It has to go
                            // after the variable name.
                            pr(
                                initializeTriggerObjects,
                                "static " + matcher.group(1) + " " + temporaryVariableName + "[] = " + initializer + ";"
                            )
                        } else {
                            pr(
                                initializeTriggerObjects,
                                "static " + type + " " + temporaryVariableName + " = " + initializer + ";"
                            )
                        }
                        pr(
                            initializeTriggerObjects,
                            nameOfSelfStruct + "->" + stateVar.name + " = " + temporaryVariableName + ";"
                        )
                    }
                }
            }
        }
    }
    
    /**
     * Generate code to allocate memory for a multiport of a contained reactor
     * @param builder The StringBuilder that the allocation code is appended to
     * @param port The multiport of a contained reactor
     * @param container The container of the contained reactor
     * @param instance The ReactorInstance of the contained reactor
     * @return allocation code
     */
    def allocateMultiportOfContainedReactor(StringBuilder builder, Port port, Instantiation container, ReactorInstance instance) {
        var nameOfSelfStruct = selfStructName(instance)
        // If the width is given as a numeric constant, then add that constant
        // to the output count. Otherwise, assume it is a reference to one or more parameters.
        val widthSpec = multiportWidthSpecInC(port, container, instance)
        val containerName = container.name
        val portStructType = variableStructType(port, container.reactorClass)
        pr(builder, '''
            «nameOfSelfStruct»->__«containerName».«port.name»__width = «widthSpec»;
            // Allocate memory to store pointers to the multiport outputs of a contained reactor.
            «nameOfSelfStruct»->__«containerName».«port.name» = («portStructType»**)malloc(sizeof(«portStructType»*) 
                    * «nameOfSelfStruct»->__«containerName».«port.name»__width);
        ''')
    }
    
    /**
     * Generate runtime initialization code for parameters of a given reactor instance
     * @param builder The StringBuilder used to append the initialization code to
     * @param instance The reactor instance
     * @return initialization code
     */
    def generateParameterInitialization(StringBuilder builder, ReactorInstance instance) {
        var nameOfSelfStruct = selfStructName(instance)
        // Array type parameters have to be handled specially.
        // Use the superclass getTargetType to avoid replacing the [] with *.
        for (parameter : instance.parameters) {
            // NOTE: we now use the resolved literal value. For better efficiency, we could
            // store constants in a global array and refer to its elements to avoid duplicate
            // memory allocations.
            val targetType = super.getTargetType(parameter.type)
            val matcher = arrayPatternVariable.matcher(targetType)
            if (matcher.find()) {
                // Use an intermediate temporary variable so that parameter dependencies
                // are resolved correctly.
                val temporaryVariableName = parameter.uniqueID
                pr(builder, '''
                    static «matcher.group(1)» «temporaryVariableName»[] = «parameter.getInitializer»;
                    «nameOfSelfStruct»->«parameter.name» = «temporaryVariableName»;
                ''')
            } else {
                pr(builder, '''
                    «nameOfSelfStruct»->«parameter.name» = «parameter.getInitializer»; 
                ''')
            }

        }
    }
    
    /**
     * A function used to generate initialization code for an output multiport
     * @param builder The generated code is put into builder
     * @param output The output port to be initialized
     * @name
     */
    def initializeOutputMultiport(StringBuilder builder, Output output, String nameOfSelfStruct, ReactorInstance instance) {
        val reactor = instance.definition.reactorClass
        pr(builder, '''
            «nameOfSelfStruct»->__«output.name»__width = «multiportWidthSpecInC(output, null, instance)»;
            // Allocate memory for multiport output.
            «nameOfSelfStruct»->__«output.name» = («variableStructType(output, reactor)»*)malloc(sizeof(«variableStructType(output, reactor)») * «nameOfSelfStruct»->__«output.name»__width); 
        ''')
    }
    
    /**
     * Generate instantiation and initialization code for an output multiport of a reaction.
     * The instantiations and the initializations are put into two separate StringBuilders
     * in case delayed initialization is desirable.
     * @param instantiation The StringBuilder used to put code that allocates overall memory for a multiport
     * @param initialization The StringBuilderused to put code that initializes members of a multiport
     * @param effect The output effect of a given reaction
     * @param instance The reaction instance itself
     * @param reactionIdx The index of the reaction in the Reactor
     * @param startIdx The index used to figure out the starting position of the output_produced array
     * @param allocate If true, then allocate memory. Otherwise, assume the memory has been previously allocated.
     */
    def initializeReactionEffectMultiport(
        StringBuilder instantiation, 
        StringBuilder initialization, 
        VarRef effect, 
        ReactorInstance instance, 
        int reationIdx, 
        String startIdx,
        boolean allocate
    ) {
        val port = effect.variable as Port
        val reactorClass = instance.definition.reactorClass
        val nameOfSelfStruct = selfStructName(instance)
        // If the width is given as a numeric constant, then add that constant
        // to the output count. Otherwise, assume it is a reference to one or more parameters.
        val widthSpec = multiportWidthSpecInC(port, effect.container, instance)
        // Allocate memory where the data produced by the reaction will be stored
        // and made available to the input of the contained reactor.
        // This is done differently for ports like "c.in" than "out".
        // This has to go at the end of the initialize_trigger_objects() function
        // because the self struct of contained reactors has not yet been defined.
        // FIXME: The following mallocs are not freed by the destructor!
        if (effect.container === null) {
            // This has form "out".
            val portStructType = variableStructType(port, reactorClass)
            if (allocate) {
                pr(instantiation, '''
                    «nameOfSelfStruct»->__«port.name»__width = «widthSpec»;
                    // Allocate memory to store output of reaction.
                    «nameOfSelfStruct»->__«port.name» = («portStructType»*)malloc(sizeof(«portStructType») 
                        * «nameOfSelfStruct»->__«port.name»__width); 
                ''')
            }
            pr(initialization, '''
                for (int i = 0; i < «widthSpec»; i++) {
                    «nameOfSelfStruct»->___reaction_«reationIdx».output_produced[«startIdx» + i]
                            = &«nameOfSelfStruct»->«getStackPortMember('''__«ASTUtils.toText(effect)»[i]''', "is_present")»;
                }
            ''')
        } else {
            // This has form "c.in".
            val containerName = effect.container.name
            val portStructType = variableStructType(port, effect.container.reactorClass)
            if (allocate) {
                pr(instantiation, '''
                    «nameOfSelfStruct»->__«containerName».«port.name»__width = «widthSpec»;
                    // Allocate memory for to store output of reaction feeding a multiport input of a contained reactor.
                    «nameOfSelfStruct»->__«containerName».«port.name» = («portStructType»**)malloc(sizeof(«portStructType»*) 
                        * «nameOfSelfStruct»->__«containerName».«port.name»__width);
                    for (int i = 0; i < «nameOfSelfStruct»->__«containerName».«port.name»__width; i++) {
                        «nameOfSelfStruct»->__«containerName».«port.name»[i] = («portStructType»*)malloc(sizeof(«portStructType»));
                    }
                ''')
                }
            pr(initialization, '''
                for (int i = 0; i < «widthSpec»; i++) {
                    «nameOfSelfStruct»->___reaction_«reationIdx».output_produced[«startIdx» + i]
                            = &«nameOfSelfStruct»->__«ASTUtils.toText(effect)»[i]->is_present;
                }
            ''')
        }
    }
    
    /**
     * If the argument is a multiport, return a string that is a valid
     * C expression consisting of an (optional) integer added to any number of
     * parameter references on the specified self struct.
     * @param port The port.
     * @param contained If the port belongs to a contained reactor, then
     *  the contained reactor's instantiation. Otherwise, null.
     * @param reactorInstance The reactor referring to this port.
     * @return The width expression for a multiport or an empty string if it is
     *  not a multiport.
     */
    protected def String multiportWidthSpecInC(Port port, Instantiation contained, ReactorInstance reactorInstance) {
        var result = new StringBuilder()
        var count = 0
        // Caution: If port belongs to a contained reactor, the self struct needs to be that
        // of the contained reactor instance, not this container.
        var selfStruct = selfStructName(reactorInstance)
        if (contained !== null) {
            selfStruct = selfStructName(reactorInstance.getChildReactorInstance(contained))
        }
        if (port.widthSpec !== null) {
            if (!port.widthSpec.ofVariableLength) {
                for (term : port.widthSpec.terms) {
                    if (term.parameter !== null) {
                        result.append(selfStruct)
                        result.append('->')
                        result.append(getTargetReference(term.parameter))
                    } else {
                        count += term.width
                    }
                }
            }
        }
        if (count > 0) {
            if (result.length > 0) {
                result.append(' + ')
            }
            result.append(count)
        }
        return result.toString
    }
    
    protected def getInitializer(StateVar state, ReactorInstance parent) {
        var list = new LinkedList<String>();

        for (i : state?.init) {
            if (i.parameter !== null) {
                list.add(parent.selfStructName + "->" + i.parameter.name)
            } else if (state.isOfTimeType) {
                list.add(i.targetTime)
            } else {
                list.add(i.targetValue)
            }
        }
        
        if (list.size == 1)
            return list.get(0)
        else
            return list.join('{', ', ', '}', [it])
    }
    
    /** Return true if the specified reactor instance belongs to the specified
     *  federate. This always returns true if the specified federate is
     *  null or a singleton. Otherwise, it returns true only if the
     *  instance is contained by the main reactor and the instance name
     *  was included in the 'reactors' property of the targets 'federates'
     *  specification.
     *  @param instance A reactor instance.
     *  @param federate A federate null if there are no federates.
     */
    def reactorBelongsToFederate(ReactorInstance instance, FederateInstance federate) {
        if (federate === null || federate.isSingleton) {
            return true
        } else {
            if (instance.parent === this.main 
                && !federate.contains(instance.name)
            ) {
                return false
            } else {
                return true
            }
        }
    }

    /** Set the reaction priorities based on dependency analysis.
     *  @param reactor The reactor on which to do this.
     *  @param federate A federate to conditionally generate code for
     *   contained reactors or null if there are no federates.
     */
    def void setReactionPriorities(ReactorInstance reactor, FederateInstance federate) {
        // Use "reactionToReactionTName" property of reactionInstance
        // to set the levels.
        var reactionCount = 0
        for (reactionInstance : reactor.reactions) {
            if (federate === null || federate.containsReaction(
                reactor.definition.reactorClass.toDefinition,
                reactionInstance.definition
            )) {
                val reactionStructName = '''«selfStructName(reactionInstance.parent)»->___reaction_«reactionCount»'''
                val reactionIndex = "0x" + (reactionInstance.deadline.toNanoSeconds.shiftLeft(16)).or(
                    new BigInteger(reactionInstance.level.toString)).toString(16) + "LL"
                pr('''
                    «reactionStructName».chain_id = «reactionInstance.chainID.toString»;
                    // index is the OR of level «reactionInstance.level» and 
                    // deadline «reactionInstance.deadline.toNanoSeconds» shifted left 16 bits.
                    «reactionStructName».index = «reactionIndex»;
                ''')
            }
            // Increment reaction count even if it is not in the federate for consistency.
            reactionCount++;
        }
        for (child : reactor.children) {
            if (reactorBelongsToFederate(child, federate)) {
                setReactionPriorities(child, federate)
            }
        }
    }

    // //////////////////////////////////////////
    // // Protected methods.

    /**
     * Generate code for the body of a reaction that takes an input and
     * schedules an action with the value of that input.
     * @param action The action to schedule
     * @param port The port to read from
     */
    override generateDelayBody(Action action, VarRef port) { 
        val ref = generateVarRef(port);
        // Note that the action.type set by the base class is actually
        // the port type.
        if (action.inferredType.isTokenType) {
            '''
            if («ref»->is_present) {
                // Put the whole token on the event queue, not just the payload.
                // This way, the length and element_size are transported.
                schedule_token(«action.name», 0, «ref»->token);
            }
            '''
        } else {
            '''
            schedule_copy(«action.name», 0, &«ref»->value, 1);  // Length is 1.
            '''
        }
    }
    
    /**
     * Generate code for the body of a reaction that is triggered by the
     * given action and writes its value to the given port. This realizes
     * the receiving end of a logical delay specified with the 'after'
     * keyword.
     * @param action The action that triggers the reaction
     * @param port The port to write to.
     */
    override generateForwardBody(Action action, VarRef port) {
        val outputName = generateVarRef(port)
        if (action.inferredType.isTokenType) {
            // Forward the entire token and prevent freeing.
            // Increment the ref_count because it will be decremented
            // by both the action handling code and the input handling code.
            '''
            «DISABLE_REACTION_INITIALIZATION_MARKER»
            self->__«outputName».value = («action.inferredType.targetType»)self->___«action.name».token->value;
            self->__«outputName».token = (lf_token_t*)self->___«action.name».token;
            ((lf_token_t*)self->___«action.name».token)->ref_count++;
            self->«getStackPortMember('''__«outputName»''', "is_present")» = true;
            '''
        } else {
            '''
            SET(«outputName», «action.name»->value);
            '''
        }
    }

    /**
     * Generate code for the body of a reaction that handles the
     * action that is triggered by receiving a message from a remote
     * federate.
     * @param action The action.
     * @param sendingPort The output port providing the data to send.
     * @param receivingPort The ID of the destination port.
     * @param receivingPortID The ID of the destination port.
     * @param sendingFed The sending federate.
     * @param receivingFed The destination federate.
     * @param type The type.
     */
    override generateNetworkReceiverBody(
        Action action,
        VarRef sendingPort,
        VarRef receivingPort,
        int receivingPortID, 
        FederateInstance sendingFed,
        FederateInstance receivingFed,
        InferredType type
    ) {
        // Adjust the type of the action and the receivingPort.
        // If it is "string", then change it to "char*".
        // This string is dynamically allocated, and type 'string' is to be
        // used only for statically allocated strings.
        if (action.type.targetType == "string") {
            action.type.code = null
            action.type.id = "char*"
        }
        if ((receivingPort.variable as Port).type.targetType == "string") {
            (receivingPort.variable as Port).type.code = null
            (receivingPort.variable as Port).type.id = "char*"
        }

        val sendRef = generateVarRef(sendingPort)
        val receiveRef = generateVarRef(receivingPort)
        val result = new StringBuilder()
        result.append('''
            // Receiving from «sendRef» in federate «sendingFed.name» to «receiveRef» in federate «receivingFed.name»
            «IF isFederatedAndDecentralized»
                DEBUG_PRINT("Received a message with intended tag of (%lld, %u).", «receiveRef»->intended_tag.time, «receiveRef»->intended_tag.microstep);
            «ENDIF»
        ''')
        if (isFederatedAndDecentralized) {
            result.append('''
                // Transfer the intended tag from the action to the port
                «receiveRef»->intended_tag = «action.name»->trigger->intended_tag;
            ''')
        }
        if (isTokenType(type)) {
            result.append('''
                SET_TOKEN(«receiveRef», «action.name»->token);
            ''')
        } else {
            // NOTE: Docs say that malloc'd char* is freed on conclusion of the time step.
            // So passing it downstream should be OK.
            result.append('''
                SET(«receiveRef», «action.name»->value);
            ''')
        }
        return result.toString
    }

    /**
     * Generate code for the body of a reaction that handles an output
     * that is to be sent over the network.
     * @param sendingPort The output port providing the data to send.
     * @param receivingPort The ID of the destination port.
     * @param receivingPortID The ID of the destination port.
     * @param sendingFed The sending federate.
     * @param receivingFed The destination federate.
     * @param type The type.
     * @param isPhysical Indicates whether the connection is physical or not
     * @param delay The delay value imposed on the connection using after
     */
    override generateNetworkSenderBody(
        VarRef sendingPort,
        VarRef receivingPort,
        int receivingPortID, 
        FederateInstance sendingFed,
        FederateInstance receivingFed,
        InferredType type,
        boolean isPhysical,
        Delay delay
    ) { 
        val sendRef = generateVarRef(sendingPort)
        val receiveRef = generateVarRef(receivingPort)
        val result = new StringBuilder()
        result.append('''
            // Sending from «sendRef» in federate «sendingFed.name» to «receiveRef» in federate «receivingFed.name»
        ''')
        // If the connection is physical and the receiving federate is remote, send it directly on a socket.
        // If the connection is physical and the receiving federate is local, send it via shared memory. FIXME: not implemented yet
        // If the connection is logical and the coordination mode is centralized, send via RTI.
        // If the connection is logical and the coordination mode is decentralized, send directly
        var String socket;
        var String messageType;
        
        // The additional delay in absence of after
        // is  -1. This has a special meaning
        // in send_timed_message
        // (@see send_timed_message in lib/core/federate.c).
        // In this case, the sender will send
        // its current tag as the timestamp
        // of the outgoing message without adding a microstep delay.
        // If the user has assigned an after delay 
        // (that can be zero) either as a time
        // value (e.g., 200 msec) or as a literal
        // (e.g., a parameter), that delay in nsec
        // will be passed to send_timed_message and added to 
        // the current timestamp. If after delay is 0,
        // send_timed_message will use the current tag +
        // a microstep as the timestamp of the outgoing message.
        // FIXME: implementation of tag is currently incomplete
        // in the C target. Therefore, the nuances regarding
        // the microstep delay are currently not implemented.
        var String additionalDelayString = '-1';
        // Name of the next immediate destination of this message
        var String next_destination_name = '''"federate «receivingFed.id»"'''
        if (delay !== null) {
            additionalDelayString = (new TimeValue(delay.interval, delay.unit)).toNanoSeconds.toString;
            // FIXME: handle the case where the delay is a parameter.
        }
        if (isPhysical) {
            socket = '''_lf_federate_sockets_for_outbound_p2p_connections[«receivingFed.id»]'''
            messageType = "P2P_MESSAGE"
        } else if (config.coordination === CoordinationType.DECENTRALIZED) {
            socket = '''_lf_federate_sockets_for_outbound_p2p_connections[«receivingFed.id»]'''
            messageType = "P2P_TIMED_MESSAGE"
        } else {
            // Logical connection
            // Send the message via rti
            socket = '''_lf_rti_socket_TCP'''
            messageType = "TIMED_MESSAGE"
            next_destination_name = '''"the RTI"'''
        }
        
        
        var String sendingFunction = '''send_timed_message'''
        var String commonArgs = '''«additionalDelayString», 
                   «socket»,
                   «messageType»,
                   «receivingPortID»,
                   «receivingFed.id»,
                   «next_destination_name»,
                   message_length'''
        if (isPhysical) {
            // Messages going on a physical connection do not
            // carry a timestamp or require the delay;
            sendingFunction = '''send_message'''            
            commonArgs = '''«socket», «messageType», «receivingPortID», «receivingFed.id»,
                   «next_destination_name», message_length'''
        }
        
        if (isTokenType(type)) {
            // NOTE: Transporting token types this way is likely to only work if the sender and receiver
            // both have the same endianess. Otherwise, you have to use protobufs or some other serialization scheme.
            result.append('''
                size_t message_length = «sendRef»->token->length * «sendRef»->token->element_size;
                «sendRef»->token->ref_count++;
                «sendingFunction»(«commonArgs», (unsigned char*) «sendRef»->value);
                __done_using(«sendRef»->token);
            ''')
        } else {
            // Handle native types.
            // string types need to be dealt with specially because they are hidden pointers.
            // void type is odd, but it avoids generating non-standard expression sizeof(void),
            // which some compilers reject.
            var lengthExpression = switch(type.targetType) {
                case 'string': '''strlen(«sendRef»->value) + 1'''
                case 'void': '0'
                default: '''sizeof(«type.targetType»)'''
            }
            var pointerExpression = switch(type.targetType) {
                case 'string': '''(unsigned char*) «sendRef»->value'''
                default: '''(unsigned char*)&«sendRef»->value'''
            }
            result.append('''
            size_t message_length = «lengthExpression»;
            «sendingFunction»(«commonArgs», «pointerExpression»);
            ''')
        }
        return result.toString
    }

    /** Generate #include of pqueue.c and either reactor.c or reactor_threaded.c
     *  depending on whether threads are specified in target directive.
     *  As a side effect, this populates the runCommand and compileCommand
     *  private variables if such commands are specified in the target directive.
     */
    override generatePreamble() {
        pr(this.defineLogLevel)
        
        if (isFederated) {
            // FIXME: Instead of checking
            // #ifdef _LF_IS_FEDERATED, we could
            // use #if (NUMBER_OF_FEDERATES > 1)
            // To me, the former is more accurate.
            pr('''
                #define _LF_IS_FEDERATED
            ''')
            if (config.coordination === CoordinationType.CENTRALIZED) {
                // The coordination is centralized.
                pr('''
                    #define _LF_COORD_CENTRALIZED
                ''')                
            } else if (config.coordination === CoordinationType.DECENTRALIZED) {
                // The coordination is decentralized
                pr('''
                    #define _LF_COORD_DECENTRALIZED
                ''')
            }
        }
        
        includeTargetLanguageHeaders()

        pr('#define NUMBER_OF_FEDERATES ' + federates.length);
                        
        // Handle target parameters.
        // First, if there are federates, then ensure that threading is enabled.
        if (config.threads === 0 && federates.length > 1) {
            config.threads = 1
        }

        includeTargetLanguageSourceFiles()
        
        // Do this after the above includes so that the preamble can
        // call built-in functions.
        super.generatePreamble()

        parseTargetParameters()
        
        // Make sure src-gen directory exists.
        val srcGenDir = new File(srcGenPath + File.separator)
        srcGenDir.mkdirs
        
        // Handle .proto files.
        for (file : config.protoFiles) {
            this.processProtoFile(file)
            val dotIndex = file.lastIndexOf('.')
            var rootFilename = file
            if (dotIndex > 0) {
                rootFilename = file.substring(0, dotIndex)
            }
            pr('#include "' + rootFilename + '.pb-c.h"')
        }
    }
    
    /**
     * Parse the target parameters and set flags to the runCommand
     * accordingly.
     */
    def parseTargetParameters() {
        if (config.fastMode) {
            // The runCommand has a first entry that is ignored but needed.
            if (runCommand.length === 0) {
                runCommand.add(filename)
            }
            runCommand.add("-f")
            runCommand.add("true")
        }
        if (config.keepalive) {
            // The runCommand has a first entry that is ignored but needed.
            if (runCommand.length === 0) {
                runCommand.add(filename)
            }
            runCommand.add("-k")
            runCommand.add("true")
        }
        if (config.timeout !== null) {
            // The runCommand has a first entry that is ignored but needed.
            if (runCommand.length === 0) {
                runCommand.add(filename)
            }
            runCommand.add("-o")
            runCommand.add(config.timeout.time.toString)
            runCommand.add(config.timeout.unit.toString)
        }
        
    }
    
    /** Add necessary header files specific to the target language.
     *  Note. The core files always need to be (and will be) copied 
     *  uniformly across all target languages.
     */
    protected def includeTargetLanguageHeaders() {
        if (config.tracing) {
            pr('#define LINGUA_FRANCA_TRACE')
        }
        pr('#include "ctarget.h"')
        if (config.tracing) {
            pr('#include "core/trace.c"')            
        }
    }
    
    /** Add necessary source files specific to the target language.  */
    protected def includeTargetLanguageSourceFiles() {
        if (config.threads > 0) {
            // Set this as the default in the generated code,
            // but only if it has not been overridden on the command line.
            pr(startTimers, '''
                if (_lf_number_of_threads == 0) {
                   _lf_number_of_threads = «config.threads»;
                }
            ''')
            pr("#include \"core/reactor_threaded.c\"")
        } else {
            pr("#include \"core/reactor.c\"")
        }
        if (federates.length > 1) {
            pr("#include \"core/federate.c\"")
        }
    }

    // Regular expression pattern for compiler error messages with resource
    // and line number information. The first match will a resource URI in the
    // form of "file:/path/file.lf". The second match will be a line number.
    // The third match is a character position within the line.
    // The fourth match will be the error message.
    static final Pattern compileErrorPattern = Pattern.compile("^(file:/.*):([0-9]+):([0-9]+):(.*)$");
    
    /** Given a line of text from the output of a compiler, return
     *  an instance of ErrorFileAndLine if the line is recognized as
     *  the first line of an error message. Otherwise, return null.
     *  @param line A line of output from a compiler or other external
     *   tool that might generate errors.
     *  @return If the line is recognized as the start of an error message,
     *   then return a class containing the path to the file on which the
     *   error occurred (or null if there is none), the line number (or the
     *   string "1" if there is none), the character position (or the string
     *   "0" if there is none), and the message (or an empty string if there
     *   is none).
     */
    override parseCommandOutput(String line) {
        val matcher = compileErrorPattern.matcher(line)
        if (matcher.find()) {
            val result = new ErrorFileAndLine()
            result.filepath = matcher.group(1)
            result.line = matcher.group(2)
            result.character = matcher.group(3)
            result.message = matcher.group(4)
            
            if (result.message.toLowerCase.contains("warning:")) {
                result.isError = false
            }
            return result
        }
        return null as ErrorFileAndLine
    }
    
    
    /**
     * Strip all line directives from the given C code.
     * @param code The code to remove # line directives from.
     * @return The code without #line directives.
     */
     def removeLineDirectives(String code) {
        
        val separator = System.getProperty("line.separator")
        val lines = code.split(separator)
        
        val builder = new StringBuilder("")
        
        for(line : lines) {
            val trimmedLine = line.trim()
            if(!trimmedLine.startsWith("#line")) {
                builder.append(line).append(separator)
            }
        }
        return builder.toString()
     }
        
    // //////////////////////////////////////////
    // // Private methods.
    
    /** Perform deferred initializations in initialize_trigger_objects.
     *  @param federate The federate for which we are doing this.
     */
    private def doDeferredInitialize(FederateInstance federate) {
        // First, populate the trigger tables for each output.
        // The entries point to the trigger_t structs for the destination inputs.
        pr('// doDeferredInitialize')

        // For outputs that are not primitive types (of form type* or type[]),
        // create a default token on the self struct.
        createDefaultTokens(main, federate)

        // Next, for every input port, populate its "self" struct
        // fields with pointers to the output port that sends it data.
        connectInputsToOutputs(main, federate)
    }

    /** Generate assignments of pointers in the "self" struct of a destination
     *  port's reactor to the appropriate entries in the "self" struct of the
     *  source reactor.
     *  @param instance The reactor instance.
     *  @param federate The federate for which we are generating code or null
     *   if there is no federation.
     */
    private def void connectInputsToOutputs(ReactorInstance instance, FederateInstance federate) {
        if (!reactorBelongsToFederate(instance, federate)) {
            return;
        }
        pr('''// Connect inputs and outputs for reactor «instance.getFullName».''')
        // For destinations that are multiports, need to count channels
        // in case there is more than one connection.
        var destinationChannelCount = new LinkedHashMap<PortInstance,Integer>()
        for (source : instance.destinations.keySet) {
            // If the source is an input port, find the ultimate source,
            // which could be the input port if it is written to by a reaction
            // or it could be an upstream output port. 
            var eventualSource = sourcePort(source)
            
            // We assume here that all connections across federates have been
            // broken and replaced by reactions handling the communication.
            // Moreover, if the eventual source is an input and it is NOT
            // written to by a reaction, then it is dangling, so we skip it.
            if (reactorBelongsToFederate(eventualSource.parent, federate)
                && (eventualSource.isOutput
                || eventualSource.dependsOnReactions.size > 0)
            ) {
                val destinations = instance.destinations.get(source)
                // For multiports, need to count the channels in case there are multiple
                // destinations.
                var sourceChannelCount = 0
                for (destination : destinations) {
                    // Check to see if the destination reactor belongs to the federate.
                    if (reactorBelongsToFederate(destination.parent, federate)) {
                        // If the destination is an output, then skip this step.
                        // Outputs are handled by finding the transitive closure
                        // (finding the eventual inputs).
                        if (destination.isInput) {
                            var comment = ''
                            if (source !== eventualSource) {
                                comment = ''' (eventual source is «eventualSource.getFullName»)'''
                            }
                            val destStructType = variableStructType(
                                destination.definition as TypedVariable,
                                destination.parent.definition.reactorClass
                            )
                            // There are four cases, depending on whether the source or
                            // destination or both are multiports.
                            if (eventualSource instanceof MultiportInstance) {
                                // Source is a multiport. 
                                // Number of available channels:
                                var width = eventualSource.instances.size - sourceChannelCount
                                // If there are no more available channels, there is nothing to do.
                                if (width > 0) {
                                    if (destination instanceof MultiportInstance) {
                                        // Source and destination are both multiports.
                                        // First, get the first available destination channel.
                                        var destinationChannel = destinationChannelCount.get(destination)
                                        if (destinationChannel === null) {
                                            destinationChannel = 0
                                            destinationChannelCount.put(destination, 1)
                                        } else {
                                            // Add the width of the source to the index of the destination's
                                            // next available channel. This may be out of bounds for the
                                            // destination.
                                            destinationChannelCount.put(destination, destinationChannel + width)
                                        }
                                        // There will be nothing to do if the destination channel index
                                        // is out of bounds.
                                        if (destinationChannel < destination.instances.size) {
                                            // There is at least one available channel at the destination.
                                            // The number of connections now will be the minimum of the
                                            // source width and the number of remaining channels at the
                                            // destination.
                                            if (destination.instances.size - destinationChannel < width) {
                                                width = destination.instances.size - destinationChannel
                                            }
                                            // Finally, we can generate the code to make the connections.
                                            pr('''
                                                // Connect «source.getFullName»«comment» to input port «destination.getFullName»
                                                int j = «sourceChannelCount»;
                                                for (int i = «destinationChannel»; i < «destinationChannel» + «width»; i++) {
                                                    «destinationReference(destination)»[i]
                                                        = («destStructType»*)«sourceReference(eventualSource)»[j++];
                                                }
                                            ''')
                                            sourceChannelCount += width
                                        } else {
                                            pr('''
                                                // No destination channels available for connection from
                                                // «source.getFullName»«comment» to input port «destination.getFullName».
                                            ''')
                                        }
                                    } else {
                                        // Source is a multiport, destination is a single port.
                                        pr('''
                                            // Connect «source.getFullName»«comment» to input port «destination.getFullName»
                                            «destinationReference(destination)»
                                                    = («destStructType»*)«sourceReference(eventualSource)»[«sourceChannelCount»];
                                        ''')
                                        sourceChannelCount++
                                    }
                                } else {
                                    pr('''
                                        // No source channels available for connection from
                                        // «source.getFullName»«comment» to input port «destination.getFullName».
                                    ''')
                                }
                            } else if (destination instanceof MultiportInstance) {
                                // Source is a single port, Destination is a multiport.
                                // First, get the first available destination channel.
                                var destinationChannel = destinationChannelCount.get(destination)
                                if (destinationChannel === null) {
                                    destinationChannel = 0
                                    destinationChannelCount.put(destination, 1)
                                } else {
                                    // Add the width of the source to the index of the destination's
                                    // next available channel. This may be out of bounds for the
                                    // destination.
                                    destinationChannelCount.put(destination, destinationChannel + 1)
                                }
                                // There will be nothing to do if the destination channel index
                                // is out of bounds.
                                if (destinationChannel < destination.instances.size) {
                                    pr('''
                                        // Connect «source.getFullName»«comment» to input port «destination.getFullName»
                                        «destinationReference(destination)»[«destinationChannel»]
                                                = («destStructType»*)«sourceReference(eventualSource)»;
                                    ''')
                                } else {
                                    pr('''
                                        // No destination channels available for connection from
                                        // «source.getFullName»«comment» to input port «destination.getFullName».
                                    ''')
                                }
                            } else {
                                // Both ports are single ports.
                                pr('''
                                    // Connect «source.getFullName»«comment» to input port «destination.getFullName»
                                    «destinationReference(destination)» = («destStructType»*)«sourceReference(eventualSource)»;
                                ''')
                            }
                        }
                    }
                }
            }
        }

        for (child : instance.children) {
            // In case this is a composite, recurse.
            connectInputsToOutputs(child, federate)
        }

        // Handle inputs that get sent data from a reaction rather than from
        // another contained reactor and reactions that are triggered by an
        // output of a contained reactor.
        for (reaction : instance.reactions) {
            for (port : reaction.effects.filter(PortInstance)) {
                if (port.definition instanceof Input) {
                    // This reaction is sending to an input. Must be
                    // the input of a contained reactor.
                    // It may be deeply contained, however, in which case
                    // we have to trace back to where the data and is_present
                    // variables are.
                    var sourcePort = sourcePort(port)
                    if (reactorBelongsToFederate(sourcePort.parent, federate)) {
                        val destStructType = variableStructType(
                            port.definition as TypedVariable,
                            port.parent.definition.reactorClass
                        )
                        pr('''
                            // Connect «sourcePort», which gets data from reaction «reaction.reactionIndex»
                            // of «instance.getFullName», to «port.getFullName».
                            «destinationReference(port)» = («destStructType»*)«sourceReference(sourcePort)»;
                        ''')
                    }
                }
            }
            for (port : reaction.sources.filter(PortInstance)) {
                if (port.definition instanceof Output) {
                    // This reaction is receiving data from an output
                    // of a contained reactor. If the contained reactor is
                    // not in the federate, then we don't do anything here.
                    if (reactorBelongsToFederate(port.parent, federate)) {
                        val destStructType = variableStructType(
                            port.definition as TypedVariable,
                            port.parent.definition.reactorClass
                        )
                        if (!(port instanceof MultiportInstance)) {
                            pr('''
                                // Record output «port.getFullName», which triggers reaction «reaction.reactionIndex»
                                // of «instance.getFullName», on its self struct.
                                «reactionReference(port)» = («destStructType»*)«sourceReference(port)»;
                            ''')
                        } else {
                            pr('''
                                for (int i = 0; i < «reactionReference(port)»__width; i++) {
                                    «reactionReference(port)»[i] = («destStructType»*)«sourceReference(port)»[i];
                                }
                            ''')
                        }
                    }
                }
            }
        }
        pr('''// END Connect inputs and outputs for reactor «instance.getFullName».''')
    }
    
    /**
     * Given an input port instance, if it receives its data from a reaction somewhere up
     * in the hierarchy, return the port to which the reaction actually writes.
     * The returned port will be this same port if the parent's parent's reaction
     * writes directly to this port, but if this port is deeper in the hierarchy,
     * then this will be a port belonging to highest parent of this port where
     * the parent is contained by the same reactor whose reaction writes to this
     * port.  This method is useful to find the name of the items on the self
     * struct of the reaction's parent that contain the value being sent
     * and its is_present variable.
     * @param port The input port instance.
     */
    private static def PortInstance sourcePort(PortInstance port) {
        // If the port depends on reactions, then this is the port we are looking for.
        if (port.dependsOnReactions.size > 0) return port
        if (port.dependsOnPort === null) return port
        // If we get here, then this port is fed data from another port.
        // Find the source for that port.
        return sourcePort(port.dependsOnPort)
    }

    /** Generate action variables for a reaction.
     *  @param builder The string builder into which to write the code.
     *  @param action The action.
     *  @param reactor The reactor.
     */
    private def generateActionVariablesInReaction(
        StringBuilder builder,
        Action action,
        ReactorDecl decl
    ) {
        val structType = variableStructType(action, decl)
        // If the action has a type, create variables for accessing the value.
        val type = action.inferredType
        // Pointer to the lf_token_t sent as the payload in the trigger.
        val tokenPointer = '''(self->___«action.name».token)'''
        pr(action, builder, '''
            // Expose the action struct as a local variable whose name matches the action name.
            «structType»* «action.name» = &self->__«action.name»;
            // Set the fields of the action struct to match the current trigger.
            «action.name»->is_present = self->___«action.name».is_present;
            «action.name»->has_value = («tokenPointer» != NULL && «tokenPointer»->value != NULL);
            «action.name»->token = «tokenPointer»;
        ''')
        // Set the value field only if there is a type.
        if (!type.isUndefined) {
            // The value field will either be a copy (for primitive types)
            // or a pointer (for types ending in *).
            pr(action, builder, '''
                if («action.name»->has_value) {
                    «IF type.isTokenType»
                        «action.name»->value = («type.targetType»)«tokenPointer»->value;
                    «ELSE»
                        «action.name»->value = *(«type.targetType»*)«tokenPointer»->value;
                    «ENDIF»
                }
            ''')
        }
    }
    
    /** Generate into the specified string builder the code to
     *  initialize local variables for the specified input port
     *  in a reaction function from the "self" struct.
     *  @param builder The string builder.
     *  @param input The input statement from the AST.
     *  @param reactor The reactor.
     */
    private def generateInputVariablesInReaction(
        StringBuilder builder,
        Input input,
        ReactorDecl decl
    ) {
        val structType = variableStructType(input, decl)
        val inputType = input.inferredType
        // Create the local variable whose name matches the input name.
        // If the input has not been declared mutable, then this is a pointer
        // to the upstream output. Otherwise, it is a copy of the upstream output,
        // which nevertheless points to the same token and value (hence, as done
        // below, we have to use writable_copy()). There are 8 cases,
        // depending on whether the input is mutable, whether it is a multiport,
        // and whether it is a token type.
        // Easy case first.
        if (!input.isMutable && !inputType.isTokenType && !input.isMultiport) {
            // Non-mutable, non-multiport, primitive type.
            pr(builder, '''
                «structType»* «input.name» = self->__«input.name»;
            ''')
        } else if (input.isMutable && !inputType.isTokenType && !input.isMultiport) {
            // Mutable, non-multiport, primitive type.
            pr(builder, '''
                // Mutable input, so copy the input into a temporary variable.
                // The input value on the struct is a copy.
                «structType» __tmp_«input.name» = *(self->__«input.name»);
                «structType»* «input.name» = &__tmp_«input.name»;
            ''')
        } else if (!input.isMutable && inputType.isTokenType && !input.isMultiport) {
            // Non-mutable, non-multiport, token type.
            pr(builder, '''
                «structType»* «input.name» = self->__«input.name»;
                if («input.name»->is_present) {
                    «input.name»->length = «input.name»->token->length;
                    «input.name»->value = («inputType.targetType»)«input.name»->token->value;
                } else {
                    «input.name»->length = 0;
                }
            ''')
        } else if (input.isMutable && inputType.isTokenType && !input.isMultiport) {
            // Mutable, non-multiport, token type.
            pr(builder, '''
                // Mutable input, so copy the input struct into a temporary variable.
                «structType» __tmp_«input.name» = *(self->__«input.name»);
                «structType»* «input.name» = &__tmp_«input.name»;
                if («input.name»->is_present) {
                    «input.name»->length = «input.name»->token->length;
                    lf_token_t* _lf_input_token = «input.name»->token;
                    «input.name»->token = writable_copy(_lf_input_token);
                    if («input.name»->token != _lf_input_token) {
                        // A copy of the input token has been made.
                        // This needs to be reference counted.
                        «input.name»->token->ref_count = 1;
                        // Repurpose the next_free pointer on the token to add to the list.
                        «input.name»->token->next_free = _lf_more_tokens_with_ref_count;
                        _lf_more_tokens_with_ref_count = «input.name»->token;
                    }
                    «input.name»->value = («inputType.targetType»)«input.name»->token->value;
                } else {
                    «input.name»->length = 0;
                }
            ''')            
        } else if (!input.isMutable && input.isMultiport) {
            // Non-mutable, multiport, primitive or token type.
            pr(builder, '''
                «structType»** «input.name» = self->__«input.name»;
            ''')
        } else if (inputType.isTokenType) {
            // Mutable, multiport, token type
            pr(builder, '''
                // Mutable multiport input, so copy the input structs
                // into an array of temporary variables on the stack.
                «structType» __tmp_«input.name»[«input.multiportWidthExpression»];
                «structType»* «input.name»[«input.multiportWidthExpression»];
                for (int i = 0; i < «input.multiportWidthExpression»; i++) {
                    «input.name»[i] = &__tmp_«input.name»[i];
                    __tmp_«input.name»[i] = *(self->__«input.name»[i]);
                    // If necessary, copy the tokens.
                    if («input.name»[i]->is_present) {
                        «input.name»[i]->length = «input.name»[i]->token->length;
                        lf_token_t* _lf_input_token = «input.name»[i]->token;
                        «input.name»[i]->token = writable_copy(_lf_input_token);
                        if («input.name»[i]->token != _lf_input_token) {
                            // A copy of the input token has been made.
                            // This needs to be reference counted.
                            «input.name»[i]->token->ref_count = 1;
                            // Repurpose the next_free pointer on the token to add to the list.
                            «input.name»[i]->token->next_free = _lf_more_tokens_with_ref_count;
                            _lf_more_tokens_with_ref_count = «input.name»[i]->token;
                        }
                        «input.name»[i]->value = («inputType.targetType»)«input.name»[i]->token->value;
                    } else {
                        «input.name»[i]->length = 0;
                    }
                }
            ''')
        } else {
            // Mutable, multiport, primitive type
            pr(builder, '''
                // Mutable multiport input, so copy the input structs
                // into an array of temporary variables on the stack.
                «structType» __tmp_«input.name»[«input.multiportWidthExpression»];
                «structType»* «input.name»[«input.multiportWidthExpression»];
                for (int i = 0; i < «input.multiportWidthExpression»; i++) {
                    «input.name»[i]  = &__tmp_«input.name»[i];
                    // Copy the struct, which includes the value.
                    __tmp_«input.name»[i] = *(self->__«input.name»[i]);
                }
            ''')
        }
        // Set the _width variable for all cases. This will be -1
        // for a variable-width multiport, which is not currently supported.
        // It will be -2 if it is not multiport.
        pr(builder, '''
            #pragma GCC diagnostic push
            #pragma GCC diagnostic ignored "-Wunused-variable"
            int «input.name»_width = self->__«input.name»__width;
            #pragma GCC diagnostic pop
        ''')
    }
    
    /** Generate into the specified string builder the code to
     *  initialize local variables for ports in a reaction function
     *  from the "self" struct. The port may be an input of the
     *  reactor or an output of a contained reactor. The second
     *  argument provides, for each contained reactor, a place to
     *  write the declaration of the output of that reactor that
     *  is triggering reactions.
     *  @param builder The string builder into which to write the code.
     *  @param structs A map from reactor instantiations to a place to write
     *   struct fields.
     *  @param port The port.
     *  @param reactor The reactor.
     */
    private def generatePortVariablesInReaction(
        StringBuilder builder,
        LinkedHashMap<Instantiation,StringBuilder> structs,
        VarRef port,
        ReactorDecl decl
    ) {
        if (port.variable instanceof Input) {
            generateInputVariablesInReaction(builder, port.variable as Input, decl)
        } else {
            // port is an output of a contained reactor.
            val output = port.variable as Output
            val portName = output.name
            val portStructType = variableStructType(output, port.container.reactorClass)
            
            var structBuilder = structs.get(port.container)
            if (structBuilder === null) {
                structBuilder = new StringBuilder
                structs.put(port.container, structBuilder)
            }
            val reactorName = port.container.name
            // First define the struct containing the output value and indicator
            // of its presence.
            if (!output.isMultiport) {
                pr(structBuilder, '''
                    «portStructType»* «portName»;
                ''')
            } else {
                pr(structBuilder, '''
                    «portStructType»** «portName»;
                    int «portName»_width;
                ''')
                pr(builder, '''
                    «reactorName».«portName»_width = self->__«reactorName».«portName»__width;
                ''')
            }

            // Next, initialize the struct with the current values.
            pr(builder, '''
                «reactorName».«portName» = self->__«reactorName».«portName»;
            ''')
        }
    }

    /** Generate into the specified string builder the code to
     *  initialize local variables for outputs in a reaction function
     *  from the "self" struct.
     *  @param builder The string builder.
     *  @param output The output statement from the AST.
     */
    private def generateOutputVariablesInReaction(
        StringBuilder builder,
        Output output,
        ReactorDecl decl
    ) {
        if (output.type === null && target.requiresTypes === true) {
            reportError(output,
                "Output is required to have a type: " + output.name)
        } else {
            val outputStructType = variableStructType(output, decl)
            // Unfortunately, for the SET macros to work out-of-the-box for
            // multiports, we need an array of *pointers* to the output structs,
            // but what we have on the self struct is an array of output structs.
            // So we have to handle multiports specially here a construct that
            // array of pointers.
            if (!output.isMultiport) {
                pr(builder, '''
                    «outputStructType»* «output.name» = &self->__«output.name»;
                ''')
            } else {
                // Set the _width variable.
                pr(builder, '''
                    int «output.name»_width = self->__«output.name»__width;
                ''')
                pr(builder, '''
                    «outputStructType»* «output.name»[«output.name»_width];
                    for(int i=0; i < «output.name»_width; i++) {
                         «output.name»[i] = &(self->__«output.name»[i]);
                    }
                ''')
            }
        }
    }

    /** Generate into the specified string builder the code to
     *  initialize local variables for sending data to an input
     *  of a contained reaction (e.g. for a deadline violation).
     *  The code goes into two builders because some of it has to
     *  collected into a single struct definition.
     *  @param builder The string builder.
     *  @param structs A map from reactor instantiations to a place to write
     *   struct fields.
     *  @param definition AST node defining the reactor within which this occurs
     *  @param input Input of the contained reactor.
     */
    private def generateVariablesForSendingToContainedReactors(
        StringBuilder builder,
        LinkedHashMap<Instantiation,StringBuilder> structs,
        Instantiation definition,
        Input input
    ) {
        var structBuilder = structs.get(definition)
        if (structBuilder === null) {
            structBuilder = new StringBuilder
            structs.put(definition, structBuilder)
        }
        val inputStructType = variableStructType(input, definition.reactorClass)
        if (!input.isMultiport) {
            pr(structBuilder, '''
                «inputStructType»* «input.name»;
            ''')
            pr(builder, '''
                «definition.name».«input.name» = &(self->__«definition.name».«input.name»);
            ''')
        } else {
            // Contained reactor's input is a multiport.
            pr(structBuilder, '''
                «inputStructType»** «input.name»;
                int «input.name»_width;
            ''')
            pr(builder, '''
                «definition.name».«input.name» = self->__«definition.name».«input.name»;
                «definition.name».«input.name»_width = self->__«definition.name».«input.name»__width;
            ''')
        }
    }

    /**
     * Override the base class to replace a type of form type[] with type*.
     * @param type The type.
     */ 
    override String getTargetType(InferredType type) {
        var result = super.getTargetType(type)
        val matcher = arrayPatternVariable.matcher(result)
        if (matcher.find()) {
            return matcher.group(1) + '*'
        }
        return result
    }
       
    /** Given a type for an input or output, return true if it should be
     *  carried by a lf_token_t struct rather than the type itself.
     *  It should be carried by such a struct if the type ends with *
     *  (it is a pointer) or [] (it is a array with unspecified length).
     *  @param type The type specification.
     */
    protected def isTokenType(InferredType type) {
        if (type.isUndefined)
            return false
        val targetType = type.targetType
        if (targetType.trim.matches("^\\w*\\[\\s*\\]$") || targetType.trim.endsWith('*')) {
            true
        } else {
            false
        }
    }
    
    /** If the type specification of the form type[] or
     *  type*, return the type. Otherwise remove the code delimiter,
     *  if there is one, and otherwise just return the argument
     *  unmodified.
     *  @param type A string describing the type.
     */
    private def rootType(String type) {
        if (type.endsWith(']')) {
            val root = type.indexOf('[')
            type.substring(0, root).trim
        } else if (type.endsWith('*')) {
            type.substring(0, type.length - 1).trim
        } else {
            type.trim
        }
    }

    /** Print the #line compiler directive with the line number of
     *  the specified object.
     *  @param output Where to put the output.
     *  @param eObject The node.
     */
    protected def prSourceLineNumber(StringBuilder output, EObject eObject) {
        var node = NodeModelUtils.getNode(eObject)
        if (node !== null) {
            // For code blocks (delimited by {= ... =}, unfortunately,
            // we have to adjust the offset by the number of newlines before {=.
            // Unfortunately, this is complicated because the code has been
            // tokenized.
            var offset = 0
            if (eObject instanceof Code) {
                offset += 1
            }
            if (System.getProperty("os.name").toLowerCase.contains("windows")) {
                pr(output, "#line " + (node.getStartLine() + offset) + ' "file:' + windowsSourceFile + '"')
            } else {
                pr(output, "#line " + (node.getStartLine() + offset) + ' "file:' + sourceFile + '"')
            }
        }
    }

    /**
     * Print the #line compiler directive with the line number of
     * the specified object.
     * @param eObject The node.
     */
    override prSourceLineNumber(EObject eObject) {
        prSourceLineNumber(code, eObject)
    }

    /**
     * Version of pr() that prints a source line number using a #line
     * prior to each line of the output. Use this when multiple lines of
     * output code are all due to the same source line in the .lf file.
     * @param eObject The AST node that this source line is based on.
     * @param builder The code buffer.
     * @param text The text to append.
     */
    protected def pr(EObject eObject, StringBuilder builder, Object text) {
        var split = text.toString.split("\n")
        for (line : split) {
            prSourceLineNumber(builder, eObject)
            pr(builder, line)
        }
    }

    /** For each output that has a token type (type* or type[]),
     *  create a default token and put it on the self struct.
     *  @param parent The container reactor.
     *  @param federate The federate, or null if there is no federation.
     */
    private def void createDefaultTokens(ReactorInstance parent, FederateInstance federate) {
        for (containedReactor : parent.children) {
            // Do this only for reactors in the federate.
            if (reactorBelongsToFederate(containedReactor, federate)) {
                var nameOfSelfStruct = selfStructName(containedReactor)
                for (output : containedReactor.outputs) {
                    val type = (output.definition as Output).inferredType
                    if (type.isTokenType) {
                        // Create the template token that goes in the trigger struct.
                        // Its reference count is zero, enabling it to be used immediately.
                        var rootType = type.targetType.rootType
                        // If the rootType is 'void', we need to avoid generating the code
                        // 'sizeof(void)', which some compilers reject.
                        val size = (rootType == 'void') ? '0' : '''sizeof(«rootType»)'''
                        if (output instanceof MultiportInstance) {
                            pr('''
                                for (int i = 0; i < «output.width»; i++) {
                                    «nameOfSelfStruct»->__«output.name»[i].token = __create_token(«size»);
                                }
                            ''')
                        } else {
                            pr('''
                                «nameOfSelfStruct»->__«output.name».token = __create_token(«size»);
                            ''')
                        }
                    }
                }
                // In case this is a composite, handle its contained reactors.
                createDefaultTokens(containedReactor, federate)
            }
        }
    }
    
    // Regular expression pattern for array types with specified length.
    // \s is whitespace, \w is a word character (letter, number, or underscore).
    // For example, for "foo[10]", the first match will be "foo" and the second "[10]".
    static final Pattern arrayPatternFixed = Pattern.compile("^\\s*+(\\w+)\\s*(\\[[0-9]+\\])\\s*$");
    
    // Regular expression pattern for array types with unspecified length.
    // \s is whitespace, \w is a word character (letter, number, or underscore).
    // For example, for "foo[]", the first match will be "foo".
    static final Pattern arrayPatternVariable = Pattern.compile("^\\s*+(\\w+)\\s*\\[\\]\\s*$");
    
    protected static var DISABLE_REACTION_INITIALIZATION_MARKER
        = '// **** Do not include initialization code in this reaction.'
        
    public static var UNDEFINED_MIN_SPACING = -1
    
    protected def isFederatedAndDecentralized() {
        if (isFederated &&
            config.coordination === CoordinationType.DECENTRALIZED) {
            return true
        }
        return false
    }
    
       
    /** Returns the Target enum for this generator */
    override getTarget() {
        return Target.C
    }
        
    override getTargetTimeType() '''interval_t'''
    
    override getTargetTagType() '''tag_t'''
    
    override getTargetTagIntervalType() '''tag_interval_t'''

    override getTargetUndefinedType() '''/* «reportError("undefined type")» */'''

    override getTargetFixedSizeListType(String baseType,
        Integer size) '''«baseType»[«size»]'''
        
    override String getTargetVariableSizeListType(
        String baseType) '''«baseType»[]'''
    
    protected def String getInitializer(ParameterInstance p) {
        
            if (p.type.isList && p.init.size > 1) {
                return p.init.join('{', ', ', '}', [it.targetValue])
            } else {
                return p.init.get(0).targetValue
            }
        
    }
    
    override supportsGenerics() {
        return false
    }
    
    override generateDelayGeneric() {
        throw new UnsupportedOperationException("TODO: auto-generated method stub")
    }
    
    /**
     * Data structure that for each instantiation of a contained
     * reactor, provides a set of input and output ports that trigger
     * reactions of the container, are read by a reaction of the
     * container, or that receive data from a reaction of the container.
     * For each port, this provides a list of reaction indices that
     * are triggered by the port, or an empty list if there are no
     * reactions triggered by the port.
     * @param reactor The contianer.
     * @param federate The federate (used to determine whether a
     *  reaction belongs to the federate).
     */
    private static class PortsReferencedInContainedReactors {
        // This horrible data structure is a collection, indexed by instantiation
        // of a contained reactor, of lists, indexed by ports of the contained reactor
        // that are referenced by reactions of the container, of reactions that are
        // triggered by the port of the contained reactor. The list is empty if
        // the port does not trigger reactions but is read by the reaction or
        // is written to by the reaction.
        val portsByContainedReactor = new LinkedHashMap<
            Instantiation,
            LinkedHashMap<
                Port,
                LinkedList<Integer>
            >
        >
        
        /**
         * Scan the reactions of the specified reactor and record which ports are
         * referenced by reactions and which reactions are triggered by such ports.
         */
        new(Reactor reactor, FederateInstance federate) {
            var reactionCount = 0
            for (reaction : reactor.allReactions) {
                if (federate === null || federate.containsReaction(
                    reactor,
                    reaction
                )) {
                    // First, handle reactions that produce data sent to inputs
                    // of contained reactors.
                    for (effect : reaction.effects ?: emptyList) {
                        // If an effect is an input, then it must be an input
                        // of a contained reactor.
                        if (effect.variable instanceof Input) {
                            // This reaction is not triggered by the port, so
                            // we do not add it to the list returned by the following.
                            addPort(effect.container, effect.variable as Input)
                        }
                    }
                    // Second, handle reactions that are triggered by outputs
                    // of contained reactors.
                    for (TriggerRef trigger : reaction.triggers ?: emptyList) {
                        if (trigger instanceof VarRef) {
                            // If an trigger is an output, then it must be an output
                            // of a contained reactor.
                            if (trigger.variable instanceof Output) {
                                val list = addPort(trigger.container, trigger.variable as Output)
                                list.add(reactionCount)
                            }
                        }
                    }
                    // Third, handle reading (but not triggered by)
                    // outputs of contained reactors.
                    for (source : reaction.sources ?: emptyList) {
                        if (source.variable instanceof Output) {
                            // If an source is an output, then it must be an output
                            // of a contained reactor.
                            // This reaction is not triggered by the port, so
                            // we do not add it to the list returned by the following.
                            addPort(source.container, source.variable as Output)
                        }
                    }
                }
                // Increment the reaction count even if not in the federate for consistency.
                reactionCount++
            }
        }
        
        /**
         * Return or create the list to which reactions triggered by the specified port
         * are to be added. This also records that the port is referenced by the
         * container's reactions.
         * @param containedReactor The contained reactor.
         * @param port The port.
         */
        def addPort(Instantiation containedReactor, Port port) {
            // Get or create the entry for the containedReactor.
            var containedReactorEntry = portsByContainedReactor.get(containedReactor)
            if (containedReactorEntry === null) {
                containedReactorEntry = new LinkedHashMap<Port,LinkedList<Integer>>
                portsByContainedReactor.put(containedReactor, containedReactorEntry)
            }
            // Get or create the entry for the port.
            var portEntry = containedReactorEntry.get(port)
            if (portEntry === null) {
                portEntry = new LinkedList<Integer>
                containedReactorEntry.put(port, portEntry)
            }
            return portEntry
        }
        
        /**
         * Return the set of contained reactors that have ports that are referenced
         * by reactions of the container reactor.
         */
        def containedReactors() {
            return portsByContainedReactor.keySet()
        }
        
        /**
         * Return the set of ports of the specified contained reactor that are
         * referenced by reactions of the container reactor. Return an empty
         * set if there are none.
         * @param containedReactor The contained reactor.
         */
        def portsOfInstance(Instantiation containedReactor) {
            var result = null as Set<Port>
            val ports = portsByContainedReactor.get(containedReactor)
            if (ports === null) {
                result = new LinkedHashSet<Port>
            } else {
                result = ports.keySet
            }
            return result
        }
        
        /**
         * Return the indices of the reactions triggered by the specified port
         * of the specified contained reactor or an empty list if there are none.
         * @param containedReactor The contained reactor.
         * @param port The port.
         */
        def LinkedList<Integer> reactionsTriggered(Instantiation containedReactor, Port port) {
            val ports = portsByContainedReactor.get(containedReactor)
            if (ports !== null) {
                val list = ports.get(port)
                if (list !== null) {
                    return list
                }
            }
            return new LinkedList<Integer>
        }
    }
}<|MERGE_RESOLUTION|>--- conflicted
+++ resolved
@@ -716,17 +716,15 @@
             val targetFile = srcGenPath + File.separator + cFilename
             writeSourceCodeToFile(getCode().getBytes(), targetFile)
             
-<<<<<<< HEAD
             // Create docker file.
             writeDockerFile(filename)
-=======
+
             // If this code generator is directly compiling the code, compile it now so that we
             // clean it up after, removing the #line directives after errors have been reported.
             if (!config.noCompile && config.buildCommands.nullOrEmpty) {
                 runCCompiler(directory, filename, true)
                 writeSourceCodeToFile(getCode.removeLineDirectives.getBytes(), targetFile)
             }
->>>>>>> 9eb01d9d
         }
         // Restore the base filename.
         filename = baseFilename
