// Grammar for Lingua Franca
// The Lingua-Franca toolkit is is licensed under the BSD 2-Clause License.
// See LICENSE.md file in the top repository directory.

grammar org.icyphy.LinguaFranca with org.eclipse.xtext.common.Terminals

generate linguaFranca "http://www.icyphy.org/LinguaFranca"

/////////// Overall file
Model:
	target=Target 
	(imports += Import)*
	(reactors += Reactor)+;

/////////// Top level elements
Target:
	'target' name=ID ( '(' properties+=Property (',' properties+=Property)* ')' )? ';';
	
Import:
	'import' name=Path ';';

Reactor:
	(main?='main'? & realtime?='realtime'?) 'reactor' name=ID
   	('(' parameters+=Parameter (',' parameters+=Parameter)* ')')? '{'
   	(preamble = Preamble)?
   	((states += State)
   	| (inputs += Input)
   	| (outputs += Output)
   	| (timers += Timer)
   	| (actions += Action)
   	| (instantiations += Instantiation)
   	| (connections += Connection)
   	| (reactions += Reaction)
   	| (mutations += Mutation))*
   	'}';
	
/////////// Statements

// Types are optional for use in untyped languages.
State:
	'state' name=ID (':' type=Type)? ('(' value=(Literal | ID) ')') ';';

Input:
	'input' name=ID (':' type=Type)? ';';

Output:
	'output' name=ID (':' type=Type)? ';';

Timer:
	'timer' name=ID timing=Timing?';';

Action:
	origin=ActionOrigin 'action' name=ID ('(' delay=TimeOrValue ')')? (':' type=Type)? ';';
	
Reaction:
	('reaction')
	('(' (triggers+=VarRef (',' triggers+=VarRef)*)? ')')?
	(sources+=VarRef (',' sources+=VarRef)*)?
	('->' effects+=VarRef (',' effects+=VarRef)* (delay=Delay)?)?
	code=CODE
<<<<<<< HEAD
	(localDeadline=LocalDeadline)?;
	
Delay:
	'after' time=TimeOrValue;
=======
	(deadline=Deadline)?;
>>>>>>> e3f7bc9e

Deadline:
    'deadline' '(' time=TimeOrValue ')' deadlineCode=CODE;
    
Mutation:
	('mutation')
	('(' (triggers+=[Trigger] (',' triggers+=[Trigger])*)? ')')?
	(sources+=[Input] (',' sources+=[Input])*)?
	('->' effects+=[Effect] (',' effects+=[Effect])*)?
	code=CODE;

Preamble:
	'preamble' code=CODE;

Instantiation:
	name=ID '=' 'new' reactorClass=[Reactor] '(' (parameters+=Assignment (',' parameters+=Assignment)*)? ')' ';' ;

Connection:
    leftPort=VarRef '->' rightPort=VarRef ';';

KEYWORD:
	'input' | 'state' | 'output' | 'timer' | 'action';

/////////// Pieces

Variable:
	Port | Action | Timer;

Trigger:
	Action | Input
;

Effect:
	Action | Output
;

VarRef: variable=[Variable] 
    | container=[Instantiation] '.' variable=[Variable]
    | startup='startup'
    | shutdown='shutdown' // FIXME: this should not be here. It means it could also appear in connections, and other places where it doesn't belong
;

Assignment:
	(lhs=[Parameter] '=' rhs=TimeOrValue);
	
Property:
	name=ID '=' value=Literal;

// Single parameter.
Parameter:
    name=ID ((':' ofTimeType?='time' '(' time=INT (unit=TimeUnit)? ')')
           | ((':' type=Type)? '(' value=Literal ')')
            )?;

// Timing specification for a timer: (offset, period)
// Can be empty, which means (0,0) = (NOW, ONCE).
// E.g. (0) or (NOW) or (NOW, ONCE) or (100, 1000)
// The latter means fire with period 1000, offset 100.
Timing:
	'(' offset=TimeOrValue (',' period=TimeOrValue)?')';

// Time is either a reference to a parameter or an integer value, 
// a number followed by a unit specification (unless the value is zero). 
// If it is a constant, the validator should check that if the value
// is non-zero, it is accompanied by a unit.
TimeOrValue:
    (parameter=[Parameter] | value=Literal | (time=INT unit=TimeUnit));
    
Port:
    Input | Output;

// A type is in the target language, hence either an ID or target code.
Type:
    ID | CODE ;

Literal: STRING | CODE | FLOAT | INT | NEGINT;

/////////// Elementary components
// Terminals must be mutually exclusive. They are used by the lexer before parsing.

terminal NEGINT: '-'('0'..'9')+;

terminal FLOAT: '-'?('0'..'9')+'.'('0'..'9')+;

// FIXME: What if the code needs to contain '=}'?
// Just escaping with \ is not a good idea because then every \ has to be escaped \\.
// Perhaps the string EQUALS_BRACE could become '=}'?
terminal CODE:
    '{=' .* '=}' ;

// The following cannot be terminal because it overlaps ID.
Path:
	ID ('.' ID)* ;
	
/////////// Enums
enum ActionOrigin:
    LOGICAL = 'logical' | PHYSICAL = 'physical';
    
enum TimeUnit:
	NONE='empty' |
	NSEC='nsec' | NSECS='nsecs' | 
	USEC='usec' | USECS='usecs' | 
	MSEC='msec' | MSECS='msecs' | 
	SEC='sec' | SECS='secs' | SECOND='second' | SECONDS='seconds' | 
	MIN='min' | MINS='mins' | MINUTE='minute' | MINUTES='minutes' | 
	HOUR='hour' | HOURS='hours' | 
	DAY='day' | DAYS='days' | 
	WEEK='week' | WEEKS='weeks';
    <|MERGE_RESOLUTION|>--- conflicted
+++ resolved
@@ -58,14 +58,10 @@
 	(sources+=VarRef (',' sources+=VarRef)*)?
 	('->' effects+=VarRef (',' effects+=VarRef)* (delay=Delay)?)?
 	code=CODE
-<<<<<<< HEAD
-	(localDeadline=LocalDeadline)?;
+	(deadline=Deadline)?;
 	
 Delay:
 	'after' time=TimeOrValue;
-=======
-	(deadline=Deadline)?;
->>>>>>> e3f7bc9e
 
 Deadline:
     'deadline' '(' time=TimeOrValue ')' deadlineCode=CODE;
