\documentclass[sigconf]{acmart}

\usepackage{booktabs} % For formal tables
\usepackage{algorithmicx}
\usepackage[ruled]{algorithm}
\usepackage{algpseudocode}


\newcounter{myctr}
\newenvironment{compactEnumerate}{\begin{list}{\arabic{myctr}.}
{\usecounter{myctr}
%\setlength{\topsep}{1mm}\setlength{\itemsep}{0.5mm}
\setlength{\topsep}{0.3mm}\setlength{\itemsep}{0mm}
\setlength{\parsep}{0.3mm}
\setlength{\itemindent}{0mm}\setlength{\partopsep}{0mm}
\setlength{\labelwidth}{15mm}
\setlength{\leftmargin}{4mm}}}{\end{list}}

% Copyright
%\setcopyright{none}
\setcopyright{acmcopyright}
%\setcopyright{acmlicensed}
%\setcopyright{rightsretained}
%\setcopyright{usgov}
%\setcopyright{usgovmixed}
%\setcopyright{cagov}
%\setcopyright{cagovmixed}


\copyrightyear{2019} 
\acmYear{2019} 
%\setcopyright{acmlicensed}
\acmConference[DAC '19]{The 56th ACM/ESDA/IEEE Design Automation Conference}{June 2--6, 2019}{Las Vegas, USA}
%\acmBooktitle{The 34th ACM/SIGAPP Symposium on Applied Computing (SAC '19), April 8--12, 2019, Limassol, Cyprus}
%\acmPrice{15.00}
%\acmDOI{10.1145/3297280.3297337}
%\acmISBN{978-1-4503-5933-7/19/04}



%\acmArticle{4}
%\acmPrice{15.00}

% These commands are optional
%\acmBooktitle{Transactions of the ACM Woodstock conference}
%\editor{Jennifer B. Sartor}
%\editor{Theo D'Hondt}
%\editor{Wolfgang De Meuter}

%%%%%%%%%%%%%%%%%%%%%%%%%%%%%%%%%%%%%%%%%%%%%%%%%%%%

\usepackage{amsmath}
\usepackage{amssymb}
\usepackage{subcaption}
\usepackage{multicol}
\usepackage[inline]{enumitem}
\usepackage{xcolor} 
\usepackage{ifthen}


%%%%%%%%%%%%%%%%%%%%%%%%%%%%%%%%%%%%%%%%%%%%%%%%%%%%
% Note style by Sebastian Ertel
%%%%%%%%%%%%%%%%%%%%%%%%%%%%%%%%%%%%%%%%%%%%%%%%%%%%

\newboolean{showcomments}
\setboolean{showcomments}{true} %set false for final submission
\ifthenelse{\boolean{showcomments}}
{ \newcommand{\mynote}[3]{
   \fbox{\bfseries\sffamily\scriptsize#1}
   {\small$\blacktriangleright$\textsf{\emph{\color{#3}{#2}}}$\blacktriangleleft$}}}
{ \newcommand{\mynote}[3]{}}
\definecolor{asparagus}{rgb}{0.53, 0.66, 0.42}

% One command per author:
\newcommand{\todo}[1]{\mynote{TODO}{#1}{red}}
\newcommand{\martin}[1]{\mynote{Martin}{#1}{blue}}% 
\newcommand{\marten}[1]{\mynote{Marten}{#1}{cyan}}% 
\newcommand{\isa}[1]{\mynote{Isabelle}{#1}{darkgreen}}% 
\newcommand{\ag}[1]{\mynote{Andres}{#1}{asparagus}}% 


\begin{document}

\title{Actors, Time Stamps, and Determinism \\ for Time-Critical Systems}


\author{Marten Lohstroh}
\orcid{0000-0001-8833-4117}
\email{marten@eecs.berkeley.edu}
% \affiliation{%
% 	\institution{University of California, Berkeley}
% 	%\streetaddress{}
% 	%\postcode{}
% 	%\city{} 
% 	\country{USA} 
% }

\affiliation{%
	\institution{UC Berkeley, USA}
	%\streetaddress{}
	%\postcode{}
	%\city{} 
	% \country{USA} 
}

\author{Martin Schoeberl}
\orcid{1234-5678-9012}
\email{masca@dtu.dk}
\affiliation{%
	\institution{TU Denmark, Denmark}
	%\streetaddress{}
	%\postcode{2800}
	%\city{Lyngby} 
	% \country{Denmark} 
}

\author{Andr\'es Goens}
\orcid{}
\email{andres.goens@tu-dresden.de}
\affiliation{%
	\institution{TU Dresden, Germany}
	%\streetaddress{}
	%\postcode{}
	%\city{} 
	% \country{USA} 
}

\author{Armin Wasicek}
\orcid{}
\email{armin.wasicek@avast.com}
\affiliation{%
	\institution{Avast, USA}
	%\streetaddress{}
	%\postcode{}
	%\city{} 
	%\country{USA} 
}

\author{Christopher Gill}
\orcid{}
\email{cdgill@wustl.edu}

\affiliation{%
	\institution{Washington Univ., St. Louis, USA}
	%\streetaddress{}
	%\postcode{}
	%\city{} 
	%\country{USA} 
}

\author{Marjan Sirjani}
\orcid{}
\email{marjan.sirjani@mdh.se}

\affiliation{%
	\institution{M\"alardalen Univ., Sweden}
	%\streetaddress{}
	%\postcode{}
	%\city{} 
	%\country{Sweden} 
}

\author{Edward A. Lee}
\orcid{0000-0002-5663-0584}
\email{eal@eecs.berkeley.edu}

\affiliation{%
	\institution{UC Berkeley, USA}
	%\streetaddress{}
	%\postcode{}
	%\city{} 
	%\country{USA} 
}


\renewcommand{\shortauthors}{E. A. Lee et al.}

\begin{abstract}
Abstract
\end{abstract}

%
% The code below should be generated by the tool at
% http://dl.acm.org/ccs.cfm
% Please copy and paste the code instead of the example below. 
%
\begin{CCSXML}
	<ccs2012>
	<concept>
	<concept_id>10010520.10010553.10010562</concept_id>
	<concept_desc>Computer systems organization~Embedded systems</concept_desc>
	<concept_significance>500</concept_significance>
	</concept>
	</ccs2012>  
\end{CCSXML}

\ccsdesc[500]{Computer systems organization~Embedded systems}

\keywords{ACM proceedings, \LaTeX, text tagging}%

\ccsdesc[500]{Computer systems organization~Embedded systems}


\keywords{actor, real-time systems, worst-case execution time}

\maketitle 


\section{Introduction}\label{sec:intro}
Since their introduction by Hewitt~\cite{Hewitt:77:Actors} in the 70s, the use of actors has proliferated 
in programming languages~\cite{Armstrong:96:Erlang,haller2009scala,desai2013p}, coordination languages~\cite{Arbab:04:Reo,ARC}, distributed systems~\cite{Hunt2018, DBLP:journals/corr/abs-1712-05889}, and simulation engines~\cite{Ptolemy:14:Book,DBLP:journals/fuin/SirjaniMSB04}. 
Actors have much in common with objects---a paradigm focused on reducing code replication 
by means of inheritance and increasing modularity via data hiding \ag{I would not center it about code replication, I'd argue data locality/encapsulation is the central aspect of objects (and also important in actors)}\marten{The Gang of Five refers to inheritance as \emph{white-box reuse}. We can either write ``increase code reuse'' or ``reduce code replication,'' but to me these things mean exactly the same thing}---but unlike %the Object Oriented Programming (OOP) paradigm
objects, actors also provide a model for \emph{concurrency}. 
Indeed, in the original formulation of the actor model, each actor is presumed to operate concurrently alongside
other actors that it may exchange messages with, asynchronously. The lack of any guarantees
with respect to the ordering of messages, and the absence of a notion of time, makes this a
very general model, albeit a less useful one for the specification of systems in which
timely execution and determinism are important. While precision timing plays an important role
in control systems that continually interact with concurrent physical processes (i.e., cyber-physical
systems), determinism makes \emph{any} software easier to test and verify\ag{I would normally cite ``the problem with threads'' here, not sure how you deal with self-references and want to limit} \marten{Feel free to add a citation. I think the referenced work should discuss more than just threads though.}.

Extra machinery can be introduced for the formal specification and analysis of systems composed of Hewitt actors.
For instance, Real-time Maude~\cite{olveczky:2008:real}, a timed rewriting logic framework and (temporal) model checking tool, has been applied to actors in~\cite{Ding2003}. Similarly, the modeling language Rebeca performs analysis that uses a model checker to ensure that nondeterminism allowed in the model does not lead to behaviors that violate requirements of the simulated system~\cite{DBLP:conf/birthday/SirjaniJ11} \marten{This doesn't appear to be the correct reference}. Alternatively, constraints can be placed on actors' allowable behaviors so that they adhere to a well-defined model of computation (MoC), satisfying desirable properties such as deadlock freedom, schedulability, bounded memory usage, and deterministic execution by construction. It is the latter approach we follow.

In this paper, we propose a programming model that ensures that messages between actors are handled in deterministic order unless nondeterminism is introduced explicitly. We introduce \emph{Lingua Franca} (LF), an interface definition language for the description of actors and their composition. By default, all Lingua Franca programs will be deterministic. We use a semantic notion of time and time stamps to achieve this.
<<<<<<< HEAD
\ag{I'm not entirely convinced by the structure of the introduction yet. See \href{https://github.com/icyphy/lingua-franca/issues/6}{GitHub issue \#6}.}

=======
\ag{I'm not entirely convinced by the structure of the introduction yet. This last paragraph feels it falls from the sky. Why do we need this? We're somehow missing explaining the problem we're trying to solve in this paper.
  We barely addressed the usefulness of having a well-defined (deterministic) MoC governing the execution. Inter-language portability, which I presume is why you guys settled on this name Lingua Franca, we don't even mention.
  Also, there's certainly a lot of work annotating code with additional guarantee's (usually a bunch of cumbersome annotations via some manifest or something). Why is our approach better? 
\\
  I propose to restructure this intro a bit. I like the start with Hewitt actors vs OOP, because it sets a context and already addresses a problem (concurrency).
  I would follow this up with an (abstract) overview of the problems with the state of the art.  Hewitt actors (nondeterminacy, no timing), is already there.
  Missing: usual annotations very unitnuitive, difficult to write, and with a zoo of different enviroments (need for a ``lingua franca'' to combine in a structured fashion).
  Perhaps I would follow this up directly proposing our LF, instead of discussing related work.}

\ag{I tried to sum-up the big picture to help with the structure. This is based on my current understanding. It's probably not up-to-date with your project I've understood so far, so please correct me where I'm wrong.}
What is \emph{Lingua Franca}? 
\begin{enumerate}
  \item DSL (Dual to embedded: host language gets embedded into LF)
    \begin{itemize}
    \item Polyglot (Multi-language)
    \item Concrete parser
    \end{itemize}
  \item A MoC (refining of actors)
    \begin{itemize}
    \item Formal specification
    \item Concrete implementations (hosts)
    \end{itemize}
  \item An analysis Framework
    \begin{itemize}
    \item Annotations ``implicit'' from language
    \item Concrete reasonings (e.g. WCET analysis?)
    \end{itemize}
\end{enumerate} 

Advantages:
\begin{enumerate}
\item Multi-language and multi-system: allows combining (``glue'') and reuse of legacy code.
\item Concurrency and determinism.
\item Analysis through implicit annotations: Security, Real-time constraints, etc.
\end{enumerate}
\ag{perhaps we could use these to guide the examples too. We can expand the example from Fig.~\ref{fig:example-1} to be polyiglot, or the example from Fig.~\ref{fig:example-2} with the WCET analysis from the readme}
>>>>>>> d831a313
\section{Actors in Lingua Franca}\label{sec:actor}
A key difference between Hewitt's notion of actors and actors in LF, is that rather than having actors address other actors directly, LF actors send messages via ports, completely agnostic of the presence or absence of downstream receivers. The connections between actors are embedded in a level of hierarchy---a composite---that is tasked with relaying messages between contained actors. While this approach increases modularity, more importantly, it exposes dependencies between actors that can be used to devise a schedule that ensures i) actors observe produced messages in time stamp order, and ii) actors cannot produce messages with time stamp $t$ until all anti-dependent inputs with time stamp $t$ are known. This is the same approach taken in the Discrete Event implementation of Ptolemy II~\cite{LeeEtAl:7:DiscreteEvents}, which is formally based on a synchronous reactive MoC~\todo{[Benveniste,Berry,1991]}, but, to increase efficiency, it averts performing a fixed-point computation by executing actors in topological order. That way, each actor is only executed once per tick of the logical clock. Because the schedule is determined based on the topology of the actor graph, no static analysis of the actors' internals is required---actors are treated as black boxes.

% also, no need for postfire % maybe mention that this optimization comes at the loss of the ability of handling some zero-delay feedback models...
Different from actors in Ptolemy II, which implement an abstract semantics~\cite{TripakisEtAl:12:AbstractSemantics} that requires each actor to perform all of its computation in a so-called \emph{fire} function, LF actors are broken down into smaller units we call \emph{reactions}. This approach, inspired by the characterization of dataflow processes given in \cite{LeeMatsikoudis:09:Dataflow}, exposes the dependencies between actors' inputs and output at a finer grain. \marten{discuss scoping mechanisms, mention RPCs (in relation to Ray and Akka); example?}

Central to the programming model behind LF is the relationship between the time stamps associated with the receipt of messages, which denote \emph{logical} time, and the passing of \emph{physical} time, approximated by the system time of the execution platform. While logical time can be sped up or slowed down arbitrarily a simulation, the fact that actors can interact with the physical world through sensors and actuators requires that logical time and physical time ``keep up'' with one another in order to have a temporal semantics that obeys the principle of causality (i.e., effects cannot precede causes) for all observers. 

% Sort reactions topologically based on precedences.

% Global notion of “current time” t.

% Event queue containing future events.

% Choose earliest time stamp t’ on the queue.

% Wait for the real-time clock to match t’.

% Execute actors in topological sort order.

\begin{figure}[ht]
\begin{algorithmic}[1]
 \Procedure{execute}{}
   
 \EndProcedure
 \end{algorithmic}
\caption{The Lingua Franca execution engine \marten{Maybe too much detail}}
\label{fig:lf-engine}
\end{figure}

% Time is \emph{logical} time. This logical time be used for simulation and then
% we call it model time. We can also use the network of actors for the implementation
% of the system. 

% In that case wall clock time is used to timestamp input values
% at sensors. Logical time can never advance further than wall clock time.
% We have a notion of delay in two places: (1) as a delay actor to break up
% feedback loops (2) at actuators to specify that an actuation shall happen before
% (or exactly at) the logical time of the input plus the delay.

% Actors communicate via ports. All data exchanged has a timestamp.
% An actor does not advance time, the reaction is considered instantaneous.

% Reactions of one actor are atomic and are allowed to change state.
% Reactions are triggered by available inputs with timestamps at logical
% time (or older). When several reactions of an actor are enabled at the
% same time, the definition order in LF defines the execution order.

% A reaction of an actor can also be released by a trigger. A trigger
% can be periodic triggers or a single shot timer.
The engine that drives the execution of LF actors (see Figure~\ref{fig:lf-engine}) enforces the following principles:

\begin{enumerate}
\item Messages exchanged between actors are timestamped;
\item The arrival of a message denotes a discrete event;
\item Actors carry state and a list of reactions, each of which:
\begin{enumerate}
\item is triggered by the presence of an event;
\item sees events in time stamp order;
\item can read/modify the actor's state;
\item can set the values of output ports it has access to;
\item can schedule \emph{future} events on input ports it has access to;
\item can read the values of input ports it has access to;
\begin{enumerate}
\item the time stamp associated with an observed event always denotes the current logical time; and
\item if no message arrives at a given port at the current logical time, its value is considered \emph{absent}.
\end{enumerate}
\end{enumerate}
\item No logical time elapses during a reaction;
\item Any two reactions of the same actor execute atomically with respect to one another; and
\item If two reactions of the same actor are triggered simultaneously, they execute in a predefined order;
\end{enumerate}


%This paper is organized as follows. Section~\ref{sec:related} surveys related work.
%Section~\ref{sec:hardware} describes the proposed time-predictable branch predictor
%and its different variations. Section~\ref{sec:wcet} presents the associated scope-based
%static WCET analysis technique. Section~\ref{sec:eval} analyzes the worst-case behavior
%of the proposed branch predictor. Finally, Section~\ref{sec:conclusion} concludes
%and gives directions for future work.

\section{A Motivating Example}
\ag{What do you think of swapping this section with the previous one? Perhaps a reader might be more motivated by an example first, before going into the specifics?}
\marten{Maybe. My initial idea was to keep Section~\ref{sec:actor} short, but I think we need to provide some context before we can meaningfully discuss examples.}

\subsection{Delays \& Deadlines}

We have a notion of delay in two places: (1) as a delay actor to break up
feedback loops (2) at actuators to specify that an actuation shall happen before
(or exactly at) the logical time of the input plus the delay.

Delays deserve also the purpose to align events with wall clock time and to
allow execution of reactions in their worst-case execution time (WCET).
The sum of all reaction's WCET from one synchronization point (either
sample of sensors or output of a delay actor) to another synchronization
point (or output of an actuator) has to be less than the delay.
\begin{figure}[ht]
 \centering
 \includegraphics[width=\linewidth]{img/example-1}
 \caption{First example}
 \label{fig:example-1}
\end{figure}
% DAC Properties A1-9.
% Simple examples. Which should those be?
% First one to start with: sensor computation actuator
% Introduce notion of a deadline
% Why on the local platform, model should not get ahead.
% Example 1: Synchronization to real time and deadlines
% Example 2: Why delay has to wait
% Example 3: shut off the lights some time after the switch has been flipped.
% Reason to have the deadline definition as stated: detectability. Suppose the start deadline cannot be met; the
% reaction should not be carried out (and then the violation be reported on).

\subsection{Sporadic Events and Call Backs}

Sporadic events and call backs can trigger a reaction. This reaction is allowed
to observe and also change the state of the actor. Therefore, they are not allowed
to preempt a reaction (reactions are atomic to each other). To enforce this atomicity
a sporadic reaction is executed only between two logical timestamps $t_1$ and $t_2$.
This can be enforced on a C based host by turning off interrupts when executing
a reaction. Interrupts are enabled when all\footnote{\todo{All is a little bit restrictive,
just for state atomicity we would not need to wait for all reaction, just for a single.
But there is another issue that this shall happen only between two timestamps.
I don't recall the details.}}
reactions for timestamp $t_1$ have been executed and disabled again when logical
time is advanced to $t_2$ where all reactions for $t_2$ are executed.

\subsection{Causality}
We don't want to run ahead of realtime, because actors can produce spontaneous events that need to be stamped with 
pysical time, and we don't want these timestamps to be ``in the past.''

\begin{figure}[ht]
 \centering
 \includegraphics[width=\linewidth]{img/example-2}
 \caption{Second example}
 \label{fig:example-2}
\end{figure}


\subsection{Example 3}
Shut off the lights some time after the switch has been flipped. Reason to have the deadline definition as stated: detectability. Suppose the start deadline cannot be met; the reaction should not be carried out (and the violation be reported on subsequently).

\begin{figure}[ht]
 \centering
 \includegraphics[width=\linewidth]{img/example-3}
 \caption{Third example}
 \label{fig:example-3}
\end{figure}

\marten{In third example, discuss how persistent ports can be used.}
\marten{Also, discuss optimized scheduler that runs ahead of physical time.}
\section{Related Work}
\label{sec:related}

Towards a real-time coordination model for mobile computing \cite{hackmann2005towards}
Method and tools for mixed-criticality real-time applications within PharOS \cite{lemerre2011method}
Accessors \cite{brooks2018component}
S-Net~\cite{grelck2008gentle}
Guarded Atomic Actions~\cite{Rosenband:2004:MSG:996566.996583}
%\section{Actors}
%


% Constraints can be placed on actors' allowable behaviors so that actors adhere to a well-defined model of computation, satisfying desirable properties such as deadlock freedom, schedulability, bounded memory usage, and deterministic execution by construction. This has been the guiding principle in the Ptolemy project\footnote{\url{https://ptolemy.berkeley.edu/}}, which studies modeling, simulation, and design of concurrent, real-time, embedded systems.

% Several frameworks have been built based, loosely or strictly, on the
% original Hewitt actor model
% \cite{Hewitt:77:Actors,Agha:97:ActorComputation}, including Akka
% \cite{AkkaAction2016},
% Ray \cite{DBLP:journals/corr/abs-1712-05889}, and Rebeca
% \cite{DBLP:journals/fuin/SirjaniMSB04}. One property of the original
% Hewitt actor model is that messages received by an actor from distinct
% sources are handled in nondeterministic order. \marten{even messages from the same source can arrive out-of-order}


% \martin{We need to check this: Outputs generated by a time triggered
% reaction are timestamped. When the system is simulated, the timestamp
% is equal to the model time. When the system is used for execution, the logical
% time for the release of the reaction is synchronized to wall clock time and therefore
% the output message are synchronized to wall clock time.}



% \martin{We have (and maybe support) two options: (1) input is only valid when
% the timestamp equals logical time, absent at other times or (2) keeping the value
% of an input for future logical time and having a default value for system initialization time.
% (in the JS accessors this is the way it is specified, the default value gives the
% ``keep'' or persistent semantic).}

\section{The Lingua Franca Compiler Tool Chain}
% Time is \emph{logical} time. This logical time be used for simulation and then
% we call it model time. We can also use the network of actors for the implementation
% of the system. In that case wall clock time is used to timestamp input values
% at sensors. Logical time can never advance further than wall clock time. \marten{Not entirely true: an optimized scheduler can do this under very specific circumstances that we'll elaborate on in the example.}


% The scheduler invokes reactions of actors dependent in inputs with timestamps
% that are equal (or earlier--can this happen?) at logical time $t_1$.
% Logical time cannot advance further than wall clock time $t_w$. If next logical
% time $t_2 > t_w$ the scheduler waits till $t_w \ge t_2$.




\todo{Describe that the single threaded execution of JavaScript enforces
the restriction of the call back not interrupting the reaction.}




For dynamic systems, e.g., an IoT that keeps running, but in different contexts
(e.g., places), we support dynamic reconfiguration of the network of actors.
This may be well supported when targeting a dynamic language such as JavaScript,
but harder to implement in C.

To support reconfiguration we need a more complete language then the configuration
language LF. Therefore, our first iteration of dynamic reconfiguration is done in the
host language JavaScript. In that case, the host language needs access to actors and
ports. However, we can use scopes to having access to those parts of the framework
only in well defined places.


\section{Conclusions and Future Work}
\label{sec:conclusion}


\subsection*{Acknowledgment}

%The work presented in this paper was partially funded by the
%Danish Council for Independent Research \textbar{} Technology and Production Sciences
%under the project PREDICT\footnote{\url{http://predict.compute.dtu.dk/}}
%contract no.~4184-00127A.

% Please do not add any references to msbib.bib.
% They get lost when I 'generate' it again.
\bibliographystyle{ACM-Reference-Format}
\bibliography{Refs} 

\end{document}<|MERGE_RESOLUTION|>--- conflicted
+++ resolved
@@ -224,20 +224,10 @@
 For instance, Real-time Maude~\cite{olveczky:2008:real}, a timed rewriting logic framework and (temporal) model checking tool, has been applied to actors in~\cite{Ding2003}. Similarly, the modeling language Rebeca performs analysis that uses a model checker to ensure that nondeterminism allowed in the model does not lead to behaviors that violate requirements of the simulated system~\cite{DBLP:conf/birthday/SirjaniJ11} \marten{This doesn't appear to be the correct reference}. Alternatively, constraints can be placed on actors' allowable behaviors so that they adhere to a well-defined model of computation (MoC), satisfying desirable properties such as deadlock freedom, schedulability, bounded memory usage, and deterministic execution by construction. It is the latter approach we follow.
 
 In this paper, we propose a programming model that ensures that messages between actors are handled in deterministic order unless nondeterminism is introduced explicitly. We introduce \emph{Lingua Franca} (LF), an interface definition language for the description of actors and their composition. By default, all Lingua Franca programs will be deterministic. We use a semantic notion of time and time stamps to achieve this.
-<<<<<<< HEAD
 \ag{I'm not entirely convinced by the structure of the introduction yet. See \href{https://github.com/icyphy/lingua-franca/issues/6}{GitHub issue \#6}.}
 
-=======
-\ag{I'm not entirely convinced by the structure of the introduction yet. This last paragraph feels it falls from the sky. Why do we need this? We're somehow missing explaining the problem we're trying to solve in this paper.
-  We barely addressed the usefulness of having a well-defined (deterministic) MoC governing the execution. Inter-language portability, which I presume is why you guys settled on this name Lingua Franca, we don't even mention.
-  Also, there's certainly a lot of work annotating code with additional guarantee's (usually a bunch of cumbersome annotations via some manifest or something). Why is our approach better? 
-\\
-  I propose to restructure this intro a bit. I like the start with Hewitt actors vs OOP, because it sets a context and already addresses a problem (concurrency).
-  I would follow this up with an (abstract) overview of the problems with the state of the art.  Hewitt actors (nondeterminacy, no timing), is already there.
-  Missing: usual annotations very unitnuitive, difficult to write, and with a zoo of different enviroments (need for a ``lingua franca'' to combine in a structured fashion).
-  Perhaps I would follow this up directly proposing our LF, instead of discussing related work.}
-
 \ag{I tried to sum-up the big picture to help with the structure. This is based on my current understanding. It's probably not up-to-date with your project I've understood so far, so please correct me where I'm wrong.}
+
 What is \emph{Lingua Franca}? 
 \begin{enumerate}
   \item DSL (Dual to embedded: host language gets embedded into LF)
@@ -264,7 +254,7 @@
 \item Analysis through implicit annotations: Security, Real-time constraints, etc.
 \end{enumerate}
 \ag{perhaps we could use these to guide the examples too. We can expand the example from Fig.~\ref{fig:example-1} to be polyiglot, or the example from Fig.~\ref{fig:example-2} with the WCET analysis from the readme}
->>>>>>> d831a313
+
 \section{Actors in Lingua Franca}\label{sec:actor}
 A key difference between Hewitt's notion of actors and actors in LF, is that rather than having actors address other actors directly, LF actors send messages via ports, completely agnostic of the presence or absence of downstream receivers. The connections between actors are embedded in a level of hierarchy---a composite---that is tasked with relaying messages between contained actors. While this approach increases modularity, more importantly, it exposes dependencies between actors that can be used to devise a schedule that ensures i) actors observe produced messages in time stamp order, and ii) actors cannot produce messages with time stamp $t$ until all anti-dependent inputs with time stamp $t$ are known. This is the same approach taken in the Discrete Event implementation of Ptolemy II~\cite{LeeEtAl:7:DiscreteEvents}, which is formally based on a synchronous reactive MoC~\todo{[Benveniste,Berry,1991]}, but, to increase efficiency, it averts performing a fixed-point computation by executing actors in topological order. That way, each actor is only executed once per tick of the logical clock. Because the schedule is determined based on the topology of the actor graph, no static analysis of the actors' internals is required---actors are treated as black boxes.
 
