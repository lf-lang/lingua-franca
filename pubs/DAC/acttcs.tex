\documentclass[sigconf]{acmart}

\usepackage{booktabs} % For formal tables
\usepackage{algorithmicx}
\usepackage[ruled]{algorithm}
\usepackage{algpseudocode}


\definecolor{stringColor}{rgb}{0.8,0.1,0.1}
\usepackage{listings}
\lstdefinelanguage{LF}{
  keywords={typeof, new, true, false, catch, function, return, null, catch, switch, var, if, in, while, do, else, case, break},
  morekeywords={reaction, preamble, target, actor, input, output},
  keywordstyle=\color{black}\bfseries,
  ndkeywords={class, export, boolean, throw, implements, import, this},
  ndkeywordstyle=\color{darkgray}\bfseries,
  identifierstyle=\color{black},
  sensitive=false,
  comment=[l]{//},
  morecomment=[s]{/*}{*/},
  commentstyle=\color{purple}\ttfamily,
  stringstyle=\color{stringColor}\ttfamily,
  morestring=[b]',
  morestring=[b]"
}
\lstset{
   language=C,
   backgroundcolor=\color{white},
   extendedchars=true,
   basicstyle=\footnotesize\ttfamily,
   showstringspaces=false,
   showspaces=false,
   numbers=left,
   numberstyle=\tiny,
   numbersep=5pt,
   tabsize=2,
   breaklines=true,
   showtabs=false,
   captionpos=b,
   xleftmargin=-5pt, xrightmargin=0pt
}

\newcounter{myctr}
\newenvironment{compactEnumerate}{\begin{list}{\arabic{myctr}.}
{\usecounter{myctr}
%\setlength{\topsep}{1mm}\setlength{\itemsep}{0.5mm}
\setlength{\topsep}{0.3mm}\setlength{\itemsep}{0mm}
\setlength{\parsep}{0.3mm}
\setlength{\itemindent}{0mm}\setlength{\partopsep}{0mm}
\setlength{\labelwidth}{15mm}
\setlength{\leftmargin}{4mm}}}{\end{list}}

% Copyright
%\setcopyright{none}
\setcopyright{acmcopyright}
%\setcopyright{acmlicensed}
%\setcopyright{rightsretained}
%\setcopyright{usgov}
%\setcopyright{usgovmixed}
%\setcopyright{cagov}
%\setcopyright{cagovmixed}


\copyrightyear{2019} 
\acmYear{2019} 
%\setcopyright{acmlicensed}
\acmConference[DAC '19]{The 56th ACM/ESDA/IEEE Design Automation Conference}{June 2--6, 2019}{Las Vegas, USA}
%\acmBooktitle{The 34th ACM/SIGAPP Symposium on Applied Computing (SAC '19), April 8--12, 2019, Limassol, Cyprus}
%\acmPrice{15.00}
%\acmDOI{10.1145/3297280.3297337}
%\acmISBN{978-1-4503-5933-7/19/04}



%\acmArticle{4}
%\acmPrice{15.00}

% These commands are optional
%\acmBooktitle{Transactions of the ACM Woodstock conference}
%\editor{Jennifer B. Sartor}
%\editor{Theo D'Hondt}
%\editor{Wolfgang De Meuter}

%%%%%%%%%%%%%%%%%%%%%%%%%%%%%%%%%%%%%%%%%%%%%%%%%%%%

\usepackage{amsmath}
\usepackage{amssymb}
\usepackage{subcaption}
\usepackage{multicol}
\usepackage[inline]{enumitem}
\usepackage{xcolor} 
\usepackage{ifthen}


%%%%%%%%%%%%%%%%%%%%%%%%%%%%%%%%%%%%%%%%%%%%%%%%%%%%
% Note style by Sebastian Ertel
%%%%%%%%%%%%%%%%%%%%%%%%%%%%%%%%%%%%%%%%%%%%%%%%%%%%

\newboolean{showcomments}
\setboolean{showcomments}{true} %set false for final submission
\ifthenelse{\boolean{showcomments}}
{ \newcommand{\mynote}[3]{
   \fbox{\bfseries\sffamily\scriptsize#1}
   {\small$\blacktriangleright$\textsf{\emph{\color{#3}{#2}}}$\blacktriangleleft$}}}
{ \newcommand{\mynote}[3]{}}
\definecolor{asparagus}{rgb}{0.53, 0.66, 0.42}

% One command per author:
\newcommand{\todo}[1]{\mynote{TODO}{#1}{red}}
\newcommand{\martin}[1]{\mynote{Martin}{#1}{blue}}% 
\newcommand{\marten}[1]{\mynote{Marten}{#1}{cyan}}% 
\newcommand{\isa}[1]{\mynote{Isabelle}{#1}{darkgreen}}% 
\newcommand{\ag}[1]{\mynote{Andr\'es}{#1}{asparagus}}% 
\newcommand{\armin}[1]{\mynote{Armin}{#1}{purple}}%
\newcommand{\marjan}[1]{\mynote{Marjan}{#1}{magenta}}% 
\newcommand{\edward}[1]{\mynote{Edward}{#1}{magenta}}% 


\begin{document}

\title{Lingua Franca: Actors, Time Stamps, and Determinism for Time-Critical Systems}


\author{Marten Lohstroh}
\orcid{0000-0001-8833-4117}
\email{marten@eecs.berkeley.edu}
% \affiliation{%
% 	\institution{University of California, Berkeley}
% 	%\streetaddress{}
% 	%\postcode{}
% 	%\city{} 
% 	\country{USA} 
% }

\affiliation{%
	\institution{UC Berkeley, USA}
	%\streetaddress{}
	%\postcode{}
	%\city{} 
	% \country{USA} 
}

\author{Martin Schoeberl}
\orcid{1234-5678-9012}
\email{masca@dtu.dk}
\affiliation{%
	\institution{TU Denmark, Denmark}
	%\streetaddress{}
	%\postcode{2800}
	%\city{Lyngby} 
	% \country{Denmark} 
}

\author{Andr\'es Goens}
\orcid{}
\email{andres.goens@tu-dresden.de}
\affiliation{%
	\institution{TU Dresden, Germany}
	%\streetaddress{}
	%\postcode{}
	%\city{} 
	% \country{USA} 
}

\author{Armin Wasicek}
\orcid{}
\email{armin.wasicek@avast.com}
\affiliation{%
	\institution{Avast, USA}
	%\streetaddress{}
	%\postcode{}
	%\city{} 
	%\country{USA} 
}

\author{Christopher Gill}
\orcid{}
\email{cdgill@wustl.edu}

\affiliation{%
	\institution{Washington Univ., St. Louis, USA}
	%\streetaddress{}
	%\postcode{}
	%\city{} 
	%\country{USA} 
}

\author{Marjan Sirjani}
\orcid{}
\email{marjan.sirjani@mdh.se}

\affiliation{%
	\institution{M\"alardalen Univ., Sweden}
	%\streetaddress{}
	%\postcode{}
	%\city{} 
	%\country{Sweden} 
}

\author{Edward A. Lee}
\orcid{0000-0002-5663-0584}
\email{eal@eecs.berkeley.edu}

\affiliation{%
	\institution{UC Berkeley, USA}
	%\streetaddress{}
	%\postcode{}
	%\city{} 
	%\country{USA} 
}


\renewcommand{\shortauthors}{E. A. Lee et al.}

\begin{abstract}
Abstract
\end{abstract}

%
% The code below should be generated by the tool at
% http://dl.acm.org/ccs.cfm
% Please copy and paste the code instead of the example below. 
%
\begin{CCSXML}
	<ccs2012>
	<concept>
	<concept_id>10010520.10010553.10010562</concept_id>
	<concept_desc>Computer systems organization~Embedded systems</concept_desc>
	<concept_significance>500</concept_significance>
	</concept>
	</ccs2012>  
\end{CCSXML}

\ccsdesc[500]{Computer systems organization~Embedded systems}


\keywords{actor, real-time systems, worst-case execution time}

\maketitle 
\ag{Please review: I slightly revised the title with this suggestion, because I quite like how the sections of the paper correspond to the key words in the title. Adding ``Lingua Franca'' to the title not only names our work/ideas here but also helps strengthen that structural correspondence. Just a suggestion! What do you think?}
\section{Introduction}\label{sec:intro}
Precision timing plays an important role in a plethora of modern systems, ranging anywhere from embedded control systems that continually interact with concurrent physical processes (i.e., cyber-physical systems) to large-scale distributed systems requiring some measure of consistency.
In order to effectively program these systems, there is a need for programming models with semantics that include time.
In current-day general-purpose hardware and programming languages, timing properties of software are emergent rather than specified.
Therefore, the verification of timing properties of time-critical systems relies on testing, but effectively testing software in the face of non-determinism is challenging.

In this paper, we propose an actor-oriented programming model that reduces nondeterminism by introducing a semantic notion of time, allowing programmers to specify timing properties, which, if executed on capable hardware, can be guaranteed statically.
Aimed at time-critical systems, our model is based on discrete event semantics, which ensure that messages between actors are handled in deterministic order unless nondeterminism is introduced explicitly as a desired property.
We introduce \emph{Lingua Franca} (LF), an interface definition language for the description of actors and their composition.
LF allows programmers to implement the functionality of actors using a language of their choice.
By default, all Lingua Franca programs will be deterministic.
We achieve this using a semantic notion of time and time stamps.

% LF is designed with a pre-compilation step on polyglot principles, allowing an analysis step to make guarantees as well as opaque actors to serve as means to combine different systems. 

%This functionality will live inside actors, the interfaces of which will be described in Lingua Franca to be able to analyze global timing properties of the system. 
% Similarly desirable are guarantees, e.g. about meeting real-time deadlines, or sound properties, like determinism, which makes \emph{any} software easier to test and verify.
% However, the landscape of modern computing system is complex and very heterogeneous, which makes combining components already difficult, even more so enforcing a particular set of execution semantics. 

%is the transition here too rough?
\section{Actors}\label{sec:actor}
The actor model was introduced by Hewitt~\cite{DBLP:conf/ijcai/HewittBS73} in the early 70s. 
%A well-known programming paradigm used in this context are Hewitt~\cite{Hewitt:77:Actors} actors.
Since then,
%their introduction in the 70s,
%NOTE: removed citation of Scala (haller2009scala)
the use of actors has proliferated in programming languages~\cite{Armstrong:96:Erlang,desai2013p}, coordination languages~\cite{ren1995rtsynchronizer,ARC}, distributed systems~\cite{Hunt2018, DBLP:journals/corr/abs-1712-05889}, 
and simulation engines~\cite{Ptolemy:14:Book,DBLP:journals/fuin/SirjaniMSB04}. \ag{In case we need space: here we can certainly remove a citation or two.}
Actors have much in common with objects---a paradigm focused on reducing code replication by means of inheritance and increasing modularity via data encapsulation---but unlike objects, actors provide a better model for \emph{concurrency} than threads, the default model for objects.
Indeed, each actor is presumed to operate concurrently alongside other actors with which it may exchange messages asynchronously. 
Objects, in contrast, are usually designed assuming a single thread of control, and retrofitting them to be ``thread safe'' is challenging and error prone.
The inherent concurrency of actors makes them ideal for programming reactive systems.
However, the lack of any guarantees with respect to the ordering of messages and the absence of a notion of time make this 
model less useful for specifying systems in which timely execution and repeatable behavior are important.

Extra machinery can be introduced for the formal specification and analysis of systems composed of Hewitt actors.
For instance, Real-time Maude~\cite{olveczky:2008:real}, a timed rewriting logic framework and (temporal) model checking tool, has been applied to actors in~\cite{Ding2003}.
Similarly, the modeling language Rebeca performs analysis that uses a model checker to ensure that nondeterminism allowed in the model does not lead to behaviors that violate (timing) requirements~\cite{KHAMESPANAH2015184}.
%\cite{DBLP:conf/birthday/SirjaniJ11}.
%\marjan{, and for the timed version in \cite{KHAMESPANAH2015184}.}\marten{I would prefer to cite [102], [103], or [104] from \cite{DBLP:conf/birthday/SirjaniJ11} rather than \cite{DBLP:conf/birthday/SirjaniJ11} itself (it is a survey paper). I chose \cite{KHAMESPANAH2015184} because it is the most recent paper I could find that technically discusses the approach.}
%\marjan{Okay, I understand, \cite{KHAMESPANAH2015184} is a good ref. for Timed Rebeca, and timed actors.  \cite{DBLP:conf/birthday/SirjaniJ11} is about anayzing actors with no timing feature. }
Alternatively, constraints can be placed on actors' allowable behaviors so that they adhere to a well-defined model of computation (MoC), satisfying desirable properties such as deadlock freedom, schedulability, bounded memory usage, and deterministic execution, by construction. It is the latter approach that we follow.

\subsection{Other Related Work}
\label{sec:related}

In \cite{ren1995rtsynchronizer}, Ren and Agha also propose giving actors a temporal
semantics. As in our work, they assume a sufficiently well synchronized
common physical time base shared by all actors, and they express timing
requirements as constraints on message handling. Their work differs from
ours, however, in that they build off a standard actor language, thereby
inheriting its nondeterministic ordering of message handling, and they
rely on separately imposing timing constraints to control the order when
needed. In contrast, we use logical time stamps to define the order of
message handling and ensure determinism.

Dataflow models are also closely related to the actor approach. In~\cite{wiik2018contract} the authors extend an (untimed) dataflow model with formal contracts that allow guarantees, e.g. for scheduling.
There are timed models of dataflow~\cite{Sriram:00:Scheduling}, and even some structured approaches to use timing semantics in dataflow to execute time-critical applications in cyber-physical systems~\cite{GeilenEtAl:12:Scenarios}.
These models are more restrictive than our propsed work and lack the polyglot flexibility of LF.

Fredlund et al. proposed timed extension of McErlang
as a model checker of timed Erlang programs in \cite{DBLP:conf/forte/EarleF12}. In this extension a new API is introduced to provide the definition and manipulation of time-stamps.
%In \cite{DBLP:journals/csur/BoerSHHRDJSKFY17}, de Boer et al. provided a survey on active object languages but there is no focus on timed features.

\todo{As discussed in call: do we need these?}
Towards a real-time coordination model for mobile computing \cite{hackmann2005towards}
Method and tools for mixed-criticality real-time applications within PharOS \cite{lemerre2011method}
Accessors \cite{brooks2018component}
S-Net~\cite{grelck2008gentle}
Guarded Atomic Actions~\cite{Rosenband:2004:MSG:996566.996583}
Timed C \cite{Broman_timedC}


%\ag{I tried to sum-up the big picture to help with the structure. This is based on my current understanding. It's probably not up-to-date with your project I've understood so far, so please correct me where I'm wrong.}
%
%What is \emph{Lingua Franca}? 
%\begin{enumerate}
%  \item DSL (Dual to embedded: host language gets embedded into LF)
%    \begin{itemize}
%    \item Polyglot (Multi-language)
%    \item Concrete parser
%    \end{itemize}
%  \item A MoC (refining of actors)
%    \begin{itemize}
%    \item Formal specification
%    \item Concrete implementations (hosts)
%    \end{itemize}
%  \item An analysis Framework
%    \begin{itemize}
%    \item Annotations ``implicit'' from language
%    \item Concrete reasonings (e.g. WCET analysis?)
%    \end{itemize}
%\end{enumerate} 
%
%Advantages:
%\begin{enumerate}
%\item Multi-language and multi-system: allows combining (``glue'') and reuse of legacy systems and code.
%\item Concurrency and determinism.
%\item Encapsulation via scoping mechanisms.
%\item Analysis through interface definitions.
%\item A semantic notion of time.
%\end{enumerate}

%\section{Actors in Lingua Franca}
% sectioning.... ?
\section{Lingua Franca}
In the original Hewitt actors and many modern implementations, actors have references to the actors that they communicate with.
In Lingua Franca, rather than addressing each other directly, actors exchange messages via ports. This level of indirection allows actors to be agnostic to the presence or absence of their counterparts. The connections between actors are embedded in a level of hierarchy---a composite---that is responsible for transporting messages between contained actors. This approach increases modularity and, more importantly, exposes dependencies between actors.
All messages communicated between LF actors are timestamped. Message exchange is coordinated under a discrete-event (DE) semantics, explained in more detail in \cite{LeeEtAl:7:DiscreteEvents}, guaranteeing that (1) actors observe produced messages in time stamp order, and (2) actors cannot produce messages with a time stamp $t$ until all anti-dependent inputs with time stamp $t$ are known. 

While the semantics of LF is formally based on a synchronous/reactive MoC~\cite{LeeZheng:07:SRDECT}, to increase efficiency, we avoid performing a fixed-point computation by executing actors in topological order. That way, each actor is only executed at most once per tick of the logical clock. The schedule for message delivery is based purely on the topology of the actor graph.
%, and no static analysis of the actors' internals is required. 
%---the actors are treated as black boxes. 
Dynamic changes in the topology are handled hierarchically, so that the extent of the graph that is subject to rescheduling is contained when reconfigurations occur during runtime. A runtime reconfiguration always occurs within a composite actor that can coordinate it in a predictable and orderly fashion. %whose interface remains unchanged.\marten{This is not completely true. I/O dependencies may change, which may lead to scheduling problems outside of the composite. The good thing is that we can detect problems before enacting the changes, but it could potentially require communication with composites up the hierarchy.} 

Actors are useful for encapsulating state, though it is often necessary for distinct but related computational activities to share state. For instance, a single actor to could serve as proxy for a device (e.g, a hub for smart lights), for which it performs several different tasks.
Integrating related activities into a single atomic actor with multiple ports improves performance and hides complexity, but we do not want to obscure internal dependencies between inputs and outputs that could inform the schedule for message delivery. Without it, for instance, the scheduler has to conservatively assume that \emph{any} output of an actor depends on \emph{all} of its inputs, and reject configurations that could introduce zero-delay feedback. Causality interfaces~\cite{ZhouLee:08:CausalityInterfaces} can be used to make dependencies visible at the interface level. Rather than relying on annotations that could potentially be unsound, or inferring them via static code analysis, in Lingua Franca, we made causality interfaces part of the language definition. We break an actor's functionality down into \emph{reactions}, each of which is subject to simple lexical scoping rules that limit its access to the actors' input and output ports, thereby eliminating dependencies between ports that are out of scope. 

Importantly, the functionality of a reaction can be treated as a black box; a schedule can be devised purely based on dependency information. This is why we designed Lingua Franca to be polyglot. It mixes interface definitions and composition primitives with target language code that implements the functionality of the actors. A major advantage of this approach is that our programming model can target anything from the most primitive, resource constrained, deeply embedded systems to highly dynamic distributed systems.

\todo{Probably better to briefly discuss the tool chain here (not enough space for a separate section). We could add a simple diagram.}

Consider the following example of a simple LF actor that implements a brake component:

% also, no need for postfire % maybe mention that this optimization comes at the loss of the ability of handling some zero-delay feedback models...

% \marten{Old paragraph:}
% LF actors, on the other hand, are better characterized as \emph{gray} boxes considering they reveal some key features of their internal structure, namely a closer approximation of the true dependencies between their ports. 
% \edward{This is not quite right. The causality interfaces of Ptolemy II (Zhou et al.) expose fine-grain causality information.}\marten{On the merit of decomposing {\tt fire} into reactions: sure, Ptolemy II uses causality interfaces, but dependencies within actors have to be \emph{declared} in Ptolemy II. Importantly, these declarations are based on assertions about actors' {\tt fire} functions, and they may or may not be true. The dependencies that we extract from our actor definitions are always complete (modulo dependencies via shared state), and sound, modulo data dependencies. I would consider this an improvement. The conclusions of the Zhou paper also hint at this problem, admitting that causality interfaces are difficult to infer (Rice's theorem), and that a solution could be to use languages that are more amenable to such analysis.}
% Other than actors in Ptolemy II, which implement an abstract semantics~\cite{TripakisEtAl:12:AbstractSemantics} that requires each actor to perform all of its computation in a so-called \emph{fire} function, LF actors are broken down into smaller units we call \emph{reactions}. This approach, inspired by the characterization of dataflow processes given in \cite{LeeMatsikoudis:09:Dataflow}, exposes the dependencies between actors' inputs and output at a finer grain. We enforce simple lexical scoping rules, which virtually any programmer is already familiar with, to limit reactions' access to the actors' input and output ports, thereby eliminating dependencies between ports that are out of scope.


\begin{minipage}{0.50\linewidth}
% \begin{enumerate}
%   \item First item \\
%         This is the second line in item and this may extend to third if long
%   \item second item\ldots
% \end{enumerate}
\begin{lstlisting}[language=LF,numbers=none]
target C;
actor Brake {
  input check:void;
  input apply:int;
  output on:bool;
  preamble {=
  	bool state = false;
  	void actuate(int val) { 
  	  ...
  	} 
  =}
\end{lstlisting}
\end{minipage}%
\begin{minipage}{0.50\linewidth}
\begin{lstlisting}[numbers=none]
  reaction(apply) {=
    state = true;
    if (apply > 5)
      actuate(apply);
    else
      set(state) = false;
  =}
  reaction(check) -> on {=
    on = state;
  =}
}
\end{lstlisting}
\end{minipage}

As signified by the {\tt target} keyword, this Brake actor incorporates C code. After declaring the actor's input and output ports, and their respective C types, a preamble delimits the first block of C code that is used to declare variables and functions that may be referenced in any of the actor's reactions. All target code is delimited by {\tt \{=} and {\tt =\}}. The first reaction is triggered by events on the {\tt apply} port; it applies the brakes when the received value is above a threshold, and sets the state (brake pressed or not) accordingly; no outputs are produced by this reaction. The second reaction, triggered by events on the {\tt check} port, simply reports the current state of the actor. To ensure determinism, if {\tt apply} and {\tt check} receive an event simultaneously (i.e., the time stamps associated with the events are equal), the reactions will be triggered in order of declaration. Each reaction runs until completion before the next reaction is triggered.

% \marten{Potentially save this paragraph for another paper.}
% Aside from making the detection of zero-delay feedback less conservative, having fine-grained dependency information available at the interface level opens up avenues for scheduling optimizations, and, we conjecture, will enable remote procedure calls (RPCs) between actors without compromising determinism or modularity. \todo{relate to example}
% The same dependency analysis performed to devise a schedule for message delivery and rule out zero-delay feedback can also be used to coordinate RPCs and guarantee deadlock freedom. We think that integrating RPCs into LF will be key to achieving wide adoption of our programming model, because it is such an omnipresent language feature, even in some actor-based frameworks, for example Ray~\cite{DBLP:journals/corr/abs-1712-05889}.


% Sort reactions topologically based on precedences.

% Global notion of “current time” t.

% Event queue containing future events.

% Choose earliest time stamp t’ on the queue.

% Wait for the real-time clock to match t’.

% Execute actors in topological sort order.

% \begin{figure}[ht]
% \begin{algorithmic}[1]
%  \Procedure{execute}{}
   
%  \EndProcedure
%  \end{algorithmic}
% \caption{The Lingua Franca execution engine \marten{Maybe too much detail}}
% \label{fig:lf-engine}
% \end{figure}

% Time is \emph{logical} time. This logical time be used for simulation and then
% we call it model time. We can also use the network of actors for the implementation
% of the system. 

% In that case wall clock time is used to timestamp input values
% at sensors. Logical time can never advance further than wall clock time.
% We have a notion of delay in two places: (1) as a delay actor to break up
% feedback loops (2) at actuators to specify that an actuation shall happen before
% (or exactly at) the logical time of the input plus the delay.

% Actors communicate via ports. All data exchanged has a timestamp.
% An actor does not advance time, the reaction is considered instantaneous.

% Reactions of one actor are atomic and are allowed to change state.
% Reactions are triggered by available inputs with timestamps at logical
% time (or older). When several reactions of an actor are enabled at the
% same time, the definition order in LF defines the execution order.

% A reaction of an actor can also be released by a trigger. A trigger
% can be periodic triggers or a single shot timer.
%The engine that drives the execution of LF actors (see Figure~\ref{fig:lf-engine}) enforces the following principles:
We summarize our model in terms of the following principles.

\paragraph{Actors and Message Exchange}
\begin{enumerate}
<<<<<<< HEAD
	\item Actors have input ports, triggers, output ports, state, and an ordered list of reactions.
	\item Each actor operates in the context of a composite, which manages connections between actors, the delivery of messages, and the scheduling and execution of reactions;
=======
	\item Actors have input ports, triggers, output ports, state, and an ordered list of reactions.\ag{are these fundamentally different from input ports, or just input ``marked'' input ports (that trigger a reaction)? I think this should be clarified at this point in the paper.}
	\item Each actor operates in the context of a composite (i.e., an actor that contains other actors), which manages connections between actors, the delivery of messages, and the scheduling and execution of reactions;
>>>>>>> cbd4d484
	\item A message is sent via a port, and it is delivered to the ports of other actors via a connection; a port must be connected to the port of another actor within the same composite before it can receive messages.
	\item An actor may send messages to multiple input ports or multiple actors;
	these messages all bear the same time stamp.
	\item No two distinct actors may send messages to the same input port of another actor;
	a composition of actors that allows this is erroneous.
	\item Messages sent/received by actors are timestamped and denote a discrete event.
\end{enumerate}

\paragraph{Reactions}
\begin{enumerate}
	\setcounter{enumi}{6}
	\item A reaction is a procedure, and any two reactions of an actor are mutually exclusive; they execute atomically with respect to one another.
	\item A reaction can read and modify the actor's state.
	\item Reactions can not be directly invoked by actors themselves (or by other actors).
	\item Each reaction declares the input ports and triggers to which it reacts and to which output ports it may write.
	\item At a logical time, a reaction may read inputs that are not triggering inputs, but it must declare that it reads those inputs, and those inputs may be \emph{absent} (no event is present at this logical time).
	\item If a reaction declares that it reacts to multiple input ports, then at the time of the reaction, at least one of those
	input ports will have a message time-stamped with the time of the reaction, but the other input ports may be \emph{absent}
	(no event is present at this logical time).
	\item A reaction can set the values of the output ports that is it has declared, and if it does so, a message will be sent after the conclusion of the reaction with a payload equal to the final value set by the reaction.
	\item If multiple reactions write to the same output port, then the message sent will be that set by the last reaction invoked. \ag{Why? Isn't this unintuitive? Why not have all messages sent (e.g. with the same timestamp and superdense ordering in the execution order of the producing reactions)?}
	\item A reaction can schedule a trigger at a future logical time.
\end{enumerate}

\paragraph{Passage of Logical Time}
\begin{enumerate}
	\setcounter{enumi}{16}
	\item At each logical time for which there is an input message or trigger, all reactions to those inputs and triggers will be invoked in the order in which the reactions are defined. \ag{At this points the signals are consumed, right? I would say this explicitly}
	\item Logical time is constant during execution of a reaction.
	\item For each reaction, logical time is strictly increasing; that is, a reaction will never be invoked at a logical time that is equal to or less than that of a previous invocation.
\end{enumerate}

\begin{figure}[ht]
 \centering
\begin{minipage}{0.50\linewidth}
\begin{lstlisting}[language=LF]
target C;
actor Src(prd:int(10)) {
	output out;
	trigger t(0, prd, 0);
	constructor {=
		int count = 0;
	=}
	reaction(t) {=
		count++;
		set(out, count);
	=}
}
\end{lstlisting}
\end{minipage}%
\begin{minipage}{0.50\linewidth}
\begin{lstlisting}[firstnumber=13]
actor Dst {
	input in;
	reaction(in) {=
		println(in);
	=}
}
composite Model {
	instance a = Src(prd=100);
	instance b = Dst();
	a.out -> b.in;
}
\end{lstlisting}
\end{minipage}
 \caption{FIXME}
 \label{fig:lf-compiler}
\end{figure}

FIXME:
For example, actors might be defined and composed as shown in figure FIXME.
The first line specifies that the target language is C.
The second line defines an actor named ``Source'' with a parameter named ``period'' that has type int and default value 10.
This actor has an output named ``out''
	A trigger is like an input port in that it receives messages, but it is ``private'' in the sense that it receives only messages initiated by its own actor.



%\begin{enumerate}
%\item Messages exchanged between actors are timestamped and denote a discrete event.
%\item Actors have input ports, triggers, output ports, state, and an ordered list of reactions.
%\item A reaction is a procedure, and any two reactions of an actor are mutually exclusive; they execute atomically with respect to one another;
% \item Each reaction declares the input ports and triggers to which it reacts and to which output ports it may write.
% \item If a reaction declares that it reacts to multiple input ports, then at the time of the reaction, at least one of those
% input ports will have a message time-stamped with the time of the reaction, but the other input ports may be \emph{absent}
% (no event is present at this logical time).
% \item A reaction must also declare inputs that it does not react to but that it reads;
% at a logical time, those inputs may also be absent.
% \item At each logical time for which there is an input message or trigger, all reactions to those inputs and triggers will be invoked in the order in which the reactions are defined.
% \item Logical time is constant during execution of a reaction.
% \item For each reaction, logical time is strictly increasing; that is, a reaction will never be invoked at a logical time that is equal to or less than that of a previous invocation.
% \item A reaction can schedule a trigger at a future logical time.
% \item A reaction can read and modify the actor's state.
%  \item A reaction can set the values of the output ports that is it has declared, and if it does so, a message will be sent after the conclusion
% of the reaction with a payload equal to the final value set by the reaction.
% \item If multiple reactions write to the same output port, then the message sent will be that set by the last reaction invoked.
% \item No two distinct actors may send messages to the same input port of another actor;
% a composition of actors that does this is an erroneous composition.
% \item An output port may send messages to multiple input ports or multiple actors;
% these messages all bear the same time stamp.
% % \edward{Note that this has dependency implications... An output message cannot be sent until the last reaction declaring that output has had a chance to run.}
% \item At a logical time, a reaction may read inputs that are not triggering inputs, but it must declare that it reads those inputs,
% and those inputs may be \emph{absent} (no event is present at this logical time).
% \item \martin{We are not talking about delay here, but logical time is constant during reaction. There is no explicit
% mentioning that the output time stamp is the same as the input time stamp (except when having a delay on
% a reaction).}\marten{If we implement Delay using an actor that self-schedules a delayed reaction, the claim that no time passes during a reaction still holds.}
%\end{enumerate}

Together, these rules ensure that the execution of a composition of actors is deterministic
in the sense that given any set of time-stamped inputs from outside the composition, the composition has exactly one behavior.
This determinism can be proved by showing that at each logical time, every actor realizes a monotonic function in an appropriately
chosen partial order and that the execution converges to a least fixed point in this partial order~\cite{LeeZheng:07:SRDECT}.
Within these rules, there are various opportunities for ``syntactic sugar,'' where complex behaviors can be expressed
more compactly, for example with the Ptolemy II notion of ``multiports'' or ``persistent ports'' \cite{Ptolemy:14:Book}.

%\martin{ We have discussed two different input ports:
%those that are only valid during the logical time of the time stamp (what did we call them?)
%and the ones that latch the value and are valid in future logical time as well.}
%\marten{I think we called them input ports and triggers, respectively. See item (3)(a). If unclear, we should definitely improve the wording. Same for the terminology. We could also go for external/internal input ports. Internal ports are only referenced by the actor itself; both can be considered triggers...}
%\martin{I don't think this is trigger. An input port may be part of a trigger, and for the ones that are only valid
%during the local time need to be part of a trigger condition. Otherwise they would not make any sense.
%The discussion came on what is the meaning when a reaction uses two inputs, but only one is
%triggering it. What is the value of the other: either absent or the last value (the latching input).
%That latching input needs a default value. And that is actually the way to specify it in the accessors
%framework (according to Edward, I have not checked).}
%\marjan{So, do we have two types of ports? one can only accept "events" and other can only accept "values"?}
%\martin{Both types are ``events'' with a time stamp that can trigger a reaction. The question is when
%a port is read that has not an event with the current logical time: is the content just ``absent'' or does it
%have the ``last seen'' value. I think both might be useful. Although it is probably syntactic sugar.
%The latching port can be simulated by a trigger on the input and storing the value in the state of
%the actor. Maybe this would be a leaner and cleaner semantic.}
%\marjan{Ok, I think I understand what you mean. And I am just thinking, sometimes we need to know if the event at the other port is "new" or not too old, can we do that here? I guess we can write a code for that, keeping the "model time stamp" of the "last seen" value maybe ... }

\subsection{Compiler Tool Chain}

\begin{figure}[ht]
 \centering
 \includegraphics[width=0.8\linewidth]{img/lf-compiler}
 \caption{The Envisioned Tool Chain}
 \label{fig:lf-compiler}
\end{figure}

For Lingua Franca we envision a tool chain as depicted in Figure~\ref{fig:lf-compiler}.
Code will first be parsed for the LF semantics, producing object files or code specific to the used language and host targeted.
Analysis such as semantic soundness or timing guarantees when permitted can be included as part of this LF compiler suite.
Different actors are integrated as composites in a (logically) distinct host.
\ag{this is my (perhaps outdated) understanding of the envisioned tool chain. Feel free to change this and/or ask for changes in the Figure.}

% Time is \emph{logical} time. This logical time be used for simulation and then
% we call it model time. We can also use the network of actors for the implementation
% of the system. In that case wall clock time is used to timestamp input values
% at sensors. Logical time can never advance further than wall clock time. \marten{Not entirely true: an optimized scheduler can do this under very specific circumstances that we'll elaborate on in the example.}


% The scheduler invokes reactions of actors dependent in inputs with timestamps
% that are equal (or earlier--can this happen?) at logical time $t_1$.
% Logical time cannot advance further than wall clock time $t_w$. If next logical
% time $t_2 > t_w$ the scheduler waits till $t_w \ge t_2$.

For dynamic systems, e.g., an IoT that keeps running, but in different contexts
(e.g., places), we support dynamic reconfiguration of the network of actors.
This may be well supported when targeting a dynamic language such as JavaScript,
but harder to implement in C.

To support reconfiguration we need a more complete language than the configuration
language LF. Therefore, our first iteration of dynamic reconfiguration is done in the
host language JavaScript. In that case, the host language needs access to actors and
ports. However, we can use scopes to having access to those parts of the framework
only in well defined places.

\martin{Will we talk about execution hosts such as PRET machines or Patmos
when targeting C and WCET analysis?}

\section{Timing and Determinism}
Central to the LF programming model is the relationship between the time stamps of messages.
These time stamps denote \emph{logical} time, and the essential semantic feature is that every actor sees messages in time-stamp order.
When an actor receives multiple messages with the same time stamp, these messages are logically
\emph{simultaneous}, and the actor handles them in a well-defined deterministic order.
Logical time is distinct from \emph{physical time}, as measured anywhere in a networked application.
First, logical time remains constant during the execution of any reaction in any actor, and outputs produced by that reaction have
the same logical time stamp as the inputs that trigger the reaction.
\ag{Why do we do this? What would speak against having the timestamps of the output also be synchronized with physical time when sending them. I see more problems with having a logically instantaneous reaction than I see advantages with it.}
But in LF, there is a relationship between logical time and physical time,
a relationship that helps to reliably deliver real-time behavior.

Consider the example in Fig.~\ref{fig:actor-graph}.



\todo{Explain delays )}
%SCRATCHPAD:
% We do not want to run ahead of realtime, because actors can produce spontaneous events that need to be stamped with 
% physical time, and we don't want these timestamps to be ``in the past.''
% The passing of \emph{physical} time is approximated by the system time of the execution platform. While logical time can be sped up or slowed down arbitrarily in a simulation, the fact that actors can interact with the physical world through sensors and actuators requires that logical time and physical time ``keep up'' with one another in order to have a temporal semantics that obeys the principle of causality (i.e., effects cannot precede causes) for all observers. 


% \subsection{Delays and Deadlines}

% We have a notion of delay in two places: (1) as a delay actor to break up
% feedback loops and (2) at actuators to specify that an actuation shall happen before
% (or exactly at) the logical time of the input plus the delay.

% Delays deserve also the purpose to align events with wall clock time and to
% allow execution of reactions in their worst-case execution time (WCET).
% The sum of all reaction's WCET from one synchronization point (either
% sample of sensors or output of a delay actor) to another synchronization
% point (or output of an actuator) has to be less than the delay.

\begin{figure}[ht]
 \centering
 \includegraphics[width=\linewidth]{img/example}
 \caption{First example}
 \label{fig:actor-graph}
\end{figure}

While actors react in a coordinated fashion to messages from other actors, they could register an interrupt service routine or pass a callback to an asynchronous process that gets executed sporadically, bypassing the control of the composite. Any reaction that is expected to be triggered by such an event must be scheduled explicitly. The time stamp assigned to such reaction will be will be equal to the current physical time (i.e., obtained from a clock provided by the computation platform), provided that it is greater than the last seen (or current) logical time. \marten{What do we do if there are events in the queue with a release time earlier than the current physical time? Let them go first? Or does the sporadic event go first?}

\paragraph{Synchronization to Physical Time}
\begin{enumerate}
	\setcounter{enumi}{19}
	\item The logical time of any reaction that is scheduled inside an interrupt service routine or asynchronous callback (any computation that is not coordinated by the composite) will be equal to the current physical time (i.e., obtained from a clock provided by the computation platform). \todo{rephrase}
	\item \todo{Define the semantics of delays?}
\end{enumerate}
 

%This way, reactions can be triggered by asynchronous events without introducing possible race conditions with any on-going reactions.

% Sporadic events and call backs can trigger a reaction. This reaction is allowed
% to observe and also change the state of the actor. Therefore, they are not allowed
% to preempt a reaction (reactions are atomic to each other). To enforce this atomicity,
% a sporadic event 
%reaction is executed only between two logical timestamps $t_1$ and $t_2$.


\todo{Describe that the single threaded execution of JavaScript enforces
the restriction of the call back not interrupting the reaction.}
This can be enforced on a C based host by turning off interrupts when executing
a reaction. Interrupts are enabled when all\footnote{\todo{All is a little bit restrictive,
just for state atomicity we would not need to wait for all reaction, just for a single.
But there is another issue that this shall happen only between two timestamps.
I don't recall the details.}\marten{I don't think it is too restrictive; the programmer should be able to rely on persistence of state in between two subsequent reactions that happen at the same time. If we allow the sporadic reaction to go in between, we violate this assumption.}}
reactions for timestamp $t_1$ have been executed and disabled again when logical
time is advanced to $t_2$ where all reactions for $t_2$ are executed.

% \subsection{Causality}


% \begin{figure}[ht]
%  \centering
%  \includegraphics[width=\linewidth]{img/example-2}
%  \caption{Second example}
%  \label{fig:example-2}
% \end{figure}


% \subsection{Example 3}
% Shut off the lights some time after the switch has been flipped. Reason to have the deadline definition as stated: detectability. Suppose the start deadline cannot be met; the reaction should not be carried out (and the violation be reported on subsequently).

% \begin{figure}[ht]
%  \centering
%  \includegraphics[width=\linewidth]{img/example-3}
%  \caption{Third example}
%  \label{fig:example-3}
% \end{figure}


%\section{Actors}
%


% Constraints can be placed on actors' allowable behaviors so that actors adhere to a well-defined model of computation, satisfying desirable properties such as deadlock freedom, schedulability, bounded memory usage, and deterministic execution by construction. This has been the guiding principle in the Ptolemy project\footnote{\url{https://ptolemy.berkeley.edu/}}, which studies modeling, simulation, and design of concurrent, real-time, embedded systems.

% Several frameworks have been built based, loosely or strictly, on the
% original Hewitt actor model
% \cite{Hewitt:77:Actors,Agha:97:ActorComputation}, including Akka
% \cite{AkkaAction2016},
% Ray \cite{DBLP:journals/corr/abs-1712-05889}, and Rebeca
% \cite{DBLP:journals/fuin/SirjaniMSB04}. One property of the original
% Hewitt actor model is that messages received by an actor from distinct
% sources are handled in nondeterministic order. \marten{even messages from the same source can arrive out-of-order}


% \martin{We need to check this: Outputs generated by a time triggered
% reaction are timestamped. When the system is simulated, the timestamp
% is equal to the model time. When the system is used for execution, the logical
% time for the release of the reaction is synchronized to wall clock time and therefore
% the output message are synchronized to wall clock time.}



% \martin{We have (and maybe support) two options: (1) input is only valid when
% the timestamp equals logical time, absent at other times or (2) keeping the value
% of an input for future logical time and having a default value for system initialization time.
% (in the JS accessors this is the way it is specified, the default value gives the
% ``keep'' or persistent semantic).}


\section{Conclusions}
\label{sec:conclusion}


\subsection*{Acknowledgments}
The work in this paper was supported in part by the National Science Foundation (NSF),
award \#CNS-1836601 (Reconciling Safety with the Internet) and the iCyPhy Research Center
(Industrial Cyber-Physical Systems, supported by Avast, Camozzi Industries, Denso, Ford, Siemens, and Toyota
This  work  was also supported in part by the Center for Advancing Electronics Dresden (cfaed) and the German Academic Exchange Service (DAAD). 
%The work presented in this paper was partially funded by the
%Danish Council for Independent Research \textbar{} Technology and Production Sciences
%under the project PREDICT\footnote{\url{http://predict.compute.dtu.dk/}}
%contract no.~4184-00127A.

% Please do not add any references to msbib.bib.
% They get lost when I 'generate' it again.
\bibliographystyle{ACM-Reference-Format}
\bibliography{Refs} 

\end{document}<|MERGE_RESOLUTION|>--- conflicted
+++ resolved
@@ -460,13 +460,8 @@
 
 \paragraph{Actors and Message Exchange}
 \begin{enumerate}
-<<<<<<< HEAD
 	\item Actors have input ports, triggers, output ports, state, and an ordered list of reactions.
-	\item Each actor operates in the context of a composite, which manages connections between actors, the delivery of messages, and the scheduling and execution of reactions;
-=======
-	\item Actors have input ports, triggers, output ports, state, and an ordered list of reactions.\ag{are these fundamentally different from input ports, or just input ``marked'' input ports (that trigger a reaction)? I think this should be clarified at this point in the paper.}
 	\item Each actor operates in the context of a composite (i.e., an actor that contains other actors), which manages connections between actors, the delivery of messages, and the scheduling and execution of reactions;
->>>>>>> cbd4d484
 	\item A message is sent via a port, and it is delivered to the ports of other actors via a connection; a port must be connected to the port of another actor within the same composite before it can receive messages.
 	\item An actor may send messages to multiple input ports or multiple actors;
 	these messages all bear the same time stamp.
