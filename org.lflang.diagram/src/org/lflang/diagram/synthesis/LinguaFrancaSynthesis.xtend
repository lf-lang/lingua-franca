--- conflicted
+++ resolved
@@ -780,10 +780,10 @@
                                 } else {
                                     nodes += dummy
                                     directConnectionDummyNodes.put(target, dummy)
-    
+
                                     dummy.addInvisibleContainerRendering()
                                     dummy.setNodeSize(0, 0)
-    
+
                                     val extraEdge = createIODependencyEdge(null,
                                         leftPort.isMultiport() || rightPort.isMultiport())
                                     extraEdge.connect(dummy, target)
@@ -901,13 +901,7 @@
 		if (!t.nullOrEmpty) {
 			b.append(":").append(t)
 		}
-<<<<<<< HEAD
 		b.append(ASTUtils.toText(param.init))
-=======
-		if (!param.getInitialValue.nullOrEmpty) {
-		    b.append("(").append(param.getInitialValue.join(", ", [it.toText])).append(")")
-		}
->>>>>>> 5e3d1840
 		return b.toString()
 	}
 	
@@ -1043,7 +1037,7 @@
 		}
 		if (SHOW_MULTIPORT_WIDTH.booleanValue) {
             if (lfPort.isMultiport) {
-                label += (lfPort.width >= 0)? 
+                label += (lfPort.width >= 0)?
                         "[" + lfPort.width + "]"
                         : "[?]"
             }
