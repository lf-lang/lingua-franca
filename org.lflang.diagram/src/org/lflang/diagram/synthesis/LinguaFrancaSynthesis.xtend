--- conflicted
+++ resolved
@@ -44,8 +44,6 @@
 import org.eclipse.elk.core.options.SizeConstraint
 import org.eclipse.elk.graph.properties.Property
 import org.eclipse.emf.ecore.EObject
-import org.eclipse.xtext.nodemodel.util.NodeModelUtils
-import org.eclipse.xtext.resource.XtextResource
 import org.lflang.ASTUtils
 import org.lflang.FileConfig
 import org.lflang.diagram.synthesis.action.CollapseAllReactorsAction
@@ -61,14 +59,6 @@
 import org.lflang.diagram.synthesis.util.ReactorIcons
 import org.lflang.diagram.synthesis.util.SynthesisErrorReporter
 import org.lflang.diagram.synthesis.util.UtilityExtensions
-<<<<<<< HEAD
-import org.lflang.graph.BreadCrumbTrail
-import org.lflang.lf.Action
-import org.lflang.lf.ActionOrigin
-import org.lflang.lf.Input
-import org.lflang.lf.Instantiation
-import org.lflang.lf.Mode
-=======
 import org.lflang.generator.ActionInstance
 import org.lflang.generator.MultiportInstance
 import org.lflang.generator.ParameterInstance
@@ -78,7 +68,6 @@
 import org.lflang.generator.TimerInstance
 import org.lflang.generator.TriggerInstance
 import org.lflang.lf.Connection
->>>>>>> e881bf98
 import org.lflang.lf.Model
 
 import static extension org.eclipse.emf.ecore.util.EcoreUtil.*
@@ -563,28 +552,6 @@
 		var shutdownUsed = false
 
 		// Transform instances
-<<<<<<< HEAD
-		val reactors = newArrayList
-		reactors += reactor.allInstantiations.reverseView.indexed
-		reactors += reactor.modes.map[it.instantiations.reverseView.indexed].flatten
-		for (entry : reactors) {
-			val instance = entry.value
-			val rNodes = instance.reactorClass.toDefinition.createReactorNode(false, instance.getExpansionState?:false, instance, inputPorts, outputPorts, parentReactors, allReactorNodes)
-			rNodes.head.setLayoutOption(CoreOptions.PRIORITY, entry.key)
-			rNodes.forEach[setMode(instance)]
-			nodes += rNodes
-		}
-		
-		// Create timers
-		val timers = newArrayList
-        timers += reactor.allTimers?:emptyList
-        timers += reactor.modes.map[it.timers].flatten
-		for (Timer timer : timers) {
-			val node = createNode().associateWith(timer)
-			nodes += node
-			nodes += timer.createUserComments(node)
-			node.setMode(timer)
-=======
 		for (entry : reactorInstance.children.reverseView.indexed) {
 			val child = entry.value
 			// Do not render individual reactors in a bank.
@@ -600,49 +567,24 @@
 			val node = createNode().associateWith(timer.definition)
 			nodes += node
 			nodes += timer.definition.createUserComments(node)
->>>>>>> e881bf98
 			timerNodes.put(timer, node)
 			
 			node.addTimerFigure(timer)
 		}
 
 		// Create reactions
-<<<<<<< HEAD
-        val reactions = newArrayList
-        reactions += reactor.allReactions
-        if (!reactor.modes.empty) {
-            reactions += reactor.modes.map[it.reactions].flatten
-            if (reactor.eResource instanceof XtextResource) {
-                val reactionPos = newHashMap()
-                for (reaction : reactions) {
-                    val iNode = NodeModelUtils.findActualNodeFor(reaction)
-                    reactionPos.put(reaction, iNode.totalOffset)
-                }
-                reactions.sortInplaceBy[reactionPos.get(it)]
-            }
-        }
-		for (reaction : reactions) {
-			val node = createNode().associateWith(reaction)
-=======
 		for (reaction : reactorInstance.reactions.reverseView) {
 			val idx = reactorInstance.reactions.indexOf(reaction)
 			val node = createNode().associateWith(reaction.definition)
->>>>>>> e881bf98
 			nodes += node
 			nodes += reaction.definition.createUserComments(node)
 			reactionNodes.put(reaction, node)
-<<<<<<< HEAD
-			val idx = reactions.indexOf(reaction)
-			node.setMode(reaction)
-						
-=======
-			
->>>>>>> e881bf98
+			
 			node.setLayoutOption(CoreOptions.PORT_CONSTRAINTS, PortConstraints.FIXED_SIDE)
 			node.setLayoutOption(CoreOptions.PRIORITY, (reactorInstance.reactions.size - idx) * 10 ) // always place with higher priority than reactor nodes
 			node.setLayoutOption(LayeredOptions.POSITION, new KVector(0, idx)) // try order reactions vertically if in one layer
 			
-			node.addReactionFigure(reaction, reactions.size > 1 ? idx + 1 : null)
+			node.addReactionFigure(reaction, reactorInstance.reactions.size > 1 ? idx + 1 : null)
 		
 			// connect input
 			var KPort port
@@ -713,30 +655,6 @@
 			
 			// connect outputs
 			port = null // create new ports
-<<<<<<< HEAD
-			for (VarRef effect : reaction.effects?:emptyList) {
-			    if (!(effect.variable instanceof Mode)) {
-    				port = if (REACTIONS_USE_HYPEREDGES.booleanValue && port !== null) {
-    					port
-    				} else {
-    					node.addInvisiblePort() => [
-    						setLayoutOption(CoreOptions.PORT_SIDE, PortSide.EAST)
-    					]
-    				}
-    				if (effect.variable instanceof Action) {
-    					actionSources.put(effect.variable as Action, port)
-    				} else {
-    					val dst = if (effect.variable instanceof Output) {
-    						parentOutputPorts.get(effect.variable)
-    					} else {
-    						inputPorts.get(effect.container, effect.variable)
-    					}
-    					if (dst !== null) {
-    						createDependencyEdge(effect).connect(port, dst)
-    					}
-    				}
-				}
-=======
 			for (TriggerInstance<?> effect : reaction.effects?:emptyList) {
 			    // Skip this effect if it is a multiport or a multiport instance other than index 0.
 			    // or contained in a bank with index other than 0.
@@ -781,7 +699,6 @@
                         }
                     }
                 }
->>>>>>> e881bf98
 			}
 		}
 		
@@ -792,12 +709,7 @@
 		for (ActionInstance action : actions) {
 			val node = createNode().associateWith(action.definition)
 			nodes += node
-<<<<<<< HEAD
-			nodes += action.createUserComments(node)
-			node.setMode(action)
-=======
 			nodes += action.definition.createUserComments(node)
->>>>>>> e881bf98
 			
 			node.setLayoutOption(CoreOptions.PORT_CONSTRAINTS, PortConstraints.FIXED_SIDE)
 			
@@ -825,19 +737,6 @@
 			}
 		}
 
-<<<<<<< HEAD
-		// Transform connections
-        val connections = newArrayList
-        connections += reactor.allConnections?:emptyList
-        connections += reactor.modes.map[it.connections].flatten
-		for (connection : connections) {
-		    for (leftPort : connection.leftPorts) {
-		        for (rightPort : connection.rightPorts) {
-                    val source = if (leftPort?.container !== null) {
-                            outputPorts.get(leftPort.container, leftPort.variable)
-                        } else if (parentInputPorts.containsKey(leftPort?.variable)) {
-                            parentInputPorts.get(leftPort.variable)
-=======
 		// Transform connections.
 		// The connections data structure maps connections to their connections as they appear
         // in a visualization of the program. For each connection, there is map
@@ -855,7 +754,6 @@
                             parentInputPorts.get(leftPort)
                         } else {
                             outputPorts.get(leftPort.parent, leftPort)
->>>>>>> e881bf98
                         }
                     val target = if (rightPort.parent == reactorInstance) {
                             parentOutputPorts.get(rightPort)
@@ -951,7 +849,7 @@
 			}
 		}
 		
-		nodes.handleModes(reactor)
+		nodes.handleModes(reactorInstance)
 		
 		return nodes
 	}
@@ -1185,7 +1083,6 @@
 			
 			if (!commentText.nullOrEmpty) {
 				val comment = createNode()
-				comment.setMode(element)
 		        comment.setLayoutOption(CoreOptions.COMMENT_BOX, true)
 		        comment.addCommentFigure(commentText) => [
 		        	commentStyle()
@@ -1203,4 +1100,5 @@
 		}
 		return #[]
 	}
+
 }