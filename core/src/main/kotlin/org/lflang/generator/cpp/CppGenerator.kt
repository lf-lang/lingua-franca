--- conflicted
+++ resolved
@@ -149,11 +149,7 @@
 
         // generate header and source files for all reactors
         for (r in reactors) {
-<<<<<<< HEAD
-            val generator = CppReactorGenerator(r, fileConfig, errorReporter, targetConfig)
-=======
             val generator = CppReactorGenerator(r, fileConfig, messageReporter)
->>>>>>> 081351ec
             val headerFile = fileConfig.getReactorHeaderPath(r)
             val sourceFile = if (r.isGeneric) fileConfig.getReactorHeaderImplPath(r) else fileConfig.getReactorSourcePath(r)
             val reactorCodeMap = CodeMap.fromGeneratedCode(generator.generateSource())
