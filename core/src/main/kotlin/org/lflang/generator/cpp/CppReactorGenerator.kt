/*************
 * Copyright (c) 2021, TU Dresden.

 * Redistribution and use in source and binary forms, with or without modification,
 * are permitted provided that the following conditions are met:

 * 1. Redistributions of source code must retain the above copyright notice,
 *    this list of conditions and the following disclaimer.

 * 2. Redistributions in binary form must reproduce the above copyright notice,
 *    this list of conditions and the following disclaimer in the documentation
 *    and/or other materials provided with the distribution.

 * THIS SOFTWARE IS PROVIDED BY THE COPYRIGHT HOLDERS AND CONTRIBUTORS "AS IS" AND ANY
 * EXPRESS OR IMPLIED WARRANTIES, INCLUDING, BUT NOT LIMITED TO, THE IMPLIED WARRANTIES OF
 * MERCHANTABILITY AND FITNESS FOR A PARTICULAR PURPOSE ARE DISCLAIMED. IN NO EVENT SHALL
 * THE COPYRIGHT HOLDER OR CONTRIBUTORS BE LIABLE FOR ANY DIRECT, INDIRECT, INCIDENTAL,
 * SPECIAL, EXEMPLARY, OR CONSEQUENTIAL DAMAGES (INCLUDING, BUT NOT LIMITED TO,
 * PROCUREMENT OF SUBSTITUTE GOODS OR SERVICES; LOSS OF USE, DATA, OR PROFITS; OR BUSINESS
 * INTERRUPTION) HOWEVER CAUSED AND ON ANY THEORY OF LIABILITY, WHETHER IN CONTRACT,
 * STRICT LIABILITY, OR TORT (INCLUDING NEGLIGENCE OR OTHERWISE) ARISING IN ANY WAY OUT OF
 * THE USE OF THIS SOFTWARE, EVEN IF ADVISED OF THE POSSIBILITY OF SUCH DAMAGE.
 ***************/
package org.lflang.generator.cpp

<<<<<<< HEAD
import org.lflang.ErrorReporter
import org.lflang.TargetConfig
=======
import org.lflang.MessageReporter
>>>>>>> 081351ec
import org.lflang.generator.PrependOperator
import org.lflang.isGeneric
import org.lflang.lf.Reactor
import org.lflang.toText
import org.lflang.toUnixString

/**
 * A C++ code generator that produces a C++ class representing a single reactor
 */
<<<<<<< HEAD
class CppReactorGenerator(private val reactor: Reactor, fileConfig: CppFileConfig, errorReporter: ErrorReporter, targetConfig: TargetConfig) {
=======
class CppReactorGenerator(private val reactor: Reactor, fileConfig: CppFileConfig, messageReporter: MessageReporter) {
>>>>>>> 081351ec

    /** Comment to be inserted at the top of generated files */
    private val fileComment = fileComment(reactor.eResource())

    /** The header file that declares `reactor` */
    private val headerFile = fileConfig.getReactorHeaderPath(reactor).toUnixString()

    /** The implementation header file that declares a `reactor` if it is generic*/
    private val implHeaderFile = fileConfig.getReactorHeaderImplPath(reactor).toUnixString()

    /** The header file that contains the public file-level preamble of the file containing `reactor` */
    private val preambleHeaderFile = fileConfig.getPreambleHeaderPath(reactor.eResource()).toUnixString()

    private val parameters = CppParameterGenerator(reactor)
    private val state = CppStateGenerator(reactor)
    private val methods = CppMethodGenerator(reactor)
    private val instances = CppInstanceGenerator(reactor, fileConfig, messageReporter)
    private val timers = CppTimerGenerator(reactor)
    private val actions = CppActionGenerator(reactor, messageReporter)
    private val ports = CppPortGenerator(reactor)
    private val reactions = CppReactionGenerator(reactor, ports, instances)
    private val assemble = CppAssembleMethodGenerator(reactor)
<<<<<<< HEAD
    private val connections : ConnectionGenerator = if (targetConfig.ros2) CppROS2ConnectionGenerator(reactor) else CppConnectionGenerator(reactor)
=======
>>>>>>> 081351ec

    private fun publicPreamble() =
        reactor.preambles.filter { it.isPublic }
            .joinToString(separator = "\n", prefix = "// public preamble\n") { it.code.toText() }

    private fun privatePreamble() =
        reactor.preambles.filter { it.isPrivate }
            .joinToString(separator = "\n", prefix = "// private preamble\n") { it.code.toText() }

    /** Generate a C++ header file declaring the given reactor. */
    fun generateHeader() = with(PrependOperator) {
        """
        ${" |"..fileComment}
            | 
            |#pragma once
            |
            |#include "reactor-cpp/reactor-cpp.hh"
            |#include "lfutil.hh"
            |
            |using namespace std::chrono_literals;
            |
            |#include "$preambleHeaderFile"
            |
        ${" |"..instances.generateIncludes()}
            |
        ${" |"..publicPreamble()}
            |
            |${reactor.templateLine}
            |class ${reactor.name}: public reactor::Reactor {
            |public:
            |  struct Parameters {
        ${" |    "..parameters.generateParameterStructDeclarations()}
            |  };
            |
            | private:
        ${" |  "..reactions.generateReactionViewForwardDeclarations()}
            |
            |  class Inner: public lfutil::LFScope {
            |    const Parameters __lf_parameters;
        ${" |    "..parameters.generateInnerAliasDeclarations()}
        ${" |    "..state.generateDeclarations()}
        ${" |    "..methods.generateDeclarations()}
        ${" |    "..reactions.generateBodyDeclarations()}
        ${" |    "..reactions.generateDeadlineHandlerDeclarations()}
            |
            |    Inner(reactor::Reactor* reactor, Parameters&& parameters);
            |
            |   friend ${reactor.name};
            |  };
            |
            |  Inner __lf_inner;
            |
        ${" |  "..parameters.generateOuterAliasDeclarations()}
        ${" |  "..instances.generateDeclarations()}
        ${" |  "..timers.generateDeclarations()}
        ${" |  "..actions.generateDeclarations()}
        ${" |  "..reactions.generateReactionViews()}
        ${" |  "..reactions.generateDeclarations()}
            |
            | public:
        ${" |  "..ports.generateDeclarations()}
        ${" |  "..outerConstructorSignature(true)};
        ${" |  "..outerConstructorSignature(false)};
            |
            |  void assemble() override;
            |};
            |
        ${" |"..if (reactor.isGeneric) """#include "$implHeaderFile"""" else ""}
        """.trimMargin()
    }

    /** Generate a C++ source file implementing the given reactor. */
    fun generateSource() = with(PrependOperator) {
        """
        ${" |"..fileComment}
            |
            |${if (!reactor.isGeneric) """#include "$headerFile"""" else ""}
            |
            |using namespace reactor::operators;
            |
        ${" |  "..privatePreamble()}
            |
            |// outer constructor
        ${" |"..generateOuterConstructorDefinition(true)}
        ${" |"..generateOuterConstructorDefinition(false)}
            |
            |// inner constructor
        ${" |"..generateInnerConstructorDefinition()}
            |
        ${" |"..assemble.generateDefinition()}
            |
        ${" |"..methods.generateDefinitions()}
            |
        ${" |"..reactions.generateBodyDefinitions()}
        ${" |"..reactions.generateDeadlineHandlerDefinitions()}
        """.trimMargin()
    }

    private fun generateInnerConstructorDefinition(): String {
        return with(PrependOperator) {
            """
                |${reactor.templateLine}
                |${reactor.templateName}::Inner::Inner(::reactor::Reactor* reactor, Parameters&& parameters)
                |  : LFScope(reactor)
            ${" |  , __lf_parameters(std::forward<Parameters>(parameters))"}
            ${" |  "..state.generateInitializers()}
                |{}
                """.trimMargin()
        }
    }

    private fun outerConstructorSignature(fromEnvironment: Boolean): String {
        val containerRef = if (fromEnvironment) "reactor::Environment* __lf_environment" else "reactor::Reactor* __lf_container"
        return "${reactor.name}(const std::string& name, $containerRef, Parameters&& __lf_parameters)"
    }

    /** Get the constructor definition of the outer reactor class */
    private fun generateOuterConstructorDefinition(fromEnvironment: Boolean): String {
        return with(PrependOperator) {
            """
                |${reactor.templateLine}
                |${reactor.templateName}::${outerConstructorSignature(fromEnvironment)}
                |  : reactor::Reactor(name, ${if (fromEnvironment) "__lf_environment" else "__lf_container"})
                |  , __lf_inner(this, std::forward<Parameters>(__lf_parameters))
            ${" |  "..instances.generateInitializers()}
            ${" |  "..timers.generateInitializers()}
            ${" |  "..actions.generateInitializers()}
            ${" |  "..reactions.generateReactionViewInitializers()}
                |{
            ${" |  "..ports.generateConstructorInitializers()}
            ${" |  "..instances.generateConstructorInitializers()}
            ${" |  "..reactions.generateReactionViewConstructorInitializers()}
                |}
            """.trimMargin()
        }
    }
}
<|MERGE_RESOLUTION|>--- conflicted
+++ resolved
@@ -23,12 +23,8 @@
  ***************/
 package org.lflang.generator.cpp
 
-<<<<<<< HEAD
-import org.lflang.ErrorReporter
-import org.lflang.TargetConfig
-=======
+
 import org.lflang.MessageReporter
->>>>>>> 081351ec
 import org.lflang.generator.PrependOperator
 import org.lflang.isGeneric
 import org.lflang.lf.Reactor
@@ -38,11 +34,8 @@
 /**
  * A C++ code generator that produces a C++ class representing a single reactor
  */
-<<<<<<< HEAD
-class CppReactorGenerator(private val reactor: Reactor, fileConfig: CppFileConfig, errorReporter: ErrorReporter, targetConfig: TargetConfig) {
-=======
+
 class CppReactorGenerator(private val reactor: Reactor, fileConfig: CppFileConfig, messageReporter: MessageReporter) {
->>>>>>> 081351ec
 
     /** Comment to be inserted at the top of generated files */
     private val fileComment = fileComment(reactor.eResource())
@@ -65,10 +58,6 @@
     private val ports = CppPortGenerator(reactor)
     private val reactions = CppReactionGenerator(reactor, ports, instances)
     private val assemble = CppAssembleMethodGenerator(reactor)
-<<<<<<< HEAD
-    private val connections : ConnectionGenerator = if (targetConfig.ros2) CppROS2ConnectionGenerator(reactor) else CppConnectionGenerator(reactor)
-=======
->>>>>>> 081351ec
 
     private fun publicPreamble() =
         reactor.preambles.filter { it.isPublic }
