
package org.lflang.generator.uc

import org.lflang.FileConfig
import org.lflang.target.TargetConfig
import org.lflang.generator.PrependOperator
import org.lflang.joinWithLn
import org.lflang.target.property.BuildTypeProperty
import org.lflang.target.property.PlatformProperty
import org.lflang.target.property.CmakeIncludeProperty
import org.lflang.target.property.ExternalRuntimePathProperty
import org.lflang.target.property.PlatformProperty
import org.lflang.target.property.RuntimeVersionProperty
import org.lflang.target.property.type.PlatformType
import org.lflang.toUnixString
import org.lflang.unreachable
import java.nio.file.Path

class UcCmakeGenerator(private val targetConfig: TargetConfig, private val fileConfig: FileConfig) {
    private val S = '$' // a little trick to escape the dollar sign with $S
<<<<<<< HEAD
    // FIXME: I literally don't know how to uppercase a string in Kotlin...
    private val platformName = targetConfig.get(PlatformProperty.INSTANCE).platform
=======
    private val platform = targetConfig.get(PlatformProperty.INSTANCE).platform
    private val platformName = if (platform == PlatformType.Platform.AUTO) "POSIX" else platform.name.uppercase()

    fun generatePlatformSpecific() = with(PrependOperator) {
        if (platform == PlatformType.Platform.AUTO) {
            """
                |# For POSIX we directly generate an executable.
                |# and install it to the bin directory.
                |add_executable($S{LF_MAIN_TARGET} $S{SOURCES})
                |install(TARGETS $S{LF_MAIN_TARGET}
                |        RUNTIME DESTINATION $S{CMAKE_INSTALL_BINDIR}
                |        OPTIONAL
                |)
            """.trimMargin()
        } else if (platform == PlatformType.Platform.ZEPHYR) {
            """
                |# For Zephyr we generate a library that can be included
                |# in a Zephyr project.
                |zephyr_library_named($S{LF_MAIN_TARGET})
                |zephyr_library_sources($S{SOURCES})
                |zephyr_library_link_libraries(kernel)
            """.trimMargin()
        } else {
            unreachable()
        }
    }
>>>>>>> 6c6521a9
    fun generateCmake(sources: List<Path>) = with(PrependOperator) {
        """
            |cmake_minimum_required(VERSION 3.5)
            |set(PLATFORM "FLEXPRET" CACHE STRING "Platform to target")
            |
            |if ($S{PLATFORM} STREQUAL "FLEXPRET")
            |   # Must include toolchain file before project(), otherwise cmake
            |   # will determine its own compiler settings
            |   include(${S}ENV{FP_SDK_PATH}/cmake/riscv-toolchain.cmake)
            |endif()
            |
            |project(${fileConfig.name} VERSION 0.0.0 LANGUAGES C)
<<<<<<< HEAD
=======
            |set(PLATFORM $platformName CACHE STRING "Target platform")
>>>>>>> 6c6521a9
            |
            |set(LF_MAIN_TARGET ${fileConfig.name})
            |set(SOURCES
        ${" |    "..sources.joinWithLn { it.toUnixString() }}
            |)
<<<<<<< HEAD
            |if ($S{PLATFORM} STREQUAL "POSIX")
            |   add_library($S{LF_MAIN_TARGET} STATIC $S{SOURCES})
            |elseif ($S{PLATFORM} STREQUAL "ZEPHYR")
            |   zephyr_library_named($S{LF_MAIN_TARGET})
            |   zephyr_library_sources($S{SOURCES})
            |   zephyr_library_link_libraries(kernel)
            |elseif ($S{PLATFORM} STREQUAL "FLEXPRET")
            |   add_library($S{LF_MAIN_TARGET} STATIC $S{SOURCES})
            |   # Include FlexPRET's SDK functionality
            |   include(${S}ENV{FP_SDK_PATH}/cmake/fp-app.cmake)
            |   add_subdirectory(${S}ENV{FP_SDK_PATH} BINARY_DIR)
            |else()
            |   message(FATAL_ERROR "PLATFORM not defined")
            |endif()
=======
        ${" |"..generatePlatformSpecific()}
>>>>>>> 6c6521a9
            |
            |add_subdirectory(../reactor-uc reactor-uc)
            |
            |target_include_directories($S{LF_MAIN_TARGET} PUBLIC $S{CMAKE_CURRENT_SOURCE_DIR})
            |target_link_libraries($S{LF_MAIN_TARGET} PUBLIC reactor-uc)
            |
        """.trimMargin()
    }
}<|MERGE_RESOLUTION|>--- conflicted
+++ resolved
@@ -9,7 +9,6 @@
 import org.lflang.target.property.PlatformProperty
 import org.lflang.target.property.CmakeIncludeProperty
 import org.lflang.target.property.ExternalRuntimePathProperty
-import org.lflang.target.property.PlatformProperty
 import org.lflang.target.property.RuntimeVersionProperty
 import org.lflang.target.property.type.PlatformType
 import org.lflang.toUnixString
@@ -18,10 +17,6 @@
 
 class UcCmakeGenerator(private val targetConfig: TargetConfig, private val fileConfig: FileConfig) {
     private val S = '$' // a little trick to escape the dollar sign with $S
-<<<<<<< HEAD
-    // FIXME: I literally don't know how to uppercase a string in Kotlin...
-    private val platformName = targetConfig.get(PlatformProperty.INSTANCE).platform
-=======
     private val platform = targetConfig.get(PlatformProperty.INSTANCE).platform
     private val platformName = if (platform == PlatformType.Platform.AUTO) "POSIX" else platform.name.uppercase()
 
@@ -44,11 +39,15 @@
                 |zephyr_library_sources($S{SOURCES})
                 |zephyr_library_link_libraries(kernel)
             """.trimMargin()
+        } else if (platform == PlatformType.Platform.FLEXPRET) {
+            """
+                |# For FlexPRET we just create the library
+                |add_library($S{LF_MAIN_TARGET} $S{SOURCES})
+            """.trimMargin()
         } else {
             unreachable()
         }
     }
->>>>>>> 6c6521a9
     fun generateCmake(sources: List<Path>) = with(PrependOperator) {
         """
             |cmake_minimum_required(VERSION 3.5)
@@ -61,33 +60,13 @@
             |endif()
             |
             |project(${fileConfig.name} VERSION 0.0.0 LANGUAGES C)
-<<<<<<< HEAD
-=======
             |set(PLATFORM $platformName CACHE STRING "Target platform")
->>>>>>> 6c6521a9
             |
             |set(LF_MAIN_TARGET ${fileConfig.name})
             |set(SOURCES
         ${" |    "..sources.joinWithLn { it.toUnixString() }}
             |)
-<<<<<<< HEAD
-            |if ($S{PLATFORM} STREQUAL "POSIX")
-            |   add_library($S{LF_MAIN_TARGET} STATIC $S{SOURCES})
-            |elseif ($S{PLATFORM} STREQUAL "ZEPHYR")
-            |   zephyr_library_named($S{LF_MAIN_TARGET})
-            |   zephyr_library_sources($S{SOURCES})
-            |   zephyr_library_link_libraries(kernel)
-            |elseif ($S{PLATFORM} STREQUAL "FLEXPRET")
-            |   add_library($S{LF_MAIN_TARGET} STATIC $S{SOURCES})
-            |   # Include FlexPRET's SDK functionality
-            |   include(${S}ENV{FP_SDK_PATH}/cmake/fp-app.cmake)
-            |   add_subdirectory(${S}ENV{FP_SDK_PATH} BINARY_DIR)
-            |else()
-            |   message(FATAL_ERROR "PLATFORM not defined")
-            |endif()
-=======
         ${" |"..generatePlatformSpecific()}
->>>>>>> 6c6521a9
             |
             |add_subdirectory(../reactor-uc reactor-uc)
             |
