{
    "name": "LinguaFrancaDefault",
    "type": "commonjs",
    "dependencies": {
<<<<<<< HEAD
        "@lf-lang/reactor-ts": "git://github.com/lf-lang/reactor-ts.git#dnet-ad-hoc",
=======
        "@lf-lang/reactor-ts": "^0.6.1",
>>>>>>> a881e99c
        "command-line-args": "^5.1.1",
        "command-line-usage": "^6.1.3"
    },
    "devDependencies": {
        "@types/command-line-args": "^5.2.0",
        "@types/command-line-usage": "^5.0.2",
        "@types/google-protobuf": "^3.7.4",
        "@types/microtime": "^2.1.0",
        "@types/node": "^18.14.2",
        "@typescript-eslint/eslint-plugin": "5.33.0",
        "@typescript-eslint/parser": "^5.8.1",
        "eslint": "^8.5.0",
        "typescript": "~4.8.2",
        "ts-protoc-gen": "^0.15.0",
        "rimraf": "^3.0.2"
    },
    "scripts": {
        "build": "npx rimraf dist && npx tsc --outDir dist"
    }
}<|MERGE_RESOLUTION|>--- conflicted
+++ resolved
@@ -2,11 +2,7 @@
     "name": "LinguaFrancaDefault",
     "type": "commonjs",
     "dependencies": {
-<<<<<<< HEAD
-        "@lf-lang/reactor-ts": "git://github.com/lf-lang/reactor-ts.git#dnet-ad-hoc",
-=======
         "@lf-lang/reactor-ts": "^0.6.1",
->>>>>>> a881e99c
         "command-line-args": "^5.1.1",
         "command-line-usage": "^6.1.3"
     },
