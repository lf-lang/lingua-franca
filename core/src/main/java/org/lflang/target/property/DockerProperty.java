package org.lflang.target.property;

import java.util.List;
import java.util.stream.Collectors;
import java.util.stream.Stream;

import org.lflang.MessageReporter;
import org.lflang.ast.ASTUtils;
import org.lflang.lf.Element;
import org.lflang.lf.KeyValuePair;
import org.lflang.lf.KeyValuePairs;
import org.lflang.lf.LfFactory;
import org.lflang.target.property.DockerProperty.DockerOptions;
import org.lflang.target.property.type.DictionaryType;
import org.lflang.target.property.type.DictionaryType.DictionaryElement;
import org.lflang.target.property.type.PrimitiveType;
import org.lflang.target.property.type.TargetPropertyType;
import org.lflang.target.property.type.UnionType;

/**
 * Directive to generate a Dockerfile. This is either a boolean, true or false, or a dictionary of
 * options.
 */
public final class DockerProperty extends TargetProperty<DockerOptions, UnionType> {

  /** Singleton target property instance. */
  public static final DockerProperty INSTANCE = new DockerProperty();

  private DockerProperty() {
    super(UnionType.DOCKER_UNION);
  }

  @Override
  public DockerOptions initialValue() {
    return new DockerOptions(false);
  }

  @Override
  public DockerOptions fromAst(Element node, MessageReporter reporter) {
    var enabled = false;
    var from = "";
    var run = "";
    var rti = DockerOptions.DOCKERHUB_RTI_IMAGE;
    var preBuildScript = "";
    var runScript = "";

    if (node.getLiteral() != null) {
      if (ASTUtils.toBoolean(node)) {
        enabled = true;
      }
    } else if (node.getKeyvalue() != null) {
      enabled = true;
      for (KeyValuePair entry : node.getKeyvalue().getPairs()) {
        DockerOption option = (DockerOption) DictionaryType.DOCKER_DICT.forName(entry.getName());
<<<<<<< HEAD
        if (option == null) {
          continue;
        }
        switch (option) {
          case FROM:
            from = ASTUtils.elementToSingleString(entry.getValue());
            break;
          case RTI_IMAGE:
            rti = ASTUtils.elementToSingleString(entry.getValue());
            break;
          case PRE_BUILD_SCRIPT:
            preBuildScript = ASTUtils.elementToSingleString(entry.getValue());
            break;
          case RUN_SCRIPT:
            runScript = ASTUtils.elementToSingleString(entry.getValue());
            break;
        }
      }
    }
    return new DockerOptions(enabled, from, rti, preBuildScript, runScript);
=======
        switch (option) {
          case FROM -> from = ASTUtils.elementToSingleString(entry.getValue());
          case RUN -> run = ASTUtils.elementToSingleString(entry.getValue());
          case RTI_IMAGE -> rti = ASTUtils.elementToSingleString(entry.getValue());
        }
      }
    }
    return new DockerOptions(enabled, from, run, rti);
>>>>>>> 345df42a
  }

  @Override
  protected DockerOptions fromString(String string, MessageReporter reporter) {
    if (string.equalsIgnoreCase("true")) {
      return new DockerOptions(true);
    } else if (string.equalsIgnoreCase("false")) {
      return new DockerOptions(false);
    } else {
      throw new UnsupportedOperationException(
          "Docker options other than \"true\" and \"false\" are not supported.");
    }
  }

  @Override
  public Element toAstElement(DockerOptions value) {
    if (!value.enabled) {
      return null;
    } else if (value.equals(new DockerOptions(true))) {
      // default configuration
      return ASTUtils.toElement(true);
    } else {
      Element e = LfFactory.eINSTANCE.createElement();
      KeyValuePairs kvp = LfFactory.eINSTANCE.createKeyValuePairs();
      for (DockerOption opt : DockerOption.values()) {
        KeyValuePair pair = LfFactory.eINSTANCE.createKeyValuePair();
        pair.setName(opt.toString());
        switch (opt) {
          case FROM -> pair.setValue(ASTUtils.toElement(value.from));
          case RUN -> pair.setValue(ASTUtils.toElement(value.run));
          case RTI_IMAGE -> pair.setValue(ASTUtils.toElement(value.rti));
        }
        if (opt == DockerOption.RUN_SCRIPT) {
          if (!value.runScript.isEmpty()) {
            continue;
          }
          pair.setValue(ASTUtils.toElement(value.runScript));
        }
        if (opt == DockerOption.PRE_BUILD_SCRIPT) {
          if (!value.preBuildScript.isEmpty()) {
            continue;
          }
          pair.setValue(ASTUtils.toElement(value.preBuildScript));
        }
        kvp.getPairs().add(pair);
      }
      e.setKeyvalue(kvp);
      if (kvp.getPairs().isEmpty()) {
        return null;
      }
      return e;
    }
  }

  @Override
  public String name() {
    return "docker";
  }

  /** Settings related to Docker options. */
<<<<<<< HEAD
  public record DockerOptions(
      boolean enabled, String from, String rti, String preBuildScript, String runScript) {
=======
  public record DockerOptions(boolean enabled, String from, String run, String rti) {
>>>>>>> 345df42a

    /** Default location to pull the rti from. */
    public static final String DOCKERHUB_RTI_IMAGE = "lflang/rti:rti";

    /** String to indicate a local build of the rti. */
    public static final String LOCAL_RTI_IMAGE = "rti:local";

    public DockerOptions(boolean enabled) {
<<<<<<< HEAD
      this(enabled, "", DOCKERHUB_RTI_IMAGE, "", "");
=======
      this(enabled, "", "", DOCKERHUB_RTI_IMAGE);
>>>>>>> 345df42a
    }
  }

  /**
   * Docker options.
   *
   * @author Edward A. Lee
   */
  public enum DockerOption implements DictionaryElement {
    FROM("FROM", PrimitiveType.STRING),
<<<<<<< HEAD
    RTI_IMAGE("rti-image", PrimitiveType.STRING),
    PRE_BUILD_SCRIPT("pre-build-script", PrimitiveType.STRING),
    RUN_SCRIPT("run-script", PrimitiveType.STRING);
=======
    RUN("RUN", PrimitiveType.STRING),
    RTI_IMAGE("rti-image", PrimitiveType.STRING);
>>>>>>> 345df42a

    public final PrimitiveType type;

    public final String option;

    DockerOption(String option, PrimitiveType type) {
      this.option = option;
      this.type = type;
    }

    /** Return the type associated with this dictionary element. */
    public TargetPropertyType getType() {
      return this.type;
    }

    /** Return the description of this dictionary element. */
    @Override
    public String toString() {
      return this.option;
    }
  }
}<|MERGE_RESOLUTION|>--- conflicted
+++ resolved
@@ -1,8 +1,4 @@
 package org.lflang.target.property;
-
-import java.util.List;
-import java.util.stream.Collectors;
-import java.util.stream.Stream;
 
 import org.lflang.MessageReporter;
 import org.lflang.ast.ASTUtils;
@@ -39,7 +35,6 @@
   public DockerOptions fromAst(Element node, MessageReporter reporter) {
     var enabled = false;
     var from = "";
-    var run = "";
     var rti = DockerOptions.DOCKERHUB_RTI_IMAGE;
     var preBuildScript = "";
     var runScript = "";
@@ -52,37 +47,16 @@
       enabled = true;
       for (KeyValuePair entry : node.getKeyvalue().getPairs()) {
         DockerOption option = (DockerOption) DictionaryType.DOCKER_DICT.forName(entry.getName());
-<<<<<<< HEAD
-        if (option == null) {
-          continue;
-        }
+        var str = ASTUtils.elementToSingleString(entry.getValue());
         switch (option) {
-          case FROM:
-            from = ASTUtils.elementToSingleString(entry.getValue());
-            break;
-          case RTI_IMAGE:
-            rti = ASTUtils.elementToSingleString(entry.getValue());
-            break;
-          case PRE_BUILD_SCRIPT:
-            preBuildScript = ASTUtils.elementToSingleString(entry.getValue());
-            break;
-          case RUN_SCRIPT:
-            runScript = ASTUtils.elementToSingleString(entry.getValue());
-            break;
+          case FROM -> from = str;
+          case PRE_BUILD_SCRIPT -> preBuildScript = str;
+          case RTI_IMAGE -> rti = str;
+          case RUN_SCRIPT -> runScript = str;
         }
       }
     }
     return new DockerOptions(enabled, from, rti, preBuildScript, runScript);
-=======
-        switch (option) {
-          case FROM -> from = ASTUtils.elementToSingleString(entry.getValue());
-          case RUN -> run = ASTUtils.elementToSingleString(entry.getValue());
-          case RTI_IMAGE -> rti = ASTUtils.elementToSingleString(entry.getValue());
-        }
-      }
-    }
-    return new DockerOptions(enabled, from, run, rti);
->>>>>>> 345df42a
   }
 
   @Override
@@ -112,20 +86,9 @@
         pair.setName(opt.toString());
         switch (opt) {
           case FROM -> pair.setValue(ASTUtils.toElement(value.from));
-          case RUN -> pair.setValue(ASTUtils.toElement(value.run));
+          case PRE_BUILD_SCRIPT -> pair.setValue(ASTUtils.toElement(value.preBuildScript));
           case RTI_IMAGE -> pair.setValue(ASTUtils.toElement(value.rti));
-        }
-        if (opt == DockerOption.RUN_SCRIPT) {
-          if (!value.runScript.isEmpty()) {
-            continue;
-          }
-          pair.setValue(ASTUtils.toElement(value.runScript));
-        }
-        if (opt == DockerOption.PRE_BUILD_SCRIPT) {
-          if (!value.preBuildScript.isEmpty()) {
-            continue;
-          }
-          pair.setValue(ASTUtils.toElement(value.preBuildScript));
+          case RUN_SCRIPT -> pair.setValue(ASTUtils.toElement(value.runScript));
         }
         kvp.getPairs().add(pair);
       }
@@ -143,12 +106,9 @@
   }
 
   /** Settings related to Docker options. */
-<<<<<<< HEAD
+
   public record DockerOptions(
       boolean enabled, String from, String rti, String preBuildScript, String runScript) {
-=======
-  public record DockerOptions(boolean enabled, String from, String run, String rti) {
->>>>>>> 345df42a
 
     /** Default location to pull the rti from. */
     public static final String DOCKERHUB_RTI_IMAGE = "lflang/rti:rti";
@@ -157,11 +117,7 @@
     public static final String LOCAL_RTI_IMAGE = "rti:local";
 
     public DockerOptions(boolean enabled) {
-<<<<<<< HEAD
       this(enabled, "", DOCKERHUB_RTI_IMAGE, "", "");
-=======
-      this(enabled, "", "", DOCKERHUB_RTI_IMAGE);
->>>>>>> 345df42a
     }
   }
 
@@ -172,14 +128,9 @@
    */
   public enum DockerOption implements DictionaryElement {
     FROM("FROM", PrimitiveType.STRING),
-<<<<<<< HEAD
     RTI_IMAGE("rti-image", PrimitiveType.STRING),
     PRE_BUILD_SCRIPT("pre-build-script", PrimitiveType.STRING),
     RUN_SCRIPT("run-script", PrimitiveType.STRING);
-=======
-    RUN("RUN", PrimitiveType.STRING),
-    RTI_IMAGE("rti-image", PrimitiveType.STRING);
->>>>>>> 345df42a
 
     public final PrimitiveType type;
 
