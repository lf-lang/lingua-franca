package org.lflang.target.property.type;

import org.lflang.target.property.type.PlatformType.Platform;

/** Enumeration of supported platforms */
public class PlatformType extends OptionsType<Platform> {

  @Override
  protected Class<Platform> enumClass() {
    return Platform.class;
  }

  public enum Platform {
    AUTO,
    ARDUINO, // FIXME: not multithreaded
    NRF52("nRF52", false),
    RP2040("Rp2040", true),
    LINUX("Linux", true),
    MAC("Darwin", true),
    ZEPHYR("Zephyr", true),
<<<<<<< HEAD
    STM32("Stm32", false),
=======
    FLEXPRET("FlexPRET", true),
>>>>>>> 4341e392
    WINDOWS("Windows", true);

    final String cMakeName;

    private final boolean multiThreaded;

    Platform() {
      this.cMakeName = this.toString();
      this.multiThreaded = true;
    }

    Platform(String cMakeName, boolean isMultiThreaded) {
      this.cMakeName = cMakeName;
      this.multiThreaded = isMultiThreaded;
    }

    /** Return the name in lower case. */
    @Override
    public String toString() {
      return this.name().toLowerCase();
    }

    /** Get the CMake name for the platform. */
    public String getcMakeName() {
      return this.cMakeName;
    }

    public boolean isMultiThreaded() {
      return this.multiThreaded;
    }

    public Platform getDefault() {
      return Platform.AUTO;
    }
  }
}<|MERGE_RESOLUTION|>--- conflicted
+++ resolved
@@ -18,11 +18,8 @@
     LINUX("Linux", true),
     MAC("Darwin", true),
     ZEPHYR("Zephyr", true),
-<<<<<<< HEAD
     STM32("Stm32", false),
-=======
     FLEXPRET("FlexPRET", true),
->>>>>>> 4341e392
     WINDOWS("Windows", true);
 
     final String cMakeName;
