--- conflicted
+++ resolved
@@ -57,11 +57,8 @@
 import org.lflang.target.property.SchedulerProperty;
 import org.lflang.target.property.SingleFileProjectProperty;
 import org.lflang.target.property.SingleThreadedProperty;
-<<<<<<< HEAD
 import org.lflang.target.property.StaticSchedulerProperty;
-=======
 import org.lflang.target.property.TracePluginProperty;
->>>>>>> ae1740e9
 import org.lflang.target.property.TracingProperty;
 import org.lflang.target.property.VerifyProperty;
 import org.lflang.target.property.WorkersProperty;
@@ -586,87 +583,6 @@
 
   public void initialize(TargetConfig config) {
     switch (this) {
-<<<<<<< HEAD
-      case C, CCPP -> config.register(
-          AuthProperty.INSTANCE,
-          BuildCommandsProperty.INSTANCE,
-          BuildTypeProperty.INSTANCE,
-          ClockSyncModeProperty.INSTANCE,
-          ClockSyncOptionsProperty.INSTANCE,
-          CmakeIncludeProperty.INSTANCE,
-          CompileDefinitionsProperty.INSTANCE,
-          CompilerFlagsProperty.INSTANCE,
-          CompilerProperty.INSTANCE,
-          CoordinationOptionsProperty.INSTANCE,
-          CoordinationProperty.INSTANCE,
-          DockerProperty.INSTANCE,
-          FilesProperty.INSTANCE,
-          KeepaliveProperty.INSTANCE,
-          NoSourceMappingProperty.INSTANCE,
-          PlatformProperty.INSTANCE,
-          ProtobufsProperty.INSTANCE,
-          SchedulerProperty.INSTANCE,
-          StaticSchedulerProperty.INSTANCE,
-          SingleThreadedProperty.INSTANCE,
-          TracingProperty.INSTANCE,
-          VerifyProperty.INSTANCE,
-          WorkersProperty.INSTANCE,
-          DashProperty.INSTANCE);
-      case CPP -> config.register(
-          BuildTypeProperty.INSTANCE,
-          CmakeIncludeProperty.INSTANCE,
-          CompilerProperty.INSTANCE,
-          ExportDependencyGraphProperty.INSTANCE,
-          ExportToYamlProperty.INSTANCE,
-          ExternalRuntimePathProperty.INSTANCE,
-          NoRuntimeValidationProperty.INSTANCE,
-          PrintStatisticsProperty.INSTANCE,
-          Ros2DependenciesProperty.INSTANCE,
-          Ros2Property.INSTANCE,
-          RuntimeVersionProperty.INSTANCE,
-          TracingProperty.INSTANCE,
-          WorkersProperty.INSTANCE);
-      case Python -> config.register(
-          AuthProperty.INSTANCE,
-          BuildCommandsProperty.INSTANCE,
-          BuildTypeProperty.INSTANCE,
-          ClockSyncModeProperty.INSTANCE,
-          ClockSyncOptionsProperty.INSTANCE,
-          CompileDefinitionsProperty.INSTANCE,
-          CoordinationOptionsProperty.INSTANCE,
-          CoordinationProperty.INSTANCE,
-          DockerProperty.INSTANCE,
-          FilesProperty.INSTANCE,
-          KeepaliveProperty.INSTANCE,
-          NoSourceMappingProperty.INSTANCE,
-          ProtobufsProperty.INSTANCE,
-          SchedulerProperty.INSTANCE,
-          SingleThreadedProperty.INSTANCE,
-          TracingProperty.INSTANCE,
-          WorkersProperty.INSTANCE);
-      case Rust -> config.register(
-          BuildTypeProperty.INSTANCE,
-          CargoDependenciesProperty.INSTANCE,
-          CargoFeaturesProperty.INSTANCE,
-          CmakeIncludeProperty.INSTANCE,
-          CompileDefinitionsProperty.INSTANCE,
-          CompilerFlagsProperty.INSTANCE,
-          ExportDependencyGraphProperty.INSTANCE,
-          ExternalRuntimePathProperty.INSTANCE,
-          RustIncludeProperty.INSTANCE,
-          KeepaliveProperty.INSTANCE,
-          RuntimeVersionProperty.INSTANCE,
-          SingleFileProjectProperty.INSTANCE,
-          SingleThreadedProperty.INSTANCE,
-          WorkersProperty.INSTANCE);
-      case TS -> config.register(
-          CoordinationOptionsProperty.INSTANCE,
-          CoordinationProperty.INSTANCE,
-          DockerProperty.INSTANCE,
-          KeepaliveProperty.INSTANCE,
-          ProtobufsProperty.INSTANCE,
-          RuntimeVersionProperty.INSTANCE);
-=======
       case C, CCPP ->
           config.register(
               AuthProperty.INSTANCE,
@@ -679,6 +595,7 @@
               CompilerProperty.INSTANCE,
               CoordinationOptionsProperty.INSTANCE,
               CoordinationProperty.INSTANCE,
+              DashProperty.INSTANCE,
               DockerProperty.INSTANCE,
               FilesProperty.INSTANCE,
               KeepaliveProperty.INSTANCE,
@@ -686,6 +603,7 @@
               PlatformProperty.INSTANCE,
               ProtobufsProperty.INSTANCE,
               SchedulerProperty.INSTANCE,
+              StaticSchedulerProperty.INSTANCE,
               SingleThreadedProperty.INSTANCE,
               TracingProperty.INSTANCE,
               TracePluginProperty.INSTANCE,
@@ -748,7 +666,6 @@
               KeepaliveProperty.INSTANCE,
               ProtobufsProperty.INSTANCE,
               RuntimeVersionProperty.INSTANCE);
->>>>>>> ae1740e9
     }
   }
 }