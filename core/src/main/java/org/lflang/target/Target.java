/* Static information about targets. */
/**
 * Copyright (c) 2019, The University of California at Berkeley. Redistribution and use in source
 * and binary forms, with or without modification, are permitted provided that the following
 * conditions are met: 1. Redistributions of source code must retain the above copyright notice,
 * this list of conditions and the following disclaimer. 2. Redistributions in binary form must
 * reproduce the above copyright notice, this list of conditions and the following disclaimer in the
 * documentation and/or other materials provided with the distribution. THIS SOFTWARE IS PROVIDED BY
 * THE COPYRIGHT HOLDERS AND CONTRIBUTORS "AS IS" AND ANY EXPRESS OR IMPLIED WARRANTIES, INCLUDING,
 * BUT NOT LIMITED TO, THE IMPLIED WARRANTIES OF MERCHANTABILITY AND FITNESS FOR A PARTICULAR
 * PURPOSE ARE DISCLAIMED. IN NO EVENT SHALL THE COPYRIGHT HOLDER OR CONTRIBUTORS BE LIABLE FOR ANY
 * DIRECT, INDIRECT, INCIDENTAL, SPECIAL, EXEMPLARY, OR CONSEQUENTIAL DAMAGES (INCLUDING, BUT NOT
 * LIMITED TO, PROCUREMENT OF SUBSTITUTE GOODS OR SERVICES; LOSS OF USE, DATA, OR PROFITS; OR
 * BUSINESS INTERRUPTION) HOWEVER CAUSED AND ON ANY THEORY OF LIABILITY, WHETHER IN CONTRACT, STRICT
 * LIABILITY, OR TORT (INCLUDING NEGLIGENCE OR OTHERWISE) ARISING IN ANY WAY OUT OF THE USE OF THIS
 * SOFTWARE, EVEN IF ADVISED OF THE POSSIBILITY OF SUCH DAMAGE.
 */
package org.lflang.target;

import java.util.Arrays;
import java.util.Collection;
import java.util.Collections;
import java.util.LinkedHashSet;
import java.util.List;
import java.util.Optional;
import java.util.Set;
import net.jcip.annotations.Immutable;
import org.lflang.lf.TargetDecl;
import org.lflang.target.property.AuthProperty;
import org.lflang.target.property.BuildCommandsProperty;
import org.lflang.target.property.BuildTypeProperty;
import org.lflang.target.property.CargoDependenciesProperty;
import org.lflang.target.property.CargoFeaturesProperty;
import org.lflang.target.property.ClockSyncModeProperty;
import org.lflang.target.property.ClockSyncOptionsProperty;
import org.lflang.target.property.CmakeIncludeProperty;
import org.lflang.target.property.CompileDefinitionsProperty;
import org.lflang.target.property.CompilerProperty;
import org.lflang.target.property.CoordinationOptionsProperty;
import org.lflang.target.property.CoordinationProperty;
import org.lflang.target.property.DockerProperty;
import org.lflang.target.property.ExportDependencyGraphProperty;
import org.lflang.target.property.ExportToYamlProperty;
import org.lflang.target.property.ExternalRuntimePathProperty;
import org.lflang.target.property.FilesProperty;
import org.lflang.target.property.KeepaliveProperty;
import org.lflang.target.property.NoRuntimeValidationProperty;
import org.lflang.target.property.NoSourceMappingProperty;
import org.lflang.target.property.PlatformProperty;
import org.lflang.target.property.PrintStatisticsProperty;
import org.lflang.target.property.ProtobufsProperty;
import org.lflang.target.property.Ros2DependenciesProperty;
import org.lflang.target.property.Ros2Property;
import org.lflang.target.property.RuntimeVersionProperty;
import org.lflang.target.property.RustIncludeProperty;
import org.lflang.target.property.SchedulerProperty;
import org.lflang.target.property.SingleFileProjectProperty;
import org.lflang.target.property.SingleThreadedProperty;
import org.lflang.target.property.TracePluginProperty;
import org.lflang.target.property.TracingProperty;
import org.lflang.target.property.VerifyProperty;
import org.lflang.target.property.WorkersProperty;

/**
 * Enumeration of targets and their associated properties.
 *
 * @author Marten Lohstroh
 */
@Immutable
public enum Target {
  C(
      "C",
      true,
      Arrays.asList(
          // List via: https://en.cppreference.com/w/c/keyword
          "auto",
          "break",
          "case",
          "char",
          "const",
          "continue",
          "default",
          "do",
          "double",
          "else",
          "enum",
          "extern",
          "float",
          "for",
          "goto",
          "if",
          "inline", // (since C99)
          "int",
          "long",
          "register",
          "restrict", // (since C99)
          "return",
          "short",
          "signed",
          "sizeof",
          "static",
          "struct",
          "switch",
          "typedef",
          "union",
          "unsigned",
          "void",
          "volatile",
          "while",
          "_Alignas", // (since C11)
          "_Alignof", // (since C11)
          "_Atomic", // (since C11)
          "_Bool", // (since C99)
          "_Complex", // (since C99)
          "_Generic", // (since C11)
          "_Imaginary", // (since C99)
          "_Noreturn", // (since C11)
          "_Static_assert", // (since C11)
          "_Thread_local" // (since C11)
          )),
  CCPP("CCpp", true, Target.C.keywords),
  UC("uC", true, Target.C.keywords),
  CPP(
      "Cpp",
      true,
      Arrays.asList(
          // List via: https://en.cppreference.com/w/cpp/keyword
          "alignas", // (since C++11)
          "alignof", // (since C++11)
          "and",
          "and_eq",
          "asm",
          "atomic_cancel", // (TM TS)
          "atomic_commit", // (TM TS)
          "atomic_noexcept", // (TM TS)
          "auto(1)",
          "bitand",
          "bitor",
          "bool",
          "break",
          "case",
          "catch",
          "char",
          "char8_t", // (since C++20)
          "char16_t", // (since C++11)
          "char32_t", // (since C++11)
          "class(1)",
          "compl",
          "concept", // (since C++20)
          "const",
          "consteval", // (since C++20)
          "constexpr", // (since C++11)
          "constinit", // (since C++20)
          "const_cast",
          "continue",
          "co_await", // (since C++20)
          "co_return", // (since C++20)
          "co_yield", // (since C++20)
          "decltype", // (since C++11)
          "default(1)",
          "delete(1)",
          "do",
          "double",
          "dynamic_cast",
          "else",
          "enum",
          "explicit",
          "export(1)(3)",
          "extern(1)",
          "false",
          "float",
          "for",
          "friend",
          "goto",
          "if",
          "inline(1)",
          "int",
          "long",
          "mutable(1)",
          "namespace",
          "new",
          "noexcept", // (since C++11)
          "not",
          "not_eq",
          "nullptr", // (since C++11)
          "operator",
          "or",
          "or_eq",
          "private",
          "protected",
          "public",
          "reflexpr", // (reflection TS)
          "register(2)",
          "reinterpret_cast",
          "requires", // (since C++20)
          "return",
          "short",
          "signed",
          "sizeof(1)",
          "static",
          "static_assert", // (since C++11)
          "static_cast",
          "struct(1)",
          "switch",
          "synchronized", // (TM TS)
          "template",
          "this",
          "thread_local", // (since C++11)
          "throw",
          "true",
          "try",
          "typedef",
          "typeid",
          "typename",
          "union",
          "unsigned",
          "using(1)",
          "virtual",
          "void",
          "volatile",
          "wchar_t",
          "while",
          "xor",
          "xor_eq")),
  TS(
      "TypeScript",
      false,
      Arrays.asList(
          // List via: https://github.com/Microsoft/TypeScript/issues/2536
          // Reserved words
          "break",
          "case",
          "catch",
          "class",
          "const",
          "continue",
          "debugger",
          "default",
          "delete",
          "do",
          "else",
          "enum",
          "export",
          "extends",
          "false",
          "finally",
          "for",
          "function",
          "if",
          "import",
          "in",
          "instanceof",
          "new",
          "null",
          "return",
          "super",
          "switch",
          "this",
          "throw",
          "true",
          "try",
          "typeof",
          "var",
          "void",
          "while",
          "with",

          // Strict Mode Reserved Words
          "as",
          "implements",
          "interface",
          "let",
          "package",
          "private",
          "protected",
          "public",
          "static",
          "yield",

          // Contextual Keywords
          "any",
          "boolean",
          "constructor",
          "declare",
          "get",
          "module",
          "require",
          "number",
          "set",
          "string",
          "symbol",
          "type",
          "from",
          "of",

          // Reactor-TS specific keywords (other classes, which are less user-facing, have double
          // underscores)
          "TimeUnit",
          "TimeValue",
          "Sched",
          "Read",
          "Write",
          "ReadWrite")),
  Python(
      "Python",
      false,
      Arrays.asList(
          // List via: https://www.w3schools.com/python/python_ref_keywords.asp
          // and https://en.cppreference.com/w/c/keyword (due to reliance on the C lib).
          "and",
          "as",
          "assert",
          "auto",
          "break",
          "case",
          "char",
          "class",
          "const",
          "continue",
          "def",
          "default",
          "del",
          "do",
          "double",
          "elif",
          "else",
          "enum",
          "except",
          "extern",
          "False",
          "finally",
          "float",
          "for",
          "from",
          "global",
          "goto",
          "if",
          "import",
          "inline", // (since C99)
          "int",
          "in",
          "is",
          "lambda",
          "long",
          "None",
          "nonlocal",
          "not",
          "or",
          "pass",
          "raise",
          "register",
          "restrict", // (since C99)
          "return",
          "short",
          "signed",
          "sizeof",
          "static",
          "struct",
          "switch",
          "True",
          "try",
          "typedef",
          "union",
          "unsigned",
          "void",
          "volatile",
          "while",
          "with",
          "yield",
          "_Alignas", // (since C11)
          "_Alignof", // (since C11)
          "_Atomic", // (since C11)
          "_Bool", // (since C99)
          "_Complex", // (since C99)
          "_Generic", // (since C11)
          "_Imaginary", // (since C99)
          "_Noreturn", // (since C11)
          "_Static_assert", // (since C11)
          "_Thread_local" // (since C11)
          )),
  Rust(
      "Rust",
      true,
      // In our Rust implementation, the only reserved keywords
      // are those that are a valid expression. Others may be escaped
      // with the syntax r#keyword.
      Arrays.asList("self", "true", "false"));

  /** String representation of this target. */
  private final String displayName;

  /** Whether or not this target requires types. */
  public final boolean requiresTypes;

  /** Reserved words in the target language. */
  private final Set<String> keywords;

  /** An unmodifiable list of all known targets. */
  public static final List<Target> ALL = List.of(Target.values());

  /**
   * Private constructor for targets.
   *
   * @param displayName String representation of this target.
   * @param requiresTypes Types Whether this target requires type annotations or not.
   * @param keywords List of reserved strings in the target language.
   */
  Target(String displayName, boolean requiresTypes, Collection<String> keywords) {
    this.displayName = displayName;
    this.requiresTypes = requiresTypes;
    this.keywords = Collections.unmodifiableSet(new LinkedHashSet<>(keywords));
  }

  /**
   * Return the target whose {@linkplain #getDisplayName() display name} is the given string (modulo
   * character case), or an empty optional if there is no such target.
   */
  public static Optional<Target> forName(String name) {
    return Arrays.stream(Target.values())
        .filter(it -> it.getDisplayName().equalsIgnoreCase(name))
        .findFirst();
  }

  /**
   * Return the display name of the target, as it should be written in LF code. This is hence a
   * single identifier. Eg for {@link #CPP} returns {@code "Cpp"}, for {@link #Python} returns
   * {@code "Python"}. Avoid using either {@link #name()} or {@link #toString()}, which have
   * unrelated contracts.
   */
  public String getDisplayName() {
    return displayName;
  }

  /**
   * Returns the conventional directory name for this target. This is used to divide e.g. the {@code
   * test} and {@code example} directories by target language. For instance, {@code test/Cpp} is the
   * path of {@link #CPP}'s test directory, and this method returns {@code "Cpp"}.
   */
  public String getDirectoryName() {
    return displayName;
  }

  /**
   * Return the description. Avoid depending on this, toString is supposed to be debug information.
   * Prefer {@link #getDisplayName()}.
   */
  @Override
  public String toString() {
    return displayName;
  }

  /**
   * Returns whether the given identifier is invalid as the name of an LF construct. This usually
   * means that the identifier is a keyword in the target language. In Rust, many keywords may be
   * escaped with the syntax {@code r#keyword}, and they are considered valid identifiers.
   */
  public boolean isReservedIdent(String ident) {
    return this.keywords.contains(ident);
  }

  /** Return true if the target supports federated execution. */
  public boolean supportsFederated() {
    return switch (this) {
      case C, CCPP, Python, TS -> true;
      default -> false;
    };
  }

  /** Return true if the target supports reactor inheritance (extends keyword). */
  public boolean supportsInheritance() {
    return switch (this) {
      case C, CCPP, Python -> true;
      default -> false;
    };
  }

  /** Return true if the target supports multiports and banks of reactors. */
  public boolean supportsMultiports() {
    return switch (this) {
      case C, CCPP, CPP, Python, Rust, TS -> true;
      default -> false;
    };
  }

  /**
   * Return true if the target supports widths of banks and multiports that depend on reactor
   * parameters (not only on constants).
   */
  public boolean supportsParameterizedWidths() {
    return true;
  }

  /**
   * Return true of reaction declarations (i.e., reactions without inlined code) are supported by
   * this target.
   */
  public boolean supportsReactionDeclarations() {
    return this.equals(Target.C) || this.equals(Target.CPP);
  }

  /**
   * Whether the target requires using an equal sign to assign a default value to a parameter, or
   * initialize a state variable. All targets mandate an equal sign when passing arguments to a
   * reactor constructor call, regardless of this method.
   */
  public boolean mandatesEqualsInitializers() {
    return this != CPP;
  }

  /** Allow expressions of the form {@code {a, b, c}}. */
  public boolean allowsBracedListExpressions() {
    return this == C || this == CCPP || this == CPP;
  }

  /** Allow expressions of the form {@code [a, b, c]}. */
  public boolean allowsBracketListExpressions() {
    return this == Python || this == TS || this == Rust;
  }

  /** Allow expressions of the form {@code (a, b, c)}. */
  public boolean allowsParenthesisListExpressions() {
    return this == CPP;
  }

  /** Return a string that demarcates the beginning of a single-line comment. */
  public String getSingleLineCommentPrefix() {
    return this.equals(Target.Python) ? "#" : "//";
  }

  /**
   * Return true if the keepalive option is set automatically for this target if physical actions
   * are detected in the program (and keepalive was not explicitly unset by the user).
   */
  public boolean setsKeepAliveOptionAutomatically() {
    return this != Rust && this != CPP;
  }

  /**
   * Given a string and a list of candidate objects, return the first candidate that matches, or
   * null if no candidate matches.
   *
   * <p>todo move to CollectionUtil (introduced in #442)
   *
   * @param string The string to match against candidates.
   * @param candidates The candidates to match the string against.
   */
  public static <T> T match(
      final String string, final Iterable<T> candidates) { // FIXME: use Optional
    // kotlin: candidates.firstOrNull { it.toString().equalsIgnoreCase(string) }
    for (T candidate : candidates) {
      if (candidate.toString().equalsIgnoreCase(string)) {
        return candidate;
      }
    }
    return null;
  }

  /**
   * Given a string and a list of candidate objects, return the first candidate that matches, or
   * null if no candidate matches.
   *
   * <p>todo move to CollectionUtil (introduced in #442)
   *
   * @param string The string to match against candidates.
   * @param candidates The candidates to match the string against.
   */
  public static <T> T match(final String string, final T[] candidates) {
    return match(string, Arrays.asList(candidates));
  }

  /**
   * Return the target constant corresponding to given target declaration among. Return a non-null
   * result, will throw if invalid.
   *
   * @throws RuntimeException If no {@link TargetDecl} is present or if it is invalid.
   */
  public static Target fromDecl(TargetDecl targetDecl) {
    String name = targetDecl.getName();
    return Target.forName(name)
        .orElseThrow(() -> new RuntimeException("Invalid target name '" + name + "'"));
  }

  public void initialize(TargetConfig config) {
    switch (this) {
      case C, CCPP ->
          config.register(
              AuthProperty.INSTANCE,
              BuildCommandsProperty.INSTANCE,
              BuildTypeProperty.INSTANCE,
              ClockSyncModeProperty.INSTANCE,
              ClockSyncOptionsProperty.INSTANCE,
              CmakeIncludeProperty.INSTANCE,
              CompileDefinitionsProperty.INSTANCE,
              CompilerProperty.INSTANCE,
              CoordinationOptionsProperty.INSTANCE,
              CoordinationProperty.INSTANCE,
              DockerProperty.INSTANCE,
              FilesProperty.INSTANCE,
              KeepaliveProperty.INSTANCE,
              NoSourceMappingProperty.INSTANCE,
              PlatformProperty.INSTANCE,
              ProtobufsProperty.INSTANCE,
              SchedulerProperty.INSTANCE,
              SingleThreadedProperty.INSTANCE,
              TracingProperty.INSTANCE,
              TracePluginProperty.INSTANCE,
              VerifyProperty.INSTANCE,
              WorkersProperty.INSTANCE);
<<<<<<< HEAD
    case UC ->
        config.register(
            BuildTypeProperty.INSTANCE,
            PlatformProperty.INSTANCE);
=======
      case UC -> config.register(BuildTypeProperty.INSTANCE, PlatformProperty.INSTANCE);
>>>>>>> 6c6521a9
      case CPP ->
          config.register(
              BuildTypeProperty.INSTANCE,
              CmakeIncludeProperty.INSTANCE,
              CompilerProperty.INSTANCE,
              DockerProperty.INSTANCE,
              ExportDependencyGraphProperty.INSTANCE,
              ExportToYamlProperty.INSTANCE,
              ExternalRuntimePathProperty.INSTANCE,
              NoRuntimeValidationProperty.INSTANCE,
              PrintStatisticsProperty.INSTANCE,
              Ros2DependenciesProperty.INSTANCE,
              Ros2Property.INSTANCE,
              RuntimeVersionProperty.INSTANCE,
              TracingProperty.INSTANCE,
              WorkersProperty.INSTANCE);
      case Python ->
          config.register(
              AuthProperty.INSTANCE,
              BuildCommandsProperty.INSTANCE,
              BuildTypeProperty.INSTANCE,
              ClockSyncModeProperty.INSTANCE,
              ClockSyncOptionsProperty.INSTANCE,
              CompileDefinitionsProperty.INSTANCE,
              CoordinationOptionsProperty.INSTANCE,
              CoordinationProperty.INSTANCE,
              DockerProperty.INSTANCE,
              FilesProperty.INSTANCE,
              KeepaliveProperty.INSTANCE,
              NoSourceMappingProperty.INSTANCE,
              ProtobufsProperty.INSTANCE,
              SchedulerProperty.INSTANCE,
              SingleThreadedProperty.INSTANCE,
              TracingProperty.INSTANCE,
              TracePluginProperty.INSTANCE,
              WorkersProperty.INSTANCE);
      case Rust ->
          config.register(
              BuildTypeProperty.INSTANCE,
              CargoDependenciesProperty.INSTANCE,
              CargoFeaturesProperty.INSTANCE,
              ExportDependencyGraphProperty.INSTANCE,
              ExternalRuntimePathProperty.INSTANCE,
              RustIncludeProperty.INSTANCE,
              KeepaliveProperty.INSTANCE,
              RuntimeVersionProperty.INSTANCE,
              SingleFileProjectProperty.INSTANCE,
              SingleThreadedProperty.INSTANCE,
              WorkersProperty.INSTANCE);
      case TS ->
          config.register(
              CoordinationOptionsProperty.INSTANCE,
              CoordinationProperty.INSTANCE,
              DockerProperty.INSTANCE,
              KeepaliveProperty.INSTANCE,
              ProtobufsProperty.INSTANCE,
              RuntimeVersionProperty.INSTANCE);
    }
  }
}<|MERGE_RESOLUTION|>--- conflicted
+++ resolved
@@ -606,14 +606,7 @@
               TracePluginProperty.INSTANCE,
               VerifyProperty.INSTANCE,
               WorkersProperty.INSTANCE);
-<<<<<<< HEAD
-    case UC ->
-        config.register(
-            BuildTypeProperty.INSTANCE,
-            PlatformProperty.INSTANCE);
-=======
       case UC -> config.register(BuildTypeProperty.INSTANCE, PlatformProperty.INSTANCE);
->>>>>>> 6c6521a9
       case CPP ->
           config.register(
               BuildTypeProperty.INSTANCE,
