--- conflicted
+++ resolved
@@ -549,11 +549,8 @@
               ClockSyncModeProperty.INSTANCE,
               ClockSyncOptionsProperty.INSTANCE,
               CmakeIncludeProperty.INSTANCE,
-<<<<<<< HEAD
+              CmakeInitIncludeProperty.INSTANCE,
               CommunicationModeProperty.INSTANCE,
-=======
-              CmakeInitIncludeProperty.INSTANCE,
->>>>>>> 3917490f
               CompileDefinitionsProperty.INSTANCE,
               CompilerProperty.INSTANCE,
               CoordinationOptionsProperty.INSTANCE,
