--- conflicted
+++ resolved
@@ -583,84 +583,6 @@
 
   public void initialize(TargetConfig config) {
     switch (this) {
-<<<<<<< HEAD
-      case C, CCPP -> config.register(
-          AuthProperty.INSTANCE,
-          BuildCommandsProperty.INSTANCE,
-          BuildTypeProperty.INSTANCE,
-          ClockSyncModeProperty.INSTANCE,
-          ClockSyncOptionsProperty.INSTANCE,
-          CmakeIncludeProperty.INSTANCE,
-          CommunicationTypeProperty.INSTANCE,
-          SSTPathProperty.INSTANCE,
-          CompileDefinitionsProperty.INSTANCE,
-          CompilerProperty.INSTANCE,
-          CoordinationOptionsProperty.INSTANCE,
-          CoordinationProperty.INSTANCE,
-          DockerProperty.INSTANCE,
-          FilesProperty.INSTANCE,
-          KeepaliveProperty.INSTANCE,
-          NoSourceMappingProperty.INSTANCE,
-          PlatformProperty.INSTANCE,
-          ProtobufsProperty.INSTANCE,
-          SchedulerProperty.INSTANCE,
-          SingleThreadedProperty.INSTANCE,
-          TracingProperty.INSTANCE,
-          TracePluginProperty.INSTANCE,
-          VerifyProperty.INSTANCE,
-          WorkersProperty.INSTANCE);
-      case CPP -> config.register(
-          BuildTypeProperty.INSTANCE,
-          CmakeIncludeProperty.INSTANCE,
-          CompilerProperty.INSTANCE,
-          ExportDependencyGraphProperty.INSTANCE,
-          ExportToYamlProperty.INSTANCE,
-          ExternalRuntimePathProperty.INSTANCE,
-          NoRuntimeValidationProperty.INSTANCE,
-          PrintStatisticsProperty.INSTANCE,
-          Ros2DependenciesProperty.INSTANCE,
-          Ros2Property.INSTANCE,
-          RuntimeVersionProperty.INSTANCE,
-          TracingProperty.INSTANCE,
-          WorkersProperty.INSTANCE);
-      case Python -> config.register(
-          AuthProperty.INSTANCE,
-          BuildCommandsProperty.INSTANCE,
-          BuildTypeProperty.INSTANCE,
-          ClockSyncModeProperty.INSTANCE,
-          ClockSyncOptionsProperty.INSTANCE,
-          CompileDefinitionsProperty.INSTANCE,
-          CoordinationOptionsProperty.INSTANCE,
-          CoordinationProperty.INSTANCE,
-          DockerProperty.INSTANCE,
-          FilesProperty.INSTANCE,
-          KeepaliveProperty.INSTANCE,
-          NoSourceMappingProperty.INSTANCE,
-          ProtobufsProperty.INSTANCE,
-          SchedulerProperty.INSTANCE,
-          SingleThreadedProperty.INSTANCE,
-          TracingProperty.INSTANCE,
-          WorkersProperty.INSTANCE);
-      case Rust -> config.register(
-          BuildTypeProperty.INSTANCE,
-          CargoDependenciesProperty.INSTANCE,
-          CargoFeaturesProperty.INSTANCE,
-          ExportDependencyGraphProperty.INSTANCE,
-          ExternalRuntimePathProperty.INSTANCE,
-          RustIncludeProperty.INSTANCE,
-          KeepaliveProperty.INSTANCE,
-          RuntimeVersionProperty.INSTANCE,
-          SingleFileProjectProperty.INSTANCE,
-          SingleThreadedProperty.INSTANCE,
-          WorkersProperty.INSTANCE);
-      case TS -> config.register(
-          CoordinationOptionsProperty.INSTANCE,
-          CoordinationProperty.INSTANCE,
-          DockerProperty.INSTANCE,
-          KeepaliveProperty.INSTANCE,
-          ProtobufsProperty.INSTANCE,
-          RuntimeVersionProperty.INSTANCE);
-=======
       case C, CCPP ->
           config.register(
               AuthProperty.INSTANCE,
@@ -669,6 +591,8 @@
               ClockSyncModeProperty.INSTANCE,
               ClockSyncOptionsProperty.INSTANCE,
               CmakeIncludeProperty.INSTANCE,
+              CommunicationTypeProperty.INSTANCE,
+              SSTPathProperty.INSTANCE,
               CompileDefinitionsProperty.INSTANCE,
               CompilerProperty.INSTANCE,
               CoordinationOptionsProperty.INSTANCE,
@@ -742,7 +666,6 @@
               KeepaliveProperty.INSTANCE,
               ProtobufsProperty.INSTANCE,
               RuntimeVersionProperty.INSTANCE);
->>>>>>> 73e8c8a9
     }
   }
 }