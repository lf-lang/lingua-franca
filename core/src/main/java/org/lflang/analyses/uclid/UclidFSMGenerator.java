package org.lflang.analyses.uclid;

import java.io.IOException;
import java.nio.file.Files;
import java.nio.file.Path;
import java.nio.file.Paths;
import java.util.ArrayList;
import java.util.HashMap;
import java.util.List;
import java.util.Optional;
import java.util.Set;
import java.util.stream.Stream;
import org.antlr.v4.runtime.CharStreams;
import org.antlr.v4.runtime.CommonTokenStream;
import org.lflang.TimeValue;
import org.lflang.analyses.statespace.StateSpaceDiagram;
import org.lflang.analyses.statespace.StateSpaceExplorer;
import org.lflang.analyses.statespace.StateSpaceNode;
import org.lflang.analyses.statespace.Tag;
import org.lflang.analyses.uclid.ReactionData.UclCall;
import org.lflang.analyses.uclid.UclidGenerator.Tactic;
import org.lflang.ast.ASTUtils;
import org.lflang.dsl.MTLLexer;
import org.lflang.dsl.MTLParser;
import org.lflang.dsl.MTLParser.MtlContext;
import org.lflang.generator.ActionInstance;
import org.lflang.generator.CodeBuilder;
import org.lflang.generator.LFGeneratorContext;
import org.lflang.generator.ParameterInstance;
import org.lflang.generator.PortInstance;
import org.lflang.generator.ReactionInstance;
import org.lflang.generator.ReactorInstance;
import org.lflang.generator.RuntimeRange;
import org.lflang.generator.SendRange;
import org.lflang.generator.TriggerInstance;
import org.lflang.generator.c.CTypes;
import org.lflang.lf.Action;
import org.lflang.lf.AttrParm;
import org.lflang.lf.Attribute;
import org.lflang.lf.Connection;
import org.lflang.lf.Expression;
import org.lflang.lf.Initializer;
import org.lflang.lf.Instantiation;
import org.lflang.lf.Literal;
import org.lflang.lf.Parameter;
import org.lflang.lf.Port;
import org.lflang.lf.Reaction;
import org.lflang.lf.Reactor;
import org.lflang.lf.StateVar;
import org.lflang.lf.Time;
import org.lflang.lf.TypedVariable;
import org.lflang.lf.VarRef;
import org.lflang.lf.Variable;
import org.lflang.target.TargetConfig;
import org.lflang.util.StringUtil;

public class UclidFSMGenerator {

  /** The main place to put generated code. */
  private CodeBuilder code;

  /** LF Generator context */
  public final LFGeneratorContext context;

  /** The target configuration */
  public TargetConfig targetConfig;

  /** The directory where the generated files are placed */
  public Path outputDir;

  /** The directory where the generated models are placed */
  public Path modGenDir;

  /** A list of paths to the uclid files generated */
  public List<Path> generatedFiles = new ArrayList<>();

  /** CTypes. FIXME: Could this be static? */
  private CTypes types = new CTypes();

  /** The main reactor instance */
  public ReactorInstance main;

  /** A list of MTL properties represented in Attributes. */
  private List<Attribute> properties;

  /** The name of the property */
  private String property_name;

  private Tactic tactic = Tactic.BMC;

  /** The specification of the property */
  private String spec;

  /** The expected result of the property */
  private String expect;

  /** The number of steps to check the property */
  private int CT;

  /**
   * The horizon (the total time interval required for evaluating an MTL property, which is derived
   * from the MTL spec), the completeness threshold (CT) (the number of transitions required for
   * evaluating the FOL spec in the trace), and the transpiled FOL spec.
   */
  private long horizon = 0; // in nanoseconds

  /** First-Order Logic formula matching the Safety MTL property */
  private String FOLSpec = "";

  /** Maximum CT supported. This is a hardcoded value. */
  private static final int CT_MAX_SUPPORTED = 100;

  /**
   * If true, use logical time-based semantics; otherwise, use event-based semantics, as described
   * in Sirjani et. al (2020). This is currently always false and serves as a placeholder for a
   * future version that supports logical time-based semantics.
   */
  private boolean logicalTimeBased = true;

  /** A list of reactors in the LF program */
  public List<Reactor> reactors = new ArrayList<>();

  /** A list of reactions in the LF program */
  public List<Reaction> reactions = new ArrayList<>();

  public HashMap<String, ReactionData> reactionDataMap;
  public HashMap<ReactorInstance, Integer> reactorInst2Cnt = new HashMap<>(); // FIXME: Can be local
  public HashMap<ReactionInstance, Integer> reactionInst2Cnt = new HashMap<>();
  public HashMap<ReactorInstance, Integer> reactorInst2Index = new HashMap<>();

  /** State space diagram for the LF program */
  StateSpaceDiagram diagram;

  public UclidFSMGenerator(
      LFGeneratorContext context,
      List<Attribute> properties,
      HashMap<String, ReactionData> reactionDataMap) {
    this.context = context;
    this.modGenDir = context.getFileConfig().getModelGenPath();
    this.targetConfig = context.getTargetConfig();
    this.properties = properties;
    this.reactors = ASTUtils.getAllReactors(targetConfig.getMainResource());
    this.reactions =
        this.reactors.stream().map(it -> it.getReactions()).flatMap(List::stream).toList();
    this.reactionDataMap = reactionDataMap;
  }

  public void doGenerate(TargetConfig targetConfig, Instantiation mainDef, ReactorInstance main) {
    this.main = main;
    if (main == null) {
      throw new RuntimeException("No main reactor instance found.");
    }
    setupDirectories();
    generateStateSpace(this.main);
    // Generate a Uclid model for each property.
    for (Attribute prop : this.properties) {
      this.property_name =
          StringUtil.removeQuotes(
              prop.getAttrParms().stream()
                  .filter(attr -> attr.getName().equals("name"))
                  .findFirst()
                  .get()
                  .getValue());
      String tacticStr =
          StringUtil.removeQuotes(
              prop.getAttrParms().stream()
                  .filter(attr -> attr.getName().equals("tactic"))
                  .findFirst()
                  .get()
                  .getValue());
      if (tacticStr.equals("bmc")) this.tactic = Tactic.BMC;
      this.spec =
          StringUtil.removeQuotes(
              prop.getAttrParms().stream()
                  .filter(attr -> attr.getName().equals("spec"))
                  .findFirst()
                  .get()
                  .getValue());

      processMTLSpec();

      Optional<AttrParm> CTAttr =
          prop.getAttrParms().stream().filter(attr -> attr.getName().equals("CT")).findFirst();
      if (CTAttr.isPresent()) {
        this.CT = Integer.parseInt(CTAttr.get().getValue());
      } else {
        computeCT();
      }
      // For automating data collection, print the CT to stderr.
      System.err.println("CT: " + this.CT);
      if (this.CT > CT_MAX_SUPPORTED) {
        System.out.println(
            "ERROR: The maximum steps supported is "
                + CT_MAX_SUPPORTED
                + " but checking this property requires "
                + this.CT
                + " steps. "
                + "This property will NOT be checked.");
        continue;
      }

      Optional<AttrParm> ExpectAttr =
          prop.getAttrParms().stream().filter(attr -> attr.getName().equals("expect")).findFirst();
      if (ExpectAttr.isPresent()) this.expect = ExpectAttr.get().getValue();

      generateUclidFile();
    }
    // generateUclidFile();
  }

  ////////////////////////////////////////////////////////////
  //// Private methods

  private void generatePythonMainFunction() {
    code.pr(
        String.join(
            "\n",
            "if __name__ == \"__main__\":",
            "    m = MainModule()",
            "    ucl_module = m.buildUclidModule()",
            "    print(ucl_module.__inject__())"));
  }

  private void generateUclidMainModule() {
    code.pr("class MainModule(ModuleWithExternalProcedures):");
    code.indent();
    generateInitFunction();
    generateUclidModule();
    code.unindent();
  }

  private void generateInitFunction() {
    code.pr("def __init__(self, delete=True, verbose=False):");
    code.indent();
    code.pr("super().__init__(\"main\", delete, verbose)");

    /**
     * Example: pedestrian_reaction_1 = ExternalProcedure( name="pedestrian_reaction_1",
     * lang=Lang.C, filepath="test/c/traffic_light/pedestrian_reaction_1.c",
     * jsonpath="test/json/traffic_light/pedestrian_reaction_1.json", )
     */
    for (Reactor reactorDef : this.reactors) {
      List<Reaction> reactionDefs = reactorDef.getReactions();
      for (int index = 0; index < reactionDefs.size(); index++) {
        String reactionName = getReactionName(reactorDef, index);
        code.pr(reactionName + " = ExternalProcedure(");
        code.indent();
        code.pr("name=\"" + reactionName + "\",");
        code.pr("lang=Lang.C,");
        code.pr("filepath=\"" + this.modGenDir + "/c/" + reactionName + ".c\",");
        code.pr("jsonpath=\"" + this.modGenDir + "/json/" + reactionName + ".json\"");
        code.unindent();
        code.pr(")");
      }
    }

    /**
     * Example: self.ext_procs = { pedestrian_reaction_1.name: pedestrian_reaction_1,
     * traffic_light_reaction_1.name: traffic_light_reaction_1, traffic_light_reaction_2.name:
     * traffic_light_reaction_2, traffic_light_reaction_3.name: traffic_light_reaction_3, }
     */
    code.pr("self.ext_procs = {");
    code.indent();
    for (Reactor reactorDef : this.reactors) {
      List<Reaction> reactionDefs = reactorDef.getReactions();
      for (int index = 0; index < reactionDefs.size(); index++) {
        String reactionName = getReactionName(reactorDef, index);
        code.pr(reactionName + ".name: " + reactionName + ",");
      }
    }

    code.unindent();
    code.pr("}");

    code.unindent();
  }

  private void generateUclidModule() {
    code.pr("def buildUclidModule(self) -> UclidModule:");
    code.indent();
    code.pr("m = UclidModule(\"main\")");
    code.pr("UBoolFalse = UclidBooleanLiteral(False)");
    code.pr("UBoolTrue = UclidBooleanLiteral(True)");

    // Define trace indices as a group,
    // so that we can use finite quantifiers.
    // Example: if this.CT = 3, then indices = {0, 1, 2, 3}
    // String indices = String.join(", ", Stream.iterate(0, i -> i + 1).limit(this.CT +
    // 1).map(Object::toString).toList());
    code.pr("indices = m.mkGroup(\"indices\", UInt, list(range(" + (this.CT + 1) + ")))");

    generateRecordTypes();

    /** Update reactionData with uclid information */
    for (Reactor reactorDef : this.reactors) {
      List<Reaction> reactionDefs = reactorDef.getReactions();
      for (int i = 0; i < reactionDefs.size(); i++) {
        String reactionName = getReactionName(reactorDef, i);
        Reaction reactionDef = reactionDefs.get(i);
        List<? extends TypedVariable> all =
            Stream.of(getAllInputs(reactionDef), getAllOutputs(reactionDef))
                .flatMap(List::stream)
                .toList();
        ReactionData reactionData = this.reactionDataMap.get(reactionName);
        for (int j = 0; j < all.size(); j++) {
          TypedVariable tv = all.get(j);
          String type = reactorDef.getName() + "_" + tv.getName() + "_t";
          reactionData.types.get(type).get("is_present").setUclType("boolean");
<<<<<<< HEAD
          String uclid_type = getUclidTypeFromCType(tv.getType().getId(), false);
          reactionData.types.get(type).get("value").setUclType(uclid_type);
=======
          if (tv instanceof Port) {
            String uclid_type = getUclidTypeFromCType(tv.getType().getId(), false);
            reactionData.types.get(type).get("value").setUclType(uclid_type);
          }
>>>>>>> 94ba7f7d
        }
        Boolean hasSelf = reactorDef.getParameters().size() + reactorDef.getStateVars().size() > 0;
        if (hasSelf) {
          String reactorSelfType = reactorDef.getName() + "_self_t";
          reactionData
              .types
              .get(reactorSelfType)
              .forEach(
                  (key, value) -> {
                    String uclid_type = getUclidTypeFromCType(value.getTgtType(), false);
                    value.setUclType(uclid_type);
                  });
        }
      }
    }

    generateNoInlineProcedures();

    /** Get number of reactorInstances and reactionInstances */
    StateSpaceNode node = diagram.head;
    while (true) {
      List<ReactionInstance> reactionInsts = new ArrayList<>(node.getReactionsInvoked());
      // Increment the counter for the reactor instance
      for (ReactionInstance reactionInst : reactionInsts) {
        ReactorInstance reactorInst = reactionInst.getParent();
        this.reactorInst2Cnt.put(
            reactorInst, this.reactorInst2Cnt.getOrDefault(reactorInst, 0) + 1);
        this.reactionInst2Cnt.put(
            reactionInst, this.reactionInst2Cnt.getOrDefault(reactionInst, 0) + 1);
      }

      if (node == diagram.tail) {
        break;
      } else {
        node = diagram.getDownstreamNode(node);
      }
    }

    generateVariableDeclarations();

    generateResetFireProcedure();

    /** Generate a state procedure for each state */
    node = diagram.head;
    while (true) {
      generateStateProcedure(node);
      if (node == diagram.tail) {
        break;
      } else {
        node = diagram.getDownstreamNode(node);
      }
    }

    generateStateMachineProcedure();

    generateInitBlock();

    generateNextBlock();

    generateProperty();

    generateControlBlock();

    /** Return statement */
    code.pr("return m");

    code.unindent();
  }

  private void generateRecordTypes() {
    /** For each reactor */
    for (Reactor reactorDef : this.reactors) {
      /** Generate a type for each port. */
      List<? extends TypedVariable> all =
          Stream.of(reactorDef.getInputs(), reactorDef.getOutputs(), reactorDef.getActions())
              .flatMap(List::stream)
              .toList();
      String reactor_name = reactorDef.getName();
      for (TypedVariable tv : all) {
        String name = reactor_name + "_" + tv.getName();
        String type = name + "_t";
        code.pr(type + " = m.mkRecordType(");
        code.indent();
        code.pr("\"" + type + "\",");
        code.pr("[");
        code.indent();
        code.pr("(\"is_present\", UBool),");
<<<<<<< HEAD
        String dtype = tv.getType().getId();
        String uclid_type = getUclidTypeFromCType(dtype, true);
        code.pr("(\"value\", " + uclid_type + "),");
=======
        if (tv instanceof Port) {
          String dtype = tv.getType().getId();
          String uclid_type = getUclidTypeFromCType(dtype, true);
          code.pr("(\"value\", " + uclid_type + "),");
        }
>>>>>>> 94ba7f7d
        code.unindent();
        code.pr("]");
        code.unindent();
        code.pr(")");
        /** Create a port variable for function input and output arguments. */
        code.pr(name + " = UclidLiteral(\"" + name + "\")");
      }

      /** Generate a self type that includes state variables and parameters. */
      String self_name = reactor_name + "_self";
      String self_type = self_name + "_t";
      code.pr(self_type + " = m.mkRecordType(");
      code.indent();
      code.pr("\"" + self_type + "\",");
      code.pr("[");
      code.indent();
      for (Parameter p : reactorDef.getParameters()) {
        String type = types.getTargetType(p);
        String uclid_type = getUclidTypeFromCType(type, true);
        code.pr("(\"" + p.getName() + "\", " + uclid_type + "),");
      }
      for (StateVar s : reactorDef.getStateVars()) {
        String type = types.getTargetType(s);
        String uclid_type = getUclidTypeFromCType(type, true);
        code.pr("(\"" + s.getName() + "\", " + uclid_type + "),");
      }
      // Add a dummy variable if there are no parameters or state variables
      if (reactorDef.getParameters().size() + reactorDef.getStateVars().size() == 0) {
        code.pr("(\"_dummy\", UBool),");
      }
      code.unindent();
      code.pr("]");
      code.unindent();
      code.pr(")");
      /** Create a self variables for function input and output arguments. */
      String self_prestate = self_name + "_prestate";
      code.pr(self_prestate + " = UclidLiteral(\"" + self_prestate + "\")");
      String self_poststate = self_name + "_poststate";
      code.pr(self_poststate + " = UclidLiteral(\"" + self_poststate + "\")");

      /**
       * Generate reactor type that includes ports and self type (state variables and parameters).
       */
      String reactor_type = getReactorType(reactorDef);
      code.pr(reactor_type + " = m.mkRecordType(");
      code.indent();
      code.pr("\"" + reactor_type + "\",");
      code.pr("[");
      code.indent();
      for (TypedVariable tv : all) {
        String type = reactor_name + "_" + tv.getName() + "_t";
        code.pr("(\"" + tv.getName() + "\", " + type + "),");
      }
      code.pr("(\"self\", " + self_type + "),");
      code.unindent();
      code.pr("]");
      code.unindent();
      code.pr(")");
    }
  }

  private void generateNoInlineProcedures() {
    /** Generate noinline procedure for each reaction. */
    for (Reactor reactorDef : this.reactors) {
      List<Reaction> reactionDefs = reactorDef.getReactions();
      for (int i = 0; i < reactionDefs.size(); i++) {
        String reactionName = getReactionName(reactorDef, i);
        String requires = reactionName + "_requires";
        String ensures = reactionName + "_ensures";
        String sig = reactionName + "_sig";
        String proc = reactionName + "_proc";
        List<? extends TypedVariable> inputs = getAllInputs(reactionDefs.get(i));
        List<? extends TypedVariable> outputs = getAllOutputs(reactionDefs.get(i));
        ReactionData reactionData = this.reactionDataMap.get(reactionName);
        /** Creates requires expression */
        code.pr(requires + " = UclidRaw(");
        code.indent();
        code.pr("self.ext_procs[\"" + reactionName + "\"].getLatestUclidRequiresString()");
        code.unindent();
        code.pr(")");
        /** Creates ensures expression */
        code.pr(ensures + " = UclidRaw(");
        code.indent();
        code.pr("self.ext_procs[\"" + reactionName + "\"].getLatestUclidEnsuresString()");
        code.unindent();
        code.pr(")");
        /** Creates function signature */
        code.pr(sig + " = UclidProcedureSig(");
        code.indent();
        code.pr("inputs=[");
        code.indent();
        for (int j = 0; j < inputs.size(); j++) {
          TypedVariable tv = inputs.get(j);
          String name = reactorDef.getName() + "_" + tv.getName();
          String type = name + "_t";
          code.pr("(" + name + ", " + type + "),");
          reactionData.inputs.get(j).setUclName(name);
          reactionData.inputs.get(j).setUclType(type);
        }
        Boolean hasSelf = reactorDef.getParameters().size() + reactorDef.getStateVars().size() > 0;
        String reactorSelfType = reactorDef.getName() + "_self_t";
        String reactorSelfInput = reactorDef.getName() + "_self_prestate";
        code.pr("(" + reactorSelfInput + ", " + reactorSelfType + "),");
        if (hasSelf) {
          reactionData.inputs.get(reactionData.inputs.size() - 1).setUclName(reactorSelfInput);
          reactionData.inputs.get(reactionData.inputs.size() - 1).setUclType(reactorSelfType);
        }
        code.unindent();
        code.pr("],");
        code.pr("returns=[");
        code.indent();
        for (int j = 0; j < outputs.size(); j++) {
          TypedVariable tv = outputs.get(j);
          String name = reactorDef.getName() + "_" + tv.getName();
          String type = name + "_t";
          code.pr("(" + name + ", " + type + "),");
          reactionData.outputs.get(j).setUclName(name);
          reactionData.outputs.get(j).setUclType(type);
<<<<<<< HEAD
        }
        String reactorSelfOutput = reactorDef.getName() + "_self_poststate";
        code.pr("(" + reactorSelfOutput + ", " + reactorSelfType + "),");
        if (hasSelf) {
          reactionData.outputs.get(reactionData.outputs.size() - 1).setUclName(reactorSelfOutput);
          reactionData.outputs.get(reactionData.outputs.size() - 1).setUclType(reactorSelfType);
        }
=======
        }
        String reactorSelfOutput = reactorDef.getName() + "_self_poststate";
        code.pr("(" + reactorSelfOutput + ", " + reactorSelfType + "),");
        if (hasSelf) {
          reactionData.outputs.get(reactionData.outputs.size() - 1).setUclName(reactorSelfOutput);
          reactionData.outputs.get(reactionData.outputs.size() - 1).setUclType(reactorSelfType);
        }
>>>>>>> 94ba7f7d
        code.unindent();
        code.pr("],");
        code.pr("requires=" + requires + ",");
        code.pr("ensures=" + ensures + ",");
        code.pr("noinline=True,");
        code.unindent();
        code.pr(")");

        code.pr(proc + " = m.mkProcedure(");
        code.indent();
        code.pr("\"" + reactionName + "\",");
        code.pr(sig + ",");
        code.pr("UclidBlockStmt([]),");
        code.unindent();
        code.pr(")");
      }
    }
  }

  private void generateVariableDeclarations() {
    /** Create snapshots, a delay buffer, and an end of step array for each reactor instance */
    for (HashMap.Entry<ReactorInstance, Integer> entry : this.reactorInst2Cnt.entrySet()) {
      ReactorInstance reactorInst = entry.getKey();
      String reactorInstName = reactorInst.getName();
      String reactorType = getReactorType(reactorInst.reactorDefinition);
      String reactorInstSnapshotArray = getReactorInstSnapshotArray(reactorInst);
      String reactorInstArray = getReactorInstArray(reactorInst);
      code.pr(
          reactorInstSnapshotArray
              + " = [m.mkVar(\""
              + reactorInstName
              + "_\" + str(i), "
              + reactorType
              + ") for i in range("
              + (2 * entry.getValue() + 1)
              + ")]");
      /**
       * Create a buffer-versioned variable for each reactor instance in case there are delayed
       * connectons or actions
       */
      code.pr(
          getReactorInstDelayBuffer(reactorInst)
              + " = m.mkVar(\""
              + getReactorInstDelayBuffer(reactorInst)
              + "\", "
              + reactorType
              + ")");
      /** Create an array storing the value at the end of the step */
      code.pr(
          reactorInstArray
              + " = m.mkVar(\""
              + reactorInstArray
              + "\", UclidArrayType(UInt, "
              + reactorType
              + "))");
    }
    /** Group snapshots and delay buffers into python arrays */
    code.pr(
        "snapshot_arrays = sum(["
            + this.reactorInst2Cnt.keySet().stream()
                .map(it -> getReactorInstSnapshotArray(it))
                .reduce((a, b) -> a + ", " + b)
                .get()
            + "], [])");
    code.pr(
        "delay_buffers = ["
            + this.reactorInst2Cnt.keySet().stream()
                .map(it -> getReactorInstDelayBuffer(it))
                .reduce((a, b) -> a + ", " + b)
                .get()
            + "]");
    /** Create an integer for time to track current time an array for timestamps */
    code.pr("time = m.mkVar(\"time\", UInt)");
    code.pr("timestamps = m.mkVar(\"timestamps\", UclidArrayType(UInt, UInt))");
    List<String> reactionFiredNames = new ArrayList<>();
    /** Create a variable for each reaction that indicates whether the reaction has fired */
    for (HashMap.Entry<ReactionInstance, Integer> entry : this.reactionInst2Cnt.entrySet()) {
      String reactionFired = getReactionFiredName(entry.getKey());
      String reactionFiredArray = getReactionFiredArray(entry.getKey());
      code.pr(reactionFired + " = m.mkVar(\"" + reactionFired + "\", UBool)");
      reactionFiredNames.add(reactionFired);
      /** Create an array storing the value at the end of the step */
      code.pr(
          reactionFiredArray
              + " = m.mkVar(\""
              + reactionFiredArray
              + "\", UclidArrayType(UInt, UBool))");
    }
    /** Create array of strings for "fired" variables */
    code.pr("fired = [" + String.join(", ", reactionFiredNames) + "]");
  }

  private void generateResetFireProcedure() {
    /** Signature for reset_fire */
    code.pr("reset_fire_sig = UclidProcedureSig(");
    code.indent();
    code.pr("inputs=[],");
    code.pr("modifies=fired,");
    code.pr("returns=[],");
    code.pr("noinline=False,");
    code.unindent();
    code.pr(")");
    /** Procedure declaration for reset_fire */
    code.pr("reset_fire_proc = m.mkProcedure(");
    code.indent();
    code.pr("\"reset_fire\",");
    code.pr("reset_fire_sig,");
    code.pr("UclidBlockStmt([UclidAssignStmt(f, UBoolFalse) for f in fired])");
    code.unindent();
    code.pr(")");
  }

  private void generateStateMachineProcedure() {
    /**
     * State machine procedure num_states: number of states; equal to the number of nodes in the
     * state space diagram cycle_start: the index of the loop node plus one if the loop node is not
     * null otherwise is the number of states stepNum: the number of steps taken
     *
     * <p>The state machine starts from state **1** and transitions to the next state until it
     * reaches the tail node (tail node is the last state before the loop node if the loop node
     * exists; otherwise it is the last state) If there is a loop node, it transitions to another
     * state (id = num_states) representing the loopNodeNext in the diagram, and then transitions to
     * the state that follows the loop node.
     */
    int numStates = diagram.tail.getIndex() + 1;
    int cycle_start = diagram.loopNode == null ? numStates : diagram.loopNode.getIndex() + 1;
    /** Declare variables and constants needed for state machine */
    code.pr("state = m.mkVar(\"state\", UInt)");
    code.pr("num_states = m.mkConst(\"num_states\", UInt, UclidIntegerLiteral(" + numStates + "))");
    code.pr(
        "cycle_start = m.mkConst(\"cycle_start\", UInt, UclidIntegerLiteral(" + cycle_start + "))");
    code.pr("stepNum = m.mkVar(\"stepNum\", UInt)");
    code.pr("END = m.mkConst(\"END\", UInt, UclidIntegerLiteral(" + this.CT + "))");
    /** State machine signature */
    code.pr("state_machine_sig = UclidProcedureSig(");
    code.indent();
    code.pr("inputs=[],");
    List<ReactorInstance> reactorInsts = new ArrayList<>(this.reactorInst2Cnt.keySet());
    code.pr(
        "modifies=[state, time, timestamps, stepNum] + fired + snapshot_arrays + delay_buffers"
            + " + ["
            + reactorInsts.stream()
                .map(it -> getReactorInstArray(it))
                .reduce((a, b) -> a + ", " + b)
                .get()
            + "]" // end of step arrays
            + " + ["
            + reactionInst2Cnt.keySet().stream()
                .map(it -> getReactionFiredArray(it))
                .reduce((a, b) -> a + ", " + b)
                .get()
            + "],"); // reaction fired arrays
    code.pr("returns=[],");
    code.pr("noinline=False,");
    code.unindent();
    code.pr(")");
    /** State machine procedure */
    code.pr("state_machine_proc = m.mkProcedure(");
    code.indent(); // Procedure
    code.pr("\"state_machine\",");
    code.pr("state_machine_sig,");
    code.pr("UclidBlockStmt([");
    code.indent(); // Block statement
    /** Reset variables indicating whether procedures have fired */
    code.pr("UclidProcedureCallStmt(reset_fire_proc, [], []),");
    /** Increment step number */
    code.pr("UclidAssignStmt(stepNum, Uadd([stepNum, UclidIntegerLiteral(1)])),");
    /** State transition */
    code.pr("UclidITEStmt(");
    code.indent(); // ITE statement
    // code.pr("Ugte([state, Usub([num_states, UclidIntegerLiteral(1)])]),");
    code.pr("Ugte([state, num_states]),");
    code.pr("UclidBlockStmt([");
    code.indent(); // Block statement
    code.pr("UclidComment(\"cycle_start is the state after the loop node\"),");
    code.pr("UclidComment(\"If there is no loop, it will be num_states\"),");
    code.pr("UclidAssignStmt(state, cycle_start),");
    code.unindent(); // Block statement
    code.pr("]),");
    code.pr("UclidAssignStmt(state, Uadd([state, UclidIntegerLiteral(1)])),");
    code.unindent(); // ITE statement
    code.pr("),");
    code.pr("UclidCaseStmt(");
    code.indent(); // Case statement
    code.pr("[");
    code.indent(); // Conditions
    for (int i = 1; i <= diagram.tail.getIndex() + 1; ++i) {
      code.pr("Ueq([state, UclidIntegerLiteral(" + i + ")]),");
    }
    code.unindent(); // Conditions
    code.pr("],");
    code.pr("[");
    code.indent(); // Actions
    StateSpaceNode node = diagram.head, lastNode;
    /** Starts from the second node because the first is executed in the init block */
    while (node != diagram.tail) {
      lastNode = node;
      node = diagram.getDownstreamNode(node);
      long timeElapsed = node.getTag().timestamp - lastNode.getTag().timestamp;
      code.pr("UclidBlockStmt([");
      code.indent();
      if (node == diagram.loopNode) {
        code.pr("UclidComment(\"Loop node\"),");
      }
      code.pr("UclidProcedureCallStmt(state_" + node.getIndex() + "_proc, [], []),");
      code.pr("UclidAssignStmt(time, Uadd([time, UclidIntegerLiteral(" + timeElapsed + ")])),");
      code.unindent();
      code.pr("]),");
    }
    if (diagram.loopNodeNext != null) {
      long timeElapsed = diagram.loopNodeNext.getTag().timestamp - node.getTag().timestamp;
      code.pr("UclidBlockStmt([");
      code.indent();
      code.pr("UclidComment(\"Loop node next\"),");
      code.pr("UclidProcedureCallStmt(state_" + diagram.loopNode.getIndex() + "_proc, [], []),");
      code.pr("UclidAssignStmt(time, Uadd([time, UclidIntegerLiteral(" + timeElapsed + ")])),");
      code.unindent();
      code.pr("]),");
    } else {
      code.pr("UclidBlockStmt([");
      code.indent();
      code.pr("UclidComment(\"No such state\"),");
      code.unindent();
      code.pr("]),"); // Default case
    }
    code.unindent(); // Actions
    code.pr("],");
    code.unindent(); // Case statement
    code.pr("),");
    // Record state after initialization
    for (HashMap.Entry<ReactorInstance, Integer> entry : this.reactorInst2Cnt.entrySet()) {
      code.pr(
          "UclidAssignStmt("
              + UclidArraySelect(getReactorInstArray(entry.getKey()), "stepNum")
              + ", "
              + getReactorInstSnapshot(entry.getKey(), 0)
              + "),");
    }
    for (HashMap.Entry<ReactionInstance, Integer> entry : this.reactionInst2Cnt.entrySet()) {
      code.pr(
          "UclidAssignStmt("
              + UclidArraySelect(getReactionFiredArray(entry.getKey()), "stepNum")
              + ", "
              + getReactionFiredName(entry.getKey())
              + "),");
    }
    code.pr("UclidAssignStmt(" + UclidArraySelect("timestamps", "stepNum") + ", time),");
    code.unindent(); // Block statement
    code.pr("])");
    code.unindent(); // Procedure
    code.pr(")");
  }

  private void generateInitBlock() {
    /** Uclid init block */
    code.pr("m.setInit(UclidInitBlock([");
    code.indent();
    /** Havoc each variable and assign the value of the variable to all other snapshots */
    for (HashMap.Entry<ReactorInstance, Integer> entry : this.reactorInst2Cnt.entrySet()) {
      ReactorInstance reactorInst = entry.getKey();
      String reactorInstOrig = getReactorInstSnapshot(reactorInst, 0);
      code.pr("UclidHavocStmt(" + reactorInstOrig + "),");
      for (ParameterInstance paramInst : reactorInst.parameters) {
        Parameter paramDef = paramInst.getDefinition();
        String paramOrig =
            UclidRecordSelect(UclidRecordSelect(reactorInstOrig, "self"), paramInst.getName());
        // FIXME: handle types other than Literal
        Literal paramLit = (Literal) paramInst.getActualValue().getExpr();
        String paramString =
            getUclidValueFromCValue(paramLit.getLiteral(), types.getTargetType(paramDef));
        code.pr("UclidAssignStmt(" + paramOrig + ", " + paramString + "),");
      }
      for (StateVar stateVar : reactorInst.reactorDefinition.getStateVars()) {
        String stateVarOrig =
            UclidRecordSelect(UclidRecordSelect(reactorInstOrig, "self"), stateVar.getName());
<<<<<<< HEAD
        Initializer init = stateVar.getInit();
        if (init != null) {
          // FIXME: handle types other than Literal
          Literal stateVarLit = (Literal) init.getExpr();
=======
        // FIXME: handle types other than Literal
        Initializer stateVarInit = stateVar.getInit();
        if (stateVarInit != null) {
          Literal stateVarLit = (Literal) stateVarInit.getExpr();
>>>>>>> 94ba7f7d
          String stateVarLitString =
              getUclidValueFromCValue(stateVarLit.getLiteral(), types.getTargetType(stateVar));
          code.pr("UclidAssignStmt(" + stateVarOrig + ", " + stateVarLitString + "),");
        }
      }
      code.pr(
          "*[UclidAssignStmt(v, "
              + reactorInstOrig
              + ") for v in "
              + getReactorInstSnapshotArray(reactorInst)
              + "[1:]],");
    }
    /** Reset fire variables */
    code.pr("UclidProcedureCallStmt(reset_fire_proc, [], []),");
    /** Call initial state procedure */
    code.pr("UclidProcedureCallStmt(state_0_proc, [], []),");
    code.pr("UclidAssignStmt(state, UclidIntegerLiteral(0)),");
    code.pr("UclidAssignStmt(stepNum, UclidIntegerLiteral(0)),");
    code.pr("UclidAssignStmt(time, UclidIntegerLiteral(0)),");
    // Record state after initialization
    for (HashMap.Entry<ReactorInstance, Integer> entry : this.reactorInst2Cnt.entrySet()) {
      code.pr(
          "UclidAssignStmt("
              + UclidArraySelect(getReactorInstArray(entry.getKey()), "stepNum")
              + ", "
              + getReactorInstSnapshot(entry.getKey(), 0)
              + "),");
    }
    for (HashMap.Entry<ReactionInstance, Integer> entry : this.reactionInst2Cnt.entrySet()) {
      code.pr(
          "UclidAssignStmt("
              + UclidArraySelect(getReactionFiredArray(entry.getKey()), "stepNum")
              + ", "
              + getReactionFiredName(entry.getKey())
              + "),");
    }
    code.pr("UclidAssignStmt(" + UclidArraySelect("timestamps", "stepNum") + ", time),");
    code.unindent();
    code.pr("]))");
  }

  private void generateNextBlock() {
    /** Perform state transition in next block. */
    code.pr("m.setNext(UclidNextBlock(UclidProcedureCallStmt(state_machine_proc, [], [])))");
  }

  private void generateProperty() {
    /** Property */
    code.pr("property_sig = UclidFunctionSig([(\"i\", UInt)], UBool)");
    code.pr("property_def = m.mkDefine(\"PROPERTY\", property_sig, UclidRaw(\"\"\"");
    code.indent();
    code.pr(this.FOLSpec);
    code.unindent();
    code.pr("\"\"\"))");
    code.pr("m.mkProperty(");
    code.indent();
    code.pr("\"" + this.tactic + "_" + this.property_name + "\",");
    code.pr("UclidRaw(\"stepNum == END ==> PROPERTY(0)\"),");
    code.unindent();
    code.pr(")");
  }

  private void generateControlBlock() {
    /** Control block */
    code.pr("m.setControl(UclidControlBlock([");
    code.indent(); // Control block
    code.pr("UclidBMCCommand(\"v\", " + this.CT + "),");
    code.pr("UclidCheckCommand(),");
    code.pr("UclidPrintResultsCommand(),");
    code.pr("UclidPrintCexJSONCommand(\"v\", sum(");
    code.indent(); // sum
    code.pr("[");
    code.indent(); //
    code.pr("fired,");
    code.pr("[state],");
    for (HashMap.Entry<ReactorInstance, Integer> entry : this.reactorInst2Cnt.entrySet()) {
      // List of ports that contain both input and output
      ReactorInstance reactorInst = entry.getKey();
      Reactor reactorDef = reactorInst.reactorDefinition;
<<<<<<< HEAD
      List<? extends TypedVariable> portsAndActions =
          Stream.of(reactorDef.getInputs(), reactorDef.getOutputs(), reactorDef.getActions())
              .flatMap(List::stream)
              .toList();
      // List of attributes for each port and actions
=======
      List<? extends Port> ports =
          Stream.of(reactorDef.getInputs(), reactorDef.getOutputs()).flatMap(List::stream).toList();
>>>>>>> 94ba7f7d
      code.pr("[");
      code.indent();
      code.pr("UclidRecordSelect(UclidRecordSelect(v, p), attr)");
      code.pr("for attr in [\"is_present\", \"value\"]");
      code.pr(
          "for p in ["
<<<<<<< HEAD
              + String.join(
                  ", ", portsAndActions.stream().map(it -> "\"" + it.getName() + "\"").toList())
=======
              + String.join(", ", ports.stream().map(it -> "\"" + it.getName() + "\"").toList())
              + "]");
      code.pr("for v in " + getReactorInstSnapshotArray(reactorInst));
      code.unindent();
      code.pr("],");
      code.pr("[");
      code.indent();
      code.pr("UclidRecordSelect(UclidRecordSelect(v, p), attr)");
      code.pr("for attr in [\"is_present\"]");
      code.pr(
          "for p in ["
              + String.join(
                  ", ",
                  reactorDef.getActions().stream().map(it -> "\"" + it.getName() + "\"").toList())
>>>>>>> 94ba7f7d
              + "]");
      code.pr("for v in " + getReactorInstSnapshotArray(reactorInst));
      code.unindent();
      code.pr("],");
<<<<<<< HEAD
      // List of attributes for self
=======
>>>>>>> 94ba7f7d
      code.pr("[");
      code.indent();
      code.pr("UclidRecordSelect(UclidRecordSelect(v, \"self\"), attr)");
      List<String> self_attrs =
          Stream.of(
                  reactorDef.getParameters().stream().map(it -> it.getName()).toList(),
                  reactorDef.getStateVars().stream().map(it -> it.getName()).toList())
              .flatMap(List::stream)
              .toList();
      code.pr(
          "for attr in ["
              + String.join(", ", self_attrs.stream().map(it -> "\"" + it + "\"").toList())
              + "]");
      code.pr("for v in " + getReactorInstSnapshotArray(reactorInst));
      code.unindent();
      code.pr("],");
    }
    code.unindent(); //
    code.pr("], []),");
    code.unindent(); // sum
    code.pr(")");
    code.unindent(); // Control block
    code.pr("]))");
  }

  private void generateStateProcedure(StateSpaceNode node) {
    /**
     * Sort invoked reactions by the smallest number in the set returned by
     * reactionInstance.getLevels()
     */
    List<ReactionInstance> reactionInsts = new ArrayList<>(node.getReactionsInvoked());
    reactionInsts.sort(
        (r1, r2) ->
            r1.getLevels().stream().min(Integer::compare).get()
                - r2.getLevels().stream().min(Integer::compare).get());

    String state_name = "state_" + node.getIndex();
    String sig = state_name + "_sig";
    String proc = state_name + "_proc";
    /** Generate function signature */
    code.pr(sig + " = UclidProcedureSig(");
    code.indent();
    code.pr("inputs=[],");
    code.pr("modifies=fired + delay_buffers + snapshot_arrays,");
    code.pr("returns=[],");
    code.pr("noinline=False,");
    code.unindent();
    code.pr(")");
    /** Generate procedure */
    code.pr(proc + " = m.mkProcedure(");
    code.indent(); // Procedure
    code.pr("\"" + state_name + "\",");
    code.pr(sig + ",");
    code.pr("UclidBlockStmt([");
    code.indent(); // Block statement
    /**
     * Procedure body Assumes that each reaction only modifies the state of the reactor which the
     * reaction belongs to i.e. reaction only reads from input ports and writes to output ports of
     * the reactor (and also modifies the state of the reactor). Thus we only need to store the
     * state before and after the reaction is invoked. First assign to ports or actions values that
     * are delayed due to the `after` keyword or min-delay. Then invoke each reaction in the state
     * based on the order of the levels. For each invocation, we follow the following steps: 1.
     * Store the state of the reactor before invoking the reaction. 2. Check if the input triggers
     * are present. 3. If the input triggers are present, call the external procedure and record
     * that the reaction is fired. 4. Assign the value to downstream ports. 5. Store the state of
     * the reactor after invoking the reaction.
     */

    /** 1. Store the state of the reactor before invoking the reaction. */
    Set<TriggerInstance<? extends Variable>> updates = node.getUpdateInstances();
    for (TriggerInstance<? extends Variable> inst : updates) {
      ReactorInstance reactorInst = inst.getParent();
      String name = inst.getName();
      code.pr(
          "UclidAssignStmt("
              + UclidRecordSelect(getReactorInstSnapshot(reactorInst, 0), name)
              + ", "
              + UclidRecordSelect(getReactorInstDelayBuffer(reactorInst), name)
              + "),");
    }

    for (ReactionInstance reactionInst : reactionInsts) {
      ReactorInstance reactorInst = reactionInst.getParent();
      Reactor reactorDef = reactorInst.reactorDefinition;
      Reaction reactionDef = reactionInst.getDefinition();
      List<? extends TypedVariable> triggers = getAllInputs(reactionDef);
      List<? extends TypedVariable> effects = getAllOutputs(reactionDef);
      Boolean hasSelf = reactorDef.getParameters().size() + reactorDef.getStateVars().size() > 0;
      String reactionName = getReactionName(reactorInst.reactorDefinition, reactionInst.index);
      ReactionData reactionData = this.reactionDataMap.get(reactionName);
      UclCall uclCall = reactionData.new UclCall();
      /** Store reactor state before invoking reaction. */
      String reactorInstOrigName = getReactorInstSnapshot(reactorInst, 0);
      int preStateIndex = getNextReactorInstIndex(reactorInst);
      code.pr("# Store reactor pre-state");
      code.pr(
          "UclidAssignStmt("
              + getReactorInstSnapshot(reactorInst, preStateIndex)
              + ", "
              + reactorInstOrigName
              + "),");
      /** Check if input triggers are present. */
      if (triggers.size() > 0) {
        code.pr("# Check if input triggers are present");
        code.pr("UclidITEStmt(");
        code.indent(); // ITE statement
        code.pr("Uor([");
        code.indent(); // Conditions
        for (TypedVariable tv : triggers) {
          String present =
              UclidRecordSelect(UclidRecordSelect(reactorInstOrigName, tv.getName()), "is_present");
          code.pr(present + ",");
        }
        code.unindent(); // Conditions
        code.pr("]),");
        code.pr("UclidBlockStmt([");
        code.indent(); // Block statement
      }
      /** Assign true to variable that indicates whether a reaction has fired */
      String reactionFired = getReactionFiredName(reactionInst);
      code.pr("UclidAssignStmt(" + reactionFired + ", UBoolTrue),");
      uclCall.flag = reactionFired;
      /** Call external procedure */
      code.pr("# Call external procedure");
      code.pr("UclidProcedureCallStmt(");
      code.indent(); // Procedure call
      code.pr(getReactionName(reactorInst.reactorDefinition, reactionInst.index) + "_proc,");
      /** Input triggers */
      code.pr("[");
      code.indent(); // input triggers
      for (TypedVariable tv : triggers) {
        String name = UclidRecordSelect(reactorInstOrigName, tv.getName());
        code.pr(name + ",");
        uclCall.inputs.add(getReactorInstCopy(reactorInst, preStateIndex) + "." + tv.getName());
      }
      code.pr(UclidRecordSelect(reactorInstOrigName, "self") + ",");
      if (hasSelf) uclCall.inputs.add(reactorInst.getName() + "_" + preStateIndex + "." + "self");
      code.unindent(); // input triggers
      code.pr("],");
      /** Output effects */
      int postStateIndex = getNextReactorInstIndex(reactorInst);
      code.pr("[");
      code.indent(); // output effects
      for (TypedVariable tv : effects) {
        String name = UclidRecordSelect(reactorInstOrigName, tv.getName());
        /**
         * If the effect is an action, first assign to the buffer variable. The value will be
         * assigned to the actual variable at the correct time afterwards.
         */
        if (tv instanceof Action)
          name = UclidRecordSelect(getReactorInstDelayBuffer(reactorInst), tv.getName());
        code.pr(name + ",");
        uclCall.outputs.add(getReactorInstCopy(reactorInst, postStateIndex) + "." + tv.getName());
      }
      code.pr(UclidRecordSelect(reactorInstOrigName, "self") + ",");
      if (hasSelf) uclCall.outputs.add(reactorInst.getName() + "_" + postStateIndex + "." + "self");
      code.unindent(); // output effects
      code.pr("]");
      code.unindent(); // Procedure call
      code.pr("),");
      /** Assign value to downstream ports */
      code.pr("# Assign values to downstream ports");
      for (TypedVariable tv : effects) {
        if (tv instanceof Port) {
          Port port = (Port) tv;
          PortInstance portInst = reactorInst.lookupPortInstance(port);
          for (SendRange range : portInst.getDependentPorts()) {
            PortInstance source = range.instance;
            ReactorInstance sourceReactorInst = source.getParent();
            String sourceReactorInstName = getReactorInstSnapshot(sourceReactorInst, 0);
            Connection connection = range.connection;
            List<RuntimeRange<PortInstance>> destinations = range.destinations;
            for (RuntimeRange<PortInstance> d : destinations) {
              PortInstance dest = d.instance;
              ReactorInstance destReactorInst = dest.getParent();
              String destReactorInstName = getReactorInstSnapshot(destReactorInst, 0);
              // Extract delay value
              // long delay = 0;
              // If the delay is nonzero, we need to store the value in a buffer
              // assign the value to the destination port at the correct time.
              if (connection.getDelay() != null) {
                // Somehow delay is an Expression,
                // which makes it hard to convert to nanoseconds.
                Expression delayExpr = connection.getDelay();
                if (delayExpr instanceof Time) {
                  // long interval = ((Time) delayExpr).getInterval();
                  // String unit = ((Time) delayExpr).getUnit();
                  // TimeValue timeValue = new TimeValue(interval, TimeUnit.fromName(unit));
                  // delay = timeValue.toNanoSeconds();
                  code.pr(
                      "UclidAssignStmt("
                          + UclidRecordSelect(
                              getReactorInstDelayBuffer(destReactorInst), dest.getName())
                          + ", "
                          + UclidRecordSelect(sourceReactorInstName, source.getName())
                          + "),");
                } else {
                  throw new RuntimeException("Unsupported delay expression: " + delayExpr);
                }
              } else {
                code.pr(
                    "UclidAssignStmt("
                        + UclidRecordSelect(destReactorInstName, dest.getName())
                        + ", "
                        + UclidRecordSelect(sourceReactorInstName, source.getName())
                        + "),");
              }
            }
          }
        } else if (tv instanceof Action) {
          Action action = (Action) tv;
          ActionInstance actionInst = reactorInst.lookupActionInstance(action);
          TimeValue min_delay = actionInst.getMinDelay();
          if (min_delay == TimeValue.ZERO) {
            code.pr(
                "UclidAssignStmt("
                    + UclidRecordSelect(getReactorInstSnapshot(reactorInst, 0), action.getName())
                    + ", "
                    + UclidRecordSelect(getReactorInstDelayBuffer(reactorInst), action.getName())
                    + "),");
          } // Shouldn't need to do anything if min_delay is not zero, since the value is already
          // stored in the buffer
        }
      }
      if (triggers.size() > 0) {
        code.unindent(); // Block statement
        code.pr("]),");
        code.unindent(); // ITE statement
        code.pr("),");
      }
      /** Store reactor post-state */
      code.pr("# Store reactor post-state");
      code.pr(
          "UclidAssignStmt("
              + getReactorInstSnapshot(reactorInst, postStateIndex)
              + ", "
              + reactorInstOrigName
              + "),");
      reactionData.uclCalls.add(uclCall);
    }
    code.unindent(); // Block statement
    code.pr("])");
    code.unindent(); // Procedure
    code.pr(")");
  }

  private String getReactionName(Reactor reactor, int index) {
    return reactor.getName() + "_reaction_" + (index + 1);
  }

  private String getReactorInstDelayBuffer(ReactorInstance reactorInst) {
    return reactorInst.getName() + "_delay_buffer";
  }

  private String getReactorInstCopy(ReactorInstance reactorInst, int i) {
    return reactorInst.getName() + "_" + i;
  }

  private String getReactorType(Reactor reactor) {
    return reactor.getName() + "_t";
  }

  private String getReactorInstSnapshotArray(ReactorInstance reactorInst) {
    return reactorInst.getName() + "_snapshot";
  }

  private String getReactorInstSnapshot(ReactorInstance reactorInst, int i) {
    return getReactorInstSnapshotArray(reactorInst) + "[" + i + "]";
  }

  private String getReactorInstArray(ReactorInstance reactorInst) {
    return reactorInst.getName() + "_array";
  }

  /**
   * Get the next index for the reactor instance.
   *
   * @param reactorInst The reactor instance.
   * @return The next index for the reactor instance (starts from 1).
   */
  private int getNextReactorInstIndex(ReactorInstance reactorInst) {
    int index = this.reactorInst2Index.getOrDefault(reactorInst, 1);
    this.reactorInst2Index.put(reactorInst, index + 1);
    return index;
  }

  /**
   * Get the name of the variable that indicates whether a reaction has fired.
   *
   * @param reactionInst Reaction instance that is fired
   * @return The name of the variable that indicates whether a reaction has fired.
   */
  private String getReactionFiredName(ReactionInstance reactionInst) {
    return reactionInst.getParent().getName() + "_reaction_" + (reactionInst.index + 1);
  }

  private String getReactionFiredArray(ReactionInstance reactionInst) {
    return getReactionFiredName(reactionInst) + "_array";
  }

  /** Match the C type to the Uclid type */
  private String getUclidTypeFromCType(String type, Boolean api) {
    return switch (type) {
      case "bool" -> api ? "UBool" : "boolean";
      case "int", "int32_t", "unsigned", "unsigned int", "uint32_t" ->
          api ? "UclidBVType(32)" : "bv32";
      case "int64_t", "uint64_t" -> api ? "UclidBVType(64)" : "bv64";
      case "float" -> api ? "UclidFloatType()" : "single";
      default -> throw new RuntimeException("Unsupported type: " + type);
    };
  }

  private String getUclidValueFromCValue(String value, String type) {
    return switch (type) {
      case "bool" -> value.equals("true") ? "UBoolTrue" : "UBoolFalse";
      case "int", "int32_t", "unsigned", "unsigned int", "uint32_t" ->
          "UclidBVLiteral(" + value + ", 32)";
      case "int64_t", "uint64_t" -> "UclidBVLiteral(" + value + ", 64)";
      case "float" -> "UclidFloatLiteral(" + value + ")";
      default -> throw new RuntimeException("Unsupported type: " + type);
    };
  }

  /** Helper function for record select */
  private String UclidRecordSelect(String record, String field) {
    return "UclidRecordSelect(" + record + ", \"" + field + "\")";
  }

  private String UclidArraySelect(String array, String index) {
    return "UclidArraySelect(" + array + ", [" + index + "])";
  }

  private void generatePreambles() {
    code.pr(
        String.join(
            "\n",
            "from uclid.builder import *",
            "from uclid.builder_sugar import *",
            "from ext_module import ModuleWithExternalProcedures",
            "from ext_procedure import ExternalProcedure",
            "from utils import Lang"));
  }

  /** Generate UCLID5 using the Python API. */
  private void generateUclidCode() {
    generatePreambles();
    generateUclidMainModule();
    generatePythonMainFunction();
  }

  /** Generate the Uclid model. */
  protected void generateUclidFile() {
    try {
      // Generate main.ucl and print to file
      code = new CodeBuilder();
      Path file = this.outputDir.resolve(this.tactic + "_" + this.property_name + ".py");
      String filePath = file.toString();
      generateUclidCode();
      code.writeToFile(filePath);
      this.generatedFiles.add(file);
    } catch (IOException e) {
      throw new RuntimeException(e);
    }
  }

  private void generateStateSpace(ReactorInstance main) {
    StateSpaceExplorer explorer = new StateSpaceExplorer(main);
    explorer.explore(
        new Tag(0, 0, true), true // findLoop
        );
    diagram = explorer.diagram;
    diagram.display();

    // FIXME: reactionsInvoked is currently a set. We need to sort
    // the reactions by their levels and "execute" in a Uclid
    // procedure based on their levels, effectively a linearization
    // of the partial order for all logically simultaneous reactions.

    // Generate a dot file.
    try {
      CodeBuilder dot = diagram.generateDot();
      Path file = this.outputDir.resolve("state_space.dot");
      String filename = file.toString();
      dot.writeToFile(filename);
    } catch (IOException e) {
      throw new RuntimeException(e);
    }
  }

  /**
   * Compute a completeness threadhold for each property by simulating a worst-case execution by
   * traversing the reactor instance graph and building a state space diagram.
   */
  private void computeCT() {

    StateSpaceExplorer explorer = new StateSpaceExplorer(this.main);
    explorer.explore(
        new Tag(this.horizon, 0, true), true // findLoop
        );
    StateSpaceDiagram diagram = explorer.diagram;

    // Generate a dot file.
    try {
      CodeBuilder dot = diagram.generateDot();
      Path file = this.outputDir.resolve(this.tactic + "_" + this.property_name + ".dot");
      String filename = file.toString();
      dot.writeToFile(filename);
    } catch (IOException e) {
      throw new RuntimeException(e);
    }

    //// Compute CT
    if (!explorer.loopFound) {
      StateSpaceNode node = diagram.head;
      this.CT = 0;
      while (node != diagram.tail) {
        this.CT += 1;
        node = diagram.getDownstreamNode(node);
        if (node == null || node.getTag().timestamp > this.horizon) {
          break;
        }
      }
    }
    // Over-approximate CT by estimating the number of loop iterations required.
    else {
      // Subtract the non-periodic logical time
      // interval from the total horizon.
      long horizonRemained = Math.subtractExact(this.horizon, diagram.loopNode.getTag().timestamp);

      // Check how many loop iteration is required
      // to check the remaining horizon.
      int loopIterations = 0;
      if (diagram.loopPeriod == 0 && horizonRemained != 0)
        throw new RuntimeException(
            "ERROR: Zeno behavior detected while the horizon is non-zero. The program has no"
                + " finite CT.");
      else if (diagram.loopPeriod == 0 && horizonRemained == 0) {
        // Handle this edge case.
        throw new RuntimeException("Unhandled case: both the horizon and period are 0!");
      } else {
        loopIterations = (int) Math.floor((double) horizonRemained / diagram.loopPeriod);
      }

      // System.out.println("horizonRemained: " + horizonRemained);
      horizonRemained =
          Math.subtractExact(
              horizonRemained, Math.multiplyExact(loopIterations, diagram.loopPeriod));
      StateSpaceNode node = diagram.loopNode, next;
      // FIXME: use safer arithmetic operations.
      this.CT =
          diagram.loopNode.getIndex()
              + (diagram.tail.getIndex() - diagram.loopNode.getIndex() + 1) * loopIterations;
      // System.out.println("loopPeriod: " + diagram.loopPeriod);
      // System.out.println("loopIterations: " + loopIterations);
      // System.out.println("loopNode: " + diagram.loopNode.getIndex());
      // System.out.println("loopNodeNext: " + diagram.loopNodeNext.getIndex());
      // System.out.println("tail: " + diagram.tail.getIndex());
      // System.out.println("CT: " + this.CT);
      // System.out.println("horizonRemained: " + horizonRemained);
      while (true) {
        next = diagram.getDownstreamNode(node);
        if (next == diagram.loopNode) {
          next = diagram.loopNodeNext;
        }
        long timeElapsed = next.getTag().timestamp - node.getTag().timestamp;
        if (horizonRemained < timeElapsed) break;
        else horizonRemained -= timeElapsed;
        this.CT += 1;
        node = next;
      }
    }
  }

  /** Process an MTL property. */
  private void processMTLSpec() {
    MTLLexer lexer = new MTLLexer(CharStreams.fromString(this.spec));
    // Print lexing results
    CommonTokenStream tokens = new CommonTokenStream(lexer);
    MTLParser parser = new MTLParser(tokens);
    MtlContext mtlCtx = parser.mtl();
    MTLVisitor visitor = new MTLVisitor(this.tactic, false);

    // The visitor transpiles the MTL into a Uclid axiom.
    this.FOLSpec = visitor.visitMtl(mtlCtx, "i", 0, "0", 0);
    System.out.println("FOLSpec: " + this.FOLSpec);
    this.horizon = visitor.getHorizon();
    System.out.println("Horizon: " + this.horizon);
  }

  private void setupDirectories() {
    // Make sure the target directory exists.
    Path cbmcModelGenDir = context.getFileConfig().getModelGenPath().resolve("uclid");
    this.outputDir = Paths.get(cbmcModelGenDir.toString());
    try {
      Files.createDirectories(outputDir);
    } catch (IOException e) {
      throw new RuntimeException(e);
    }
    System.out.println("The models will be located in: " + outputDir);
  }

  // FIXME: Add this to ASTUtils.java in a principled way.
  // Can typed variables be other things than ports and actions?
  private List<? extends TypedVariable> getAllInputs(Reaction reaction) {
    return reaction.getTriggers().stream()
        .filter(it -> (it instanceof VarRef))
        .map(it -> (VarRef) it)
        .map(it -> it.getVariable())
        .filter(
            it ->
                (it instanceof TypedVariable tv
                    && (tv instanceof Port p || tv instanceof Action a)))
        .map(it -> (TypedVariable) it)
        .toList();
  }

  // FIXME: Add this to ASTUtils.java in a principled way.
  // Can typed variables be other things than ports and actions?
  private List<? extends TypedVariable> getAllOutputs(Reaction reaction) {
    return reaction.getEffects().stream()
        .map(it -> it.getVariable())
        .filter(
            it ->
                (it instanceof TypedVariable tv
                    && (tv instanceof Port p || tv instanceof Action a)))
        .map(it -> (TypedVariable) it)
        .toList();
  }
}<|MERGE_RESOLUTION|>--- conflicted
+++ resolved
@@ -306,15 +306,8 @@
           TypedVariable tv = all.get(j);
           String type = reactorDef.getName() + "_" + tv.getName() + "_t";
           reactionData.types.get(type).get("is_present").setUclType("boolean");
-<<<<<<< HEAD
           String uclid_type = getUclidTypeFromCType(tv.getType().getId(), false);
           reactionData.types.get(type).get("value").setUclType(uclid_type);
-=======
-          if (tv instanceof Port) {
-            String uclid_type = getUclidTypeFromCType(tv.getType().getId(), false);
-            reactionData.types.get(type).get("value").setUclType(uclid_type);
-          }
->>>>>>> 94ba7f7d
         }
         Boolean hasSelf = reactorDef.getParameters().size() + reactorDef.getStateVars().size() > 0;
         if (hasSelf) {
@@ -402,17 +395,9 @@
         code.pr("[");
         code.indent();
         code.pr("(\"is_present\", UBool),");
-<<<<<<< HEAD
         String dtype = tv.getType().getId();
         String uclid_type = getUclidTypeFromCType(dtype, true);
         code.pr("(\"value\", " + uclid_type + "),");
-=======
-        if (tv instanceof Port) {
-          String dtype = tv.getType().getId();
-          String uclid_type = getUclidTypeFromCType(dtype, true);
-          code.pr("(\"value\", " + uclid_type + "),");
-        }
->>>>>>> 94ba7f7d
         code.unindent();
         code.pr("]");
         code.unindent();
@@ -531,7 +516,6 @@
           code.pr("(" + name + ", " + type + "),");
           reactionData.outputs.get(j).setUclName(name);
           reactionData.outputs.get(j).setUclType(type);
-<<<<<<< HEAD
         }
         String reactorSelfOutput = reactorDef.getName() + "_self_poststate";
         code.pr("(" + reactorSelfOutput + ", " + reactorSelfType + "),");
@@ -539,15 +523,6 @@
           reactionData.outputs.get(reactionData.outputs.size() - 1).setUclName(reactorSelfOutput);
           reactionData.outputs.get(reactionData.outputs.size() - 1).setUclType(reactorSelfType);
         }
-=======
-        }
-        String reactorSelfOutput = reactorDef.getName() + "_self_poststate";
-        code.pr("(" + reactorSelfOutput + ", " + reactorSelfType + "),");
-        if (hasSelf) {
-          reactionData.outputs.get(reactionData.outputs.size() - 1).setUclName(reactorSelfOutput);
-          reactionData.outputs.get(reactionData.outputs.size() - 1).setUclType(reactorSelfType);
-        }
->>>>>>> 94ba7f7d
         code.unindent();
         code.pr("],");
         code.pr("requires=" + requires + ",");
@@ -823,17 +798,10 @@
       for (StateVar stateVar : reactorInst.reactorDefinition.getStateVars()) {
         String stateVarOrig =
             UclidRecordSelect(UclidRecordSelect(reactorInstOrig, "self"), stateVar.getName());
-<<<<<<< HEAD
-        Initializer init = stateVar.getInit();
-        if (init != null) {
-          // FIXME: handle types other than Literal
-          Literal stateVarLit = (Literal) init.getExpr();
-=======
         // FIXME: handle types other than Literal
         Initializer stateVarInit = stateVar.getInit();
         if (stateVarInit != null) {
           Literal stateVarLit = (Literal) stateVarInit.getExpr();
->>>>>>> 94ba7f7d
           String stateVarLitString =
               getUclidValueFromCValue(stateVarLit.getLiteral(), types.getTargetType(stateVar));
           code.pr("UclidAssignStmt(" + stateVarOrig + ", " + stateVarLitString + "),");
@@ -913,49 +881,24 @@
       // List of ports that contain both input and output
       ReactorInstance reactorInst = entry.getKey();
       Reactor reactorDef = reactorInst.reactorDefinition;
-<<<<<<< HEAD
       List<? extends TypedVariable> portsAndActions =
           Stream.of(reactorDef.getInputs(), reactorDef.getOutputs(), reactorDef.getActions())
               .flatMap(List::stream)
               .toList();
       // List of attributes for each port and actions
-=======
-      List<? extends Port> ports =
-          Stream.of(reactorDef.getInputs(), reactorDef.getOutputs()).flatMap(List::stream).toList();
->>>>>>> 94ba7f7d
       code.pr("[");
       code.indent();
       code.pr("UclidRecordSelect(UclidRecordSelect(v, p), attr)");
       code.pr("for attr in [\"is_present\", \"value\"]");
       code.pr(
           "for p in ["
-<<<<<<< HEAD
               + String.join(
                   ", ", portsAndActions.stream().map(it -> "\"" + it.getName() + "\"").toList())
-=======
-              + String.join(", ", ports.stream().map(it -> "\"" + it.getName() + "\"").toList())
               + "]");
       code.pr("for v in " + getReactorInstSnapshotArray(reactorInst));
       code.unindent();
       code.pr("],");
-      code.pr("[");
-      code.indent();
-      code.pr("UclidRecordSelect(UclidRecordSelect(v, p), attr)");
-      code.pr("for attr in [\"is_present\"]");
-      code.pr(
-          "for p in ["
-              + String.join(
-                  ", ",
-                  reactorDef.getActions().stream().map(it -> "\"" + it.getName() + "\"").toList())
->>>>>>> 94ba7f7d
-              + "]");
-      code.pr("for v in " + getReactorInstSnapshotArray(reactorInst));
-      code.unindent();
-      code.pr("],");
-<<<<<<< HEAD
       // List of attributes for self
-=======
->>>>>>> 94ba7f7d
       code.pr("[");
       code.indent();
       code.pr("UclidRecordSelect(UclidRecordSelect(v, \"self\"), attr)");
