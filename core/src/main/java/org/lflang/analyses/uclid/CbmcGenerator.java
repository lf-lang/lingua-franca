--- conflicted
+++ resolved
@@ -120,11 +120,7 @@
             "__out->value = __val; \\",
             "__out->is_present = true; \\",
             "} while (0)"));
-<<<<<<< HEAD
     code.pr("// lf_schedule: only supports delay = 0");
-=======
-    code.pr("// lf_shedule: only supports delay = 0");
->>>>>>> 94ba7f7d
     code.pr(
         String.join(
             "\n",
@@ -133,7 +129,6 @@
             "assert(__delay == 0); \\",
             "__action->is_present = true; \\",
             "} while (0)"));
-<<<<<<< HEAD
     code.pr("// lf_schedule_int: only supports delay = 0");
     code.pr(
         String.join(
@@ -144,18 +139,12 @@
             "__action->is_present = true; \\",
             "__action->value = __val; \\",
             "} while (0)"));
-=======
->>>>>>> 94ba7f7d
   }
 
   /** Generate the struct type definitions for a port */
   private void generatePortOrActionStructAndNondet(
       TypedVariable tv, Reactor reactor, String reactionName) {
     assert tv instanceof Port || tv instanceof Action; // Only ports and actions are allowed.
-<<<<<<< HEAD
-=======
-    Boolean isPort = tv instanceof Port;
->>>>>>> 94ba7f7d
     code.pr("typedef struct {");
     code.indent();
     // NOTE: The following fields are required to be the first ones so that
@@ -164,21 +153,12 @@
     // IMPORTANT: These must match exactly the fields defined in port.h!!
     String struct_body =
         String.join(
-<<<<<<< HEAD
             "\n",
             // "// lf_port_base_t base;", // From port.h
             // "// lf_token_t* token;", // From token_template_t
             // "// size_t length;", // From token_template_t
             "bool is_present;",
             tv.getType().getId() + " value;");
-=======
-                "\n",
-                // "// lf_port_base_t base;", // From port.h
-                // "// lf_token_t* token;", // From token_template_t
-                // "// size_t length;", // From token_template_t
-                "bool is_present;")
-            + (isPort ? "\n" + tv.getType().getId() + " value;" : "");
->>>>>>> 94ba7f7d
     code.pr(struct_body);
     code.unindent();
     String name = getTypeName(reactor, tv);
@@ -191,17 +171,9 @@
     Argument is_present = reactionData.new Argument();
     is_present.setTgtType("bool");
     reactionData.getType(name).put("is_present", is_present);
-<<<<<<< HEAD
     Argument value = reactionData.new Argument();
     value.setTgtType(tv.getType().getId());
     reactionData.getType(name).put("value", value);
-=======
-    if (isPort) {
-      Argument value = reactionData.new Argument();
-      value.setTgtType(tv.getType().getId());
-      reactionData.getType(name).put("value", value);
-    }
->>>>>>> 94ba7f7d
   }
 
   /** Instantiate the struct type for an input port. */
@@ -323,7 +295,6 @@
         code.pr("self->" + s.getName() + " = " + "init_self->" + s.getName() + ";");
       }
     }
-
     code.pr("// CBMC checks pre/post-conditions.");
     code.pr("__CPROVER_assume(PRECONDITION);");
     code.pr(reactionName + "();");
