--- conflicted
+++ resolved
@@ -29,15 +29,12 @@
 import org.lflang.generator.ReactionInstance;
 import org.lflang.generator.ReactorInstance;
 import org.lflang.generator.TimerInstance;
-<<<<<<< HEAD
 import org.lflang.generator.TriggerInstance;
 import org.lflang.generator.c.CUtil;
 import org.lflang.generator.c.TypeParameterizedReactor;
-=======
 import org.lflang.target.TargetConfig;
 import org.lflang.target.property.FastProperty;
 import org.lflang.target.property.TimeOutProperty;
->>>>>>> dbf8db13
 
 /**
  * A generator that generates PRET VM programs from DAGs. It also acts as a linker that piece
@@ -161,24 +158,16 @@
           // Generate an ADVI instruction.
           var reactor = current.getReaction().getParent();
           var advi = new InstructionADVI(
-                      reactor,
+                      current.getReaction().getParent(),
                       GlobalVarType.GLOBAL_OFFSET,
-                      upstreamSyncNodes.get(0).timeStep.toNanoSeconds());
+                      associatedSyncNode.timeStep.toNanoSeconds());
           advi.setLabel("ADVANCE_TAG_FOR_" + reactor.getFullNameWithJoiner("_") + "_" + generateShortUUID());
           placeholderMaps.get(current.getWorker()).put(
             advi.getLabel(),
             getReactorFromEnv(main, reactor));
           instructions
               .get(current.getWorker())
-<<<<<<< HEAD
               .add(advi);
-=======
-              .add(
-                  new InstructionADVI(
-                      current.getReaction().getParent(),
-                      GlobalVarType.GLOBAL_OFFSET,
-                      associatedSyncNode.timeStep.toNanoSeconds()));
->>>>>>> dbf8db13
           // Generate a DU instruction if fast mode is off.
           if (!targetConfig.get(FastProperty.INSTANCE)) {
             instructions
@@ -218,7 +207,6 @@
                     current.getWorker(),
                     GlobalVarType.WORKER_COUNTER,
                     current.getWorker(),
-<<<<<<< HEAD
                     1L);
         // And create a label for it as a JAL target in case EXE is not
         // executed.
@@ -235,11 +223,6 @@
         instructions
             .get(current.getWorker())
             .add(addi);
-        countLockValues[current.getWorker()]++;
-
-=======
-                    1L));
->>>>>>> dbf8db13
       } else if (current.nodeType == dagNodeType.SYNC) {
         if (current == dagParitioned.tail) {
           // When the timeStep = TimeValue.MAX_VALUE in a SYNC node,
@@ -351,14 +334,9 @@
     code.pr("extern environment_t envs[_num_enclaves];");
     code.pr("extern instant_t " + getVarName(GlobalVarType.EXTERN_START_TIME, null, false) + ";");
 
-<<<<<<< HEAD
     // Runtime variables
     code.pr("// Runtime variables");
-    if (targetConfig.timeout != null)
-=======
-    // Generate variables.
     if (targetConfig.isSet(TimeOutProperty.INSTANCE))
->>>>>>> dbf8db13
       // FIXME: Why is timeout volatile?
       code.pr(
           "volatile uint64_t "
