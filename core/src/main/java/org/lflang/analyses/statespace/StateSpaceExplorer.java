--- conflicted
+++ resolved
@@ -5,12 +5,6 @@
 import java.util.HashSet;
 import java.util.List;
 import java.util.Set;
-<<<<<<< HEAD
-
-import org.antlr.v4.codegen.Target;
-import org.lflang.TargetConfig;
-=======
->>>>>>> dbf8db13
 import org.lflang.ast.ASTUtils;
 import org.lflang.generator.ActionInstance;
 import org.lflang.generator.PortInstance;
@@ -298,7 +292,6 @@
    * SHUTDOWN modes, it is okay to create shutdown events at (0,0) because this tag is a relative
    * offset wrt to a phase (e.g., the shutdown phase), not the absolute tag at runtime.
    */
-<<<<<<< HEAD
   public static void addInitialEventsRecursive(ReactorInstance reactor, List<Event> events, Phase phase, TargetConfig targetConfig) {
     switch (phase) {
       case INIT_AND_PERIODIC : {
@@ -309,40 +302,6 @@
         // Add the initial timer firings, if exist.
         for (TimerInstance timer : reactor.timers) {
           events.add(new Event(timer, new Tag(timer.getOffset().toNanoSeconds(), 0, false)));
-=======
-  private void addInitialEvents(ReactorInstance reactor, EventQueue eventQ, Phase phase) {
-    if (phase == Phase.INIT_AND_PERIODIC) {
-      // Add the startup trigger, if exists.
-      var startup = reactor.getStartupTrigger();
-      if (startup != null) eventQ.add(new Event(startup, new Tag(0, 0, false)));
-
-      // Add the initial timer firings, if exist.
-      for (TimerInstance timer : reactor.timers) {
-        eventQ.add(new Event(timer, new Tag(timer.getOffset().toNanoSeconds(), 0, false)));
-      }
-    } else if (phase == Phase.SHUTDOWN_TIMEOUT) {
-      // To get the state space of the instant at shutdown,
-      // we over-approximate by assuming all triggers are present at
-      // (timeout, 0). This could generate unnecessary instructions
-      // for reactions that are not meant to trigger at (timeout, 0),
-      // but they will be treated as NOPs at runtime.
-
-      // Add the shutdown trigger, if exists.
-      var shutdown = reactor.getShutdownTrigger();
-      if (shutdown != null) eventQ.add(new Event(shutdown, new Tag(0, 0, false)));
-
-      // Check for timers that fire at (timeout, 0).
-      for (TimerInstance timer : reactor.timers) {
-        // If timeout = timer.offset + N * timer.period for some non-negative
-        // integer N, add a timer event.
-        Long offset = timer.getOffset().toNanoSeconds();
-        Long period = timer.getPeriod().toNanoSeconds();
-        Long timeout = this.targetConfig.get(TimeOutProperty.INSTANCE).toNanoSeconds();
-        if (period != 0 && (timeout - offset) % period == 0) {
-          // The tag is set to (0,0) because, again, this is relative to the
-          // shutdown phase, not the actual absolute tag at runtime.
-          eventQ.add(new Event(timer, new Tag(0, 0, false)));
->>>>>>> dbf8db13
         }
         break;
       }
@@ -363,7 +322,7 @@
           // integer N, add a timer event.
           Long offset = timer.getOffset().toNanoSeconds();
           Long period = timer.getPeriod().toNanoSeconds();
-          Long timeout = targetConfig.timeout.toNanoSeconds();
+          Long timeout = targetConfig.get(TimeOutProperty.INSTANCE).toNanoSeconds();
           if (period != 0 && (timeout - offset) % period == 0) {
             // The tag is set to (0,0) because, again, this is relative to the
             // shutdown phase, not the actual absolute tag at runtime.
