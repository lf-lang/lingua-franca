/*
Copyright (c) 2022, The University of California at Berkeley.

Redistribution and use in source and binary forms, with or without modification,
are permitted provided that the following conditions are met:

1. Redistributions of source code must retain the above copyright notice,
   this list of conditions and the following disclaimer.

2. Redistributions in binary form must reproduce the above copyright notice,
   this list of conditions and the following disclaimer in the documentation
   and/or other materials provided with the distribution.

THIS SOFTWARE IS PROVIDED BY THE COPYRIGHT HOLDERS AND CONTRIBUTORS "AS IS" AND
ANY EXPRESS OR IMPLIED WARRANTIES, INCLUDING, BUT NOT LIMITED TO, THE IMPLIED
WARRANTIES OF MERCHANTABILITY AND FITNESS FOR A PARTICULAR PURPOSE ARE
DISCLAIMED. IN NO EVENT SHALL THE COPYRIGHT HOLDER OR CONTRIBUTORS BE LIABLE FOR
ANY DIRECT, INDIRECT, INCIDENTAL, SPECIAL, EXEMPLARY, OR CONSEQUENTIAL DAMAGES
(INCLUDING, BUT NOT LIMITED TO, PROCUREMENT OF SUBSTITUTE GOODS OR SERVICES;
LOSS OF USE, DATA, OR PROFITS; OR BUSINESS INTERRUPTION) HOWEVER CAUSED AND ON
ANY THEORY OF LIABILITY, WHETHER IN CONTRACT, STRICT LIABILITY, OR TORT
(INCLUDING NEGLIGENCE OR OTHERWISE) ARISING IN ANY WAY OUT OF THE USE OF THIS
SOFTWARE, EVEN IF ADVISED OF THE POSSIBILITY OF SUCH DAMAGE.
*/

package org.lflang;

import static org.lflang.ast.ASTUtils.factory;

import java.util.HashMap;
import java.util.List;
import java.util.Map;
import java.util.Objects;
import org.eclipse.emf.ecore.EObject;
import org.eclipse.xtext.nodemodel.ICompositeNode;
import org.eclipse.xtext.nodemodel.util.NodeModelUtils;
import org.eclipse.xtext.resource.XtextResource;
import org.lflang.ast.ASTUtils;
import org.lflang.lf.Action;
import org.lflang.lf.AttrParm;
import org.lflang.lf.Attribute;
import org.lflang.lf.Input;
import org.lflang.lf.Instantiation;
import org.lflang.lf.Output;
import org.lflang.lf.Parameter;
import org.lflang.lf.Reaction;
import org.lflang.lf.Reactor;
import org.lflang.lf.StateVar;
import org.lflang.lf.Time;
import org.lflang.lf.Timer;
import org.lflang.util.StringUtil;

/**
 * A helper class for processing attributes in the AST.
 *
 * @author Shaokai Lin
 * @author Clément Fournier
 * @author Alexander Schulz-Rosengarten
 */
public class AttributeUtils {

  /**
   * Return the attributes declared on the given node. Throws if the node does not support declaring
   * attributes.
   *
   * @throws IllegalArgumentException If the node cannot have attributes
   */
  public static List<Attribute> getAttributes(EObject node) {
    if (node instanceof Reactor) {
      return ((Reactor) node).getAttributes();
    } else if (node instanceof Reaction) {
      return ((Reaction) node).getAttributes();
    } else if (node instanceof Action) {
      return ((Action) node).getAttributes();
    } else if (node instanceof Timer) {
      return ((Timer) node).getAttributes();
    } else if (node instanceof StateVar) {
      return ((StateVar) node).getAttributes();
    } else if (node instanceof Parameter) {
      return ((Parameter) node).getAttributes();
    } else if (node instanceof Input) {
      return ((Input) node).getAttributes();
    } else if (node instanceof Output) {
      return ((Output) node).getAttributes();
    } else if (node instanceof Instantiation) {
      return ((Instantiation) node).getAttributes();
    }
    throw new IllegalArgumentException("Not annotatable: " + node);
  }

  /**
   * Return the attribute with the given name if present, otherwise return null.
   *
   * @throws IllegalArgumentException If the node cannot have attributes
   */
  public static Attribute findAttributeByName(EObject node, String name) {
    List<Attribute> attrs = getAttributes(node);
    return attrs.stream()
        .filter(
            it ->
                it.getAttrName()
                    .equalsIgnoreCase(name)) // case-insensitive search (more user-friendly)
        .findFirst()
        .orElse(null);
  }

  /**
   * Return the attributes with the given name.
   *
   * @throws IllegalArgumentException If the node cannot have attributes
   */
  public static List<Attribute> findAttributesByName(EObject node, String name) {
    List<Attribute> attrs = getAttributes(node);
    return attrs.stream()
        .filter(
            it ->
                it.getAttrName()
                    .equalsIgnoreCase(name)) // case-insensitive search (more user-friendly)
        .toList();
  }

  /**
   * Return the first argument specified for the attribute.
   *
   * <p>This should be used if the attribute is expected to have a single argument. If there is no
   * argument, null is returned.
   */
  public static String getFirstArgumentValue(Attribute attr) {
    if (attr == null || attr.getAttrParms().isEmpty()) {
      return null;
    }
    return StringUtil.removeQuotes(attr.getAttrParms().get(0).getValue());
  }

  /**
   * Search for an attribute with the given name on the given AST node and return its first argument
   * as a String.
   *
   * <p>This should only be used on attributes that are expected to have a single argument.
   *
   * <p>Returns null if the attribute is not found or if it does not have any arguments.
   */
  public static String getAttributeValue(EObject node, String attrName) {
    final var attr = findAttributeByName(node, attrName);
    String value = getFirstArgumentValue(attr);
    // Attribute annotations in comments are deprecated, but we still check for then for backwards
    // compatibility
    if (value == null) {
      return findAnnotationInComments(node, "@" + attrName);
    }
    return value;
  }

  /**
<<<<<<< HEAD
   * Return the first argument, which has the type Time, specified for the attribute.
   *
   * <p>This should be used if the attribute is expected to have a single argument whose type is
   * Time. If there is no argument, null is returned.
   */
  public static Time getFirstArgumentTime(Attribute attr) {
    if (attr == null || attr.getAttrParms().isEmpty()) {
      return null;
    }
    return attr.getAttrParms().get(0).getTime();
  }

  /**
   * Search for an attribute with the given name on the given AST node and return its first argument
   * as Time.
   *
   * <p>This should only be used on attributes that are expected to have a single argument with type
   * Time.
   *
   * <p>Returns null if the attribute is not found or if it does not have any arguments.
   */
  public static Time getAttributeTime(EObject node, String attrName) {
    final var attr = findAttributeByName(node, attrName);
    return getFirstArgumentTime(attr);
=======
   * Search for an attribute with the given name on the given AST node and return its first argument
   * as a String.
   *
   * <p>This should only be used on attributes that are expected to have a single argument.
   *
   * <p>Returns null if the attribute is not found or if it does not have any arguments.
   */
  public static Map<String, String> getAttributeValues(EObject node, String attrName) {
    final List<Attribute> attrs = findAttributesByName(node, attrName);
    HashMap<String, String> layoutOptions = new HashMap<>();
    for (Attribute attribute : attrs) {
      layoutOptions.put(
          StringUtil.removeQuotes(attribute.getAttrParms().get(0).getValue()),
          StringUtil.removeQuotes(attribute.getAttrParms().get(1).getValue()));
    }
    return layoutOptions;
>>>>>>> c623210c
  }

  /**
   * Retrieve a specific annotation in a comment associated with the given model element in the AST.
   *
   * <p>This will look for a comment. If one is found, it searches for the given annotation {@code
   * key}. and extracts any string that follows the annotation marker.
   *
   * @param object the AST model element to search a comment for
   * @param key the specific annotation key to be extracted
   * @return {@code null} if no JavaDoc style comment was found or if it does not contain the given
   *     key. The string immediately following the annotation marker otherwise.
   */
  public static String findAnnotationInComments(EObject object, String key) {
    if (!(object.eResource() instanceof XtextResource)) return null;
    ICompositeNode node = NodeModelUtils.findActualNodeFor(object);
    return ASTUtils.getPrecedingComments(node, n -> true)
        .flatMap(String::lines)
        .filter(line -> line.contains(key))
        .map(String::trim)
        .map(it -> it.substring(it.indexOf(key) + key.length()))
        .map(it -> it.endsWith("*/") ? it.substring(0, it.length() - "*/".length()) : it)
        .findFirst()
        .orElse(null);
  }

  /**
   * Return the parameter of the given attribute with the given name.
   *
   * <p>Returns null if no such parameter is found.
   */
  public static String getAttributeParameter(Attribute attribute, String parameterName) {
    return (attribute == null)
        ? null
        : attribute.getAttrParms().stream()
            .filter(param -> Objects.equals(param.getName(), parameterName))
            .map(AttrParm::getValue)
            .map(StringUtil::removeQuotes)
            .findFirst()
            .orElse(null);
  }

  /**
   * Return the parameter of the given attribute with the given name and interpret it as a boolean.
   *
   * <p>Returns null if no such parameter is found.
   */
  public static Boolean getBooleanAttributeParameter(Attribute attribute, String parameterName) {
    if (attribute == null || parameterName == null) {
      return null;
    }
    final var param = getAttributeParameter(attribute, parameterName);
    if (param == null) {
      return null;
    }
    return param.equalsIgnoreCase("true");
  }

  /**
   * Return true if the specified node is an Input and has an {@code @sparse} attribute.
   *
   * @param node An AST node.
   */
  public static boolean isSparse(EObject node) {
    return findAttributeByName(node, "sparse") != null;
  }

  /** Return true if the reactor is marked to be a federate. */
  public static boolean isFederate(Reactor reactor) {
    return findAttributeByName(reactor, "_fed_config") != null;
  }

  /**
   * Return true if the reaction is marked to have a C code body.
   *
   * <p>Currently, this is only used for synthesized reactions in the context of federated execution
   * in Python.
   */
  public static boolean hasCBody(Reaction reaction) {
    return findAttributeByName(reaction, "_c_body") != null;
  }

  /** Return a time value that represents the WCET of a reaction. */
  public static TimeValue getWCET(Reaction reaction) {
    Time t = getAttributeTime(reaction, "wcet");
    if (t == null) return TimeValue.MAX_VALUE;
    TimeUnit unit = TimeUnit.fromName(t.getUnit());
    return new TimeValue(t.getInterval(), unit);
  }

  /** Return the declared label of the node, as given by the @label annotation. */
  public static String getLabel(EObject node) {
    return getAttributeValue(node, "label");
  }

  /** Return the declared icon of the node, as given by the @icon annotation. */
  public static String getIconPath(EObject node) {
    return getAttributeValue(node, "icon");
  }

  /**
   * Return the {@code @side} annotation for the given node (presumably a port) or null if there is
   * no such annotation.
   */
  public static String getPortSide(EObject node) {
    return getAttributeValue(node, "side");
  }

  /**
   * Return the {@code layout} annotation for the given element or null if there is no such
   * annotation.
   */
  public static Map<String, String> getLayoutOption(EObject node) {
    return getAttributeValues(node, "layout");
  }

  /**
   * Return the {@code @enclave} attribute annotated on the given node.
   *
   * <p>Returns null if there is no such attribute.
   */
  public static Attribute getEnclaveAttribute(Instantiation node) {
    return findAttributeByName(node, "enclave");
  }

  /** Return true if the specified instance has an {@code @enclave} attribute. */
  public static boolean isEnclave(Instantiation node) {
    return getEnclaveAttribute(node) != null;
  }

  /**
   * Annotate @{code node} with enclave @attribute
   *
   * @param node
   */
  public static void setEnclaveAttribute(Instantiation node) {
    if (!isEnclave(node)) {
      Attribute enclaveAttr = factory.createAttribute();
      enclaveAttr.setAttrName("enclave");
      node.getAttributes().add(enclaveAttr);
    }
  }
}<|MERGE_RESOLUTION|>--- conflicted
+++ resolved
@@ -152,7 +152,6 @@
   }
 
   /**
-<<<<<<< HEAD
    * Return the first argument, which has the type Time, specified for the attribute.
    *
    * <p>This should be used if the attribute is expected to have a single argument whose type is
@@ -177,7 +176,9 @@
   public static Time getAttributeTime(EObject node, String attrName) {
     final var attr = findAttributeByName(node, attrName);
     return getFirstArgumentTime(attr);
-=======
+  }
+
+  /**
    * Search for an attribute with the given name on the given AST node and return its first argument
    * as a String.
    *
@@ -194,7 +195,6 @@
           StringUtil.removeQuotes(attribute.getAttrParms().get(1).getValue()));
     }
     return layoutOptions;
->>>>>>> c623210c
   }
 
   /**
