package org.lflang.federated.generator;

import static org.lflang.generator.docker.DockerGenerator.dockerGeneratorFactory;

import com.google.inject.Injector;
import java.io.IOException;
import java.net.URI;
import java.nio.file.Files;
import java.nio.file.Path;
import java.util.ArrayList;
import java.util.Collections;
import java.util.HashMap;
import java.util.LinkedHashMap;
import java.util.LinkedHashSet;
import java.util.List;
import java.util.Map;
import java.util.Set;
import java.util.concurrent.ConcurrentHashMap;
import java.util.concurrent.Executors;
import java.util.concurrent.TimeUnit;
import java.util.function.Consumer;
import java.util.stream.Collectors;
import org.eclipse.emf.ecore.resource.Resource;
import org.eclipse.emf.ecore.util.EcoreUtil;
import org.eclipse.xtext.generator.JavaIoFileSystemAccess;
import org.eclipse.xtext.resource.XtextResource;
import org.eclipse.xtext.resource.XtextResourceSet;
import org.eclipse.xtext.util.RuntimeIOException;
import org.lflang.FileConfig;
import org.lflang.LFStandaloneSetup;
import org.lflang.MessageReporter;
import org.lflang.ast.ASTUtils;
import org.lflang.federated.launcher.FedLauncherGenerator;
import org.lflang.federated.launcher.RtiConfig;
import org.lflang.generator.CodeMap;
import org.lflang.generator.GeneratorArguments;
import org.lflang.generator.GeneratorResult.Status;
import org.lflang.generator.GeneratorUtils;
import org.lflang.generator.IntegratedBuilder;
import org.lflang.generator.LFGenerator;
import org.lflang.generator.LFGeneratorContext;
import org.lflang.generator.MixedRadixInt;
import org.lflang.generator.PortInstance;
import org.lflang.generator.ReactionInstanceGraph;
import org.lflang.generator.ReactorInstance;
import org.lflang.generator.RuntimeRange;
import org.lflang.generator.SendRange;
import org.lflang.generator.SubContext;
import org.lflang.generator.docker.DockerData;
import org.lflang.generator.docker.FedDockerComposeGenerator;
import org.lflang.generator.docker.RtiDockerGenerator;
import org.lflang.lf.Expression;
import org.lflang.lf.Input;
import org.lflang.lf.Instantiation;
import org.lflang.lf.LfFactory;
import org.lflang.lf.Reactor;
import org.lflang.lf.TargetDecl;
import org.lflang.lf.VarRef;
import org.lflang.target.Target;
import org.lflang.target.TargetConfig;
import org.lflang.target.property.CoordinationProperty;
import org.lflang.target.property.DockerProperty;
import org.lflang.target.property.DockerProperty.DockerOptions;
import org.lflang.target.property.KeepaliveProperty;
import org.lflang.target.property.NoCompileProperty;
import org.lflang.target.property.type.CoordinationModeType.CoordinationMode;
import org.lflang.util.Averager;
import org.lflang.util.FileUtil;

public class FedGenerator {

  /** */
  private final MessageReporter messageReporter;

  /** A list of federate instances. */
  private final List<FederateInstance> federates = new ArrayList<>();

  /**
   * File configuration to be used during the LF code generation stage (not the target code
   * generation stage of individual federates).
   */
  private final FederationFileConfig fileConfig;

  /** Configuration of the RTI. */
  final RtiConfig rtiConfig = new RtiConfig();

  /**
   * Target configuration of the federation; drawn from the file in which the federated reactor is
   * defined.
   */
  private final TargetConfig targetConfig;

  /**
   * A map from instantiations to the federate instances for that instantiation. If the
   * instantiation has a width, there may be more than one federate instance.
   */
  private Map<Instantiation, List<FederateInstance>> federatesByInstantiation;

  /**
   * Definition of the main (top-level) reactor. This is an automatically generated AST node for the
   * top-level reactor.
   */
  private Instantiation mainDef;

  /**
   * Create a new generator and initialize a file configuration, target configuration, and error
   * reporter.
   */
  public FedGenerator(LFGeneratorContext context) {
    this.fileConfig = (FederationFileConfig) context.getFileConfig();
    this.targetConfig = context.getTargetConfig();
    this.messageReporter = context.getErrorReporter();
  }

  /**
   * Produce LF code for each federate in a separate file, then invoke a target-specific code
   * generator for each of those files.
   *
   * @param resource The resource that has the federated main reactor in it
   * @param context The context in which to carry out the code generation.
   * @return False if no errors have occurred, true otherwise.
   */
  public boolean doGenerate(Resource resource, LFGeneratorContext context) throws IOException {
    if (!federatedExecutionIsSupported(resource)) return true;
    cleanIfNeeded(context);

    // In a federated execution, we need keepalive to be true,
    // otherwise a federate could exit simply because it hasn't received
    // any messages.
    KeepaliveProperty.INSTANCE.override(targetConfig, true);

    // Process command-line arguments
    processCLIArguments(context);

    // Find the federated reactor
    Reactor federation = FedASTUtils.findFederatedReactor(resource);

    // Make sure the RTI host is set correctly.
    setRTIHost(federation);

    // Create the FederateInstance objects.
    ReactorInstance main = createFederateInstances(federation, context);

    // Insert reactors that split multiports into many ports.
    insertIndexers(main, resource);

    // Clear banks so that each bank member becomes a single federate.
    for (Instantiation instantiation : ASTUtils.allInstantiations(federation)) {
      instantiation.setWidthSpec(null);
      instantiation.setWidthSpec(null);
    }

    // Find all the connections between federates.
    // For each connection between federates, replace it in the
    // AST with an action (which inherits the delay) and three reactions.
    // The action will be physical for physical connections and logical
    // for logical connections.
    replaceFederateConnectionsWithProxies(federation, main, resource);

    FedEmitter fedEmitter =
        new FedEmitter(
            fileConfig,
            ASTUtils.toDefinition(mainDef.getReactorClass()),
            messageReporter,
            rtiConfig);

    // Generate LF code for each federate.
    Map<Path, CodeMap> lf2lfCodeMapMap = new HashMap<>();
    for (FederateInstance federate : federates) {
      lf2lfCodeMapMap.putAll(
          fedEmitter.generateFederate(
              context,
              federate,
              federates.stream().map(fed -> fed.name).collect(Collectors.toList())));
    }

    // Do not invoke target code generators if --no-compile flag is used.
    if (context.getTargetConfig().get(NoCompileProperty.INSTANCE)) {
      context.finish(Status.GENERATED, lf2lfCodeMapMap);
      return false;
    }

    // If the RTI is to be built locally, set up a build environment for it.
    prepareRtiBuildEnvironment(context);

    var useDocker = context.getTargetConfig().get(DockerProperty.INSTANCE).enabled();

    Map<Path, CodeMap> codeMapMap =
        compileFederates(
            context,
            lf2lfCodeMapMap,
            subContexts -> {
              // If an error has occurred during codegen of any federate, report it.
              subContexts.forEach(
                  c -> {
                    if (c.getErrorReporter().getErrorsOccurred()) {
                      context
                          .getErrorReporter()
                          .at(c.getFileConfig().srcFile)
                          .error("Failure during code generation of " + c.getFileConfig().srcFile);
                    }
                  });
              if (useDocker) {
                buildUsingDocker(context, subContexts);
              } else {
                generateLaunchScript();
              }
            });

    context.finish(Status.COMPILED, codeMapMap);
    return context.getErrorReporter().getErrorsOccurred();
  }

  /**
   * Create Dockerfiles and docker-compose.yml, build, and create a launcher.
   *
   * @param context The main generator context.
   * @param subContexts The context for the federates.
   */
  private void buildUsingDocker(LFGeneratorContext context, List<SubContext> subContexts) {
    try {
      var dockerGen = new FedDockerComposeGenerator(context, rtiConfig.getHost());
      dockerGen.writeDockerComposeFile(createDockerFiles(context, subContexts));
      dockerGen.buildIfRequested();
    } catch (IOException e) {
      context
          .getErrorReporter()
          .nowhere()
          .error("Docker build failed due to invalid file system state.");
    }
  }

  /**
   * Prepare a build environment for the rti alongside the generated sources of the federates.
   *
   * @param context The generator context.
   */
  private void prepareRtiBuildEnvironment(LFGeneratorContext context) {
    var rtiImage = context.getTargetConfig().get(DockerProperty.INSTANCE).rti();
    if (rtiImage.equals(DockerOptions.LOCAL_RTI_IMAGE)) {
      var dest = context.getFileConfig().getSrcGenPath().resolve("rti");
      // 1. Create the "rti" directory
      try {
        Files.createDirectories(dest);
        // 2. Copy reactor-c source files into it
        FileUtil.copyFromClassPath("/lib/c/reactor-c", dest, true, true);
        // 3. Generate a Dockerfile for the rti
        new RtiDockerGenerator(context).generateDockerData(dest).writeDockerFile();
      } catch (IOException e) {
        context.getErrorReporter().nowhere().error("Error while copying files: " + e.getMessage());
      }
    }
  }

  private void generateLaunchScript() {
    new FedLauncherGenerator(this.targetConfig, this.fileConfig, this.messageReporter)
        .doGenerate(federates, rtiConfig);
  }

  /**
   * Generate a Dockerfile for each federate and a docker-compose.yml for the federation.
   *
   * @param context The main context in which the federation has been compiled.
   * @param subContexts The subcontexts in which the federates have been compiled.
   */
  private List<DockerData> createDockerFiles(
      LFGeneratorContext context, List<SubContext> subContexts) {
    final List<DockerData> services = new ArrayList<>();
    // 1. create a Dockerfile for each federate
    for (SubContext subContext : subContexts) {
      // Inherit Docker options from main context
      DockerProperty.INSTANCE.override(
          subContext.getTargetConfig(), context.getTargetConfig().get(DockerProperty.INSTANCE));
      var dockerGenerator = dockerGeneratorFactory(subContext);
      var dockerData = dockerGenerator.generateDockerData();
      try {
        dockerData.writeDockerFile();
        dockerData.copyScripts(context);
      } catch (IOException e) {
        throw new RuntimeIOException(e);
      }
      services.add(dockerData);
    }
    return services;
  }

  /**
   * Check if a clean was requested from the standalone compiler and perform the clean step.
   *
   * @param context Context in which the generator operates
   */
  private void cleanIfNeeded(LFGeneratorContext context) {
    if (context.getArgs().clean()) {
      try {
        fileConfig.doClean();
      } catch (IOException e) {
        System.err.println("WARNING: IO Error during clean");
      }
    }
  }

  /** Return whether federated execution is supported for {@code resource}. */
  private boolean federatedExecutionIsSupported(Resource resource) {
    TargetDecl targetDecl = GeneratorUtils.findTargetDecl(resource);
    var target = Target.fromDecl(targetDecl);
    var targetOK =
        List.of(Target.C, Target.Python, Target.TS, Target.CPP, Target.CCPP).contains(target);
    if (!targetOK) {
      messageReporter
          .at(targetDecl)
          .error("Federated execution is not supported with target " + target + ".");
    }
    if (target.equals(Target.C) && GeneratorUtils.isHostWindows()) {
      messageReporter
          .at(targetDecl)
          .error("Federated LF programs with a C target are currently not supported on Windows.");
      targetOK = false;
    }

    return targetOK;
  }

  private Map<Path, CodeMap> compileFederates(
      LFGeneratorContext context,
      Map<Path, CodeMap> lf2lfCodeMapMap,
      Consumer<List<SubContext>> finalizer) {

    // FIXME: Use the appropriate resource set instead of always using standalone
    Injector inj = new LFStandaloneSetup().createInjectorAndDoEMFRegistration();
    XtextResourceSet rs = inj.getInstance(XtextResourceSet.class);
    rs.addLoadOption(XtextResource.OPTION_RESOLVE_ALL, Boolean.TRUE);
    // define output path here
    JavaIoFileSystemAccess fsa = inj.getInstance(JavaIoFileSystemAccess.class);
    fsa.setOutputPath("DEFAULT_OUTPUT", fileConfig.getSrcGenPath().toString());

    var numOfCompileThreads = 1;
    /* NOTE: Used to compile in parallel using the following. This causes the compiler to
       to nondeterministically lock up on MacOS, which causes the tests to fail after the total
       time allowed for the test expires (currently two hours).
        Math.min(
            6, Math.min(Math.max(federates.size(), 1), Runtime.getRuntime().availableProcessors()));
    */
    var compileThreadPool = Executors.newFixedThreadPool(numOfCompileThreads);
    messageReporter
        .nowhere()
        .info("******** Using " + numOfCompileThreads + " threads to compile the program.");
    Map<Path, CodeMap> codeMapMap = new ConcurrentHashMap<>();
    List<SubContext> subContexts = Collections.synchronizedList(new ArrayList<>());
    Averager averager = new Averager(federates.size());
    final var threadSafeErrorReporter = new SynchronizedMessageReporter(messageReporter);
    for (int i = 0; i < federates.size(); i++) {
      FederateInstance fed = federates.get(i);
      final int id = i;
      compileThreadPool.execute(
          () -> {
            Resource res = FileConfig.getResource(FedEmitter.lfFilePath(fileConfig, fed), rs);
            FileConfig subFileConfig =
                LFGenerator.createFileConfig(res, fileConfig.getSrcGenPath(), true);
            MessageReporter subContextMessageReporter =
                new LineAdjustingMessageReporter(threadSafeErrorReporter, lf2lfCodeMapMap);

            TargetConfig subConfig =
                new TargetConfig(
                    subFileConfig.resource, GeneratorArguments.none(), subContextMessageReporter);
<<<<<<< HEAD
            if (targetConfig.get(DockerProperty.INSTANCE).enabled
                    && targetConfig.target.buildsUsingDocker()
                || fed.isRemote) {
=======

            if (targetConfig.get(DockerProperty.INSTANCE).enabled() || fed.isRemote) {
>>>>>>> 2b6ebad9
              NoCompileProperty.INSTANCE.override(subConfig, true);
            }
            // Disabled Docker for the federate and put federation in charge.
            DockerProperty.INSTANCE.override(subConfig, new DockerOptions(false));

            SubContext subContext =
                new SubContext(context, IntegratedBuilder.VALIDATED_PERCENT_PROGRESS, 100) {
                  @Override
                  public MessageReporter getErrorReporter() {
                    return subContextMessageReporter;
                  }

                  @Override
                  public void reportProgress(String message, int percentage) {
                    averager.report(
                        id,
                        percentage,
                        meanPercentage -> super.reportProgress(message, meanPercentage));
                  }

                  @Override
                  public FileConfig getFileConfig() {
                    return subFileConfig;
                  }

                  @Override
                  public TargetConfig getTargetConfig() {
                    return subConfig;
                  }
                };

            inj.getInstance(LFGenerator.class).doGenerate(res, fsa, subContext);
            codeMapMap.putAll(subContext.getResult().getCodeMaps());
            subContexts.add(subContext);
          });
    }
    // Initiate an orderly shutdown in which previously submitted tasks are
    // executed, but no new tasks will be accepted.
    compileThreadPool.shutdown();

    // Wait for all compile threads to finish (NOTE: Can block forever)
    try {
      if (!compileThreadPool.awaitTermination(Long.MAX_VALUE, TimeUnit.NANOSECONDS)) {
        context.getErrorReporter().nowhere().error("Timed out while compiling.");
      }
    } catch (Exception e) {
      context
          .getErrorReporter()
          .nowhere()
          .error("Failure during code generation: " + e.getMessage());
      e.printStackTrace();
    } finally {
      finalizer.accept(subContexts);
    }
    return codeMapMap;
  }

  /**
   * Process command-line arguments passed on to the generator.
   *
   * @param context Context of the build process.
   */
  private void processCLIArguments(LFGeneratorContext context) {
    if (context.getArgs().rti() != null) {
      setFederationRTIProperties(context);
    }
  }

  /**
   * Set the RTI hostname, port and username if given as compiler arguments
   *
   * @param context Context of the build process.
   */
  private void setFederationRTIProperties(LFGeneratorContext context) {
    URI rtiAddr = context.getArgs().rti();
    var host = rtiAddr.getHost();
    var port = rtiAddr.getPort();
    var user = rtiAddr.getUserInfo();
    if (host != null) {
      rtiConfig.setHost(host);
    }
    if (port >= 0) {
      rtiConfig.setPort(port);
    }
    if (user != null) {
      rtiConfig.setUser(user);
    }
  }

  /**
   * Make sure that if no federation RTI properties were given in the cmdline, then those specified
   * in the lf file are not lost. Also, if the federation is dockerized, use "rti" as the hostname.
   *
   * @param federation The top-level Reactor.
   */
  private void setRTIHost(Reactor federation) {
    if (rtiConfig.getHost().equals("localhost")
        && federation.getHost() != null
        && !federation.getHost().getAddr().equals("localhost")) {
      rtiConfig.setHost(federation.getHost().getAddr());
    }

    if (rtiConfig.getHost().equals("localhost")
        && targetConfig.get(DockerProperty.INSTANCE).enabled()) {
      rtiConfig.setHost("rti");
    }
  }

  /**
   * Create the FederateInstance objects and populate the federatesByInstantiation map. This will
   * also create and return the ReactorInstance for the full federation.
   *
   * @param federation The federated reactor that contains all federates' instances.
   * @return The top-level ReactorInstance.
   */
  private ReactorInstance createFederateInstances(Reactor federation, LFGeneratorContext context) {
    // Create an instantiation for the fed reactor because there isn't one.
    // Creating a definition for the main reactor because there isn't one.
    mainDef = LfFactory.eINSTANCE.createInstantiation();
    mainDef.setName(federation.getName());
    mainDef.setReactorClass(federation);

    // Since federates are always within the main (federated) reactor,
    // create a list containing just that one containing instantiation.
    // This will be used to look up parameter values.
    List<Instantiation> mainReactorContext = new ArrayList<>();
    mainReactorContext.add(mainDef);

    // Create a FederateInstance for each instance in the top-level reactor.
    for (Instantiation instantiation : ASTUtils.allInstantiations(federation)) {
      int bankWidth = ASTUtils.width(instantiation.getWidthSpec(), mainReactorContext);
      if (bankWidth < 0) {
        messageReporter
            .at(instantiation)
            .error("Cannot determine bank width! Assuming width of 1.");
        // Continue with a bank width of 1.
        bankWidth = 1;
      }
      List<FederateInstance> federateInstances =
          getFederateInstances(instantiation, bankWidth, context);
      if (federatesByInstantiation == null) {
        federatesByInstantiation = new LinkedHashMap<>();
      }
      federatesByInstantiation.put(instantiation, federateInstances);
    }

    // Create the connections between federates.
    // Each connection in the AST may represent more than one connection between
    // federation instances because of banks and multiports. We need to generate communication
    // for each of these. To do this, we create a ReactorInstance so that we don't have
    // to duplicate the rather complicated logic in that class. We specify a depth of 1,
    // so it only creates the reactors immediately within the top level, not reactors
    // that those contain.
    ReactorInstance mainInstance = new ReactorInstance(federation, messageReporter);

    new ReactionInstanceGraph(mainInstance); // Constructor has side effects; its result is ignored

    for (ReactorInstance child : mainInstance.children) {
      for (PortInstance output : child.outputs) {
        for (SendRange srcRange : output.getDependentPorts()) {
          for (RuntimeRange<PortInstance> dstRange : srcRange.destinations) {
            MixedRadixInt srcID = srcRange.startMR();
            MixedRadixInt dstID = dstRange.startMR();
            int dstCount = 0;
            int srcCount = 0;

            while (dstCount++ < dstRange.width) {
              int srcChannel = srcID.getDigits().get(0);
              int srcBank = srcID.get(1);
              int dstChannel = dstID.getDigits().get(0);
              int dstBank = dstID.get(1);

              FederateInstance srcFederate =
                  federatesByInstantiation
                      .get(srcRange.instance.getParent().getDefinition())
                      .get(srcBank);
              FederateInstance dstFederate =
                  federatesByInstantiation
                      .get(dstRange.instance.getParent().getDefinition())
                      .get(dstBank);
              FedConnectionInstance connection =
                  new FedConnectionInstance(
                      srcRange,
                      dstRange,
                      srcChannel,
                      srcBank,
                      dstChannel,
                      dstBank,
                      srcFederate,
                      dstFederate,
                      FedUtils.getSerializer(srcRange.connection, srcFederate, dstFederate));

              // Create the maps that specify the delays (or absence of delays)
              // on non-physical connections (for centralized coordination only).
              if (!connection.getDefinition().isPhysical()
                  && targetConfig.get(CoordinationProperty.INSTANCE)
                      != CoordinationMode.DECENTRALIZED) {
                // Map the delays on connections between federates.
                Set<Expression> dependsOnDelays =
                    connection.dstFederate.dependsOn.computeIfAbsent(
                        connection.srcFederate, k -> new LinkedHashSet<>());
                // Put the delay on the cache.
                if (connection.getDefinition().getDelay() != null) {
                  dependsOnDelays.add(connection.getDefinition().getDelay());
                } else {
                  // To indicate that at least one connection has no delay, add a null entry.
                  dependsOnDelays.add(null);
                }
                // Map the connections between federates.
                Set<Expression> sendsToDelays =
                    connection.srcFederate.sendsTo.computeIfAbsent(
                        connection.dstFederate, k -> new LinkedHashSet<>());
                if (connection.getDefinition().getDelay() != null) {
                  sendsToDelays.add(connection.getDefinition().getDelay());
                } else {
                  // To indicate that at least one connection has no delay, add a null entry.
                  sendsToDelays.add(null);
                }
              }

              dstID.increment();
              srcID.increment();
              srcCount++;
              if (srcCount == srcRange.width) {
                srcID = srcRange.startMR(); // Multicast. Start over.
              }
            }
          }
        }
      }
    }
    return mainInstance;
  }

  /**
   * Get federate instances for a given {@code instantiation}. A bank will result in the creation of
   * multiple federate instances (one for each member of the bank).
   *
   * @param instantiation An instantiation that corresponds to a federate.
   * @param bankWidth The width specified for the instantiation.
   * @return A list of federate instance (of type @see FederateInstance).
   */
  private List<FederateInstance> getFederateInstances(
      Instantiation instantiation, int bankWidth, LFGeneratorContext context) {
    // Create one federate instance for each instance in a bank of reactors.
    List<FederateInstance> federateInstances = new ArrayList<>(bankWidth);

    for (int i = 0; i < bankWidth; i++) {
      // Assign an integer ID to the federate.
      int federateID = federates.size();
      var resource = instantiation.getReactorClass().eResource();
      var federateTargetConfig = new FederateTargetConfig(context, resource);
      FederateInstance federateInstance =
          new FederateInstance(
              instantiation, federateID, i, bankWidth, federateTargetConfig, messageReporter);
      federates.add(federateInstance);
      federateInstances.add(federateInstance);

      if (instantiation.getHost() != null) {
        federateInstance.host = instantiation.getHost().getAddr();
        // The following could be 0.
        federateInstance.port = instantiation.getHost().getPort();
        // The following could be null.
        federateInstance.user = instantiation.getHost().getUser();
        /* FIXME: The at keyword should support a directory component.
         * federateInstance.dir = instantiation.getHost().dir
         */
        if (federateInstance.host != null
            && !federateInstance.host.equals("localhost")
            && !federateInstance.host.equals("0.0.0.0")) {
          federateInstance.isRemote = true;
        }
      }
    }
    return federateInstances;
  }

  /**
   * Replace connections between federates in the AST with proxies that handle sending and receiving
   * data.
   *
   * @param federation Reactor class of the federation.
   * @param resource The file system resource from which the original program is derived.
   */
  private void replaceFederateConnectionsWithProxies(
      Reactor federation, ReactorInstance mainInstance, Resource resource) {

    for (var federates : federatesByInstantiation.values()) {
      for (var federate : federates) {
        for (var connection : federate.connections) {
          // Connections appear in both the source and destination federate.
          // To avoid doing this twice, do it only for the source.
          if (federate == connection.srcFederate) {
            FedASTUtils.makeCommunication(
                connection,
                resource,
                targetConfig.get(CoordinationProperty.INSTANCE),
                messageReporter);
          }
        }
      }
    }

    // Remove the connections at the top level
    federation.getConnections().clear();

    // There will be AST transformations that invalidate some info
    // cached in ReactorInstance. FIXME: most likely not needed anymore
    mainInstance.clearCaches(false);
  }

  /**
   * Insert reactors that split a multiport into many ports. This is necessary in order to index
   * into specific entries of a multiport.
   */
  private void insertIndexers(ReactorInstance mainInstance, Resource resource) {
    for (ReactorInstance child : mainInstance.children) {
      for (PortInstance input : child.inputs) {
        var indexer = indexer(child, input, resource);
        var count = 0;
        for (FederateInstance federate : federatesByInstantiation.get(child.getDefinition())) {
          federate.networkReactors.add(indexer);
          var outerConnection = LfFactory.eINSTANCE.createConnection();
          var instantiation = LfFactory.eINSTANCE.createInstantiation();
          instantiation.setReactorClass(indexer);
          instantiation.setName(indexer.getName() + count++);
          federate.networkPortToIndexer.put(input, instantiation);
          federate.networkHelperInstantiations.add(instantiation);
          outerConnection.getLeftPorts().add(varRefOf(instantiation, "port"));
          outerConnection.getRightPorts().add(varRefOf(child.getDefinition(), input.getName()));
          federate.networkConnections.add(outerConnection);
        }
      }
    }
  }

  /**
   * Add an {@code indexer} to the model and return it. An indexer is a reactor that is an adapter
   * from many ports to just one port
   */
  private Reactor indexer(ReactorInstance reactorInstance, PortInstance input, Resource resource) {
    var indexer =
        FedASTUtils.addReactorDefinition(
            "_" + reactorInstance.getName() + input.getName(), resource);
    var output = LfFactory.eINSTANCE.createOutput();
    var widthSpec = LfFactory.eINSTANCE.createWidthSpec();
    var widthTerm = LfFactory.eINSTANCE.createWidthTerm();
    widthTerm.setWidth(input.getWidth());
    widthSpec.getTerms().add(widthTerm);
    output.setWidthSpec(widthSpec);
    output.setType(EcoreUtil.copy(input.getDefinition().getType()));
    output.setName("port");
    indexer.getOutputs().add(output);
    for (int i = 0; i < (input.isMultiport() ? input.getWidth() : 1); i++) {
      var splitInput = LfFactory.eINSTANCE.createInput();
      splitInput.setName("port" + i);
      splitInput.setType(EcoreUtil.copy(input.getDefinition().getType()));
      indexer.getInputs().add(splitInput);
    }
    var innerConnection = LfFactory.eINSTANCE.createConnection();
    indexer.getInputs().stream()
        .map(Input::getName)
        .map(it -> FedGenerator.varRefOf(null, it))
        .forEach(innerConnection.getLeftPorts()::add);
    innerConnection.getRightPorts().add(varRefOf(null, output.getName()));
    indexer.getConnections().add(innerConnection);
    return indexer;
  }

  /** Return a {@code VarRef} with the given name. */
  private static VarRef varRefOf(Instantiation container, String name) {
    var varRef = LfFactory.eINSTANCE.createVarRef();
    var variable = LfFactory.eINSTANCE.createVariable();
    variable.setName(name);
    varRef.setVariable(variable);
    varRef.setContainer(container);
    return varRef;
  }
}<|MERGE_RESOLUTION|>--- conflicted
+++ resolved
@@ -362,14 +362,8 @@
             TargetConfig subConfig =
                 new TargetConfig(
                     subFileConfig.resource, GeneratorArguments.none(), subContextMessageReporter);
-<<<<<<< HEAD
-            if (targetConfig.get(DockerProperty.INSTANCE).enabled
-                    && targetConfig.target.buildsUsingDocker()
-                || fed.isRemote) {
-=======
 
             if (targetConfig.get(DockerProperty.INSTANCE).enabled() || fed.isRemote) {
->>>>>>> 2b6ebad9
               NoCompileProperty.INSTANCE.override(subConfig, true);
             }
             // Disabled Docker for the federate and put federation in charge.
