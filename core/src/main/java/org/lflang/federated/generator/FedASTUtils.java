/*************
 * Copyright (c) 2021, The University of California at Berkeley.
 * Copyright (c) 2021, The University of Texas at Dallas.
 *
 * Redistribution and use in source and binary forms, with or without
 * modification, are permitted provided that the following conditions are met:
 *
 * 1. Redistributions of source code must retain the above copyright notice,
 * this list of conditions and the following disclaimer.
 *
 * 2. Redistributions in binary form must reproduce the above copyright notice,
 * this list of conditions and the following disclaimer in the documentation
 * and/or other materials provided with the distribution.
 *
 * THIS SOFTWARE IS PROVIDED BY THE COPYRIGHT HOLDERS AND CONTRIBUTORS "AS IS"
 * AND ANY EXPRESS OR IMPLIED WARRANTIES, INCLUDING, BUT NOT LIMITED TO, THE
 * IMPLIED WARRANTIES OF MERCHANTABILITY AND FITNESS FOR A PARTICULAR PURPOSE
 * ARE DISCLAIMED. IN NO EVENT SHALL THE COPYRIGHT HOLDER OR CONTRIBUTORS BE
 * LIABLE FOR ANY DIRECT, INDIRECT, INCIDENTAL, SPECIAL, EXEMPLARY, OR
 * CONSEQUENTIAL DAMAGES (INCLUDING, BUT NOT LIMITED TO, PROCUREMENT OF
 * SUBSTITUTE GOODS OR SERVICES; LOSS OF USE, DATA, OR PROFITS; OR BUSINESS
 * INTERRUPTION) HOWEVER CAUSED AND ON ANY THEORY OF LIABILITY, WHETHER IN
 * CONTRACT, STRICT LIABILITY, OR TORT (INCLUDING NEGLIGENCE OR OTHERWISE)
 * ARISING IN ANY WAY OUT OF THE USE OF THIS SOFTWARE, EVEN IF ADVISED OF THE
 * POSSIBILITY OF SUCH DAMAGE.
 ***************/

package org.lflang.federated.generator;

import com.google.common.collect.Iterators;
import java.util.ArrayList;
import java.util.Collections;
import java.util.HashMap;
import java.util.HashSet;
import java.util.LinkedHashMap;
import java.util.LinkedList;
import java.util.List;
import java.util.Map;
import java.util.Objects;
import java.util.Set;
import java.util.stream.Collectors;
import org.eclipse.emf.ecore.EObject;
import org.eclipse.emf.ecore.resource.Resource;
import org.eclipse.emf.ecore.util.EcoreUtil;
import org.eclipse.xtext.xbase.lib.IteratorExtensions;
import org.lflang.InferredType;
<<<<<<< HEAD
=======
import org.lflang.MessageReporter;
import org.lflang.ModelInfo;
>>>>>>> ca5b06da
import org.lflang.TargetProperty.CoordinationType;
import org.lflang.TimeValue;
import org.lflang.ast.ASTUtils;
import org.lflang.federated.extensions.FedTargetExtensionFactory;
import org.lflang.federated.serialization.SupportedSerializers;
import org.lflang.generator.MixedRadixInt;
import org.lflang.generator.PortInstance;
import org.lflang.generator.ReactionInstance;
import org.lflang.lf.Action;
import org.lflang.lf.ActionOrigin;
import org.lflang.lf.Assignment;
import org.lflang.lf.BuiltinTrigger;
import org.lflang.lf.BuiltinTriggerRef;
import org.lflang.lf.Connection;
import org.lflang.lf.Expression;
import org.lflang.lf.Input;
import org.lflang.lf.Instantiation;
import org.lflang.lf.LfFactory;
import org.lflang.lf.Model;
import org.lflang.lf.Output;
import org.lflang.lf.ParameterReference;
import org.lflang.lf.Reaction;
import org.lflang.lf.Reactor;
import org.lflang.lf.Type;
import org.lflang.lf.VarRef;
import org.lflang.lf.Variable;

/**
 * A helper class for AST transformations needed for federated execution.
 *
 * @author Soroush Bateni
 * @author Edward A. Lee
 */
public class FedASTUtils {

  /** Map from reactions to bank indices */
  private static Map<Reaction, Integer> reactionBankIndices = null;

  /**
   * Mark the specified reaction to belong to only the specified bank index. This is needed because
   * reactions cannot declare a specific bank index as an effect or trigger. Reactions that send
   * messages between federates, including absent messages, need to be specific to a bank member.
   *
   * @param reaction The reaction.
   * @param bankIndex The bank index, or -1 if there is no bank.
   */
  public static void setReactionBankIndex(Reaction reaction, int bankIndex) {
    if (bankIndex < 0) {
      return;
    }
    if (reactionBankIndices == null) {
      reactionBankIndices = new LinkedHashMap<>();
    }
    reactionBankIndices.put(reaction, bankIndex);
  }

  /**
   * Return the reaction bank index.
   *
   * @see #setReactionBankIndex(Reaction reaction, int bankIndex)
   * @param reaction The reaction.
   * @return The reaction bank index, if one has been set, and -1 otherwise.
   */
  public static int getReactionBankIndex(Reaction reaction) {
    if (reactionBankIndices == null) return -1;
    if (reactionBankIndices.get(reaction) == null) return -1;
    return reactionBankIndices.get(reaction);
  }

  /**
   * Find the federated reactor in a .lf file.
   *
   * @param resource Resource representing a .lf file.
   * @return The federated reactor if found.
   */
  public static Reactor findFederatedReactor(Resource resource) {
    return IteratorExtensions.findFirst(
        Iterators.filter(resource.getAllContents(), Reactor.class), Reactor::isFederated);
  }

  /**
   * Replace the specified connection with communication between federates.
   *
   * @param connection Network connection between two federates.
   * @param resource The resource from which the ECore model was derived.
   * @param coordination One of CoordinationType.DECENTRALIZED or CoordinationType.CENTRALIZED.
   * @param messageReporter Used to report errors encountered.
   */
  public static void makeCommunication(
      FedConnectionInstance connection,
      Resource resource,
      CoordinationType coordination,
      MessageReporter messageReporter) {

<<<<<<< HEAD
    addNetworkSenderReactor(connection, coordination, resource, errorReporter);
=======
    // Add the sender reaction.
    addNetworkSenderReaction(connection, coordination, messageReporter);

    // Next, generate control reactions
    if (!connection.getDefinition().isPhysical()
        &&
        // Connections that are physical don't need control reactions
        connection.getDefinition().getDelay()
            == null // Connections that have delays don't need control reactions
    ) {
      // Add the network output control reaction to the parent
      FedASTUtils.addNetworkOutputControlReaction(connection);

      // Add the network input control reaction to the parent
      FedASTUtils.addNetworkInputControlReaction(connection, coordination, messageReporter);
    }
>>>>>>> ca5b06da

    FedASTUtils.addNetworkOutputControlReaction(connection);

<<<<<<< HEAD
    addNetworkReceiverReactor(connection, coordination, resource, errorReporter);
=======
    // Keep track of this action in the destination federate.
    connection.dstFederate.networkMessageActions.add(networkAction);

    // Add the action definition to the parent reactor.
    ((Reactor) connection.getDefinition().eContainer()).getActions().add(networkAction);

    // Add the network receiver reaction in the destinationFederate
    addNetworkReceiverReaction(networkAction, connection, coordination, messageReporter);
>>>>>>> ca5b06da
  }

  public static int networkMessageActionID = 0;

  /**
   * Create a "network action" in the reactor that contains the given connection and return it.
   *
   * <p>The purpose of this action is to serve as a trigger for a "network input reaction" that is
   * responsible for relaying messages to the port that is on the receiving side of the given
   * connection. The connection is assumed to be between two reactors that reside in distinct
   * federates. Hence, the container of the connection is assumed to be top-level.
   *
   * @param connection A connection between two federates
   * @return The newly created action.
   */
  private static Action createNetworkAction(FedConnectionInstance connection) {
    // Reactor top = (Reactor) connection.getDefinition().eContainer();
    LfFactory factory = LfFactory.eINSTANCE;

    Action action = factory.createAction();
    // Name the newly created action; set its delay and type.
    action.setName("networkMessage_" + networkMessageActionID++);
    if (connection.serializer == SupportedSerializers.NATIVE) {
      action.setType(EcoreUtil.copy(connection.getSourcePortInstance().getDefinition().getType()));
    } else {
      Type action_type = factory.createType();
      action_type.setId(
          FedTargetExtensionFactory.getExtension(connection.srcFederate.targetConfig.target)
              .getNetworkBufferType());
      action.setType(action_type);
    }

    // The connection is 'physical' if it uses the ~> notation.
    if (connection.getDefinition().isPhysical()) {
      action.setOrigin(ActionOrigin.PHYSICAL);
      // Messages sent on physical connections do not
      // carry a timestamp, or a delay. The delay
      // provided using after is enforced by setting
      // the minDelay.
      if (connection.getDefinition().getDelay() != null) {
        action.setMinDelay(connection.getDefinition().getDelay());
      }
    } else {
      action.setOrigin(ActionOrigin.LOGICAL);
    }

    return action;
  }

  /** Add a reactor definition with the given name to the given resource and return it. */
  public static Reactor addReactorDefinition(String name, Resource resource) {
    var reactor = LfFactory.eINSTANCE.createReactor();
    reactor.setName(name);
    EObject node = IteratorExtensions.findFirst(resource.getAllContents(), Model.class::isInstance);
    ((Model) node).getReactors().add(reactor);
    return reactor;
  }

  /**
   * Add a network receiver reactor for a given input port 'destination' to destination's parent
   * reactor. This reaction will react to a generated 'networkAction' (triggered asynchronously,
   * e.g., by federate.c). This 'networkAction' will contain the actual message that is sent by the
   * sender in 'action->value'. This value is forwarded to 'destination' in the network receiver
   * reaction.
   *
   * @param connection A description of the federated connection that is being replaced.
   * @param coordination One of CoordinationType.DECENTRALIZED or CoordinationType.CENTRALIZED.
   * @param resource The resource from which the ECore model was derived.
   */
  private static void addNetworkReceiverReactor(
      FedConnectionInstance connection,
      CoordinationType coordination,
<<<<<<< HEAD
      Resource resource,
      ErrorReporter errorReporter) {
=======
      MessageReporter messageReporter) {
>>>>>>> ca5b06da
    LfFactory factory = LfFactory.eINSTANCE;
    Type type = EcoreUtil.copy(connection.getDestinationPortInstance().getDefinition().getType());

    VarRef sourceRef = factory.createVarRef(); // source fed
    VarRef instRef = factory.createVarRef(); // instantiation connection
    VarRef destRef = factory.createVarRef(); // destination connection

    Reactor receiver = addReactorDefinition("NetworkReceiver_" + networkIDReceiver++, resource);
    Reaction networkReceiverReaction = factory.createReaction();

    Output out = factory.createOutput();
    VarRef outRef = factory.createVarRef(); // out port
    Connection receiverFromReaction = factory.createConnection();
    Instantiation networkInstance = factory.createInstantiation();

    Reactor top =
        connection
            .getSourcePortInstance()
            .getParent()
            .getParent()
            .reactorDefinition; // Top-level reactor.

    receiver.getReactions().add(networkReceiverReaction);
    receiver.getOutputs().add(out);

    addLevelAttribute(
        networkInstance,
        connection.getDestinationPortInstance(),
        getDstIndex(connection),
        connection);
    networkInstance.setReactorClass(receiver);
    networkInstance.setName(
        ASTUtils.getUniqueIdentifier(top, "nr_" + connection.getDstFederate().name));
    top.getInstantiations().add(networkInstance);

    receiverFromReaction.getLeftPorts().add(instRef);
    receiverFromReaction.getRightPorts().add(destRef);

    // Create the network action (@see createNetworkAction)
    Action networkAction = createNetworkAction(connection);

    // Keep track of this action in the destination federate.
    connection.dstFederate.networkMessageActions.add(networkAction);
    if (connection.getDefinition().getDelay() == null)
      connection.dstFederate.zeroDelayNetworkMessageActions.add(networkAction);

    TimeValue maxSTP = findMaxSTP(connection, coordination);

    if (!connection.dstFederate.currentSTPOffsets.contains(maxSTP.time)) {
      connection.dstFederate.currentSTPOffsets.add(maxSTP.time);
      connection.dstFederate.stpOffsets.add(maxSTP);
      connection.dstFederate.stpToNetworkActionMap.put(maxSTP, new ArrayList<>());
    } else {
      // TODO: Find more efficient way to reuse timevalues
      for (var offset : connection.dstFederate.stpOffsets) {
        if (maxSTP.time == offset.time) {
          maxSTP = offset;
          break;
        }
      }
    }

    connection.dstFederate.stpToNetworkActionMap.get(maxSTP).add(networkAction);

    // Add the action definition to the parent reactor.
    receiver.getActions().add(networkAction);

    // If the sender or receiver is in a bank of reactors, then we want
    // these reactions to appear only in the federate whose bank ID matches.
    setReactionBankIndex(networkReceiverReaction, connection.getDstBank());

    // FIXME: do not create a new extension every time it is used
    FedTargetExtensionFactory.getExtension(connection.srcFederate.targetConfig.target)
        .annotateReaction(networkReceiverReaction);

    // The connection is 'physical' if it uses the ~> notation.
    if (connection.getDefinition().isPhysical()) {
      connection.dstFederate.inboundP2PConnections.add(connection.srcFederate);
    } else {
      // If the connection is logical but coordination
      // is decentralized, we would need
      // to make P2P connections
      if (coordination == CoordinationType.DECENTRALIZED) {
        connection.dstFederate.inboundP2PConnections.add(connection.srcFederate);
      }
    }

    // Establish references to the involved ports.
    sourceRef.setContainer(connection.getSourcePortInstance().getParent().getDefinition());
    sourceRef.setVariable(connection.getSourcePortInstance().getDefinition());
    destRef.setContainer(
        connection
            .getDstFederate()
            .networkPortToIndexer
            .get(connection.getDestinationPortInstance()));
    var v = LfFactory.eINSTANCE.createVariable();
    v.setName("port" + connection.getDstChannel());
    destRef.setVariable(v);
    instRef.setContainer(networkInstance);
    instRef.setVariable(out);

    out.setName("msg");
    out.setType(type);
    outRef.setVariable(out);

    VarRef triggerRef = factory.createVarRef();
    // Establish references to the action.
    triggerRef.setVariable(networkAction);
    // Add the action as a trigger to the receiver reaction
    networkReceiverReaction.getTriggers().add(triggerRef);
    networkReceiverReaction.getEffects().add(outRef);

    // Generate code for the network receiver reaction
    networkReceiverReaction.setCode(factory.createCode());
    networkReceiverReaction
        .getCode()
        .setBody(
            FedTargetExtensionFactory.getExtension(connection.dstFederate.targetConfig.target)
                .generateNetworkReceiverBody(
                    networkAction,
                    sourceRef,
                    outRef,
                    connection,
                    ASTUtils.getInferredType(networkAction),
                    coordination,
                    messageReporter));

    // Add the network receiver reaction to the federate instance's list
    // of network reactions
<<<<<<< HEAD
    connection.dstFederate.networkReceiverReactions.add(networkReceiverReaction);
    connection.dstFederate.networkReactors.add(receiver);
    connection.dstFederate.networkConnections.add(receiverFromReaction);
    connection.dstFederate.networkReceiverInstantiations.add(networkInstance);
    connection.dstFederate.networkPortToInstantiation.put(
        connection.getDestinationPortInstance(), networkInstance);
    connection.dstFederate.networkActionToInstantiation.put(networkAction, networkInstance);
  }

  private static MixedRadixInt getSrcIndex(FedConnectionInstance connection) {
    var widths = List.of(connection.srcRange.instance.getWidth(), connection.srcFederate.bankWidth);
    var digits = List.of(connection.getSrcChannel(), connection.getSrcBank());
    return new MixedRadixInt(digits, widths, List.of(0, 1));
  }

  private static MixedRadixInt getDstIndex(FedConnectionInstance connection) {
    var widths = List.of(connection.dstRange.instance.getWidth(), connection.dstFederate.bankWidth);
    var digits = List.of(connection.getDstChannel(), connection.getDstBank());
    return new MixedRadixInt(digits, widths, List.of(0, 1));
  }

  /** Add a level annotation to the instantiation of a network reactor. */
  private static void addLevelAttribute(
      Instantiation instantiation,
      PortInstance p,
      MixedRadixInt index,
      FedConnectionInstance connection) {
    if (connection.getDefinition().getDelay() != null) return;
    var a = LfFactory.eINSTANCE.createAttribute();
    a.setAttrName("_tpoLevel");
    var e = LfFactory.eINSTANCE.createAttrParm();
    // preserve relative orderings according to the downstream reaction, but also ensure that the
    // output and the input
    // that it is connected to, which both have the same downstream reaction, have the correct
    // ordering wrt each other.
    var ub = p.getLevelUpperBound(index);
    e.setValue(String.valueOf(p.isInput() ? 2 * ub : 2 * ub - 1));
    a.getAttrParms().add(e);
    instantiation.getAttributes().add(a);
=======
    connection.dstFederate.networkReactions.add(networkReceiverReaction);

    if (!connection.getDefinition().isPhysical()
        &&
        // Connections that are physical don't need control reactions
        connection.getDefinition().getDelay()
            == null // Connections that have delays don't need control reactions
    ) {
      // Add necessary dependencies to reaction to ensure that it executes correctly
      // relative to other network input control reactions in the federate.
      addRelativeDependency(connection, networkReceiverReaction, messageReporter);
    }
  }

  /**
   * Add a network control reaction for a given input port 'destination' to destination's parent
   * reactor. This reaction will block for any valid logical time until it is known whether the
   * trigger for the action corresponding to the given port is present or absent.
   *
   * @param connection FIXME
   * @param coordination FIXME
   * @param messageReporter
   * @note Used in federated execution
   */
  private static void addNetworkInputControlReaction(
      FedConnectionInstance connection,
      CoordinationType coordination,
      MessageReporter messageReporter) {

    LfFactory factory = LfFactory.eINSTANCE;
    Reaction reaction = factory.createReaction();
    VarRef destRef = factory.createVarRef();
    int receivingPortID = connection.dstFederate.networkMessageActions.size();

    // If the sender or receiver is in a bank of reactors, then we want
    // these reactions to appear only in the federate whose bank ID matches.
    setReactionBankIndex(reaction, connection.getDstBank());

    // FIXME: do not create a new extension every time it is used
    FedTargetExtensionFactory.getExtension(connection.srcFederate.targetConfig.target)
        .annotateReaction(reaction);

    // Create a new action that will be used to trigger the
    // input control reactions.
    Action newTriggerForControlReactionInput = factory.createAction();
    newTriggerForControlReactionInput.setOrigin(ActionOrigin.LOGICAL);

    // Set the container and variable according to the network port
    destRef.setContainer(connection.getDestinationPortInstance().getParent().getDefinition());
    destRef.setVariable(connection.getDestinationPortInstance().getDefinition());

    Reactor top = connection.getDestinationPortInstance().getParent().getParent().reactorDefinition;

    newTriggerForControlReactionInput.setName(
        ASTUtils.getUniqueIdentifier(top, "inputControlReactionTrigger"));

    // Add the newly created Action to the action list of the federated reactor.
    top.getActions().add(newTriggerForControlReactionInput);

    // Create the trigger for the reaction
    VarRef newTriggerForControlReaction = factory.createVarRef();
    newTriggerForControlReaction.setVariable(newTriggerForControlReactionInput);

    // Add the appropriate triggers to the list of triggers of the reaction
    reaction.getTriggers().add(newTriggerForControlReaction);

    // Add the destination port as an effect of the reaction
    reaction.getEffects().add(destRef);

    // Generate code for the network input control reaction
    reaction.setCode(factory.createCode());

    TimeValue maxSTP = findMaxSTP(connection, coordination);

    reaction
        .getCode()
        .setBody(
            FedTargetExtensionFactory.getExtension(connection.dstFederate.targetConfig.target)
                .generateNetworkInputControlReactionBody(receivingPortID, maxSTP, coordination));

    ASTUtils.addReactionAttribute(reaction, "_unordered");

    // Insert the reaction
    top.getReactions().add(reaction);

    // Add the trigger for this reaction to the list of triggers, used to actually
    // trigger the reaction at the beginning of each logical time.
    connection.dstFederate.networkInputControlReactionsTriggers.add(
        newTriggerForControlReactionInput);

    // Add the network input control reaction to the federate instance's list
    // of network reactions
    connection.dstFederate.networkReactions.add(reaction);

    // Add necessary dependencies to reaction to ensure that it executes correctly
    // relative to other network input control reactions in the federate.
    addRelativeDependency(connection, reaction, messageReporter);
  }

  /**
   * Add necessary dependency information to the signature of {@code networkInputReaction} so that
   * it can execute in the correct order relative to other network reactions in the federate.
   *
   * <p>In particular, we want to avoid a deadlock if multiple network input control reactions in
   * federate are in a zero-delay cycle through other federates in the federation. To avoid the
   * deadlock, we encode the zero-delay cycle inside the federate by adding an artificial dependency
   * from the output port of this federate that is involved in the cycle to the signature of {@code
   * networkInputReaction} as a source.
   */
  private static void addRelativeDependency(
      FedConnectionInstance connection,
      Reaction networkInputReaction,
      MessageReporter messageReporter) {
    var upstreamOutputPortsInFederate =
        findUpstreamPortsInFederate(
            connection.dstFederate,
            connection.getSourcePortInstance(),
            new HashSet<>(),
            new HashSet<>());

    ModelInfo info = new ModelInfo();
    for (var port : upstreamOutputPortsInFederate) {
      VarRef sourceRef = ASTUtils.factory.createVarRef();

      sourceRef.setContainer(port.getParent().getDefinition());
      sourceRef.setVariable(port.getDefinition());
      networkInputReaction.getSources().add(sourceRef);

      // Remove the port if it introduces cycles
      info.update((Model) networkInputReaction.eContainer().eContainer(), messageReporter);
      if (!info.topologyCycles().isEmpty()) {
        networkInputReaction.getSources().remove(sourceRef);
      }
    }
>>>>>>> ca5b06da
  }

  /**
   * Go upstream from input port {@code port} until we reach one or more output ports that belong to
   * the same federate.
   *
   * <p>Along the path, we follow direct connections, as well as reactions, as long as there is no
   * logical delay. When following reactions, we also follow dependant reactions (because we are
   * traversing a potential cycle backwards).
   *
   * @return A set of {@link PortInstance}. If no port exist that match the criteria, return an
   *     empty set.
   */
  private static Set<PortInstance> findUpstreamPortsInFederate(
      FederateInstance federate,
      PortInstance port,
      Set<PortInstance> visitedPorts,
      Set<ReactionInstance> reactionVisited) {
    Set<PortInstance> toReturn = new HashSet<>();
    if (port == null) return toReturn;
    else if (ASTUtils.isTopLevel(port.getParent()) || federate.includes(port.getParent())) {
      // Reached the requested federate
      toReturn.add(port);
      visitedPorts.add(port);
    } else if (visitedPorts.contains(port)) {
      return toReturn;
    } else {
      visitedPorts.add(port);
      // Follow depends on reactions
      port.getDependsOnReactions()
          .forEach(
              reaction ->
                  followReactionUpstream(
                      federate, visitedPorts, toReturn, reaction, reactionVisited));
      // Follow depends on ports
      port.getDependsOnPorts()
          .forEach(
              it ->
                  toReturn.addAll(
                      findUpstreamPortsInFederate(
                          federate, it.instance, visitedPorts, reactionVisited)));
    }
    return toReturn;
  }

  /**
   * Follow reactions upstream. This is part of the algorithm of {@link
   * #findUpstreamPortsInFederate}.
   */
  private static void followReactionUpstream(
      FederateInstance federate,
      Set<PortInstance> visitedPorts,
      Set<PortInstance> toReturn,
      ReactionInstance reaction,
      Set<ReactionInstance> reactionVisited) {
    if (reactionVisited.contains(reaction)) return;
    reactionVisited.add(reaction);
    // Add triggers
    Set<VarRef> varRefsToFollow = new HashSet<>();
    varRefsToFollow.addAll(
        reaction.getDefinition().getTriggers().stream()
            .filter(trigger -> !(trigger instanceof BuiltinTriggerRef))
            .map(VarRef.class::cast)
            .toList());
    // Add sources
    varRefsToFollow.addAll(reaction.getDefinition().getSources());

    // Follow everything upstream
    varRefsToFollow.forEach(
        varRef ->
            toReturn.addAll(
                findUpstreamPortsInFederate(
                    federate,
                    reaction.getParent().lookupPortInstance(varRef),
                    visitedPorts,
                    reactionVisited)));

    reaction.dependsOnReactions().stream()
        .filter(
            // Stay within the reactor
            it -> it.getParent().equals(reaction.getParent()))
        .forEach(
            it -> followReactionUpstream(federate, visitedPorts, toReturn, it, reactionVisited));

    // FIXME: This is most certainly wrong. Please fix it.
    reaction.dependentReactions().stream()
        .filter(
            // Stay within the reactor
            it -> it.getParent().equals(reaction.getParent()))
        .forEach(
            it -> followReactionUpstream(federate, visitedPorts, toReturn, it, reactionVisited));
  }

  /**
   * Find the maximum STP offset for the given 'port'.
   *
   * <p>An STP offset predicate can be nested in contained reactors in the federate.
   *
   * @param connection The connection to find the max STP offset for.
   * @param coordination The coordination scheme.
   * @return The maximum STP as a TimeValue
   */
  private static TimeValue findMaxSTP(
      FedConnectionInstance connection, CoordinationType coordination) {
    Variable port = connection.getDestinationPortInstance().getDefinition();
    FederateInstance instance = connection.dstFederate;
    Reactor reactor = connection.getDestinationPortInstance().getParent().reactorDefinition;

    // Find a list of STP offsets (if any exists)
    List<Expression> STPList = new LinkedList<>();

    // First, check if there are any connections to contained reactors that
    // need to be handled
    List<Connection> connectionsWithPort =
        ASTUtils.allConnections(reactor).stream()
            .filter(
                c -> c.getLeftPorts().stream().anyMatch((VarRef v) -> v.getVariable().equals(port)))
            .collect(Collectors.toList());

    // Find the list of reactions that have the port as trigger or source
    // (could be a variable name)
    List<Reaction> reactionsWithPort =
        ASTUtils.allReactions(reactor).stream()
            .filter(
                r -> {
                  // Check the triggers of reaction r first
                  return r.getTriggers().stream()
                          .anyMatch(
                              t -> {
                                if (t instanceof VarRef) {
                                  // Check if the variables match
                                  return ((VarRef) t).getVariable() == port;
                                } else {
                                  // Not a network port (startup or shutdown)
                                  return false;
                                }
                              })
                      || // Then check the sources of reaction r
                      r.getSources().stream().anyMatch(s -> s.getVariable() == port);
                })
            .collect(Collectors.toList());

    // Find a list of STP offsets (if any exists)
    if (coordination == CoordinationType.DECENTRALIZED) {
      for (Reaction r : safe(reactionsWithPort)) {
        // If STP offset is determined, add it
        // If not, assume it is zero
        if (r.getStp() != null) {
          if (r.getStp().getValue() instanceof ParameterReference) {
            List<Instantiation> instantList = new ArrayList<>();
            instantList.add(instance.instantiation);
            final var param = ((ParameterReference) r.getStp().getValue()).getParameter();
            STPList.addAll(ASTUtils.initialValue(param, instantList));
          } else {
            STPList.add(r.getStp().getValue());
          }
        }
      }
      // Check the children for STPs as well
      for (Connection c : safe(connectionsWithPort)) {
        VarRef childPort = c.getRightPorts().get(0);
        Reactor childReactor = (Reactor) childPort.getVariable().eContainer();
        // Find the list of reactions that have the port as trigger or
        // source (could be a variable name)
        List<Reaction> childReactionsWithPort =
            ASTUtils.allReactions(childReactor).stream()
                .filter(
                    r ->
                        r.getTriggers().stream()
                                .anyMatch(
                                    t -> {
                                      if (t instanceof VarRef) {
                                        // Check if the variables match
                                        return ((VarRef) t).getVariable()
                                            == childPort.getVariable();
                                      } else {
                                        // Not a network port (startup or shutdown)
                                        return false;
                                      }
                                    })
                            || r.getSources().stream()
                                .anyMatch(s -> s.getVariable() == childPort.getVariable()))
                .collect(Collectors.toList());

        for (Reaction r : safe(childReactionsWithPort)) {
          // If STP offset is determined, add it
          // If not, assume it is zero
          if (r.getStp() != null) {
            if (r.getStp().getValue() instanceof ParameterReference) {
              List<Instantiation> instantList = new ArrayList<>();
              instantList.add(childPort.getContainer());
              final var param = ((ParameterReference) r.getStp().getValue()).getParameter();
              STPList.addAll(ASTUtils.initialValue(param, instantList));
            } else {
              STPList.add(r.getStp().getValue());
            }
          }
        }
      }
    }

    return STPList.stream()
        .map(ASTUtils::getLiteralTimeValue)
        .filter(Objects::nonNull)
        .reduce(TimeValue.ZERO, TimeValue::max);
  }

  /**
   * Return a null-safe List
   *
   * @param <E> The type of the list
   * @param list The potentially null List
   * @return Empty list or the original list
   */
  public static <E> List<E> safe(List<E> list) {
    return list == null ? Collections.emptyList() : list;
  }

<<<<<<< HEAD
  public static int networkIDReceiver = 0;

  private static final Map<FedConnectionInstance, Reactor> networkSenderReactors =
      new HashMap<>(); // FIXME: static mutable objects are bad

  private static Reactor getNetworkSenderReactor(
      FedConnectionInstance connection,
      CoordinationType coordination,
      Resource resource,
      ErrorReporter errorReporter) {
=======
  /**
   * Add a network sender reaction for a given input port 'source' to source's parent reactor. This
   * reaction will react to the 'source' and then send a message on the network destined for the
   * destinationFederate.
   *
   * @param connection Network connection between two federates.
   * @param coordination One of CoordinationType.DECENTRALIZED or CoordinationType.CENTRALIZED.
   * @param messageReporter FIXME
   * @note Used in federated execution
   */
  private static void addNetworkSenderReaction(
      FedConnectionInstance connection,
      CoordinationType coordination,
      MessageReporter messageReporter) {
>>>>>>> ca5b06da
    LfFactory factory = LfFactory.eINSTANCE;
    Type type = EcoreUtil.copy(connection.getSourcePortInstance().getDefinition().getType());

    VarRef inRef = factory.createVarRef(); // in port to network reaction
    VarRef destRef = factory.createVarRef(); // destination fed

    // Initialize Reactor and Reaction AST Nodes
    Reactor sender = factory.createReactor();

    Input in = factory.createInput();
    in.setName("msg");
    in.setType(type);
    in.setWidthSpec(
        EcoreUtil.copy(connection.getSourcePortInstance().getDefinition().getWidthSpec()));
    inRef.setVariable(in);

    destRef.setContainer(connection.getDestinationPortInstance().getParent().getDefinition());
    destRef.setVariable(connection.getDestinationPortInstance().getDefinition());

    Reaction networkSenderReaction =
        getNetworkSenderReaction(inRef, destRef, connection, coordination, type, errorReporter);

    var senderIndexParameter = LfFactory.eINSTANCE.createParameter();
    var senderIndexParameterType = LfFactory.eINSTANCE.createType();
    senderIndexParameter.setName("sender_index");
    senderIndexParameterType.setId("int");
    senderIndexParameter.setType(senderIndexParameterType);
    var senderIndexParameterInit = LfFactory.eINSTANCE.createInitializer();
    var senderIndexParameterInitExpr = LfFactory.eINSTANCE.createLiteral();
    senderIndexParameterInitExpr.setLiteral("0");
    senderIndexParameterInit.getExprs().add(senderIndexParameterInitExpr);
    senderIndexParameter.setInit(senderIndexParameterInit);
    sender.getParameters().add(senderIndexParameter);

    sender.getReactions().add(getInitializationReaction());
    sender.getReactions().add(networkSenderReaction);
    sender.getInputs().add(in);

    EObject node = IteratorExtensions.findFirst(resource.getAllContents(), Model.class::isInstance);
    ((Model) node).getReactors().add(sender);
    sender.setName("NetworkSender_" + connection.getSrcFederate().networkIdSender);
    // networkSenderReaction.setName("NetworkSenderReaction_" + networkIDSender++);

    // FIXME: do not create a new extension every time it is used
    FedTargetExtensionFactory.getExtension(connection.srcFederate.targetConfig.target)
        .annotateReaction(networkSenderReaction);

    // If the sender or receiver is in a bank of reactors, then we want
    // these reactions to appear only in the federate whose bank ID matches.
    setReactionBankIndex(networkSenderReaction, connection.getSrcBank());

    // Add the network sender reaction to the federate instance's list
    // of network reactions
    connection.srcFederate.networkSenderReactions.add(networkSenderReaction);
    connection.srcFederate.networkReactors.add(sender);

    networkSenderReactors.put(connection, sender);
    return sender;
  }

  private static Reaction getNetworkSenderReaction(
      VarRef inRef,
      VarRef destRef,
      FedConnectionInstance connection,
      CoordinationType coordination,
      Type type,
      ErrorReporter errorReporter) {
    var networkSenderReaction = LfFactory.eINSTANCE.createReaction();
    networkSenderReaction.getTriggers().add(inRef);
    networkSenderReaction.setCode(LfFactory.eINSTANCE.createCode());
    networkSenderReaction
        .getCode()
        .setBody(
            FedTargetExtensionFactory.getExtension(connection.srcFederate.targetConfig.target)
                .generateNetworkSenderBody(
                    inRef,
                    destRef,
                    connection,
                    InferredType.fromAST(type),
                    coordination,
<<<<<<< HEAD
                    errorReporter));
    return networkSenderReaction;
  }
=======
                    messageReporter));
>>>>>>> ca5b06da

  private static Reaction getInitializationReaction() {
    var initializationReaction = LfFactory.eINSTANCE.createReaction();
    var startup = LfFactory.eINSTANCE.createBuiltinTriggerRef();
    startup.setType(BuiltinTrigger.STARTUP);
    initializationReaction.getTriggers().add(startup);
    var code = LfFactory.eINSTANCE.createCode();
    code.setBody(
        """
            extern reaction_t* port_absent_reaction[];
            void enqueue_network_output_control_reactions();
            LF_PRINT_DEBUG("Adding network output control reaction to table.");
            port_absent_reaction[self->sender_index] = &self->_lf__reaction_2;
            LF_PRINT_DEBUG("Added network output control reaction to table. Enqueueing it...");
            enqueue_network_output_control_reactions();
            """);
    initializationReaction.setCode(code);
    return initializationReaction;
  }

  /**
   * Add a network sender reactor for a given input port 'source' to source's parent reactor. This
   * reaction will react to the 'source' and then send a message on the network destined for the
   * destinationFederate.
   *
   * @param connection Network connection between two federates.
   * @param coordination One of CoordinationType.DECENTRALIZED or CoordinationType.CENTRALIZED.
   * @param resource The resource from which the ECore model was derived.
   */
  private static void addNetworkSenderReactor(
      FedConnectionInstance connection,
      CoordinationType coordination,
      Resource resource,
      ErrorReporter errorReporter) {
    LfFactory factory = LfFactory.eINSTANCE;
    // Assume all the types are the same, so just use the first on the right.

    Reactor sender = getNetworkSenderReactor(connection, coordination, resource, errorReporter);

    Instantiation networkInstance = factory.createInstantiation();

    VarRef sourceRef = factory.createVarRef(); // out port from federate
    VarRef instRef = factory.createVarRef(); // out port from federate

    Reactor top =
        connection
            .getSourcePortInstance()
            .getParent()
            .getParent()
            .reactorDefinition; // Top-level reactor.

    networkInstance.setReactorClass(sender);
    networkInstance.setName(
        ASTUtils.getUniqueIdentifier(top, "ns_" + connection.getDstFederate().name));
    top.getInstantiations().add(networkInstance);
    networkInstance
        .getParameters()
        .add(getSenderIndex(connection.getSrcFederate().networkIdSender++));
    addLevelAttribute(
        networkInstance, connection.getSourcePortInstance(), getSrcIndex(connection), connection);

    Connection senderToReaction = factory.createConnection();

    // Establish references to the involved ports.
    sourceRef.setContainer(connection.getSourcePortInstance().getParent().getDefinition());
    sourceRef.setVariable(connection.getSourcePortInstance().getDefinition());
    instRef.setContainer(networkInstance);
    instRef.setVariable(sender.getInputs().get(0));

    senderToReaction.getLeftPorts().add(sourceRef);
    senderToReaction.getRightPorts().add(instRef);

    // The connection is 'physical' if it uses the ~> notation.
    if (connection.getDefinition().isPhysical()) {
      connection.srcFederate.outboundP2PConnections.add(connection.dstFederate);
    } else {
      // If the connection is logical but coordination
      // is decentralized, we would need
      // to make P2P connections
      if (coordination == CoordinationType.DECENTRALIZED) {
        connection.srcFederate.outboundP2PConnections.add(connection.dstFederate);
      }
    }

    connection.srcFederate.networkConnections.add(senderToReaction);
    connection.srcFederate.networkSenderInstantiations.add(networkInstance);
    connection.srcFederate.networkPortToInstantiation.put(
        connection.getSourcePortInstance(), networkInstance);
  }

  private static Assignment getSenderIndex(int networkIDSender) {
    var senderIndex = LfFactory.eINSTANCE.createAssignment();
    var senderIndexParameter = LfFactory.eINSTANCE.createParameter();
    senderIndexParameter.setName("sender_index");
    senderIndex.setLhs(senderIndexParameter);
    var senderIndexInitializer = LfFactory.eINSTANCE.createInitializer();
    senderIndexInitializer.setAssign(true);
    var senderIndexInitializerExpression = LfFactory.eINSTANCE.createLiteral();
    senderIndexInitializerExpression.setLiteral(String.valueOf(networkIDSender));
    senderIndexInitializer.getExprs().add(senderIndexInitializerExpression);
    senderIndex.setRhs(senderIndexInitializer);
    return senderIndex;
  }

  /**
   * Add a network control reaction for a given output port 'source' to source's parent reactor.
   * This reaction will send a port absent message if the status of the output port is absent.
   *
   * @param connection The federated connection being replaced.
   */
  private static void addNetworkOutputControlReaction(FedConnectionInstance connection) {
    LfFactory factory = LfFactory.eINSTANCE;
    Reaction reaction = factory.createReaction();
    Reactor top = networkSenderReactors.getOrDefault(connection, null);

    // Add the output from the contained reactor as a source to
    // the reaction to preserve precedence order.
    VarRef newPortRef = factory.createVarRef();
    newPortRef.setVariable(top.getInputs().get(0));
    reaction.getSources().add(newPortRef);

    // If the sender or receiver is in a bank of reactors, then we want
    // these reactions to appear only in the federate whose bank ID matches.
    setReactionBankIndex(reaction, connection.getSrcBank());

    // FIXME: do not create a new extension every time it is used
    FedTargetExtensionFactory.getExtension(connection.srcFederate.targetConfig.target)
        .annotateReaction(reaction);

    // Generate the code
    reaction.setCode(factory.createCode());

    reaction
        .getCode()
        .setBody(
            FedTargetExtensionFactory.getExtension(connection.srcFederate.targetConfig.target)
                .generateNetworkOutputControlReactionBody(newPortRef, connection));

    // Insert the newly generated reaction after the generated sender and
    // receiver top-level reactions.
    top.getReactions().add(reaction);

    // Add the network output control reaction to the federate instance's list
    // of network reactions
    connection.srcFederate.networkSenderReactions.add(reaction);
    connection.srcFederate.networkSenderControlReactions.add(reaction);
  }
}<|MERGE_RESOLUTION|>--- conflicted
+++ resolved
@@ -44,11 +44,6 @@
 import org.eclipse.emf.ecore.util.EcoreUtil;
 import org.eclipse.xtext.xbase.lib.IteratorExtensions;
 import org.lflang.InferredType;
-<<<<<<< HEAD
-=======
-import org.lflang.MessageReporter;
-import org.lflang.ModelInfo;
->>>>>>> ca5b06da
 import org.lflang.TargetProperty.CoordinationType;
 import org.lflang.TimeValue;
 import org.lflang.ast.ASTUtils;
@@ -143,41 +138,11 @@
       CoordinationType coordination,
       MessageReporter messageReporter) {
 
-<<<<<<< HEAD
-    addNetworkSenderReactor(connection, coordination, resource, errorReporter);
-=======
-    // Add the sender reaction.
-    addNetworkSenderReaction(connection, coordination, messageReporter);
-
-    // Next, generate control reactions
-    if (!connection.getDefinition().isPhysical()
-        &&
-        // Connections that are physical don't need control reactions
-        connection.getDefinition().getDelay()
-            == null // Connections that have delays don't need control reactions
-    ) {
-      // Add the network output control reaction to the parent
-      FedASTUtils.addNetworkOutputControlReaction(connection);
-
-      // Add the network input control reaction to the parent
-      FedASTUtils.addNetworkInputControlReaction(connection, coordination, messageReporter);
-    }
->>>>>>> ca5b06da
+    addNetworkSenderReactor(connection, coordination, resource, messageReporter);
 
     FedASTUtils.addNetworkOutputControlReaction(connection);
 
-<<<<<<< HEAD
-    addNetworkReceiverReactor(connection, coordination, resource, errorReporter);
-=======
-    // Keep track of this action in the destination federate.
-    connection.dstFederate.networkMessageActions.add(networkAction);
-
-    // Add the action definition to the parent reactor.
-    ((Reactor) connection.getDefinition().eContainer()).getActions().add(networkAction);
-
-    // Add the network receiver reaction in the destinationFederate
-    addNetworkReceiverReaction(networkAction, connection, coordination, messageReporter);
->>>>>>> ca5b06da
+    addNetworkReceiverReactor(connection, coordination, resource, messageReporter);
   }
 
   public static int networkMessageActionID = 0;
@@ -250,12 +215,8 @@
   private static void addNetworkReceiverReactor(
       FedConnectionInstance connection,
       CoordinationType coordination,
-<<<<<<< HEAD
       Resource resource,
-      ErrorReporter errorReporter) {
-=======
       MessageReporter messageReporter) {
->>>>>>> ca5b06da
     LfFactory factory = LfFactory.eINSTANCE;
     Type type = EcoreUtil.copy(connection.getDestinationPortInstance().getDefinition().getType());
 
@@ -385,7 +346,6 @@
 
     // Add the network receiver reaction to the federate instance's list
     // of network reactions
-<<<<<<< HEAD
     connection.dstFederate.networkReceiverReactions.add(networkReceiverReaction);
     connection.dstFederate.networkReactors.add(receiver);
     connection.dstFederate.networkConnections.add(receiverFromReaction);
@@ -425,142 +385,6 @@
     e.setValue(String.valueOf(p.isInput() ? 2 * ub : 2 * ub - 1));
     a.getAttrParms().add(e);
     instantiation.getAttributes().add(a);
-=======
-    connection.dstFederate.networkReactions.add(networkReceiverReaction);
-
-    if (!connection.getDefinition().isPhysical()
-        &&
-        // Connections that are physical don't need control reactions
-        connection.getDefinition().getDelay()
-            == null // Connections that have delays don't need control reactions
-    ) {
-      // Add necessary dependencies to reaction to ensure that it executes correctly
-      // relative to other network input control reactions in the federate.
-      addRelativeDependency(connection, networkReceiverReaction, messageReporter);
-    }
-  }
-
-  /**
-   * Add a network control reaction for a given input port 'destination' to destination's parent
-   * reactor. This reaction will block for any valid logical time until it is known whether the
-   * trigger for the action corresponding to the given port is present or absent.
-   *
-   * @param connection FIXME
-   * @param coordination FIXME
-   * @param messageReporter
-   * @note Used in federated execution
-   */
-  private static void addNetworkInputControlReaction(
-      FedConnectionInstance connection,
-      CoordinationType coordination,
-      MessageReporter messageReporter) {
-
-    LfFactory factory = LfFactory.eINSTANCE;
-    Reaction reaction = factory.createReaction();
-    VarRef destRef = factory.createVarRef();
-    int receivingPortID = connection.dstFederate.networkMessageActions.size();
-
-    // If the sender or receiver is in a bank of reactors, then we want
-    // these reactions to appear only in the federate whose bank ID matches.
-    setReactionBankIndex(reaction, connection.getDstBank());
-
-    // FIXME: do not create a new extension every time it is used
-    FedTargetExtensionFactory.getExtension(connection.srcFederate.targetConfig.target)
-        .annotateReaction(reaction);
-
-    // Create a new action that will be used to trigger the
-    // input control reactions.
-    Action newTriggerForControlReactionInput = factory.createAction();
-    newTriggerForControlReactionInput.setOrigin(ActionOrigin.LOGICAL);
-
-    // Set the container and variable according to the network port
-    destRef.setContainer(connection.getDestinationPortInstance().getParent().getDefinition());
-    destRef.setVariable(connection.getDestinationPortInstance().getDefinition());
-
-    Reactor top = connection.getDestinationPortInstance().getParent().getParent().reactorDefinition;
-
-    newTriggerForControlReactionInput.setName(
-        ASTUtils.getUniqueIdentifier(top, "inputControlReactionTrigger"));
-
-    // Add the newly created Action to the action list of the federated reactor.
-    top.getActions().add(newTriggerForControlReactionInput);
-
-    // Create the trigger for the reaction
-    VarRef newTriggerForControlReaction = factory.createVarRef();
-    newTriggerForControlReaction.setVariable(newTriggerForControlReactionInput);
-
-    // Add the appropriate triggers to the list of triggers of the reaction
-    reaction.getTriggers().add(newTriggerForControlReaction);
-
-    // Add the destination port as an effect of the reaction
-    reaction.getEffects().add(destRef);
-
-    // Generate code for the network input control reaction
-    reaction.setCode(factory.createCode());
-
-    TimeValue maxSTP = findMaxSTP(connection, coordination);
-
-    reaction
-        .getCode()
-        .setBody(
-            FedTargetExtensionFactory.getExtension(connection.dstFederate.targetConfig.target)
-                .generateNetworkInputControlReactionBody(receivingPortID, maxSTP, coordination));
-
-    ASTUtils.addReactionAttribute(reaction, "_unordered");
-
-    // Insert the reaction
-    top.getReactions().add(reaction);
-
-    // Add the trigger for this reaction to the list of triggers, used to actually
-    // trigger the reaction at the beginning of each logical time.
-    connection.dstFederate.networkInputControlReactionsTriggers.add(
-        newTriggerForControlReactionInput);
-
-    // Add the network input control reaction to the federate instance's list
-    // of network reactions
-    connection.dstFederate.networkReactions.add(reaction);
-
-    // Add necessary dependencies to reaction to ensure that it executes correctly
-    // relative to other network input control reactions in the federate.
-    addRelativeDependency(connection, reaction, messageReporter);
-  }
-
-  /**
-   * Add necessary dependency information to the signature of {@code networkInputReaction} so that
-   * it can execute in the correct order relative to other network reactions in the federate.
-   *
-   * <p>In particular, we want to avoid a deadlock if multiple network input control reactions in
-   * federate are in a zero-delay cycle through other federates in the federation. To avoid the
-   * deadlock, we encode the zero-delay cycle inside the federate by adding an artificial dependency
-   * from the output port of this federate that is involved in the cycle to the signature of {@code
-   * networkInputReaction} as a source.
-   */
-  private static void addRelativeDependency(
-      FedConnectionInstance connection,
-      Reaction networkInputReaction,
-      MessageReporter messageReporter) {
-    var upstreamOutputPortsInFederate =
-        findUpstreamPortsInFederate(
-            connection.dstFederate,
-            connection.getSourcePortInstance(),
-            new HashSet<>(),
-            new HashSet<>());
-
-    ModelInfo info = new ModelInfo();
-    for (var port : upstreamOutputPortsInFederate) {
-      VarRef sourceRef = ASTUtils.factory.createVarRef();
-
-      sourceRef.setContainer(port.getParent().getDefinition());
-      sourceRef.setVariable(port.getDefinition());
-      networkInputReaction.getSources().add(sourceRef);
-
-      // Remove the port if it introduces cycles
-      info.update((Model) networkInputReaction.eContainer().eContainer(), messageReporter);
-      if (!info.topologyCycles().isEmpty()) {
-        networkInputReaction.getSources().remove(sourceRef);
-      }
-    }
->>>>>>> ca5b06da
   }
 
   /**
@@ -779,7 +603,6 @@
     return list == null ? Collections.emptyList() : list;
   }
 
-<<<<<<< HEAD
   public static int networkIDReceiver = 0;
 
   private static final Map<FedConnectionInstance, Reactor> networkSenderReactors =
@@ -789,23 +612,7 @@
       FedConnectionInstance connection,
       CoordinationType coordination,
       Resource resource,
-      ErrorReporter errorReporter) {
-=======
-  /**
-   * Add a network sender reaction for a given input port 'source' to source's parent reactor. This
-   * reaction will react to the 'source' and then send a message on the network destined for the
-   * destinationFederate.
-   *
-   * @param connection Network connection between two federates.
-   * @param coordination One of CoordinationType.DECENTRALIZED or CoordinationType.CENTRALIZED.
-   * @param messageReporter FIXME
-   * @note Used in federated execution
-   */
-  private static void addNetworkSenderReaction(
-      FedConnectionInstance connection,
-      CoordinationType coordination,
       MessageReporter messageReporter) {
->>>>>>> ca5b06da
     LfFactory factory = LfFactory.eINSTANCE;
     Type type = EcoreUtil.copy(connection.getSourcePortInstance().getDefinition().getType());
 
@@ -886,13 +693,9 @@
                     connection,
                     InferredType.fromAST(type),
                     coordination,
-<<<<<<< HEAD
                     errorReporter));
     return networkSenderReaction;
   }
-=======
-                    messageReporter));
->>>>>>> ca5b06da
 
   private static Reaction getInitializationReaction() {
     var initializationReaction = LfFactory.eINSTANCE.createReaction();
