/*************
 * Copyright (c) 2019-2021, The University of California at Berkeley.
 *
 * Redistribution and use in source and binary forms, with or without modification,
 * are permitted provided that the following conditions are met:
 *
 * 1. Redistributions of source code must retain the above copyright notice,
 *    this list of conditions and the following disclaimer.
 *
 * 2. Redistributions in binary form must reproduce the above copyright notice,
 *    this list of conditions and the following disclaimer in the documentation
 *    and/or other materials provided with the distribution.
 *
 * THIS SOFTWARE IS PROVIDED BY THE COPYRIGHT HOLDERS AND CONTRIBUTORS "AS IS" AND
 * ANY EXPRESS OR IMPLIED WARRANTIES, INCLUDING, BUT NOT LIMITED TO, THE IMPLIED
 * WARRANTIES OF MERCHANTABILITY AND FITNESS FOR A PARTICULAR PURPOSE ARE
 * DISCLAIMED. IN NO EVENT SHALL THE COPYRIGHT HOLDER OR CONTRIBUTORS BE LIABLE FOR
 * ANY DIRECT, INDIRECT, INCIDENTAL, SPECIAL, EXEMPLARY, OR CONSEQUENTIAL DAMAGES
 * (INCLUDING, BUT NOT LIMITED TO, PROCUREMENT OF SUBSTITUTE GOODS OR SERVICES;
 * LOSS OF USE, DATA, OR PROFITS; OR BUSINESS INTERRUPTION) HOWEVER CAUSED AND ON
 * ANY THEORY OF LIABILITY, WHETHER IN CONTRACT, STRICT LIABILITY, OR TORT
 * (INCLUDING NEGLIGENCE OR OTHERWISE) ARISING IN ANY WAY OUT OF THE USE OF THIS
 * SOFTWARE, EVEN IF ADVISED OF THE POSSIBILITY OF SUCH DAMAGE.
 ***************/

package org.lflang.federated.launcher;

import java.io.File;
import java.io.FileNotFoundException;
import java.io.FileOutputStream;
import java.io.IOException;
import java.nio.file.Files;
import java.nio.file.Path;
import java.util.ArrayList;
import java.util.List;
import org.lflang.MessageReporter;
import org.lflang.federated.generator.FederateInstance;
import org.lflang.federated.generator.FederationFileConfig;
import org.lflang.target.TargetConfig;
import org.lflang.target.property.AuthProperty;
import org.lflang.target.property.ClockSyncModeProperty;
import org.lflang.target.property.ClockSyncOptionsProperty;
import org.lflang.target.property.TracingProperty;
import org.lflang.target.property.type.ClockSyncModeType.ClockSyncMode;

/**
 * Utility class that can be used to create a launcher for federated LF programs.
 *
 * @author Edward A. Lee
 * @author Soroush Bateni
 */
public class FedLauncherGenerator {
  protected TargetConfig targetConfig;
  protected FederationFileConfig fileConfig;
  protected MessageReporter messageReporter;

  /**
   * @param targetConfig The current target configuration.
   * @param fileConfig The current file configuration.
   * @param messageReporter A error reporter for reporting any errors or warnings during the code
   *     generation
   */
  public FedLauncherGenerator(
      TargetConfig targetConfig, FederationFileConfig fileConfig, MessageReporter messageReporter) {
    this.targetConfig = targetConfig;
    this.fileConfig = fileConfig;
    this.messageReporter = messageReporter;
  }

  /**
   * Create the launcher shell scripts. This will create one or two files in the output path (bin
   * directory). The first has name equal to the filename of the source file without the ".lf"
   * extension. This will be a shell script that launches the RTI and the federates. If, in
   * addition, either the RTI or any federate is mapped to a particular machine (anything other than
   * the default "localhost" or "0.0.0.0"), then this will generate a shell script in the bin
   * directory with name filename_distribute.sh that copies the relevant source files to the remote
   * host and compiles them so that they are ready to execute using the launcher.
   *
   * <p>A precondition for this to work is that the user invoking this code generator can log into
   * the remote host without supplying a password. Specifically, you have to have installed your
   * public key (typically found in ~/.ssh/id_rsa.pub) in ~/.ssh/authorized_keys on the remote host.
   * In addition, the remote host must be running an ssh service. On an Arch Linux system using
   * systemd, for example, this means running:
   *
   * <p>sudo systemctl <start|enable> ssh.service
   *
   * <p>Enable means to always start the service at startup, whereas start means to just start it
   * this once.
   *
   * <p>On macOS, open System Preferences from the Apple menu and click on the "Sharing" preference
   * panel. Select the checkbox next to "Remote Login" to enable it.
   *
   * <p>In addition, every host must have OpenSSL installed, with at least version 1.1.1a. You can
   * check the version with
   *
   * <p>openssl version
   *
   * @param federates A list of federate instances in the federation
   * @param rtiConfig Can have values for 'host', 'dir', and 'user'
   */
  public void doGenerate(List<FederateInstance> federates, RtiConfig rtiConfig) {
    // NOTE: It might be good to use screen when invoking the RTI
    // or federates remotely, so you can detach and the process keeps running.
    // However, I was unable to get it working properly.
    // What this means is that the shell that invokes the launcher
    // needs to remain live for the duration of the federation.
    // If that shell is killed, the federation will die.
    // Hence, it is reasonable to launch the federation on a
    // machine that participates in the federation, for example,
    // on the machine that runs the RTI.  The command I tried
    // to get screen to work looks like this:
    // ssh -t «target» cd «path»; screen -S «filename»_«federate.name» -L
    // bin/«filename»_«federate.name» 2>&1
    // var outPath = binGenPath
    StringBuilder shCode = new StringBuilder();
    StringBuilder distCode = new StringBuilder();
    shCode.append(getSetupCode()).append("\n");
    String distHeader = getDistHeader();
    String host = rtiConfig.getHost();
    String target = host;

    String user = rtiConfig.getUser();
    if (user != null) {
      target = user + "@" + host;
    }

    shCode.append("#### Host is ").append(host);

    // Launch the RTI in the foreground.
    if (host.equals("localhost") || host.equals("0.0.0.0")) {
      // FIXME: the paths below will not work on Windows
      shCode.append(getLaunchCode(getRtiCommand(federates, false))).append("\n");
    } else {
      // Start the RTI on the remote machine.
      // FIXME: Should $FEDERATION_ID be used to ensure unique directories, executables, on the
      // remote host?
      // Copy the source code onto the remote machine and compile it there.
      if (distCode.length() == 0) distCode.append(distHeader).append("\n");

      String logFileName = String.format("log/%s_RTI.log", fileConfig.name);

      // Launch the RTI on the remote machine using ssh and screen.
      // The -t argument to ssh creates a virtual terminal, which is needed by screen.
      // The -S gives the session a name.
      // The -L option turns on logging. Unfortunately, the -Logfile giving the log file name
      // is not standardized in screen. Logs go to screenlog.0 (or screenlog.n).
      // FIXME: Remote errors are not reported back via ssh from screen.
      // How to get them back to the local machine?
      // Perhaps use -c and generate a screen command file to control the logfile name,
      // but screen apparently doesn't write anything to the log file!
      //
      // The cryptic 2>&1 reroutes stderr to stdout so that both are returned.
      // The sleep at the end prevents screen from exiting before outgoing messages from
      // the federate have had time to go out to the RTI through the socket.

      shCode
          .append(getRemoteLaunchCode(host, target, logFileName, getRtiCommand(federates, true)))
          .append("\n");
    }

    // Index used for storing pids of federates
    int federateIndex = 0;
    for (FederateInstance federate : federates) {
      var buildConfig = getBuildConfig(federate, fileConfig, messageReporter);
      if (federate.isRemote) {
        Path fedRelSrcGenPath =
            fileConfig.getOutPath().relativize(fileConfig.getSrcGenPath()).resolve(federate.name);
        if (distCode.length() == 0) distCode.append(distHeader).append("\n");
        String logFileName = String.format("log/%s_%s.log", fileConfig.name, federate.name);
        String compileCommand = buildConfig.compileCommand();
        // FIXME: Should $FEDERATION_ID be used to ensure unique directories, executables, on the
        // remote host?
        distCode
            .append(
                getDistCode(
                    rtiConfig.getDirectory(),
                    federate,
                    fedRelSrcGenPath,
                    logFileName,
                    fileConfig.getSrcGenPath(),
                    compileCommand))
            .append("\n");
        String executeCommand = buildConfig.remoteExecuteCommand();
        shCode
            .append(
                getFedRemoteLaunchCode(
                    federate,
                    rtiConfig.getDirectory(),
                    logFileName,
                    executeCommand,
                    federateIndex++))
            .append("\n");
      } else {
        String executeCommand = buildConfig.localExecuteCommand();
        shCode
            .append(getFedLocalLaunchCode(federate, executeCommand, federateIndex++))
            .append("\n");
      }
    }
    if (host.equals("localhost") || host.equals("0.0.0.0")) {
      // Local PID managements
      shCode.append(
          "echo \"#### Bringing the RTI back to foreground so it can receive Control-C.\"" + "\n");
      shCode.append("fg %1" + "\n");
    }
    // Wait for launched processes to finish
    shCode
        .append(
            String.join(
                "\n",
                "echo \"RTI has exited. Wait for federates to exit.\"",
                "# Wait for launched processes to finish.",
                "# The errors are handled separately via trap.",
                "for pid in \"${pids[@]}\"",
                "do",
                "    wait $pid || exit $?",
                "done",
                "echo \"All done.\"",
                "EXITED_SUCCESSFULLY=true"))
        .append("\n");

    // Create bin directory for the script.
    if (!Files.exists(fileConfig.binPath)) {
      try {
        Files.createDirectories(fileConfig.binPath);
      } catch (IOException e) {
        messageReporter.nowhere().error("Unable to create directory: " + fileConfig.binPath);
      }
    }

    // Write the launcher file.
    File file = fileConfig.binPath.resolve(fileConfig.name).toFile();
    messageReporter.nowhere().info("Script for launching the federation: " + file);

    // Delete file previously produced, if any.
    if (file.exists()) {
      if (!file.delete())
        messageReporter
            .nowhere()
            .error("Failed to delete existing federated launch script \"" + file + "\"");
    }

    FileOutputStream fOut = null;
    try {
      fOut = new FileOutputStream(file);
    } catch (FileNotFoundException e) {
      messageReporter.nowhere().error("Unable to find file: " + file);
    }
    if (fOut != null) {
      try {
        fOut.write(shCode.toString().getBytes());
        fOut.close();
      } catch (IOException e) {
        messageReporter.nowhere().error("Unable to write to file: " + file);
      }
    }

    if (!file.setExecutable(true, false)) {
      messageReporter.nowhere().warning("Unable to make launcher script executable.");
    }

    // Write the distributor file.
    // Delete the file even if it does not get generated.
    file = fileConfig.binPath.resolve(fileConfig.name + "_distribute.sh").toFile();
    if (file.exists()) {
      if (!file.delete())
        messageReporter
            .nowhere()
            .error("Failed to delete existing federated distributor script \"" + file + "\"");
    }
    if (distCode.length() > 0) {
      try {
        fOut = new FileOutputStream(file);
        fOut.write(distCode.toString().getBytes());
        fOut.close();
        if (!file.setExecutable(true, false)) {
          messageReporter.nowhere().warning("Unable to make file executable: " + file);
        }
      } catch (FileNotFoundException e) {
        messageReporter.nowhere().error("Unable to find file: " + file);
      } catch (IOException e) {
        messageReporter.nowhere().error("Unable to write to file " + file);
      }
    }
  }

  private String getSetupCode() {
    return String.join(
        "\n",
        "#!/bin/bash",
        "# Launcher for federated " + fileConfig.name + ".lf Lingua Franca program.",
        "# Uncomment to specify to behave as close as possible to the POSIX standard.",
        "# set -o posix",
        "",
        "# Enable job control",
        "set -m",
        "shopt -s huponexit",
        "",
        "# Set a trap to kill all background jobs on error or control-C",
        "# Use two distinct traps so we can see which signal causes this.",
        "cleanup() {",
        "    if [ \"$EXITED_SUCCESSFULLY\" = true ] ; then",
        "        exit 0",
        "    else",
        "        printf \"Killing federate %s.\\n\" ${pids[*]}",
        "        # The || true clause means this is not an error if kill fails.",
        "        kill ${pids[@]} || true",
        "        printf \"#### Killing RTI %s.\\n\" ${RTI}",
        "        kill ${RTI} || true",
        "        exit 1",
        "    fi",
        "}",
        "",
        "trap 'cleanup; exit' EXIT",
        "",
        "# Create a random 48-byte text ID for this federation.",
        "# The likelihood of two federations having the same ID is 1/16,777,216 (1/2^24).",
        "FEDERATION_ID=`openssl rand -hex 24`",
        "echo \"Federate " + fileConfig.name + " in Federation ID '$FEDERATION_ID'\"",
        "# Launch the federates:");
  }

  private String getDistHeader() {
    return String.join(
        "\n",
        "#!/bin/bash",
        "# Distributor for federated " + fileConfig.name + ".lf Lingua Franca program.",
        "# Uncomment to specify to behave as close as possible to the POSIX standard.",
        "# set -o posix");
  }

  private String getRtiCommand(List<FederateInstance> federates, boolean isRemote) {
    List<String> commands = new ArrayList<>();

    // Identify the transient federates number
    int transientFederatesNumber = 0;
    for (FederateInstance federate : federates) {
      if (federate.isTransient) {
        transientFederatesNumber++;
      }
    }

    if (isRemote) {
      commands.add("RTI -i '${FEDERATION_ID}' \\");
    } else {
      commands.add("RTI -i ${FEDERATION_ID} \\");
    }
    if (targetConfig.getOrDefault(AuthProperty.INSTANCE)) {
      commands.add("                        -a \\");
    }
    if (targetConfig.getOrDefault(TracingProperty.INSTANCE).isEnabled()) {
      commands.add("                        -t \\");
    }
    commands.addAll(
        List.of(
            "                        -n " + federates.size() + " \\",
<<<<<<< HEAD
            "                        -nt " + transientFederatesNumber + " \\",
            "                        -c " + targetConfig.clockSync.toString() + " \\"));
    if (targetConfig.clockSync.equals(ClockSyncMode.ON)) {
      commands.add("period " + targetConfig.clockSyncOptions.period.toNanoSeconds() + " \\");
=======
            "                        -c "
                + targetConfig.getOrDefault(ClockSyncModeProperty.INSTANCE).toString()
                + " \\"));
    if (targetConfig.getOrDefault(ClockSyncModeProperty.INSTANCE).equals(ClockSyncMode.ON)) {
      commands.add(
          "period "
              + targetConfig.getOrDefault(ClockSyncOptionsProperty.INSTANCE).period.toNanoSeconds()
              + " \\");
>>>>>>> cc5f9c07
    }
    if (targetConfig.getOrDefault(ClockSyncModeProperty.INSTANCE).equals(ClockSyncMode.ON)
        || targetConfig.getOrDefault(ClockSyncModeProperty.INSTANCE).equals(ClockSyncMode.INIT)) {
      commands.add(
          "exchanges-per-interval "
              + targetConfig.getOrDefault(ClockSyncOptionsProperty.INSTANCE).trials
              + " \\");
    }
    commands.add("&");
    return String.join("\n", commands);
  }

  private String getLaunchCode(String rtiLaunchCode) {
    return String.join(
        "\n",
        "echo \"#### Launching the runtime infrastructure (RTI).\"",
        "# First, check if the RTI is on the PATH",
        "if ! command -v RTI &> /dev/null",
        "then",
        "    echo \"RTI could not be found.\"",
        "    echo \"The source code can be obtained from"
            + " https://github.com/lf-lang/reactor-c/tree/main/core/federated/RTI\"",
        "    exit 1",
        "fi                ",
        "# The RTI is started first to allow proper boot-up",
        "# before federates will try to connect.",
        "# The RTI will be brought back to foreground",
        "# to be responsive to user inputs after all federates",
        "# are launched.",
        rtiLaunchCode,
        "# Store the PID of the RTI",
        "RTI=$!",
        "# Wait for the RTI to boot up before",
        "# starting federates (this could be done by waiting for a specific output",
        "# from the RTI, but here we use sleep)",
        "sleep 1");
  }

  private String getRemoteLaunchCode(
      Object host, Object target, String logFileName, String rtiLaunchString) {
    return String.join(
        "\n",
        "echo \"#### Launching the runtime infrastructure (RTI) on remote host " + host + ".\"",
        "# FIXME: Killing this ssh does not kill the remote process.",
        "# A double -t -t option to ssh forces creation of a virtual terminal, which",
        "# fixes the problem, but then the ssh command does not execute. The remote",
        "# federate does not start!",
        "ssh " + target + " 'mkdir -p log; \\",
        "    echo \"-------------- Federation ID: \"'$FEDERATION_ID' >> " + logFileName + "; \\",
        "    date >> " + logFileName + "; \\",
        "    echo \"Executing RTI: " + rtiLaunchString + "\" 2>&1 | tee -a " + logFileName + "; \\",
        "    # First, check if the RTI is on the PATH",
        "    if ! command -v RTI &> /dev/null",
        "    then",
        "        echo \"RTI could not be found.\"",
        "        echo \"The source code can be found in org.lflang/src/lib/core/federated/RTI\"",
        "        exit 1",
        "    fi",
        "    " + rtiLaunchString + " 2>&1 | tee -a " + logFileName + "' &",
        "# Store the PID of the channel to RTI",
        "RTI=$!",
        "# Wait for the RTI to boot up before",
        "# starting federates (this could be done by waiting for a specific output",
        "# from the RTI, but here we use sleep)",
        "sleep 5");
  }

  private String getDistCode(
      Path remoteBase,
      FederateInstance federate,
      Path remoteRelSrcGenPath,
      String logFileName,
      Path localAbsSrcGenPath,
      String compileCommand) {
    return String.join(
        "\n",
        "echo \"Making directory "
            + remoteBase
            + " and subdirectories src-gen, bin, and log on host "
            + getUserHost(federate.user, federate.host)
            + "\"",
        "# The >> syntax appends stdout to a file. The 2>&1 appends stderr to the same file.",
        "ssh " + getUserHost(federate.user, federate.host) + " '\\",
        "    mkdir -p "
            + remoteBase.resolve(remoteRelSrcGenPath).resolve("core")
            + " "
            + remoteBase.resolve("bin")
            + " "
            + remoteBase
            + "/log; \\",
        "    echo \"--------------\" >> " + remoteBase + "/" + logFileName + "; \\",
        "    date >> " + remoteBase + "/" + logFileName + ";",
        "'",
        "pushd " + localAbsSrcGenPath + " > /dev/null",
        "echo \"Copying source files to host " + getUserHost(federate.user, federate.host) + "\"",
        "scp -r * "
            + getUserHost(federate.user, federate.host)
            + ":"
            + remoteBase.resolve(remoteRelSrcGenPath),
        "popd > /dev/null",
        "echo \"Compiling on host "
            + getUserHost(federate.user, federate.host)
            + " using: "
            + compileCommand
            + "\"",
        "ssh " + getUserHost(federate.user, federate.host) + " 'cd " + remoteBase + "; \\",
        "    echo \"In "
            + remoteBase
            + " compiling with: "
            + compileCommand
            + "\" >> "
            + logFileName
            + " 2>&1; \\",
        "    # Capture the output in the log file and stdout. \\",
        "    " + compileCommand + " 2>&1 | tee -a " + logFileName + ";' ");
  }

  private String getUserHost(Object user, Object host) {
    if (user == null) {
      return host.toString();
    }
    return user + "@" + host;
  }

  private String getFedRemoteLaunchCode(
      FederateInstance federate,
      Path path,
      String logFileName,
      String executeCommand,
      int federateIndex) {
    return String.join(
        "\n",
        "echo \"#### Launching the federate "
            + federate.name
            + " on host "
            + getUserHost(federate.user, federate.host)
            + "\"",
        "# FIXME: Killing this ssh does not kill the remote process.",
        "# A double -t -t option to ssh forces creation of a virtual terminal, which",
        "# fixes the problem, but then the ssh command does not execute. The remote",
        "# federate does not start!",
        "ssh " + getUserHost(federate.user, federate.host) + " '\\",
        "    cd " + path + "; \\",
        "    echo \"-------------- Federation ID: \"'$FEDERATION_ID' >> " + logFileName + "; \\",
        "    date >> " + logFileName + "; \\",
        "    echo \"In "
            + path
            + ", executing: "
            + executeCommand
            + "\" 2>&1 | tee -a "
            + logFileName
            + "; \\",
        "    " + executeCommand + " 2>&1 | tee -a " + logFileName + "' &",
        "pids[" + federateIndex + "]=$!");
  }

  private String getFedLocalLaunchCode(
      FederateInstance federate, String executeCommand, int federateIndex) {
    return String.format(
        String.join("\n", "echo \"#### Launching the federate %s.\"", "%s &", "pids[%s]=$!"),
        federate.name,
        executeCommand,
        federateIndex);
  }

  /**
   * Create a build configuration of the appropriate target.
   *
   * @param federate The federate to which the build configuration applies.
   * @param fileConfig The file configuration of the federation to which the federate belongs.
   */
  private BuildConfig getBuildConfig(
      FederateInstance federate, FederationFileConfig fileConfig, MessageReporter messageReporter) {
    return switch (federate.targetConfig.target) {
      case C, CCPP -> new CBuildConfig(federate, fileConfig, messageReporter);
      case Python -> new PyBuildConfig(federate, fileConfig, messageReporter);
      case TS -> new TsBuildConfig(federate, fileConfig, messageReporter);
      case CPP, Rust -> throw new UnsupportedOperationException();
    };
  }
}<|MERGE_RESOLUTION|>--- conflicted
+++ resolved
@@ -354,12 +354,7 @@
     commands.addAll(
         List.of(
             "                        -n " + federates.size() + " \\",
-<<<<<<< HEAD
             "                        -nt " + transientFederatesNumber + " \\",
-            "                        -c " + targetConfig.clockSync.toString() + " \\"));
-    if (targetConfig.clockSync.equals(ClockSyncMode.ON)) {
-      commands.add("period " + targetConfig.clockSyncOptions.period.toNanoSeconds() + " \\");
-=======
             "                        -c "
                 + targetConfig.getOrDefault(ClockSyncModeProperty.INSTANCE).toString()
                 + " \\"));
@@ -368,7 +363,6 @@
           "period "
               + targetConfig.getOrDefault(ClockSyncOptionsProperty.INSTANCE).period.toNanoSeconds()
               + " \\");
->>>>>>> cc5f9c07
     }
     if (targetConfig.getOrDefault(ClockSyncModeProperty.INSTANCE).equals(ClockSyncMode.ON)
         || targetConfig.getOrDefault(ClockSyncModeProperty.INSTANCE).equals(ClockSyncMode.INIT)) {
