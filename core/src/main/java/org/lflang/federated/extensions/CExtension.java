--- conflicted
+++ resolved
@@ -733,24 +733,16 @@
             "\n",
             "// Initialize the array of socket for incoming connections to -1.",
             "for (int i = 0; i < NUMBER_OF_FEDERATES; i++) {",
-<<<<<<< HEAD
             "    _fed.sockets_for_inbound_p2p_connections[i] = -1;",
             "    _fed.netdrv_to_inbound[i] = NULL;",
-=======
-            "    _fed.netdrv_for_inbound_p2p_connections[i] = NULL;",
->>>>>>> e85076c8
             "}"));
     code.pr(
         String.join(
             "\n",
             "// Initialize the array of socket for outgoing connections to -1.",
             "for (int i = 0; i < NUMBER_OF_FEDERATES; i++) {",
-<<<<<<< HEAD
             "    _fed.sockets_for_outbound_p2p_connections[i] = -1;",
             "    _fed.netdrv_to_outbound[i] = NULL;",
-=======
-            "    _fed.netdrv_for_outbound_p2p_connections[i] = NULL;",
->>>>>>> e85076c8
             "}"));
     var clockSyncOptions = federate.targetConfig.getOrDefault(ClockSyncOptionsProperty.INSTANCE);
     // If a test clock offset has been specified, insert code to set it here.
