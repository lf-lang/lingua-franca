/*************
 * Copyright (c) 2021, The University of California at Berkeley.
 *
 * Redistribution and use in source and binary forms, with or without
 * modification, are permitted provided that the following conditions are met:
 *
 * 1. Redistributions of source code must retain the above copyright notice,
 * this list of conditions and the following disclaimer.
 *
 * 2. Redistributions in binary form must reproduce the above copyright notice,
 * this list of conditions and the following disclaimer in the documentation
 * and/or other materials provided with the distribution.
 *
 * THIS SOFTWARE IS PROVIDED BY THE COPYRIGHT HOLDERS AND CONTRIBUTORS "AS IS"
 * AND ANY EXPRESS OR IMPLIED WARRANTIES, INCLUDING, BUT NOT LIMITED TO, THE
 * IMPLIED WARRANTIES OF MERCHANTABILITY AND FITNESS FOR A PARTICULAR PURPOSE
 * ARE DISCLAIMED. IN NO EVENT SHALL THE COPYRIGHT HOLDER OR CONTRIBUTORS BE
 * LIABLE FOR ANY DIRECT, INDIRECT, INCIDENTAL, SPECIAL, EXEMPLARY, OR
 * CONSEQUENTIAL DAMAGES (INCLUDING, BUT NOT LIMITED TO, PROCUREMENT OF
 * SUBSTITUTE GOODS OR SERVICES; LOSS OF USE, DATA, OR PROFITS; OR BUSINESS
 * INTERRUPTION) HOWEVER CAUSED AND ON ANY THEORY OF LIABILITY, WHETHER IN
 * CONTRACT, STRICT LIABILITY, OR TORT (INCLUDING NEGLIGENCE OR OTHERWISE)
 * ARISING IN ANY WAY OUT OF THE USE OF THIS SOFTWARE, EVEN IF ADVISED OF THE
 * POSSIBILITY OF SUCH DAMAGE.
 ***************/

package org.lflang.federated.extensions;

import static org.lflang.util.StringUtil.addDoubleQuotes;

import java.io.File;
import java.io.IOException;
import java.nio.file.Files;
import java.nio.file.Path;
import java.util.List;
import org.lflang.InferredType;
import org.lflang.MessageReporter;
import org.lflang.TimeValue;
import org.lflang.ast.ASTUtils;
import org.lflang.federated.generator.FedASTUtils;
import org.lflang.federated.generator.FedConnectionInstance;
import org.lflang.federated.generator.FederateInstance;
import org.lflang.federated.generator.FederationFileConfig;
import org.lflang.federated.launcher.RtiConfig;
import org.lflang.federated.serialization.FedROS2CPPSerialization;
import org.lflang.generator.CodeBuilder;
import org.lflang.generator.LFGeneratorContext;
import org.lflang.generator.ReactorInstance;
import org.lflang.generator.c.CTypes;
import org.lflang.generator.c.CUtil;
import org.lflang.lf.Action;
import org.lflang.lf.Instantiation;
import org.lflang.lf.LfFactory;
import org.lflang.lf.Output;
import org.lflang.lf.Port;
import org.lflang.lf.Reactor;
import org.lflang.lf.VarRef;
import org.lflang.lf.impl.CodeExprImpl;
import org.lflang.target.Target;
import org.lflang.target.property.ClockSyncOptionsProperty;
import org.lflang.target.property.CoordinationOptionsProperty;
import org.lflang.target.property.CoordinationProperty;
import org.lflang.target.property.FedSetupProperty;
import org.lflang.target.property.KeepaliveProperty;
import org.lflang.target.property.SingleThreadedProperty;
import org.lflang.target.property.type.CoordinationModeType.CoordinationMode;

/**
 * An extension class to the CGenerator that enables certain federated functionalities.
 *
 * @author {Soroush Bateni <soroush@berkeley.edu>}
 * @author {Hou Seng Wong <housengw@berkeley.edu>}
 * @author {Billy Bao <billybao@berkeley.edu>}
 */
public class CExtension implements FedTargetExtension {

  @Override
  public void initializeTargetConfig(
      LFGeneratorContext context,
      List<String> federateNames,
      FederateInstance federate,
      FederationFileConfig fileConfig,
      MessageReporter messageReporter,
      RtiConfig rtiConfig)
      throws IOException {

    CExtensionUtils.handleCompileDefinitions(federate, federateNames, rtiConfig, messageReporter);

    generateCMakeInclude(federate, fileConfig);

    KeepaliveProperty.INSTANCE.override(federate.targetConfig, true);

    // If there are federates, copy the required files for that.
    // Also, create the RTI C file and the launcher script.
    // Handle target parameters.
    // If the program is federated, then ensure that threading is enabled.
    SingleThreadedProperty.INSTANCE.override(federate.targetConfig, false);

    // Include the fed setup file for this federate in the target property
    FedSetupProperty.INSTANCE.override(federate.targetConfig, getPreamblePath(federate));
  }

  /** Generate a cmake-include file for {@code federate} if needed. */
  protected void generateCMakeInclude(FederateInstance federate, FederationFileConfig fileConfig)
      throws IOException {
    CExtensionUtils.generateCMakeInclude(federate, fileConfig);
  }

  /**
   * Generate code for the body of a reaction that handles the action that is triggered by receiving
   * a message from a remote federate.
   *
   * @param action The action.
   * @param sendingPort The output port providing the data to send.
   * @param receivingPort The ID of the destination port.
   * @param connection The federated connection being lowered.
   * @param type The type of the data conveyed by the port.
   * @param coordinationMode The coordination type
   */
  public String generateNetworkReceiverBody(
      Action action,
      VarRef sendingPort,
      VarRef receivingPort,
      FedConnectionInstance connection,
      InferredType type,
      CoordinationMode coordinationMode,
      MessageReporter messageReporter) {
    var receiveRef =
        CUtil.portRefInReaction(receivingPort, connection.getDstBank(), connection.getDstChannel());
    var result = new CodeBuilder();
    // Transfer the physical time of arrival from the action to the port
    result.pr(
        receiveRef
            + "->physical_time_of_arrival = self->_lf__"
            + action.getName()
            + ".physical_time_of_arrival;");
    if (coordinationMode == CoordinationMode.DECENTRALIZED
        && !connection.getDefinition().isPhysical()) {
      // Transfer the intended tag.
      result.pr(
          receiveRef + "->intended_tag = self->_lf__" + action.getName() + ".intended_tag;\n");
    }

    deserialize(action, receivingPort, connection, type, receiveRef, result, messageReporter);
    return result.toString();
  }

  /**
   * Generate code to deserialize a message received over the network.
   *
   * @param action The network action that is mapped to the {@code receivingPort}
   * @param receivingPort The receiving port
   * @param connection The connection used to receive the message
   * @param type Type for the port
   * @param receiveRef A target language reference to the receiving port
   * @param result Used to put generated code in
   * @param messageReporter Used to report errors, if any
   */
  protected void deserialize(
      Action action,
      VarRef receivingPort,
      FedConnectionInstance connection,
      InferredType type,
      String receiveRef,
      CodeBuilder result,
      MessageReporter messageReporter) {
    CTypes types = new CTypes();
    // Adjust the type of the action and the receivingPort.
    // If it is "string", then change it to "char*".
    // This string is dynamically allocated, and type 'string' is to be
    // used only for statically allocated strings. This would force the
    // CGenerator to treat the port and action as token types.
    if (types.getTargetType(action).equals("string")) {
      action.getType().setCode(null);
      action.getType().setId("char*");
    }
    if (types.getTargetType((Port) receivingPort.getVariable()).equals("string")) {
      ((Port) receivingPort.getVariable()).getType().setCode(null);
      ((Port) receivingPort.getVariable()).getType().setId("char*");
    }
    var value = "";
    switch (connection.getSerializer()) {
      case NATIVE -> {
        // NOTE: Docs say that malloc'd char* is freed on conclusion of the time step.
        // So passing it downstream should be OK.
        value = action.getName() + "->value";
        if (CUtil.isTokenType(type)) {
          result.pr("lf_set_token(" + receiveRef + ", " + action.getName() + "->token);");
        } else {
          result.pr("lf_set(" + receiveRef + ", " + value + ");");
        }
      }
      case PROTO ->
          throw new UnsupportedOperationException("Protobuf serialization is not supported yet.");
      case ROS2 -> {
        var portType = ASTUtils.getInferredType(((Port) receivingPort.getVariable()));
        var portTypeStr = types.getTargetType(portType);
        if (CUtil.isTokenType(portType)) {
          throw new UnsupportedOperationException(
              "Cannot handle ROS serialization when ports are pointers.");
        } else if (CExtensionUtils.isSharedPtrType(portType, types)) {
          var matcher = CExtensionUtils.sharedPointerVariable.matcher(portTypeStr);
          if (matcher.find()) {
            portTypeStr = matcher.group("type");
          }
        }
        var ROSDeserializer = new FedROS2CPPSerialization();
        value = FedROS2CPPSerialization.deserializedVarName;
        result.pr(
            ROSDeserializer.generateNetworkDeserializerCode(
                "self->_lf__" + action.getName(), portTypeStr));
        if (CExtensionUtils.isSharedPtrType(portType, types)) {
          result.pr("auto msg_shared_ptr = std::make_shared<" + portTypeStr + ">(" + value + ");");
          result.pr("lf_set(" + receiveRef + ", msg_shared_ptr);");
        } else {
          result.pr("lf_set(" + receiveRef + ", std::move(" + value + "));");
        }
      }
    }
  }

  @Override
  public String outputInitializationBody() {
    return """
           extern reaction_t* port_absent_reaction[];
           void lf_enqueue_port_absent_reactions(environment_t*);
           LF_PRINT_DEBUG("Adding network port absent reaction to table.");
           port_absent_reaction[SENDERINDEXPARAMETER] = &self->_lf__reaction_2;
           LF_PRINT_DEBUG("Added network output control reaction to table. Enqueueing it...");
           lf_enqueue_port_absent_reactions(self->base.environment);
           """;
  }

  @Override
  public String inputInitializationBody() {
    return "self->_lf__reaction_1.is_an_input_reaction = true;\n";
  }

  @Override
  public void addSenderIndexParameter(Reactor sender) {
    var tp = LfFactory.eINSTANCE.createTypeParm();
    tp.setLiteral("SENDERINDEXPARAMETER");
    sender.getTypeParms().add(tp);
  }

  @Override
  public void supplySenderIndexParameter(Instantiation inst, int idx) {
    var senderIndexParameter = LfFactory.eINSTANCE.createType();
    var c = LfFactory.eINSTANCE.createCode();
    c.setBody(String.valueOf(idx));
    senderIndexParameter.setCode(c);
    inst.getTypeArgs().add(senderIndexParameter);
  }

  /**
   * Generate code for the body of a reaction that handles an output that is to be sent over the
   * network.
   *
   * @param sendingPort The output port providing the data to send.
   * @param receivingPort The variable reference to the destination port.
   * @param connection The federated connection being lowered.
   * @param type The type of the data conveyed by the connection.
   * @param coordinationMode Centralized or decentralized.
   */
  public String generateNetworkSenderBody(
      VarRef sendingPort,
      VarRef receivingPort,
      FedConnectionInstance connection,
      InferredType type,
      CoordinationMode coordinationMode,
      MessageReporter messageReporter) {
    var sendRef =
        CUtil.portRefInReaction(sendingPort, connection.getSrcBank(), connection.getSrcChannel());
    var receiveRef =
        ASTUtils.generateVarRef(
            receivingPort); // Used for comments only, so no need for bank/multiport index.
    var result = new CodeBuilder();
    // The ID of the receiving port (rightPort) is the position
    // of the action in this list.
    int receivingPortID = connection.getDstFederate().networkMessageActions.size();

    result.pr(
        "// Sending from "
            + sendRef
            + " in federate "
            + connection.getSrcFederate().name
            + " to "
            + receiveRef
            + " in federate "
            + connection.getDstFederate().name);

    // In case sendRef is a multiport or is in a bank, this reaction will be triggered when any
    // channel or bank index of sendRef is present
    // ex. if a.out[i] is present, the entire output a.out is triggered.
    if (connection.getSrcBank() != -1 || connection.getSrcChannel() != -1) {
      result.pr("if (!" + sendRef + "->is_present) {");
      if (connection.getSrcFederate().targetConfig.target == Target.Python)
        result.pr("PyGILState_Release(gstate);");
      result.pr("return;");
      result.pr("}");
    }

    // If the connection is physical and the receiving federate is remote, send it directly on a
    // socket.
    // If the connection is logical and the coordination mode is centralized, send via RTI.
    // If the connection is logical and the coordination mode is decentralized, send directly
    String messageType;
    // Name of the next immediate destination of this message
    var next_destination_name = "\"federate " + connection.getDstFederate().id + "\"";

    // Get the delay literal
    String additionalDelayString =
        CExtensionUtils.getNetworkDelayLiteral(connection.getDefinition().getDelay());

    if (connection.getDefinition().isPhysical()) {
      messageType = "MSG_TYPE_P2P_MESSAGE";
    } else if (coordinationMode == CoordinationMode.DECENTRALIZED) {
      messageType = "MSG_TYPE_P2P_TAGGED_MESSAGE";
    } else {
      // Logical connection
      // Send the message via rti
      messageType = "MSG_TYPE_TAGGED_MESSAGE";
      next_destination_name = "\"federate " + connection.getDstFederate().id + " via the RTI\"";
    }

    String sendingFunction = "lf_send_tagged_message";
    String commonArgs =
        String.join(
            ", ",
            "self->base.environment",
            additionalDelayString,
            messageType,
            receivingPortID + "",
            connection.getDstFederate().id + "",
            next_destination_name,
            "_lf_message_length");
    if (connection.getDefinition().isPhysical()) {
      // Messages going on a physical connection do not
      // carry a timestamp or require the delay;
      sendingFunction = "lf_send_message";
      commonArgs =
          messageType
              + ", "
              + receivingPortID
              + ", "
              + connection.getDstFederate().id
              + ", "
              + next_destination_name
              + ", _lf_message_length";
    }

    serializeAndSend(
        connection, type, sendRef, result, sendingFunction, commonArgs, messageReporter);
    return result.toString();
  }

  /**
   * Generate code for serializing data and sending it over the given connection.
   *
   * @param connection A federated connection.
   * @param type The type of the data sent on the connection.
   * @param sendRef C code representing a reference to the data to be sent.
   * @param result An accumulator of the generated code.
   * @param sendingFunction The name of the function that sends the serialized data.
   * @param commonArgs Arguments passed to {@code sendingFunction} regardless of serialization
   *     method.
   */
  protected void serializeAndSend(
      FedConnectionInstance connection,
      InferredType type,
      String sendRef,
      CodeBuilder result,
      String sendingFunction,
      String commonArgs,
      MessageReporter messageReporter) {
    CTypes types = new CTypes();
    var lengthExpression = "";
    var pointerExpression = "";
    switch (connection.getSerializer()) {
      case NATIVE -> {
        // Handle native types.
        if (CUtil.isTokenType(type)) {
          // NOTE: Transporting token types this way is likely to only work if the sender and
          // receiver
          // both have the same endianness. Otherwise, you have to use protobufs or some other
          // serialization scheme.
          result.pr(
              "size_t _lf_message_length = "
                  + sendRef
                  + "->length * "
                  + sendRef
                  + "->token->type->element_size;");
          result.pr(
              sendingFunction + "(" + commonArgs + ", (unsigned char*) " + sendRef + "->value);");
        } else {
          // string types need to be dealt with specially because they are hidden pointers.
          // void type is odd, but it avoids generating non-standard expression sizeof(void),
          // which some compilers reject.
          lengthExpression = "sizeof(" + types.getTargetType(type) + ")";
          pointerExpression = "(unsigned char*)&" + sendRef + "->value";
          var targetType = types.getTargetType(type);
          if (targetType.equals("string")) {
            lengthExpression = "strlen(" + sendRef + "->value) + 1";
            pointerExpression = "(unsigned char*) " + sendRef + "->value";
          } else if (targetType.equals("void")) {
            lengthExpression = "0";
          }
          result.pr("size_t _lf_message_length = " + lengthExpression + ";");
          result.pr(sendingFunction + "(" + commonArgs + ", " + pointerExpression + ");");
        }
      }
      case PROTO ->
          throw new UnsupportedOperationException("Protobuf serialization is not supported yet.");
      case ROS2 -> {
        var typeStr = types.getTargetType(type);
        if (CUtil.isTokenType(type)) {
          throw new UnsupportedOperationException(
              "Cannot handle ROS serialization when ports are pointers.");
        } else if (CExtensionUtils.isSharedPtrType(type, types)) {
          var matcher = CExtensionUtils.sharedPointerVariable.matcher(typeStr);
          if (matcher.find()) {
            typeStr = matcher.group("type");
          }
        }
        var ROSSerializer = new FedROS2CPPSerialization();
        lengthExpression = ROSSerializer.serializedBufferLength();
        pointerExpression = ROSSerializer.serializedBufferVar();
        result.pr(
            ROSSerializer.generateNetworkSerializerCode(
                sendRef, typeStr, CExtensionUtils.isSharedPtrType(type, types)));
        result.pr("size_t _lf_message_length = " + lengthExpression + ";");
        result.pr(sendingFunction + "(" + commonArgs + ", " + pointerExpression + ");");
      }
    }
  }

  /**
   * Generate code for the body of a reaction that sends a port status message for the given port if
   * it is absent.
   *
   * @param srcOutputPort A reference to the port that the sender reaction reads from.
   * @param connection The federated connection being lowered.
   */
  public String generatePortAbsentReactionBody(
      VarRef srcOutputPort, FedConnectionInstance connection) {
    // Store the code
    var result = new CodeBuilder();
    // The ID of the receiving port (rightPort) is the position
    // of the networkAction (see below) in this list.
    int receivingPortID = connection.getDstFederate().networkMessageActions.size();
    var sendRef =
        CUtil.portRefInReaction(srcOutputPort, connection.getSrcBank(), connection.getSrcChannel());
    // Get the delay literal
    var additionalDelayString =
        CExtensionUtils.getNetworkDelayLiteral(connection.getDefinition().getDelay());
    result.pr(
        String.join(
            "\n",
            "// If the output port has not been lf_set for the current logical time,",
            "// send an ABSENT message to the receiving federate            ",
            "LF_PRINT_LOG(\"Executing port absent reaction for port %d to federate %d at time"
                + "\" PRINTF_TIME \".\", ",
            "          "
                + receivingPortID
                + ", "
                + connection.getDstFederate().id
                + ", (long long) lf_time_logical_elapsed());",
            "if (" + sendRef + " == NULL || !" + sendRef + "->is_present) {",
            "LF_PRINT_LOG(\"The output port is NULL or it is not present.\");",
            "    lf_send_port_absent_to_federate("
                + "self->base.environment, "
                + additionalDelayString
                + ", "
                + receivingPortID
                + ", "
                + connection.getDstFederate().id
                + ");",
            "}"));
    return result.toString();
  }

  public String getNetworkBufferType() {
    return "uint8_t*";
  }

  /** Put the C preamble in a {@code include/_federate.name + _preamble.h} file. */
  protected final void writePreambleFile(
      FederateInstance federate,
      FederationFileConfig fileConfig,
      RtiConfig rtiConfig,
      MessageReporter messageReporter)
      throws IOException {
    String cPreamble = makePreamble(federate, rtiConfig, messageReporter);
    String relPath = getPreamblePath(federate);
    Path fedPreamblePath = fileConfig.getSrcPath().resolve(relPath);
    Files.createDirectories(fedPreamblePath.getParent());
    try (var writer = Files.newBufferedWriter(fedPreamblePath)) {
      writer.write(cPreamble);
    }
  }

  /**
   * Add preamble to a separate file to set up federated execution. Return an a string containing
   * the #includes that are needed by the federate.
   */
  @Override
  public String generatePreamble(
      FederateInstance federate,
      FederationFileConfig fileConfig,
      RtiConfig rtiConfig,
      MessageReporter messageReporter)
      throws IOException {
    writePreambleFile(federate, fileConfig, rtiConfig, messageReporter);
    var includes = new CodeBuilder();
    includes.pr(
        """
        #ifdef __cplusplus
        extern "C" {
        #endif""");
    includes.pr("#include \"core/federated/federate.h\"");
    includes.pr("#include \"core/federated/network/net_common.h\"");
    includes.pr("#include \"core/federated/network/net_util.h\"");
    includes.pr("#include \"core/federated/clock-sync.h\"");
    includes.pr("#include \"core/threaded/reactor_threaded.h\"");
    includes.pr("#include \"core/utils/util.h\"");
    includes.pr("extern federate_instance_t _fed;");
    includes.pr(
        """
        #ifdef __cplusplus
        }
        #endif""");
    includes.pr(generateSerializationIncludes(federate, fileConfig));
    return includes.toString();
  }

  /** Generate the preamble to setup federated execution in C. */
  protected String makePreamble(
      FederateInstance federate, RtiConfig rtiConfig, MessageReporter messageReporter) {

    var code = new CodeBuilder();

    code.pr("#include \"core/federated/federate.h\"");
    code.pr("#include \"core/federated/network/net_common.h\"");
    code.pr("#include \"core/federated/network/net_util.h\"");
    code.pr("#include \"core/federated/clock-sync.h\"");
    code.pr("#include \"core/threaded/reactor_threaded.h\"");
    code.pr("#include \"core/utils/util.h\"");
    code.pr("extern federate_instance_t _fed;");

    // Generate function to return a pointer to the action trigger_t
    // that handles incoming network messages destined to the specified
    // port. This will only be used if there are federates.
    int numOfNetworkActions = federate.networkMessageActions.size();
    code.pr(
        """
        interval_t _lf_action_delay_table[%1$s];
        lf_action_base_t* _lf_action_table[%1$s];
        size_t _lf_action_table_size = %1$s;
        lf_action_base_t* _lf_zero_delay_cycle_action_table[%2$s];
        size_t _lf_zero_delay_cycle_action_table_size = %2$s;
        """
            .formatted(numOfNetworkActions, federate.zeroDelayCycleNetworkMessageActions.size()));

    int numOfNetworkReactions = federate.networkReceiverReactions.size();
    code.pr(
        """
        reaction_t* network_input_reactions[%1$s];
        size_t num_network_input_reactions = %1$s;
        """
            .formatted(numOfNetworkReactions));

    int numOfPortAbsentReactions = federate.portAbsentReactions.size();
    code.pr(
        """
        reaction_t* port_absent_reaction[%1$s];  // initialize to null pointers; see C99 6.7.8.10
        size_t num_port_absent_reactions = %1$s;
        """
            .formatted(numOfPortAbsentReactions));

    int numOfSTAAOffsets = federate.staaOffsets.size();
    code.pr(
        CExtensionUtils.surroundWithIfFederatedDecentralized(
            """
                staa_t* staa_lst[%1$s];
                size_t staa_lst_size = %1$s;
            """
                .formatted(numOfSTAAOffsets)));

    code.pr(generateExecutablePreamble(federate, rtiConfig, messageReporter));

    code.pr(generateSTAAInitialization(federate));

    code.pr(generateInitializeTriggers(federate, messageReporter));

    code.pr(CExtensionUtils.generateFederateNeighborStructure(federate));

    return code.getCode();
  }

  /** Generate preamble code needed for enabled serializers of the federate. */
  protected String generateSerializationIncludes(
      FederateInstance federate, FederationFileConfig fileConfig) {
    return CExtensionUtils.generateSerializationIncludes(federate);
  }

  /**
   * Create a function that initializes necessary triggers for federated execution, which are the
   * triggers for control reactions and references to all network actions (which are triggered upon
   * receiving network messages).
   *
   * @param federate The federate to initialize triggers for.
   * @param messageReporter Used to report errors.
   * @return The generated code for the macro.
   */
  private String generateInitializeTriggers(
      FederateInstance federate, MessageReporter messageReporter) {
    CodeBuilder code = new CodeBuilder();
    // Temporarily change the original federate reactor's name in the AST to
    // the federate's name so that trigger references are accurate.
    var federatedReactor = FedASTUtils.findFederatedReactor(federate.instantiation.eResource());
    var oldFederatedReactorName = federatedReactor.getName();
    federatedReactor.setName(federate.name);
    var main = new ReactorInstance(federatedReactor, messageReporter, -1);
    var initializeTriggersForNetworkActions =
        CExtensionUtils.initializeTriggersForNetworkActions(federate, main);
    if (!initializeTriggersForNetworkActions.isBlank())
      code.pr(initializeTriggersForNetworkActions);
    code.pr("staa_initialization(); \\");
    federatedReactor.setName(oldFederatedReactorName);

    return """
           #define initialize_triggers_for_federate() \\
           do { \\
           %s
           } \\
           while (0)
           """
        .formatted((code.getCode().isBlank() ? "\\" : code.getCode()).indent(4).stripTrailing());
  }

  /** Generate code for an executed preamble. */
  private String generateExecutablePreamble(
      FederateInstance federate, RtiConfig rtiConfig, MessageReporter messageReporter) {
    CodeBuilder code = new CodeBuilder();

    code.pr(generateCodeForPhysicalActions(federate, messageReporter));

    code.pr(generateCodeToInitializeFederate(federate, rtiConfig, messageReporter));
    return """
           void _lf_executable_preamble(environment_t* env) {
           %s
           }
           """
        .formatted(code.toString().indent(4).stripTrailing());
  }

  /** Generate code for an executed preamble. */
  private String generateSTAAInitialization(FederateInstance federate) {
    CodeBuilder code = new CodeBuilder();
    code.pr(
        CExtensionUtils.surroundWithIfFederatedDecentralized(CExtensionUtils.stpStructs(federate)));

    return """
           void staa_initialization() {
           %s
           }
           """
        .formatted(code.toString().indent(4).stripTrailing());
  }

  /**
   * Generate code to initialize the {@code federate}.
   *
   * @param rtiConfig Information about the RTI's deployment.
   * @return The generated code
   */
  private String generateCodeToInitializeFederate(
      FederateInstance federate, RtiConfig rtiConfig, MessageReporter messageReporter) {
    CodeBuilder code = new CodeBuilder();
    code.pr("// ***** Start initializing the federated execution. */");
    code.pr(
        String.join(
            "\n",
            "// Initialize the socket mutexes",
<<<<<<< HEAD
            "lf_mutex_init(&lf_outbound_netdrv_mutex);",
            "lf_mutex_init(&netdrv_mutex);",
            "lf_cond_init(&lf_port_status_changed, &env->mutex);",
            // CExtensionUtils.surroundWithIfOpenSSLRequired(
            //     "OPENSSL_init_crypto(OPENSSL_INIT_NO_ATEXIT, NULL);"),
            CExtensionUtils.surroundWithIfFederatedDecentralized(
                "lf_cond_init(&lf_current_tag_changed, &env->mutex);")));
=======
            "lf_mutex_init(&lf_outbound_socket_mutex);",
            "lf_mutex_init(&socket_mutex);",
            "lf_cond_init(&lf_port_status_changed, &env->mutex);"));

>>>>>>> 7239627e
    // Find the STA (A.K.A. the global STP offset) for this federate.
    if (federate.targetConfig.get(CoordinationProperty.INSTANCE)
        == CoordinationMode.DECENTRALIZED) {
      var reactor = ASTUtils.toDefinition(federate.instantiation.getReactorClass());
      var stpParam =
          reactor.getParameters().stream()
              .filter(
                  param ->
                      (param.getName().equalsIgnoreCase("STP_offset")
                              || param.getName().equalsIgnoreCase("STA"))
                          && (param.getType() == null || param.getType().isTime()))
              .findFirst();

      if (stpParam.isPresent()) {
        var globalSTP = ASTUtils.initialValue(stpParam.get(), List.of(federate.instantiation));
        var globalSTPTV = ASTUtils.getLiteralTimeValue(globalSTP);
        if (globalSTPTV != null)
          code.pr(
              "lf_set_stp_offset(" + CTypes.getInstance().getTargetTimeExpr(globalSTPTV) + ");");
        else if (globalSTP instanceof CodeExprImpl)
          code.pr("lf_set_stp_offset(" + ((CodeExprImpl) globalSTP).getCode().getBody() + ");");
        else messageReporter.at(stpParam.get().eContainer()).error("Invalid STA offset");
      }
    }

    // Set indicator variables that specify whether the federate has
    // upstream logical connections.
    if (!federate.dependsOn.isEmpty()) {
      code.pr("_fed.has_upstream  = true;");
    }
    if (!federate.sendsTo.isEmpty()) {
      code.pr("_fed.has_downstream = true;");
    }
    // Set global variable identifying the federate.
    code.pr("_lf_my_fed_id = " + federate.id + ";");

    // We keep separate record for incoming and outgoing p2p connections to allow incoming traffic
    // to be processed in a separate
    // thread without requiring a mutex lock.
    var numberOfInboundConnections = federate.inboundP2PConnections.size();
    var numberOfOutboundConnections = federate.outboundP2PConnections.size();

    code.pr(
        String.join(
            "\n",
            "_fed.number_of_inbound_p2p_connections = " + numberOfInboundConnections + ";",
            "_fed.number_of_outbound_p2p_connections = " + numberOfOutboundConnections + ";"));
    code.pr(
        String.join(
            "\n",
            "// Initialize the array of socket for incoming connections to -1.",
            "for (int i = 0; i < NUMBER_OF_FEDERATES; i++) {",
            "    _fed.sockets_for_inbound_p2p_connections[i] = -1;",
            "    _fed.netdrv_to_inbound[i] = NULL;",
            "}"));
    code.pr(
        String.join(
            "\n",
            "// Initialize the array of socket for outgoing connections to -1.",
            "for (int i = 0; i < NUMBER_OF_FEDERATES; i++) {",
            "    _fed.sockets_for_outbound_p2p_connections[i] = -1;",
            "    _fed.netdrv_to_outbound[i] = NULL;",
            "}"));
    var clockSyncOptions = federate.targetConfig.getOrDefault(ClockSyncOptionsProperty.INSTANCE);
    // If a test clock offset has been specified, insert code to set it here.
    if (clockSyncOptions.testOffset != null) {
      code.pr(
          "clock_sync_set_constant_bias((1 + "
              + federate.id
              + ") * "
              + clockSyncOptions.testOffset.toNanoSeconds()
              + "LL);");
    }

    code.pr(
        String.join(
            "\n",
            "// Connect to the RTI. This sets _fed.socket_TCP_RTI and _lf_rti_socket_UDP.",
            "lf_connect_to_rti("
                + addDoubleQuotes(rtiConfig.getHost())
                + ", "
                + rtiConfig.getPort()
                + ");"));

    // Disable clock synchronization for the federate if it resides on the same host as the RTI,
    // unless that is overridden with the clock-sync-options target property.
    if (CExtensionUtils.clockSyncIsOn(federate, rtiConfig)) {
      code.pr("synchronize_initial_physical_clock_with_rti(_fed.netdrv_to_rti);");
    }

    if (numberOfInboundConnections > 0) {
      code.pr(
          String.join(
              "\n",
              "// Create a socket server to listen to other federates.",
              "// If a port is specified by the user, that will be used",
              "// as the only possibility for the server. If not, the port",
              "// will be selected by the OS (by specifying port 0).",
              "lf_create_server(" + federate.port + ");",
              "// Connect to remote federates for each physical connection or decentralized"
                  + " connection.",
              "// This is done in a separate thread because this thread will call",
              "// lf_connect_to_federate for each outbound connection at the same",
              "// time that the new thread is listening for such connections for inbound",
              "// connections. The thread will live until all connections have been established.",
              "lf_thread_create(&_fed.inbound_p2p_handling_thread_id,"
                  + " lf_handle_p2p_connections_from_federates, env);"));
    }

    for (FederateInstance remoteFederate : federate.outboundP2PConnections) {
      code.pr("lf_connect_to_federate(" + remoteFederate.id + ");");
    }
    return code.getCode();
  }

  /**
   * Generate code to handle physical actions in the {@code federate}.
   *
   * @param messageReporter Used to report errors.
   * @return Generated code.
   */
  private String generateCodeForPhysicalActions(
      FederateInstance federate, MessageReporter messageReporter) {
    CodeBuilder code = new CodeBuilder();
    var coordinationMode = federate.targetConfig.get(CoordinationProperty.INSTANCE);
    var coordinationOptions = federate.targetConfig.get(CoordinationOptionsProperty.INSTANCE);
    if (coordinationMode.equals(CoordinationMode.CENTRALIZED)) {
      // If this program uses centralized coordination then check
      // for outputs that depend on physical actions so that null messages can be
      // sent to the RTI.
      var federateClass = ASTUtils.toDefinition(federate.instantiation.getReactorClass());
      var main =
          new ReactorInstance(
              FedASTUtils.findFederatedReactor(federate.instantiation.eResource()),
              messageReporter,
              1);
      var instance = new ReactorInstance(federateClass, main, messageReporter);
      var outputDelayMap = federate.findOutputsConnectedToPhysicalActions(instance);
      var minDelay = TimeValue.MAX_VALUE;
      Output outputFound = null;
      for (Output output : outputDelayMap.keySet()) {
        var outputDelay = outputDelayMap.get(output);
        if (outputDelay.isEarlierThan(minDelay)) {
          minDelay = outputDelay;
          outputFound = output;
        }
      }
      if (minDelay != TimeValue.MAX_VALUE) {
        // Unless silenced, issue a warning.
        if (coordinationOptions.advanceMessageInterval == null) {
          String message =
              String.join(
                  "\n",
                  "Found a path from a physical action to output for reactor "
                      + addDoubleQuotes(instance.getName())
                      + ". ",
                  "The amount of delay is " + minDelay + ".",
                  "With centralized coordination, this can result in a large number of messages to"
                      + " the RTI.",
                  "Consider refactoring the code so that the output does not depend on the physical"
                      + " action,",
                  "or consider using decentralized coordination. To silence this warning, set the"
                      + " target",
                  "parameter coordination-options with a value like {advance-message-interval: 10"
                      + " msec}");
          messageReporter.at(outputFound).warning(message);
        }
        code.pr(
            "_fed.min_delay_from_physical_action_to_federate_output = "
                + CTypes.getInstance().getTargetTimeExpr(minDelay)
                + ";");
      }
    }
    return code.getCode();
  }

  private String getPreamblePath(FederateInstance f) {
    return "include" + File.separator + "_" + f.name + "_preamble.h";
  }
}<|MERGE_RESOLUTION|>--- conflicted
+++ resolved
@@ -66,7 +66,8 @@
 import org.lflang.target.property.type.CoordinationModeType.CoordinationMode;
 
 /**
- * An extension class to the CGenerator that enables certain federated functionalities.
+ * An extension class to the CGenerator that enables certain federated
+ * functionalities.
  *
  * @author {Soroush Bateni <soroush@berkeley.edu>}
  * @author {Hou Seng Wong <housengw@berkeley.edu>}
@@ -107,14 +108,15 @@
   }
 
   /**
-   * Generate code for the body of a reaction that handles the action that is triggered by receiving
+   * Generate code for the body of a reaction that handles the action that is
+   * triggered by receiving
    * a message from a remote federate.
    *
-   * @param action The action.
-   * @param sendingPort The output port providing the data to send.
-   * @param receivingPort The ID of the destination port.
-   * @param connection The federated connection being lowered.
-   * @param type The type of the data conveyed by the port.
+   * @param action           The action.
+   * @param sendingPort      The output port providing the data to send.
+   * @param receivingPort    The ID of the destination port.
+   * @param connection       The federated connection being lowered.
+   * @param type             The type of the data conveyed by the port.
    * @param coordinationMode The coordination type
    */
   public String generateNetworkReceiverBody(
@@ -125,8 +127,7 @@
       InferredType type,
       CoordinationMode coordinationMode,
       MessageReporter messageReporter) {
-    var receiveRef =
-        CUtil.portRefInReaction(receivingPort, connection.getDstBank(), connection.getDstChannel());
+    var receiveRef = CUtil.portRefInReaction(receivingPort, connection.getDstBank(), connection.getDstChannel());
     var result = new CodeBuilder();
     // Transfer the physical time of arrival from the action to the port
     result.pr(
@@ -222,13 +223,13 @@
   @Override
   public String outputInitializationBody() {
     return """
-           extern reaction_t* port_absent_reaction[];
-           void lf_enqueue_port_absent_reactions(environment_t*);
-           LF_PRINT_DEBUG("Adding network port absent reaction to table.");
-           port_absent_reaction[SENDERINDEXPARAMETER] = &self->_lf__reaction_2;
-           LF_PRINT_DEBUG("Added network output control reaction to table. Enqueueing it...");
-           lf_enqueue_port_absent_reactions(self->base.environment);
-           """;
+        extern reaction_t* port_absent_reaction[];
+        void lf_enqueue_port_absent_reactions(environment_t*);
+        LF_PRINT_DEBUG("Adding network port absent reaction to table.");
+        port_absent_reaction[SENDERINDEXPARAMETER] = &self->_lf__reaction_2;
+        LF_PRINT_DEBUG("Added network output control reaction to table. Enqueueing it...");
+        lf_enqueue_port_absent_reactions(self->base.environment);
+        """;
   }
 
   @Override
@@ -253,13 +254,14 @@
   }
 
   /**
-   * Generate code for the body of a reaction that handles an output that is to be sent over the
+   * Generate code for the body of a reaction that handles an output that is to be
+   * sent over the
    * network.
    *
-   * @param sendingPort The output port providing the data to send.
-   * @param receivingPort The variable reference to the destination port.
-   * @param connection The federated connection being lowered.
-   * @param type The type of the data conveyed by the connection.
+   * @param sendingPort      The output port providing the data to send.
+   * @param receivingPort    The variable reference to the destination port.
+   * @param connection       The federated connection being lowered.
+   * @param type             The type of the data conveyed by the connection.
    * @param coordinationMode Centralized or decentralized.
    */
   public String generateNetworkSenderBody(
@@ -269,11 +271,9 @@
       InferredType type,
       CoordinationMode coordinationMode,
       MessageReporter messageReporter) {
-    var sendRef =
-        CUtil.portRefInReaction(sendingPort, connection.getSrcBank(), connection.getSrcChannel());
-    var receiveRef =
-        ASTUtils.generateVarRef(
-            receivingPort); // Used for comments only, so no need for bank/multiport index.
+    var sendRef = CUtil.portRefInReaction(sendingPort, connection.getSrcBank(), connection.getSrcChannel());
+    var receiveRef = ASTUtils.generateVarRef(
+        receivingPort); // Used for comments only, so no need for bank/multiport index.
     var result = new CodeBuilder();
     // The ID of the receiving port (rightPort) is the position
     // of the action in this list.
@@ -289,7 +289,8 @@
             + " in federate "
             + connection.getDstFederate().name);
 
-    // In case sendRef is a multiport or is in a bank, this reaction will be triggered when any
+    // In case sendRef is a multiport or is in a bank, this reaction will be
+    // triggered when any
     // channel or bank index of sendRef is present
     // ex. if a.out[i] is present, the entire output a.out is triggered.
     if (connection.getSrcBank() != -1 || connection.getSrcChannel() != -1) {
@@ -300,17 +301,19 @@
       result.pr("}");
     }
 
-    // If the connection is physical and the receiving federate is remote, send it directly on a
+    // If the connection is physical and the receiving federate is remote, send it
+    // directly on a
     // socket.
-    // If the connection is logical and the coordination mode is centralized, send via RTI.
-    // If the connection is logical and the coordination mode is decentralized, send directly
+    // If the connection is logical and the coordination mode is centralized, send
+    // via RTI.
+    // If the connection is logical and the coordination mode is decentralized, send
+    // directly
     String messageType;
     // Name of the next immediate destination of this message
     var next_destination_name = "\"federate " + connection.getDstFederate().id + "\"";
 
     // Get the delay literal
-    String additionalDelayString =
-        CExtensionUtils.getNetworkDelayLiteral(connection.getDefinition().getDelay());
+    String additionalDelayString = CExtensionUtils.getNetworkDelayLiteral(connection.getDefinition().getDelay());
 
     if (connection.getDefinition().isPhysical()) {
       messageType = "MSG_TYPE_P2P_MESSAGE";
@@ -324,29 +327,27 @@
     }
 
     String sendingFunction = "lf_send_tagged_message";
-    String commonArgs =
-        String.join(
-            ", ",
-            "self->base.environment",
-            additionalDelayString,
-            messageType,
-            receivingPortID + "",
-            connection.getDstFederate().id + "",
-            next_destination_name,
-            "_lf_message_length");
+    String commonArgs = String.join(
+        ", ",
+        "self->base.environment",
+        additionalDelayString,
+        messageType,
+        receivingPortID + "",
+        connection.getDstFederate().id + "",
+        next_destination_name,
+        "_lf_message_length");
     if (connection.getDefinition().isPhysical()) {
       // Messages going on a physical connection do not
       // carry a timestamp or require the delay;
       sendingFunction = "lf_send_message";
-      commonArgs =
-          messageType
-              + ", "
-              + receivingPortID
-              + ", "
-              + connection.getDstFederate().id
-              + ", "
-              + next_destination_name
-              + ", _lf_message_length";
+      commonArgs = messageType
+          + ", "
+          + receivingPortID
+          + ", "
+          + connection.getDstFederate().id
+          + ", "
+          + next_destination_name
+          + ", _lf_message_length";
     }
 
     serializeAndSend(
@@ -435,11 +436,13 @@
   }
 
   /**
-   * Generate code for the body of a reaction that sends a port status message for the given port if
+   * Generate code for the body of a reaction that sends a port status message for
+   * the given port if
    * it is absent.
    *
-   * @param srcOutputPort A reference to the port that the sender reaction reads from.
-   * @param connection The federated connection being lowered.
+   * @param srcOutputPort A reference to the port that the sender reaction reads
+   *                      from.
+   * @param connection    The federated connection being lowered.
    */
   public String generatePortAbsentReactionBody(
       VarRef srcOutputPort, FedConnectionInstance connection) {
@@ -448,11 +451,9 @@
     // The ID of the receiving port (rightPort) is the position
     // of the networkAction (see below) in this list.
     int receivingPortID = connection.getDstFederate().networkMessageActions.size();
-    var sendRef =
-        CUtil.portRefInReaction(srcOutputPort, connection.getSrcBank(), connection.getSrcChannel());
+    var sendRef = CUtil.portRefInReaction(srcOutputPort, connection.getSrcBank(), connection.getSrcChannel());
     // Get the delay literal
-    var additionalDelayString =
-        CExtensionUtils.getNetworkDelayLiteral(connection.getDefinition().getDelay());
+    var additionalDelayString = CExtensionUtils.getNetworkDelayLiteral(connection.getDefinition().getDelay());
     result.pr(
         String.join(
             "\n",
@@ -483,7 +484,9 @@
     return "uint8_t*";
   }
 
-  /** Put the C preamble in a {@code include/_federate.name + _preamble.h} file. */
+  /**
+   * Put the C preamble in a {@code include/_federate.name + _preamble.h} file.
+   */
   protected final void writePreambleFile(
       FederateInstance federate,
       FederationFileConfig fileConfig,
@@ -500,7 +503,8 @@
   }
 
   /**
-   * Add preamble to a separate file to set up federated execution. Return an a string containing
+   * Add preamble to a separate file to set up federated execution. Return an a
+   * string containing
    * the #includes that are needed by the federate.
    */
   @Override
@@ -514,9 +518,9 @@
     var includes = new CodeBuilder();
     includes.pr(
         """
-        #ifdef __cplusplus
-        extern "C" {
-        #endif""");
+            #ifdef __cplusplus
+            extern "C" {
+            #endif""");
     includes.pr("#include \"core/federated/federate.h\"");
     includes.pr("#include \"core/federated/network/net_common.h\"");
     includes.pr("#include \"core/federated/network/net_util.h\"");
@@ -526,9 +530,9 @@
     includes.pr("extern federate_instance_t _fed;");
     includes.pr(
         """
-        #ifdef __cplusplus
-        }
-        #endif""");
+            #ifdef __cplusplus
+            }
+            #endif""");
     includes.pr(generateSerializationIncludes(federate, fileConfig));
     return includes.toString();
   }
@@ -553,37 +557,37 @@
     int numOfNetworkActions = federate.networkMessageActions.size();
     code.pr(
         """
-        interval_t _lf_action_delay_table[%1$s];
-        lf_action_base_t* _lf_action_table[%1$s];
-        size_t _lf_action_table_size = %1$s;
-        lf_action_base_t* _lf_zero_delay_cycle_action_table[%2$s];
-        size_t _lf_zero_delay_cycle_action_table_size = %2$s;
+            interval_t _lf_action_delay_table[%1$s];
+            lf_action_base_t* _lf_action_table[%1$s];
+            size_t _lf_action_table_size = %1$s;
+            lf_action_base_t* _lf_zero_delay_cycle_action_table[%2$s];
+            size_t _lf_zero_delay_cycle_action_table_size = %2$s;
+            """
+            .formatted(numOfNetworkActions, federate.zeroDelayCycleNetworkMessageActions.size()));
+
+    int numOfNetworkReactions = federate.networkReceiverReactions.size();
+    code.pr(
         """
-            .formatted(numOfNetworkActions, federate.zeroDelayCycleNetworkMessageActions.size()));
-
-    int numOfNetworkReactions = federate.networkReceiverReactions.size();
+            reaction_t* network_input_reactions[%1$s];
+            size_t num_network_input_reactions = %1$s;
+            """
+            .formatted(numOfNetworkReactions));
+
+    int numOfPortAbsentReactions = federate.portAbsentReactions.size();
     code.pr(
         """
-        reaction_t* network_input_reactions[%1$s];
-        size_t num_network_input_reactions = %1$s;
-        """
-            .formatted(numOfNetworkReactions));
-
-    int numOfPortAbsentReactions = federate.portAbsentReactions.size();
-    code.pr(
-        """
-        reaction_t* port_absent_reaction[%1$s];  // initialize to null pointers; see C99 6.7.8.10
-        size_t num_port_absent_reactions = %1$s;
-        """
+            reaction_t* port_absent_reaction[%1$s];  // initialize to null pointers; see C99 6.7.8.10
+            size_t num_port_absent_reactions = %1$s;
+            """
             .formatted(numOfPortAbsentReactions));
 
     int numOfSTAAOffsets = federate.staaOffsets.size();
     code.pr(
         CExtensionUtils.surroundWithIfFederatedDecentralized(
             """
-                staa_t* staa_lst[%1$s];
-                size_t staa_lst_size = %1$s;
-            """
+                    staa_t* staa_lst[%1$s];
+                    size_t staa_lst_size = %1$s;
+                """
                 .formatted(numOfSTAAOffsets)));
 
     code.pr(generateExecutablePreamble(federate, rtiConfig, messageReporter));
@@ -604,11 +608,13 @@
   }
 
   /**
-   * Create a function that initializes necessary triggers for federated execution, which are the
-   * triggers for control reactions and references to all network actions (which are triggered upon
+   * Create a function that initializes necessary triggers for federated
+   * execution, which are the
+   * triggers for control reactions and references to all network actions (which
+   * are triggered upon
    * receiving network messages).
    *
-   * @param federate The federate to initialize triggers for.
+   * @param federate        The federate to initialize triggers for.
    * @param messageReporter Used to report errors.
    * @return The generated code for the macro.
    */
@@ -621,20 +627,19 @@
     var oldFederatedReactorName = federatedReactor.getName();
     federatedReactor.setName(federate.name);
     var main = new ReactorInstance(federatedReactor, messageReporter, -1);
-    var initializeTriggersForNetworkActions =
-        CExtensionUtils.initializeTriggersForNetworkActions(federate, main);
+    var initializeTriggersForNetworkActions = CExtensionUtils.initializeTriggersForNetworkActions(federate, main);
     if (!initializeTriggersForNetworkActions.isBlank())
       code.pr(initializeTriggersForNetworkActions);
     code.pr("staa_initialization(); \\");
     federatedReactor.setName(oldFederatedReactorName);
 
     return """
-           #define initialize_triggers_for_federate() \\
-           do { \\
-           %s
-           } \\
-           while (0)
-           """
+        #define initialize_triggers_for_federate() \\
+        do { \\
+        %s
+        } \\
+        while (0)
+        """
         .formatted((code.getCode().isBlank() ? "\\" : code.getCode()).indent(4).stripTrailing());
   }
 
@@ -647,10 +652,10 @@
 
     code.pr(generateCodeToInitializeFederate(federate, rtiConfig, messageReporter));
     return """
-           void _lf_executable_preamble(environment_t* env) {
-           %s
-           }
-           """
+        void _lf_executable_preamble(environment_t* env) {
+        %s
+        }
+        """
         .formatted(code.toString().indent(4).stripTrailing());
   }
 
@@ -661,10 +666,10 @@
         CExtensionUtils.surroundWithIfFederatedDecentralized(CExtensionUtils.stpStructs(federate)));
 
     return """
-           void staa_initialization() {
-           %s
-           }
-           """
+        void staa_initialization() {
+        %s
+        }
+        """
         .formatted(code.toString().indent(4).stripTrailing());
   }
 
@@ -682,20 +687,11 @@
         String.join(
             "\n",
             "// Initialize the socket mutexes",
-<<<<<<< HEAD
             "lf_mutex_init(&lf_outbound_netdrv_mutex);",
             "lf_mutex_init(&netdrv_mutex);",
             "lf_cond_init(&lf_port_status_changed, &env->mutex);",
             // CExtensionUtils.surroundWithIfOpenSSLRequired(
             //     "OPENSSL_init_crypto(OPENSSL_INIT_NO_ATEXIT, NULL);"),
-            CExtensionUtils.surroundWithIfFederatedDecentralized(
-                "lf_cond_init(&lf_current_tag_changed, &env->mutex);")));
-=======
-            "lf_mutex_init(&lf_outbound_socket_mutex);",
-            "lf_mutex_init(&socket_mutex);",
-            "lf_cond_init(&lf_port_status_changed, &env->mutex);"));
-
->>>>>>> 7239627e
     // Find the STA (A.K.A. the global STP offset) for this federate.
     if (federate.targetConfig.get(CoordinationProperty.INSTANCE)
         == CoordinationMode.DECENTRALIZED) {
@@ -827,11 +823,10 @@
       // for outputs that depend on physical actions so that null messages can be
       // sent to the RTI.
       var federateClass = ASTUtils.toDefinition(federate.instantiation.getReactorClass());
-      var main =
-          new ReactorInstance(
-              FedASTUtils.findFederatedReactor(federate.instantiation.eResource()),
-              messageReporter,
-              1);
+      var main = new ReactorInstance(
+          FedASTUtils.findFederatedReactor(federate.instantiation.eResource()),
+          messageReporter,
+          1);
       var instance = new ReactorInstance(federateClass, main, messageReporter);
       var outputDelayMap = federate.findOutputsConnectedToPhysicalActions(instance);
       var minDelay = TimeValue.MAX_VALUE;
@@ -846,21 +841,20 @@
       if (minDelay != TimeValue.MAX_VALUE) {
         // Unless silenced, issue a warning.
         if (coordinationOptions.advanceMessageInterval == null) {
-          String message =
-              String.join(
-                  "\n",
-                  "Found a path from a physical action to output for reactor "
-                      + addDoubleQuotes(instance.getName())
-                      + ". ",
-                  "The amount of delay is " + minDelay + ".",
-                  "With centralized coordination, this can result in a large number of messages to"
-                      + " the RTI.",
-                  "Consider refactoring the code so that the output does not depend on the physical"
-                      + " action,",
-                  "or consider using decentralized coordination. To silence this warning, set the"
-                      + " target",
-                  "parameter coordination-options with a value like {advance-message-interval: 10"
-                      + " msec}");
+          String message = String.join(
+              "\n",
+              "Found a path from a physical action to output for reactor "
+                  + addDoubleQuotes(instance.getName())
+                  + ". ",
+              "The amount of delay is " + minDelay + ".",
+              "With centralized coordination, this can result in a large number of messages to"
+                  + " the RTI.",
+              "Consider refactoring the code so that the output does not depend on the physical"
+                  + " action,",
+              "or consider using decentralized coordination. To silence this warning, set the"
+                  + " target",
+              "parameter coordination-options with a value like {advance-message-interval: 10"
+                  + " msec}");
           messageReporter.at(outputFound).warning(message);
         }
         code.pr(
