--- conflicted
+++ resolved
@@ -216,19 +216,15 @@
     ATTRIBUTE_SPECS_BY_NAME.put(
         "enclave",
         new AttributeSpec(List.of(new AttrParamSpec(EACH_ATTR, AttrParamType.BOOLEAN, true))));
-<<<<<<< HEAD
 
     ATTRIBUTE_SPECS_BY_NAME.put(
         "federate",
         new AttributeSpec(List.of(new AttrParamSpec(EACH_ATTR, AttrParamType.BOOLEAN, true))));
 
-    // attributes that are used internally only by the federated code generation
-    ATTRIBUTE_SPECS_BY_NAME.put("_unordered", new AttributeSpec(null));
-=======
     ATTRIBUTE_SPECS_BY_NAME.put("_fed_config", new AttributeSpec(List.of()));
     // @property(name="<property_name>", tactic="<induction|bmc>", spec="<SMTL_spec>")
     // SMTL is the safety fragment of Metric Temporal Logic (MTL).
->>>>>>> 081351ec
+
     ATTRIBUTE_SPECS_BY_NAME.put(
         "property",
         new AttributeSpec(
