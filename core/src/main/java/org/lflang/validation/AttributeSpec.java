--- conflicted
+++ resolved
@@ -237,18 +237,15 @@
                 new AttrParamSpec("CT", AttrParamType.INT, true),
                 new AttrParamSpec("expect", AttrParamType.BOOLEAN, true))));
     ATTRIBUTE_SPECS_BY_NAME.put("_c_body", new AttributeSpec(null));
-<<<<<<< HEAD
     // @wcet(nanoseconds)
     ATTRIBUTE_SPECS_BY_NAME.put(
         "wcet",
         new AttributeSpec(List.of(new AttrParamSpec(VALUE_ATTR, AttrParamType.TIME, false))));
-=======
     ATTRIBUTE_SPECS_BY_NAME.put(
         "_tpoLevel",
         new AttributeSpec(List.of(new AttrParamSpec(VALUE_ATTR, AttrParamType.INT, false))));
     ATTRIBUTE_SPECS_BY_NAME.put(
         "_NetworkReactor",
         new AttributeSpec(List.of(new AttrParamSpec(VALUE_ATTR, AttrParamType.STRING, false))));
->>>>>>> 48b1b374
   }
 }