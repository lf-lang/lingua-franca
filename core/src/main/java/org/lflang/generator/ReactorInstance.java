--- conflicted
+++ resolved
@@ -178,13 +178,7 @@
   /** Indicator that this reactor has itself as a parent, an error condition. */
   public final boolean recursive;
 
-<<<<<<< HEAD
-=======
-  /** An enclave object if this ReactorInstance is an enclave. null if not. */
-  public EnclaveInfo enclaveInfo = null;
-
   /** FIXME: What is this? */
->>>>>>> db45fbf6
   public TypeParameterizedReactor tpr;
 
   /**
