--- conflicted
+++ resolved
@@ -19,33 +19,12 @@
 
   @Override
   protected String generateDockerFileContent() {
-<<<<<<< HEAD
-    return """
-        # Docker file for building the image of the rti
-        FROM %s
-        COPY core /reactor-c/core
-        COPY include /reactor-c/include
-        WORKDIR /reactor-c/core/federated/RTI
-        %s
-        RUN rm -rf build && \\
-            mkdir build && \\
-            cd build && \\
-            cmake ../ && \\
-            make && \\
-            make install
-
-        # Use ENTRYPOINT not CMD so that command-line arguments go through
-        ENTRYPOINT ["RTI"]
-        """
-        .formatted(baseImage(), generateRunForInstallingDeps());
-=======
     InputStream stream =
         RtiDockerGenerator.class.getResourceAsStream(
             "/lib/c/reactor-c/core/federated/RTI/rti.Dockerfile");
     return new BufferedReader(new InputStreamReader(stream))
         .lines()
         .collect(Collectors.joining("\n"));
->>>>>>> 205ed228
   }
 
   @Override
