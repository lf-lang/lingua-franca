package org.lflang.generator;

import java.nio.file.Path;
import java.util.Map;
import org.eclipse.emf.ecore.resource.Resource;
import org.eclipse.xtext.generator.IFileSystemAccess2;
import org.eclipse.xtext.generator.IGeneratorContext;
import org.lflang.FileConfig;
import org.lflang.MessageReporter;
import org.lflang.target.TargetConfig;

/**
 * An {@code LFGeneratorContext} is the context of a Lingua Franca build process. It is the point of
 * communication between a build process and the environment in which it is executed.
 *
 * @author Peter Donovan
 */
public interface LFGeneratorContext extends IGeneratorContext {

<<<<<<< HEAD
  /** Enumeration of keys used to parameterize the build process. */
  enum BuildParm {
    BUILD_TYPE("The build type to use"),
    CLEAN("Clean before building."),
    EXTERNAL_RUNTIME_PATH("Specify an external runtime library to be used by the compiled binary."),
    FEDERATED("Treat main reactor as federated."),
    HELP("Display this information."),
    LOGGING("The logging level to use by the generated binary"),
    LINT("Enable or disable linting of generated code."),
    NO_COMPILE("Do not invoke target compiler."),
    VERIFY("Check the generated verification model."),
    OUTPUT_PATH("Specify the root output directory."),
    PRINT_STATISTICS("Instruct the runtime to collect and print statistics."),
    QUIET("Suppress output of the target compiler and other commands"),
    RTI("Specify the location of the RTI."),
    RUNTIME_VERSION("Specify the version of the runtime library used for compiling LF programs."),
    SCHEDULER("Specify the runtime scheduler (if supported)."),
    STATIC_SCHEDULER(
        "Specify the specific static scheduler to use if the scheduler type is set to STATIC."),
    TARGET_COMPILER("Target compiler to invoke."),
    THREADING("Specify whether the runtime should use multi-threading (true/false)."),
    VERSION("Print version information."),
    WORKERS("Specify the default number of worker threads.");

    public final String description;

    BuildParm(String description) {
      this.description = description;
    }

    /** Return the string to use as the key to store a value relating to this parameter. */
    public String getKey() {
      return this.name().toLowerCase().replace('_', '-');
    }

    /**
     * Return the value corresponding to this parameter or {@code null} if there is none.
     *
     * @param context The context passed to the code generator.
     */
    public String getValue(LFGeneratorContext context) {
      return context.getArgs().getProperty(this.getKey());
    }
  }

=======
>>>>>>> f01889e2
  enum Mode {
    STANDALONE,
    EPOCH,
    LSP_FAST,
    LSP_MEDIUM,
    LSP_SLOW,
    UNDEFINED
  }

  /**
   * Return the mode of operation, which indicates how the compiler has been invoked (e.g., from
   * within Epoch, from the command line, or via a Language Server).
   */
  Mode getMode();

  /** Return any arguments that will override target properties. */
  GeneratorArguments getArgs();

  /** Get the error reporter for this context; construct one if it hasn't been constructed yet. */
  MessageReporter getErrorReporter();

  /**
   * Mark the code generation process performed in this context as finished with the result {@code
   * result}.
   *
   * @param result The result of the code generation process that was performed in this context.
   */
  void finish(GeneratorResult result);

  /**
   * Return the result of the code generation process that was performed in this context.
   *
   * @return the result of the code generation process that was performed in this context
   */
  GeneratorResult getResult();

  FileConfig getFileConfig();

  TargetConfig getTargetConfig();

  /**
   * Report the progress of a build.
   *
   * @param message A message for the LF programmer to read.
   * @param percentage The approximate percent completion of the build.
   */
  void reportProgress(String message, int percentage);

  /**
   * Conclude this build and record the result if necessary.
   *
   * @param status The status of the result.
   * @param codeMaps The generated files and their corresponding code maps.
   */
  default void finish(GeneratorResult.Status status, Map<Path, CodeMap> codeMaps) {
    finish(new GeneratorResult(status, this, codeMaps));
  }

  /** Conclude this build and record that it was unsuccessful. */
  default void unsuccessfulFinish() {
    finish(
        getCancelIndicator() != null && getCancelIndicator().isCanceled()
            ? GeneratorResult.CANCELLED
            : GeneratorResult.FAILED);
  }

  /**
   * Return the {@code LFGeneratorContext} that best describes the given {@code context} when
   * building {@code Resource}.
   *
   * @param resource
   * @param fsa
   * @param context The context of a Lingua Franca build process.
   * @return The {@code LFGeneratorContext} that best describes the given {@code context} when
   *     building {@code Resource}.
   */
  static LFGeneratorContext lfGeneratorContextOf(
      Resource resource, IFileSystemAccess2 fsa, IGeneratorContext context) {
    if (context instanceof LFGeneratorContext) return (LFGeneratorContext) context;

    if (resource.getURI().isPlatform())
      return new MainContext(Mode.EPOCH, resource, fsa, context.getCancelIndicator());

    return new MainContext(Mode.LSP_FAST, resource, fsa, context.getCancelIndicator());
  }
}<|MERGE_RESOLUTION|>--- conflicted
+++ resolved
@@ -17,54 +17,6 @@
  */
 public interface LFGeneratorContext extends IGeneratorContext {
 
-<<<<<<< HEAD
-  /** Enumeration of keys used to parameterize the build process. */
-  enum BuildParm {
-    BUILD_TYPE("The build type to use"),
-    CLEAN("Clean before building."),
-    EXTERNAL_RUNTIME_PATH("Specify an external runtime library to be used by the compiled binary."),
-    FEDERATED("Treat main reactor as federated."),
-    HELP("Display this information."),
-    LOGGING("The logging level to use by the generated binary"),
-    LINT("Enable or disable linting of generated code."),
-    NO_COMPILE("Do not invoke target compiler."),
-    VERIFY("Check the generated verification model."),
-    OUTPUT_PATH("Specify the root output directory."),
-    PRINT_STATISTICS("Instruct the runtime to collect and print statistics."),
-    QUIET("Suppress output of the target compiler and other commands"),
-    RTI("Specify the location of the RTI."),
-    RUNTIME_VERSION("Specify the version of the runtime library used for compiling LF programs."),
-    SCHEDULER("Specify the runtime scheduler (if supported)."),
-    STATIC_SCHEDULER(
-        "Specify the specific static scheduler to use if the scheduler type is set to STATIC."),
-    TARGET_COMPILER("Target compiler to invoke."),
-    THREADING("Specify whether the runtime should use multi-threading (true/false)."),
-    VERSION("Print version information."),
-    WORKERS("Specify the default number of worker threads.");
-
-    public final String description;
-
-    BuildParm(String description) {
-      this.description = description;
-    }
-
-    /** Return the string to use as the key to store a value relating to this parameter. */
-    public String getKey() {
-      return this.name().toLowerCase().replace('_', '-');
-    }
-
-    /**
-     * Return the value corresponding to this parameter or {@code null} if there is none.
-     *
-     * @param context The context passed to the code generator.
-     */
-    public String getValue(LFGeneratorContext context) {
-      return context.getArgs().getProperty(this.getKey());
-    }
-  }
-
-=======
->>>>>>> f01889e2
   enum Mode {
     STANDALONE,
     EPOCH,
