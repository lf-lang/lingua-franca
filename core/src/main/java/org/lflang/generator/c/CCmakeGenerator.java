--- conflicted
+++ resolved
@@ -12,10 +12,7 @@
 import org.lflang.target.property.AuthProperty;
 import org.lflang.target.property.BuildTypeProperty;
 import org.lflang.target.property.CmakeIncludeProperty;
-<<<<<<< HEAD
-=======
 import org.lflang.target.property.CmakeInitIncludeProperty;
->>>>>>> 38db8cbd
 import org.lflang.target.property.CommunicationModeProperty;
 import org.lflang.target.property.CompileDefinitionsProperty;
 import org.lflang.target.property.CompilerProperty;
@@ -412,7 +409,6 @@
     }
     if (targetConfig.isSet(CommunicationModeProperty.INSTANCE)) {
       cMakeCode.pr("set(COMM_TYPE " + targetConfig.get(CommunicationModeProperty.INSTANCE) + ")");
-<<<<<<< HEAD
       cMakeCode.newLine();
     }
     if (targetConfig.get(CommunicationModeProperty.INSTANCE) == CommunicationMode.SST) {
@@ -420,8 +416,6 @@
       cMakeCode.pr("# Find sst-c-api and link to it.");
       cMakeCode.pr("find_package(sst-lib REQUIRED)");
       cMakeCode.pr("target_link_libraries(${LF_MAIN_TARGET} PRIVATE sst-lib::sst-c-api)");
-=======
->>>>>>> 38db8cbd
       cMakeCode.newLine();
     }
 
