--- conflicted
+++ resolved
@@ -199,12 +199,10 @@
         // remove warnings for rp2040 only to make debug easier
         cMakeCode.pr("set(CMAKE_C_FLAGS \"${CMAKE_C_FLAGS} -w\")");
         break;
-<<<<<<< HEAD
       case STM32:
         cMakeCode.pr("set(CMAKE_TOOLCHAIN_FILE ${CMAKE_SOURCE_DIR}/arm-none-eabi-gcc.cmake)");
         cMakeCode.pr("project(" + executableName + " LANGUAGES C)");
         cMakeCode.newLine();
-=======
       case FLEXPRET:
         if (System.getenv("FP_PATH") == null) {
           messageReporter.nowhere().warning("No FP_PATH environment variable found");
@@ -231,8 +229,6 @@
           cMakeCode.pr("set(FP_FLASH_DEVICE " + selectedFlashDevice.value() + ")");
           cMakeCode.newLine();
         } // No FP_FLASH_DEVICE will automatically become /dev/ttyUSB0
-
->>>>>>> 4341e392
         break;
       default:
         cMakeCode.pr("project(" + executableName + " LANGUAGES C)");
@@ -333,7 +329,6 @@
                 executableName,
                 Stream.concat(additionalSources.stream(), sources.stream())));
         break;
-<<<<<<< HEAD
       case STM32:
         cMakeCode.pr(
                 setUpMainTargetStm32(
@@ -341,15 +336,12 @@
                         executableName,
                         Stream.concat(additionalSources.stream(), sources.stream()),
                         boardProperties));
-
-=======
       case FLEXPRET:
         cMakeCode.pr(
             setUpMainTargetFlexPRET(
                 hasMain,
                 executableName,
                 Stream.concat(additionalSources.stream(), sources.stream())));
->>>>>>> 4341e392
         break;
       default:
         cMakeCode.pr(
@@ -606,7 +598,39 @@
     return code.toString();
   }
 
-<<<<<<< HEAD
+  private static String setUpMainTargetFlexPRET(
+      boolean hasMain, String executableName, Stream<String> cSources) {
+    var code = new CodeBuilder();
+    code.pr("add_subdirectory(core)");
+    code.newLine();
+
+    code.pr("# Add FlexPRET's out-of-tree SDK");
+    code.pr("add_subdirectory($ENV{FP_SDK_PATH} BINARY_DIR)");
+    code.newLine();
+
+    code.pr("set(LF_MAIN_TARGET " + executableName + ")");
+    code.newLine();
+
+    if (hasMain) {
+      code.pr("# Declare a new executable target and list all its sources");
+      code.pr("add_executable(");
+    } else {
+      code.pr("# Declare a new library target and list all its sources");
+      code.pr("add_library(");
+    }
+    code.indent();
+    code.pr("${LF_MAIN_TARGET}");
+
+    cSources.forEach(code::pr);
+    code.unindent();
+    code.pr(")");
+    code.newLine();
+
+    code.pr("target_link_libraries(${LF_MAIN_TARGET} PRIVATE fp-sdk)");
+    code.newLine();
+
+    return code.toString();
+  }
 
   private static String setUpMainTargetStm32(
           boolean hasMain, String executableName, Stream<String> cSources, String[] boardProperties) {
@@ -666,21 +690,6 @@
     code.newLine();
 
     // Add needed executables
-=======
-  private static String setUpMainTargetFlexPRET(
-      boolean hasMain, String executableName, Stream<String> cSources) {
-    var code = new CodeBuilder();
-    code.pr("add_subdirectory(core)");
-    code.newLine();
-
-    code.pr("# Add FlexPRET's out-of-tree SDK");
-    code.pr("add_subdirectory($ENV{FP_SDK_PATH} BINARY_DIR)");
-    code.newLine();
-
-    code.pr("set(LF_MAIN_TARGET " + executableName + ")");
-    code.newLine();
-
->>>>>>> 4341e392
     if (hasMain) {
       code.pr("# Declare a new executable target and list all its sources");
       code.pr("add_executable(");
@@ -690,18 +699,13 @@
     }
     code.indent();
     code.pr("${LF_MAIN_TARGET}");
-<<<<<<< HEAD
     code.pr("${STM32CUBEMX_SOURCES} ");
     code.pr("${STARTUP_SCRIPT} ");
-=======
-
->>>>>>> 4341e392
     cSources.forEach(code::pr);
     code.unindent();
     code.pr(")");
     code.newLine();
 
-<<<<<<< HEAD
     code.pr("target_include_directories(core PUBLIC ${CUBEMX_INCLUDE_DIRECTORIES})");
     code.pr("target_compile_definitions(core PUBLIC ${MCU_MODEL} USE_HAL_DRIVER)");
     code.newLine();
@@ -752,11 +756,10 @@
     code.pr("\n# ######################################################");
     code.pr("\n# ############## [ End STM32 main target] ##############");
     code.pr("\n# ######################################################");
-=======
-    code.pr("target_link_libraries(${LF_MAIN_TARGET} PRIVATE fp-sdk)");
->>>>>>> 4341e392
     code.newLine();
 
     return code.toString();
   }
+
+
 }