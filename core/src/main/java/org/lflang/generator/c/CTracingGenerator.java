--- conflicted
+++ resolved
@@ -30,12 +30,7 @@
     List<String> code = new ArrayList<>();
     var description = CUtil.getShortenedName(instance);
     var selfStruct = CUtil.reactorRef(instance);
-<<<<<<< HEAD
-    var envTraceRef = CUtil.getEnvironmentStruct(enc) + ".trace";
-    code.add(registerTraceEvent(envTraceRef, selfStruct, "NULL", "trace_reactor", description));
-=======
     code.add(registerTraceEvent(selfStruct, "NULL", "trace_reactor", description));
->>>>>>> 8c9a4651
     for (ActionInstance action : instance.actions) {
       code.add(
           registerTraceEvent(
