package org.lflang.generator.c;

import static org.lflang.generator.c.CMixedRadixGenerator.db;
import static org.lflang.generator.c.CMixedRadixGenerator.dc;
import static org.lflang.generator.c.CMixedRadixGenerator.dr;
import static org.lflang.generator.c.CMixedRadixGenerator.sb;
import static org.lflang.generator.c.CMixedRadixGenerator.sc;
import static org.lflang.generator.c.CMixedRadixGenerator.sr;
import static org.lflang.util.StringUtil.addDoubleQuotes;
import static org.lflang.util.StringUtil.joinObjects;

import com.google.common.collect.Iterables;
import java.util.Arrays;
import java.util.HashSet;
import java.util.List;
import java.util.stream.Collectors;
import org.lflang.AttributeUtils;
import org.lflang.TargetConfig;
import org.lflang.TargetProperty.LogLevel;
import org.lflang.TargetProperty.SchedulerOption;
import org.lflang.ast.ASTUtils;
import org.lflang.federated.extensions.CExtensionUtils;
import org.lflang.generator.CodeBuilder;
import org.lflang.generator.PortInstance;
import org.lflang.generator.ReactionInstance;
import org.lflang.generator.ReactorInstance;
import org.lflang.generator.RuntimeRange;
import org.lflang.generator.SendRange;

/**
 * Generate code for the "_lf_initialize_trigger_objects" function
 *
 * @author Edward A. Lee
 * @author Soroush Bateni
 * @author Hou Seng Wong
 */
public class CTriggerObjectsGenerator {
  /** Generate the _lf_initialize_trigger_objects function for 'federate'. */
  public static String generateInitializeTriggerObjects(
      ReactorInstance main,
      TargetConfig targetConfig,
      CodeBuilder initializeTriggerObjects,
      CodeBuilder startTimeStep,
      CTypes types,
<<<<<<< HEAD
      String lfModuleName,
      int startTimeStepIsPresentCount,
      List<ReactorInstance> reactors,
      List<ReactionInstance> reactions) {
=======
      String lfModuleName) {
>>>>>>> 57e803ff
    var code = new CodeBuilder();
    code.pr("void _lf_initialize_trigger_objects() {");
    code.indent();

    // Create arrays of counters for managing pointer arrays of startup, shutdown, reset and
    // triggers
    code.pr(
        String.join(
            "\n",
            "int startup_reaction_count[_num_enclaves] = {0};"
                + " SUPPRESS_UNUSED_WARNING(startup_reaction_count);",
            "int shutdown_reaction_count[_num_enclaves] = {0};"
                + " SUPPRESS_UNUSED_WARNING(shutdown_reaction_count);",
            "int reset_reaction_count[_num_enclaves] = {0};"
                + " SUPPRESS_UNUSED_WARNING(reset_reaction_count);",
            "int timer_triggers_count[_num_enclaves] = {0};"
                + " SUPPRESS_UNUSED_WARNING(timer_triggers_count);",
            "int modal_state_reset_count[_num_enclaves] = {0};"
                + " SUPPRESS_UNUSED_WARNING(modal_state_reset_count);",
            "int modal_reactor_count[_num_enclaves] = {0};"
                + " SUPPRESS_UNUSED_WARNING(modal_reactor_count);"));

    // Create the table to initialize intended tag fields to 0 between time
    // steps.

    code.pr(initializeTriggerObjects.toString());

    code.pr(deferredInitialize(main, main.reactions, targetConfig, types));
    code.pr(deferredInitializeNonNested(main, main, main.reactions, types));
    // Next, for every input port, populate its "self" struct
    // fields with pointers to the output port that sends it data.
    code.pr(deferredConnectInputsToOutputs(main));
    // Put the code here to set up the tables that drive resetting is_present and
    // decrementing reference counts between time steps. This code has to appear
    // in _lf_initialize_trigger_objects() after the code that makes connections
    // between inputs and outputs.
    code.pr(startTimeStep.toString());
    code.pr(setReactionPriorities(main));
<<<<<<< HEAD
    code.pr(collectReactorInstances(main, reactors));
    code.pr(collectReactionInstances(main, reactions));
    code.pr(generateSchedulerInitializer(main, targetConfig, reactors));
=======
    code.pr(generateSchedulerInitializerMain(main, targetConfig));
>>>>>>> 57e803ff

    // FIXME: This is a little hack since we know top-level/main is always first (has index 0)
    code.pr(
        """
        #ifdef EXECUTABLE_PREAMBLE
        _lf_executable_preamble(&envs[0]);
        #endif
        """);

    // Initialize triggers for federated execution.
    code.pr(CExtensionUtils.surroundWithIfFederated("initialize_triggers_for_federate();"));

    code.unindent();
    code.pr("}\n");
    return code.toString();
  }

<<<<<<< HEAD
  /**
   * Generate code to initialize the scheduler for the threaded C runtime.
   *
   * @param main The main reactor instance
   * @param targetConfig An object storing all the target configurations
   * @param reactors A list of all the reactor instances in the program
   */
  public static String generateSchedulerInitializer(
      ReactorInstance main, TargetConfig targetConfig, List<ReactorInstance> reactors) {
=======
  /** Generate code to initialize the scheduler for the threaded C runtime. */
  public static String generateSchedulerInitializerMain(
      ReactorInstance main, TargetConfig targetConfig) {
>>>>>>> 57e803ff
    if (!targetConfig.threading) {
      return "";
    }
    var code = new CodeBuilder();
    var numReactionsPerLevel = main.assignLevels().getNumReactionsPerLevel();
    var numReactionsPerLevelJoined =
        Arrays.stream(numReactionsPerLevel).map(String::valueOf).collect(Collectors.joining(", "));
<<<<<<< HEAD
    String staticSchedulerFields = "";
    if (targetConfig.schedulerType == SchedulerOption.FS)
      staticSchedulerFields =
          String.join(
              "\n",
              "                        .reactor_self_instances = &_lf_reactor_self_instances[0],",
              "                        .num_reactor_self_instances = " + reactors.size() + ",",
              "                        .reaction_instances = _lf_reaction_instances,",
              "                        .reactor_reached_stop_tag ="
                  + " &_lf_reactor_reached_stop_tag[0],");
=======
    // FIXME: We want to calculate levels for each enclave independently
>>>>>>> 57e803ff
    code.pr(
        String.join(
            "\n",
            "// Initialize the scheduler",
            "size_t num_reactions_per_level[" + numReactionsPerLevel.length + "] = ",
            "    {" + numReactionsPerLevelJoined + "};",
            "sched_params_t sched_params = (sched_params_t) {",
            "                        .num_reactions_per_level = &num_reactions_per_level[0],",
            "                        .num_reactions_per_level_size = (size_t) "
                + numReactionsPerLevel.length
<<<<<<< HEAD
                + ",",
            staticSchedulerFields + "};",
            "lf_sched_init(",
            "    (size_t)_lf_number_of_workers,",
            "    &sched_params",
            ");"));
=======
                + "};"));

    for (ReactorInstance enclave : CUtil.getEnclaves(main)) {
      code.pr(generateSchedulerInitializerEnclave(enclave, targetConfig));
    }

>>>>>>> 57e803ff
    return code.toString();
  }

  public static String generateSchedulerInitializerEnclave(
      ReactorInstance enclave, TargetConfig targetConfig) {
    return String.join(
        "\n",
        "lf_sched_init(",
        "    &" + CUtil.getEnvironmentStruct(enclave) + ",",
        "    " + CUtil.getEnvironmentStruct(enclave) + ".num_workers,",
        "    &sched_params",
        ");");
  }

  /**
   * Set the reaction priorities based on dependency analysis.
   *
   * @param reactor The reactor on which to do this.
   */
  private static String setReactionPriorities(ReactorInstance reactor) {
    var code = new CodeBuilder();
    setReactionPriorities(reactor, code);
    return code.toString();
  }

  /**
   * Set the reaction priorities based on dependency analysis.
   *
   * @param reactor The reactor on which to do this.
   * @param builder Where to write the code.
   */
  private static boolean setReactionPriorities(ReactorInstance reactor, CodeBuilder builder) {
    var foundOne = false;
    // Force calculation of levels if it has not been done.
    // FIXME: Comment out this as I think it is redundant.
    //  If it is NOT redundant then deadline propagation is not correct
    // reactor.assignLevels();

    // We handle four different scenarios
    //  1) A reactionInstance has 1 level and 1 deadline
    //  2) A reactionInstance has 1 level but multiple deadlines
    //  3) A reaction instance has multiple levels but all have the same deadline
    //  4) Multiple deadlines and levels

    var prolog = new CodeBuilder();
    var epilog = new CodeBuilder();

    for (ReactionInstance r : reactor.reactions) {
      var levelSet = r.getLevels();
      var deadlineSet = r.getInferredDeadlines();

      if (levelSet.size() > 1 || deadlineSet.size() > 1) {
        // Scenario 2-4
        if (prolog.length() == 0) {
          prolog.startScopedBlock();
          epilog.endScopedBlock();
        }
      }
      if (deadlineSet.size() > 1) {
        // Scenario (2) or (4)
        var deadlines =
            r.getInferredDeadlinesList().stream()
                .map(elt -> ("0x" + Long.toString(elt.toNanoSeconds(), 16) + "LL"))
                .collect(Collectors.toList());

        prolog.pr(
            "interval_t "
                + r.uniqueID()
                + "_inferred_deadlines[] = { "
                + joinObjects(deadlines, ", ")
                + " };");
      }

      if (levelSet.size() > 1) {
        // Scenario (3) or (4)
        // Cannot use the above set of levels because it is a set, not a list.
        prolog.pr(
            "int "
                + r.uniqueID()
                + "_levels[] = { "
                + joinObjects(r.getLevelsList(), ", ")
                + " };");
      }
    }

    var temp = new CodeBuilder();
    temp.pr("// Set reaction priorities for " + reactor);
    temp.startScopedBlock(reactor);
    for (ReactionInstance r : reactor.reactions) {
      // if (currentFederate.contains(r.getDefinition())) {
      foundOne = true;
      var levelSet = r.getLevels();
      var deadlineSet = r.getInferredDeadlines();

      // Get the head of the associated lists. To avoid duplication in
      //  several of the following cases
      var level = r.getLevelsList().get(0);
      var inferredDeadline = r.getInferredDeadlinesList().get(0);
      var runtimeIdx = CUtil.runtimeIndex(r.getParent());

      if (levelSet.size() == 1 && deadlineSet.size() == 1) {
        // Scenario (1)

        var indexValue = inferredDeadline.toNanoSeconds() << 16 | level;

        var reactionIndex = "0x" + Long.toUnsignedString(indexValue, 16) + "LL";

        temp.pr(
            String.join(
                "\n",
                CUtil.reactionRef(r) + ".chain_id = " + r.chainID + ";",
                "// index is the OR of level " + level + " and ",
                "// deadline " + inferredDeadline.toNanoSeconds() + " shifted left 16 bits.",
                CUtil.reactionRef(r) + ".index = " + reactionIndex + ";"));
      } else if (levelSet.size() == 1 && deadlineSet.size() > 1) {
        // Scenario 2
        temp.pr(
            String.join(
                "\n",
                CUtil.reactionRef(r) + ".chain_id = " + r.chainID + ";",
                "// index is the OR of levels[" + runtimeIdx + "] and ",
                "// deadlines[" + runtimeIdx + "] shifted left 16 bits.",
                CUtil.reactionRef(r)
                    + ".index = ("
                    + r.uniqueID()
                    + "_inferred_deadlines["
                    + runtimeIdx
                    + "] << 16) | "
                    + level
                    + ";"));

      } else if (levelSet.size() > 1 && deadlineSet.size() == 1) {
        // Scenarion (3)
        temp.pr(
            String.join(
                "\n",
                CUtil.reactionRef(r) + ".chain_id = " + r.chainID + ";",
                "// index is the OR of levels[" + runtimeIdx + "] and ",
                "// deadlines[" + runtimeIdx + "] shifted left 16 bits.",
                CUtil.reactionRef(r)
                    + ".index = ("
                    + inferredDeadline.toNanoSeconds()
                    + " << 16) | "
                    + r.uniqueID()
                    + "_levels["
                    + runtimeIdx
                    + "];"));

      } else if (levelSet.size() > 1 && deadlineSet.size() > 1) {
        // Scenario (4)
        temp.pr(
            String.join(
                "\n",
                CUtil.reactionRef(r) + ".chain_id = " + r.chainID + ";",
                "// index is the OR of levels[" + runtimeIdx + "] and ",
                "// deadlines[" + runtimeIdx + "] shifted left 16 bits.",
                CUtil.reactionRef(r)
                    + ".index = ("
                    + r.uniqueID()
                    + "_inferred_deadlines["
                    + runtimeIdx
                    + "] << 16) | "
                    + r.uniqueID()
                    + "_levels["
                    + runtimeIdx
                    + "];"));
      }
    }
    for (ReactorInstance child : reactor.children) {
      foundOne = setReactionPriorities(child, temp) || foundOne;
    }
    temp.endScopedBlock();

    if (foundOne) {
      builder.pr(prolog.toString());
      builder.pr(temp.toString());
      builder.pr(epilog.toString());
    }
    return foundOne;
  }

  /**
   * Collect reactor and reaction instances using C arrays.
   *
   * @param reactor The reactor on which to do this.
   */
  private static String collectReactorInstances(
      ReactorInstance reactor, List<ReactorInstance> list) {
    var code = new CodeBuilder();

    // Gather reactor instances in a list.
    collectReactorInstancesRec(reactor, list);
    code.pr("// Collect reactor instances.");
    code.pr(
        "struct self_base_t** _lf_reactor_self_instances = (struct self_base_t**) calloc("
            + list.size()
            + ", sizeof(reaction_t*));");
    for (int i = 0; i < list.size(); i++) {
      code.pr(
          "_lf_reactor_self_instances"
              + "["
              + i
              + "]"
              + " = "
              + "&"
              + "("
              + CUtil.reactorRef(list.get(i))
              + "->base"
              + ")"
              + ";");
    }

    // Generate an array of booleans for keeping track of
    // whether stop tags have been reached.
    code.pr("bool _lf_reactor_reached_stop_tag[" + list.size() + "] = { false };");

    return code.toString();
  }

  /**
   * Recursively collect reactor and reaction instances using C arrays.
   *
   * @param reactor The reactor on which to do this.
   * @param list A list that holds the reactor instances.
   */
  private static void collectReactorInstancesRec(
      ReactorInstance reactor, List<ReactorInstance> list) {
    list.add(reactor);
    for (ReactorInstance r : reactor.children) {
      collectReactorInstances(r, list);
    }
  }

  /**
   * Collect reactor and reaction instances using C arrays.
   *
   * @param reactor The reactor on which to do this.
   */
  private static String collectReactionInstances(
      ReactorInstance reactor, List<ReactionInstance> list) {
    var code = new CodeBuilder();
    collectReactionInstancesRec(reactor, list);
    code.pr("// Collect reaction instances.");
    code.pr(
        "reaction_t** _lf_reaction_instances = (reaction_t**) calloc("
            + list.size()
            + ", sizeof(reaction_t*));");
    for (int i = 0; i < list.size(); i++) {
      code.pr(
          "_lf_reaction_instances"
              + "["
              + i
              + "]"
              + " = "
              + "&"
              + "("
              + CUtil.reactionRef(list.get(i))
              + ")"
              + ";");
    }
    return code.toString();
  }

  /**
   * Collect reactor and reaction instances using C arrays.
   *
   * @param reactor The reactor on which to do this.
   * @param list A list that holds the reactor instances.
   */
  private static void collectReactionInstancesRec(
      ReactorInstance reactor, List<ReactionInstance> list) {
    list.addAll(reactor.reactions);
    for (ReactorInstance r : reactor.children) {
      collectReactionInstances(r, list);
    }
  }

  /**
   * Generate assignments of pointers in the "self" struct of a destination port's reactor to the
   * appropriate entries in the "self" struct of the source reactor. This has to be done after all
   * reactors have been created because inputs point to outputs that are arbitrarily far away.
   *
   * @param instance The reactor instance.
   */
  private static String deferredConnectInputsToOutputs(ReactorInstance instance) {
    var code = new CodeBuilder();
    code.pr("// Connect inputs and outputs for reactor " + instance.getFullName() + ".");
    // Iterate over all ports of this reactor that depend on reactions.
    for (PortInstance input : instance.inputs) {
      if (!input.getDependsOnReactions().isEmpty()) {
        // Input is written to by reactions in the parent of the port's parent.
        code.pr(connectPortToEventualDestinations(input));
      }
    }
    for (PortInstance output : instance.outputs) {
      if (!output.getDependsOnReactions().isEmpty()) {
        // Output is written to by reactions in the port's parent.
        code.pr(connectPortToEventualDestinations(output));
      }
    }
    for (ReactorInstance child : instance.children) {
      code.pr(deferredConnectInputsToOutputs(child));
    }
    return code.toString();
  }

  /**
   * Generate assignments of pointers in the "self" struct of a destination port's reactor to the
   * appropriate entries in the "self" struct of the source reactor. If this port is an input, then
   * it is being written to by a reaction belonging to the parent of the port's parent. If it is an
   * output, then it is being written to by a reaction belonging to the port's parent.
   *
   * @param src A port that is written to by reactions.
   */
  private static String connectPortToEventualDestinations(PortInstance src) {
    var code = new CodeBuilder();
    for (SendRange srcRange : src.eventualDestinations()) {
      for (RuntimeRange<PortInstance> dstRange : srcRange.destinations) {
        var dst = dstRange.instance;
        var destStructType = CGenerator.variableStructType(dst);

        // NOTE: For federated execution, dst.getParent() should always be contained
        // by the currentFederate because an AST transformation removes connections
        // between ports of distinct federates. So the following check is not
        // really necessary.
        var mod = (dst.isMultiport() || (src.isInput() && src.isMultiport())) ? "" : "&";
        code.pr("// Connect " + srcRange + " to port " + dstRange);
        code.startScopedRangeBlock(srcRange, dstRange);
        if (src.isInput()) {
          // Source port is written to by reaction in port's parent's parent
          // and ultimate destination is further downstream.
          code.pr(
              CUtil.portRef(dst, dr, db, dc)
                  + " = ("
                  + destStructType
                  + "*)"
                  + mod
                  + CUtil.portRefNested(src, sr, sb, sc)
                  + ";");
        } else if (dst.isOutput()) {
          // An output port of a contained reactor is triggering a reaction.
          code.pr(
              CUtil.portRefNested(dst, dr, db, dc)
                  + " = ("
                  + destStructType
                  + "*)&"
                  + CUtil.portRef(src, sr, sb, sc)
                  + ";");
        } else {
          // An output port is triggering an input port.
          code.pr(
              CUtil.portRef(dst, dr, db, dc)
                  + " = ("
                  + destStructType
                  + "*)&"
                  + CUtil.portRef(src, sr, sb, sc)
                  + ";");
          if (AttributeUtils.isSparse(dst.getDefinition())) {
            code.pr(
                CUtil.portRef(dst, dr, db, dc)
                    + "->sparse_record = "
                    + CUtil.portRefName(dst, dr, db, dc)
                    + "__sparse;");
            code.pr(CUtil.portRef(dst, dr, db, dc) + "->destination_channel = " + dc + ";");
          }
        }
        code.endScopedRangeBlock(srcRange, dstRange);
      }
    }
    return code.toString();
  }

  /**
   * For each reaction of the specified reactor, set the last_enabling_reaction field of the
   * reaction struct to point to the single dominating upstream reaction if there is one, or to be
   * NULL if there is none.
   *
   * @param r The reactor.
   */
  private static String deferredOptimizeForSingleDominatingReaction(ReactorInstance r) {
    var code = new CodeBuilder();
    for (ReactionInstance reaction : r.reactions) {
      // The following code attempts to gather into a loop assignments of successive
      // bank members relations between reactions to avoid large chunks of inline code
      // when a large bank sends to a large bank or when a large bank receives from
      // one reaction that is either multicasting or sending through a multiport.
      var start = 0;
      var end = 0;
      var domStart = 0;
      var same = false; // Set to true when finding a string of identical dominating reactions.
      ReactionInstance.Runtime previousRuntime = null;
      var first = true; // First time through the loop.
      for (ReactionInstance.Runtime runtime : reaction.getRuntimeInstances()) {
        if (!first) { // Not the first time through the loop.
          if (same) { // Previously seen at least two identical dominating.
            if (runtime.dominating != previousRuntime.dominating) {
              // End of streak of same dominating reaction runtime instance.
              code.pr(
                  printOptimizeForSingleDominatingReaction(
                      previousRuntime, start, end, domStart, same));
              same = false;
              start = runtime.id;
              domStart = (runtime.dominating != null) ? runtime.dominating.id : 0;
            }
          } else if (runtime.dominating == previousRuntime.dominating) {
            // Start of a streak of identical dominating reaction runtime instances.
            same = true;
          } else if (runtime.dominating != null
              && previousRuntime.dominating != null
              && runtime.dominating.getReaction() == previousRuntime.dominating.getReaction()) {
            // Same dominating reaction even if not the same dominating runtime.
            if (runtime.dominating.id != previousRuntime.dominating.id + 1) {
              // End of a streak of contiguous runtimes.
              printOptimizeForSingleDominatingReaction(previousRuntime, start, end, domStart, same);
              same = false;
              start = runtime.id;
              domStart = runtime.dominating.id;
            }
          } else {
            // Different dominating reaction.
            printOptimizeForSingleDominatingReaction(previousRuntime, start, end, domStart, same);
            same = false;
            start = runtime.id;
            domStart = (runtime.dominating != null) ? runtime.dominating.id : 0;
          }
        }
        first = false;
        previousRuntime = runtime;
        end++;
      }
      if (end > start) {
        printOptimizeForSingleDominatingReaction(previousRuntime, start, end, domStart, same);
      }
    }
    return code.toString();
  }

  /** Print statement that sets the last_enabling_reaction field of a reaction. */
  private static String printOptimizeForSingleDominatingReaction(
      ReactionInstance.Runtime runtime, int start, int end, int domStart, boolean same) {
    var code = new CodeBuilder();
    var dominatingRef = "NULL";

    if (end > start + 1) {
      code.startScopedBlock();
      var reactionRef = CUtil.reactionRef(runtime.getReaction(), "i");
      if (runtime.dominating != null) {
        if (same) {
          dominatingRef =
              "&(" + CUtil.reactionRef(runtime.dominating.getReaction(), "" + domStart) + ")";
        } else {
          dominatingRef = "&(" + CUtil.reactionRef(runtime.dominating.getReaction(), "j++") + ")";
        }
      }
      code.pr(
          String.join(
              "\n",
              "// " + runtime.getReaction().getFullName() + " dominating upstream reaction.",
              "int j = " + domStart + ";",
              "for (int i = " + start + "; i < " + end + "; i++) {",
              "    " + reactionRef + ".last_enabling_reaction = " + dominatingRef + ";",
              "}"));
      code.endScopedBlock();
    } else if (end == start + 1) {
      var reactionRef = CUtil.reactionRef(runtime.getReaction(), "" + start);
      if (runtime.dominating != null) {
        dominatingRef =
            "&(" + CUtil.reactionRef(runtime.dominating.getReaction(), "" + domStart) + ")";
      }
      code.pr(
          String.join(
              "\n",
              "// " + runtime.getReaction().getFullName() + " dominating upstream reaction.",
              reactionRef + ".last_enabling_reaction = " + dominatingRef + ";"));
    }
    return code.toString();
  }

  /**
   * For the specified reaction, for ports that it writes to, fill the trigger table for triggering
   * downstream reactions.
   *
   * @param reactions The reactions.
   */
  private static String deferredFillTriggerTable(Iterable<ReactionInstance> reactions) {
    var code = new CodeBuilder();
    for (ReactionInstance reaction : reactions) {
      var name = reaction.getParent().getFullName();

      var reactorSelfStruct = CUtil.reactorRef(reaction.getParent(), sr);

      var foundPort = false;

      for (PortInstance port : Iterables.filter(reaction.effects, PortInstance.class)) {
        if (!foundPort) {
          // Need a separate index for the triggers array for each bank member.
          code.startScopedBlock();
          code.pr(
              "int triggers_index["
                  + reaction.getParent().getTotalWidth()
                  + "] = { 0 }; // Number of bank members with the reaction.");
          foundPort = true;
        }
        // If the port is a multiport, then its channels may have different sets
        // of destinations. For ordinary ports, there will be only one range and
        // its width will be 1.
        // We generate the code to fill the triggers array first in a temporary code buffer,
        // so that we can simultaneously calculate the size of the total array.
        for (SendRange srcRange : port.eventualDestinations()) {
          var srcNested = port.isInput();
          code.startScopedRangeBlock(srcRange, sr, sb, sc, srcNested);

          var triggerArray =
              CUtil.reactionRef(reaction, sr) + ".triggers[triggers_index[" + sr + "]++]";
          // Skip ports whose parent is not in the federation.
          // This can happen with reactions in the top-level that have
          // as an effect a port in a bank.
          code.pr(
              String.join(
                  "\n",
                  "// Reaction "
                      + reaction.index
                      + " of "
                      + name
                      + " triggers "
                      + srcRange.destinations.size()
                      + " downstream reactions",
                  "// through port " + port.getFullName() + ".",
                  CUtil.reactionRef(reaction, sr)
                      + ".triggered_sizes[triggers_index["
                      + sr
                      + "]] = "
                      + srcRange.destinations.size()
                      + ";",
                  "// For reaction " + reaction.index + " of " + name + ", allocate an",
                  "// array of trigger pointers for downstream reactions through port "
                      + port.getFullName(),
                  "trigger_t** trigger_array = (trigger_t**)_lf_allocate(",
                  "        " + srcRange.destinations.size() + ", sizeof(trigger_t*),",
                  "        &" + reactorSelfStruct + "->base.allocations); ",
                  triggerArray + " = trigger_array;"));
          code.endScopedRangeBlock(srcRange);
        }
      }
      var cumulativePortWidth = 0;
      for (PortInstance port : Iterables.filter(reaction.effects, PortInstance.class)) {
        // If this port does not have any destinations, do not generate code for it.
        if (port.eventualDestinations().isEmpty()) continue;

        code.pr(
            "for (int i = 0; i < "
                + reaction.getParent().getTotalWidth()
                + "; i++) triggers_index[i] = "
                + cumulativePortWidth
                + ";");
        for (SendRange srcRange : port.eventualDestinations()) {
          var srcNested = srcRange.instance.isInput();
          var multicastCount = 0;
          for (RuntimeRange<PortInstance> dstRange : srcRange.destinations) {
            var dst = dstRange.instance;

            code.startScopedRangeBlock(srcRange, dstRange);

            // If the source is nested, need to take into account the parent's bank index
            // when indexing into the triggers array.
            var triggerArray = "";
            if (srcNested && port.getParent().getWidth() > 1) {
              triggerArray =
                  CUtil.reactionRef(reaction, sr)
                      + ".triggers[triggers_index["
                      + sr
                      + "] + "
                      + sc
                      + " + src_range_mr.digits[1] * src_range_mr.radixes[0]]";
            } else {
              triggerArray =
                  CUtil.reactionRef(reaction, sr)
                      + ".triggers[triggers_index["
                      + sr
                      + "] + "
                      + sc
                      + "]";
            }

            if (dst.isOutput()) {
              // Include this destination port only if it has at least one
              // reaction in the federation.
              var belongs = false;
              // FIXME: destinationReaction appears to be unused.
              for (ReactionInstance destinationReaction : dst.getDependentReactions()) {
                belongs = true;
              }
              if (belongs) {
                code.pr(
                    String.join(
                        "\n",
                        "// Port " + port.getFullName() + " has reactions in its parent's parent.",
                        "// Point to the trigger struct for those reactions.",
                        triggerArray
                            + "["
                            + multicastCount
                            + "] = &"
                            + CUtil.triggerRefNested(dst, dr, db)
                            + ";"));
              } else {
                // Put in a NULL pointer.
                code.pr(
                    String.join(
                        "\n",
                        "// Port " + port.getFullName() + " has reactions in its parent's parent.",
                        "// But those are not in the federation.",
                        triggerArray + "[" + multicastCount + "] = NULL;"));
              }
            } else {
              // Destination is an input port.
              code.pr(
                  String.join(
                      "\n",
                      "// Point to destination port " + dst.getFullName() + "'s trigger struct.",
                      triggerArray
                          + "["
                          + multicastCount
                          + "] = &"
                          + CUtil.triggerRef(dst, dr)
                          + ";"));
            }
            code.endScopedRangeBlock(srcRange, dstRange);
            multicastCount++;
          }
        }
        // If the port is an input of a contained reactor, then we have to take
        // into account the bank width of the contained reactor.
        if (port.getParent() != reaction.getParent()) {
          cumulativePortWidth += port.getWidth() * port.getParent().getWidth();
        } else {
          cumulativePortWidth += port.getWidth();
        }
      }
      if (foundPort) code.endScopedBlock();
    }
    return code.toString();
  }

  /**
   * For each input port of a contained reactor that receives data from one or more of the specified
   * reactions, set the num_destinations field of the corresponding port structs on the self struct
   * of the reaction's parent reactor equal to the total number of destination reactors. If the port
   * has a token type, this also initializes it with a token.
   *
   * @param reactions The reactions.
   * @param types The C types.
   */
  private static String deferredInputNumDestinations(
      Iterable<ReactionInstance> reactions, CTypes types) {
    // We need the number of destination _reactors_, not the
    // number of destination ports nor the number of destination reactions.
    // One of the destination reactors may be the container of this
    // instance because it may have a reaction to an output of this instance.
    // Since a port may be written to by multiple reactions,
    // ensure that this is done only once.
    var portsHandled = new HashSet<PortInstance>();
    var code = new CodeBuilder();
    for (ReactionInstance reaction : reactions) {
      for (PortInstance port : Iterables.filter(reaction.effects, PortInstance.class)) {
        if (port.isInput() && !portsHandled.contains(port)) {
          // Port is an input of a contained reactor that gets data from a reaction of this reactor.
          portsHandled.add(port);
          code.pr(
              "// Set number of destination reactors for port "
                  + port.getParent().getName()
                  + "."
                  + port.getName()
                  + ".");
          // The input port may itself have multiple destinations.
          for (SendRange sendingRange : port.eventualDestinations()) {
            code.startScopedRangeBlock(sendingRange, sr, sb, sc, sendingRange.instance.isInput());
            // Syntax is slightly different for a multiport output vs. single port.
            var connector = (port.isMultiport()) ? "->" : ".";
            code.pr(
                CUtil.portRefNested(port, sr, sb, sc)
                    + connector
                    + "_base.num_destinations = "
                    + sendingRange.getNumberOfDestinationReactors()
                    + ";");
            code.pr(
                CUtil.portRefNested(port, sr, sb, sc)
                    + connector
                    + "_base.source_reactor = (self_base_t*)"
                    + CUtil.reactorRef(reaction.getParent(), sr)
                    + ";");

            // Initialize token types.
            var type = ASTUtils.getInferredType(port.getDefinition());
            if (CUtil.isTokenType(type, types)) {
              // Create the template token that goes in the port struct.
              var rootType = CUtil.rootType(types.getTargetType(type));
              // If the rootType is 'void', we need to avoid generating the code
              // 'sizeof(void)', which some compilers reject.
              var size = (rootType.equals("void")) ? "0" : "sizeof(" + rootType + ")";
              // If the port is a multiport, then the portRefNested is itself a pointer
              // so we want its value, not its address.
              var indirection = (port.isMultiport()) ? "" : "&";
              code.startChannelIteration(port);
              code.pr(
                  String.join(
                      "\n",
                      "_lf_initialize_template((token_template_t*)",
                      "        " + indirection + "(" + CUtil.portRefNested(port, sr, sb, sc) + "),",
                      size + ");"));
              code.endChannelIteration(port);
            }

            code.endScopedRangeBlock(sendingRange);
          }
        }
      }
    }
    return code.toString();
  }

  /**
   * For each output port of the specified reactor, set the num_destinations field of port structs
   * on its self struct equal to the total number of destination reactors. This is used to
   * initialize reference counts in dynamically allocated tokens sent to other reactors.
   *
   * @param reactor The reactor instance.
   */
  private static String deferredOutputNumDestinations(ReactorInstance reactor) {
    // Reference counts are decremented by each destination reactor
    // at the conclusion of a time step. Hence, the initial reference
    // count should equal the number of destination _reactors_, not the
    // number of destination ports nor the number of destination reactions.
    // One of the destination reactors may be the container of this
    // instance because it may have a reaction to an output of this instance.
    var code = new CodeBuilder();
    for (PortInstance output : reactor.outputs) {
      for (SendRange sendingRange : output.eventualDestinations()) {
        code.pr(
            "// For reference counting, set num_destinations for port "
                + output.getFullName()
                + ".");
        code.startScopedRangeBlock(sendingRange, sr, sb, sc, sendingRange.instance.isInput());
        code.pr(
            CUtil.portRef(output, sr, sb, sc)
                + "._base.num_destinations = "
                + sendingRange.getNumberOfDestinationReactors()
                + ";");
        code.pr(
            CUtil.portRef(output, sr, sb, sc)
                + "._base.source_reactor = (self_base_t*)"
                + CUtil.reactorRef(reactor, sr)
                + ";");
        code.endScopedRangeBlock(sendingRange);
      }

      if (output.eventualDestinations().size() == 0) {
        // Dangling output. Still set the source reactor
        code.pr(
            CUtil.portRef(output)
                + "._base.source_reactor = (self_base_t*)"
                + CUtil.reactorRef(reactor)
                + ";");
      }
    }
    return code.toString();
  }

  /**
   * Perform initialization functions that must be performed after all reactor runtime instances
   * have been created. This function does not create nested loops over nested banks, so each
   * function it calls must handle its own iteration over all runtime instance.
   *
   * @param reactor The container.
   * @param main The top-level reactor.
   * @param reactions The list of reactions to consider.
   * @param types The C types.
   */
  private static String deferredInitializeNonNested(
      ReactorInstance reactor,
      ReactorInstance main,
      Iterable<ReactionInstance> reactions,
      CTypes types) {
    var code = new CodeBuilder();
    code.pr("// **** Start non-nested deferred initialize for " + reactor.getFullName());
    // Initialize the num_destinations fields of port structs on the self struct.
    // This needs to be outside the above scoped block because it performs
    // its own iteration over ranges.
    code.pr(deferredInputNumDestinations(reactions, types));

    // Second batch of initializes cannot be within a for loop
    // iterating over bank members because they iterate over send
    // ranges which may span bank members.
    if (reactor != main) {
      code.pr(deferredOutputNumDestinations(reactor));
    }
    code.pr(deferredFillTriggerTable(reactions));
    code.pr(deferredOptimizeForSingleDominatingReaction(reactor));
    for (ReactorInstance child : reactor.children) {
      code.pr(deferredInitializeNonNested(child, main, child.reactions, types));
    }
    code.pr("// **** End of non-nested deferred initialize for " + reactor.getFullName());
    return code.toString();
  }

  /**
   * For each output of the specified reactor that has a token type (type* or type[]), create a
   * template token and put it on the self struct.
   *
   * @param reactor The reactor.
   */
  private static String deferredCreateTemplateTokens(ReactorInstance reactor, CTypes types) {
    var code = new CodeBuilder();
    // Look for outputs with token types.
    for (PortInstance output : reactor.outputs) {
      var type = ASTUtils.getInferredType(output.getDefinition());
      if (CUtil.isTokenType(type, types)) {
        // Create the template token that goes in the trigger struct.
        // Its reference count is zero, enabling it to be used immediately.
        var rootType = CUtil.rootType(types.getTargetType(type));
        // If the rootType is 'void', we need to avoid generating the code
        // 'sizeof(void)', which some compilers reject.
        var size = (rootType.equals("void")) ? "0" : "sizeof(" + rootType + ")";
        code.startChannelIteration(output);
        code.pr(
            String.join(
                "\n",
                "_lf_initialize_template((token_template_t*)",
                "        &(" + CUtil.portRef(output) + "),",
                size + ");"));
        code.endChannelIteration(output);
      }
    }
    return code.toString();
  }

  /**
   * For the specified reaction, for ports that it writes to, set up the arrays that store the
   * results (if necessary) and that are used to trigger downstream reactions if an effect is
   * actually produced. The port may be an output of the reaction's parent or an input to a reactor
   * contained by the parent.
   *
   * @param reaction The reaction instance.
   */
  private static String deferredReactionOutputs(
      ReactionInstance reaction, TargetConfig targetConfig) {
    var code = new CodeBuilder();
    // val selfRef = CUtil.reactorRef(reaction.getParent());
    var name = reaction.getParent().getFullName();
    // Insert a string name to facilitate debugging.
    if (targetConfig.logLevel.compareTo(LogLevel.LOG) >= 0) {
      code.pr(
          CUtil.reactionRef(reaction)
              + ".name = "
              + addDoubleQuotes(name + " reaction " + reaction.index)
              + ";");
    }

    var reactorSelfStruct = CUtil.reactorRef(reaction.getParent());

    // Count the output ports and inputs of contained reactors that
    // may be set by this reaction. This ignores actions in the effects.
    // Collect initialization statements for the output_produced array for the reaction
    // to point to the is_present field of the appropriate output.
    // These statements must be inserted after the array is malloc'd,
    // but we construct them while we are counting outputs.
    var outputCount = 0;
    var init = new CodeBuilder();

    init.startScopedBlock();
    init.pr("int count = 0; SUPPRESS_UNUSED_WARNING(count);");
    for (PortInstance effect : Iterables.filter(reaction.effects, PortInstance.class)) {
      // Create the entry in the output_produced array for this port.
      // If the port is a multiport, then we need to create an entry for each
      // individual channel.

      // If the port is an input of a contained reactor, then, if that
      // contained reactor is a bank, we will have to iterate over bank
      // members.
      var bankWidth = 1;
      var portRef = "";
      if (effect.isInput()) {
        init.pr("// Reaction writes to an input of a contained reactor.");
        bankWidth = effect.getParent().getWidth();
        init.startScopedBlock(effect.getParent());
        portRef = CUtil.portRefNestedName(effect);
      } else {
        init.startScopedBlock();
        portRef = CUtil.portRefName(effect);
      }

      if (effect.isMultiport()) {
        // Form is slightly different for inputs vs. outputs.
        var connector = ".";
        if (effect.isInput()) connector = "->";

        // Point the output_produced field to where the is_present field of the port is.
        init.pr(
            String.join(
                "\n",
                "for (int i = 0; i < " + effect.getWidth() + "; i++) {",
                "    " + CUtil.reactionRef(reaction) + ".output_produced[i + count]",
                "            = &" + portRef + "[i]" + connector + "is_present;",
                "}",
                "count += " + effect.getWidth() + ";"));
        outputCount += effect.getWidth() * bankWidth;
      } else {
        // The effect is not a multiport.
        init.pr(
            CUtil.reactionRef(reaction)
                + ".output_produced[count++] = &"
                + portRef
                + ".is_present;");
        outputCount += bankWidth;
      }
      init.endScopedBlock();
    }
    init.endScopedBlock();
    code.pr(
        String.join(
            "\n",
            "// Total number of outputs (single ports and multiport channels)",
            "// produced by " + reaction + ".",
            CUtil.reactionRef(reaction) + ".num_outputs = " + outputCount + ";"));
    if (outputCount > 0) {
      code.pr(
          String.join(
              "\n",
              "// Allocate memory for triggers[] and triggered_sizes[] on the reaction_t",
              "// struct for this reaction.",
              CUtil.reactionRef(reaction) + ".triggers = (trigger_t***)_lf_allocate(",
              "        " + outputCount + ", sizeof(trigger_t**),",
              "        &" + reactorSelfStruct + "->base.allocations);",
              CUtil.reactionRef(reaction) + ".triggered_sizes = (int*)_lf_allocate(",
              "        " + outputCount + ", sizeof(int),",
              "        &" + reactorSelfStruct + "->base.allocations);",
              CUtil.reactionRef(reaction) + ".output_produced = (bool**)_lf_allocate(",
              "        " + outputCount + ", sizeof(bool*),",
              "        &" + reactorSelfStruct + "->base.allocations);"));
    }

    code.pr(
        String.join(
            "\n",
            init.toString(),
            "// ** End initialization for reaction " + reaction.index + " of " + name));
    return code.toString();
  }

  /**
   * Generate code to allocate the memory needed by reactions for triggering downstream reactions.
   *
   * @param reactions A list of reactions.
   */
  private static String deferredReactionMemory(
      Iterable<ReactionInstance> reactions, TargetConfig targetConfig) {
    var code = new CodeBuilder();
    // For each reaction instance, allocate the arrays that will be used to
    // trigger downstream reactions.
    for (ReactionInstance reaction : reactions) {
      code.pr(deferredReactionOutputs(reaction, targetConfig));
      var reactorSelfStruct = CUtil.reactorRef(reaction.getParent());

      // Next handle triggers of the reaction that come from a multiport output
      // of a contained reactor.  Also, handle startup and shutdown triggers.
      for (PortInstance trigger : Iterables.filter(reaction.triggers, PortInstance.class)) {
        // If the port is a multiport, then we need to create an entry for each
        // individual port.
        if (trigger.isMultiport() && trigger.getParent() != null && trigger.isOutput()) {
          // Trigger is an output of a contained reactor or bank.
          code.pr(
              String.join(
                  "\n",
                  "// Allocate memory to store pointers to the multiport output "
                      + trigger.getName()
                      + " ",
                  "// of a contained reactor " + trigger.getParent().getFullName()));
          code.startScopedBlock(trigger.getParent());

          var width = trigger.getWidth();
          var portStructType = CGenerator.variableStructType(trigger);

          code.pr(
              String.join(
                  "\n",
                  CUtil.reactorRefNested(trigger.getParent())
                      + "."
                      + trigger.getName()
                      + "_width = "
                      + width
                      + ";",
                  CUtil.reactorRefNested(trigger.getParent()) + "." + trigger.getName(),
                  "        = (" + portStructType + "**)_lf_allocate(",
                  "                " + width + ", sizeof(" + portStructType + "*),",
                  "                &" + reactorSelfStruct + "->base.allocations); "));

          code.endScopedBlock();
        }
      }
    }
    return code.toString();
  }

  /**
   * If any reaction of the specified reactor provides input to a contained reactor, then generate
   * code to allocate memory to store the data produced by those reactions. The allocated memory is
   * pointed to by a field called {@code _lf_containername.portname} on the self struct of the
   * reactor.
   *
   * @param reactor The reactor.
   */
  private static String deferredAllocationForEffectsOnInputs(ReactorInstance reactor) {
    var code = new CodeBuilder();
    // Keep track of ports already handled. There may be more than one reaction
    // in the container writing to the port, but we want only one memory allocation.
    var portsHandled = new HashSet<PortInstance>();
    var reactorSelfStruct = CUtil.reactorRef(reactor);
    // Find parent reactions that mention multiport inputs of this reactor.
    for (ReactionInstance reaction : reactor.reactions) {
      for (PortInstance effect : Iterables.filter(reaction.effects, PortInstance.class)) {
        if (effect.getParent().getDepth() > reactor.getDepth() // port of a contained reactor.
            && effect.isMultiport()
            && !portsHandled.contains(effect)) {
          code.pr("// A reaction writes to a multiport of a child. Allocate memory.");
          portsHandled.add(effect);
          code.startScopedBlock(effect.getParent());
          var portStructType = CGenerator.variableStructType(effect);
          var effectRef = CUtil.portRefNestedName(effect);
          code.pr(
              String.join(
                  "\n",
                  effectRef + "_width = " + effect.getWidth() + ";",
                  "// Allocate memory to store output of reaction feeding ",
                  "// a multiport input of a contained reactor.",
                  effectRef + " = (" + portStructType + "**)_lf_allocate(",
                  "        " + effect.getWidth() + ", sizeof(" + portStructType + "*),",
                  "        &" + reactorSelfStruct + "->base.allocations); ",
                  "for (int i = 0; i < " + effect.getWidth() + "; i++) {",
                  "    " + effectRef + "[i] = (" + portStructType + "*)_lf_allocate(",
                  "            1, sizeof(" + portStructType + "),",
                  "            &" + reactorSelfStruct + "->base.allocations); ",
                  "}"));
          code.endScopedBlock();
        }
      }
    }
    return code.toString();
  }

  /**
   * Perform initialization functions that must be performed after all reactor runtime instances
   * have been created. This function creates nested loops over nested banks.
   *
   * @param reactor The container.
   */
  private static String deferredInitialize(
      ReactorInstance reactor,
      Iterable<ReactionInstance> reactions,
      TargetConfig targetConfig,
      CTypes types) {
    var code = new CodeBuilder();
    code.pr("// **** Start deferred initialize for " + reactor.getFullName());
    // First batch of initializations is within a for loop iterating
    // over bank members for the reactor's parent.
    code.startScopedBlock(reactor);

    // If the child has a multiport that is an effect of some reaction in its container,
    // then we have to generate code to allocate memory for arrays pointing to
    // its data. If the child is a bank, then memory is allocated for the entire
    // bank width because a reaction cannot specify which bank members it writes
    // to so we have to assume it can write to any.
    code.pr(deferredAllocationForEffectsOnInputs(reactor));
    code.pr(deferredReactionMemory(reactions, targetConfig));

    // For outputs that are not primitive types (of form type* or type[]),
    // create a default token on the self struct.
    code.pr(deferredCreateTemplateTokens(reactor, types));
    for (ReactorInstance child : reactor.children) {
      code.pr(deferredInitialize(child, child.reactions, targetConfig, types));
    }
    code.endScopedBlock();
    code.pr("// **** End of deferred initialize for " + reactor.getFullName());
    return code.toString();
  }
}<|MERGE_RESOLUTION|>--- conflicted
+++ resolved
@@ -42,14 +42,9 @@
       CodeBuilder initializeTriggerObjects,
       CodeBuilder startTimeStep,
       CTypes types,
-<<<<<<< HEAD
       String lfModuleName,
-      int startTimeStepIsPresentCount,
       List<ReactorInstance> reactors,
       List<ReactionInstance> reactions) {
-=======
-      String lfModuleName) {
->>>>>>> 57e803ff
     var code = new CodeBuilder();
     code.pr("void _lf_initialize_trigger_objects() {");
     code.indent();
@@ -88,13 +83,9 @@
     // between inputs and outputs.
     code.pr(startTimeStep.toString());
     code.pr(setReactionPriorities(main));
-<<<<<<< HEAD
     code.pr(collectReactorInstances(main, reactors));
     code.pr(collectReactionInstances(main, reactions));
-    code.pr(generateSchedulerInitializer(main, targetConfig, reactors));
-=======
-    code.pr(generateSchedulerInitializerMain(main, targetConfig));
->>>>>>> 57e803ff
+    code.pr(generateSchedulerInitializerMain(main, targetConfig, reactors));
 
     // FIXME: This is a little hack since we know top-level/main is always first (has index 0)
     code.pr(
@@ -112,7 +103,6 @@
     return code.toString();
   }
 
-<<<<<<< HEAD
   /**
    * Generate code to initialize the scheduler for the threaded C runtime.
    *
@@ -120,13 +110,8 @@
    * @param targetConfig An object storing all the target configurations
    * @param reactors A list of all the reactor instances in the program
    */
-  public static String generateSchedulerInitializer(
+  public static String generateSchedulerInitializerMain(
       ReactorInstance main, TargetConfig targetConfig, List<ReactorInstance> reactors) {
-=======
-  /** Generate code to initialize the scheduler for the threaded C runtime. */
-  public static String generateSchedulerInitializerMain(
-      ReactorInstance main, TargetConfig targetConfig) {
->>>>>>> 57e803ff
     if (!targetConfig.threading) {
       return "";
     }
@@ -134,7 +119,6 @@
     var numReactionsPerLevel = main.assignLevels().getNumReactionsPerLevel();
     var numReactionsPerLevelJoined =
         Arrays.stream(numReactionsPerLevel).map(String::valueOf).collect(Collectors.joining(", "));
-<<<<<<< HEAD
     String staticSchedulerFields = "";
     if (targetConfig.schedulerType == SchedulerOption.FS)
       staticSchedulerFields =
@@ -145,9 +129,7 @@
               "                        .reaction_instances = _lf_reaction_instances,",
               "                        .reactor_reached_stop_tag ="
                   + " &_lf_reactor_reached_stop_tag[0],");
-=======
     // FIXME: We want to calculate levels for each enclave independently
->>>>>>> 57e803ff
     code.pr(
         String.join(
             "\n",
@@ -158,21 +140,17 @@
             "                        .num_reactions_per_level = &num_reactions_per_level[0],",
             "                        .num_reactions_per_level_size = (size_t) "
                 + numReactionsPerLevel.length
-<<<<<<< HEAD
                 + ",",
             staticSchedulerFields + "};",
             "lf_sched_init(",
             "    (size_t)_lf_number_of_workers,",
             "    &sched_params",
             ");"));
-=======
-                + "};"));
 
     for (ReactorInstance enclave : CUtil.getEnclaves(main)) {
       code.pr(generateSchedulerInitializerEnclave(enclave, targetConfig));
     }
 
->>>>>>> 57e803ff
     return code.toString();
   }
 
