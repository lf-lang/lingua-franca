/*************
 * Copyright (c) 2019-2021, The University of California at Berkeley.
 *
 * Redistribution and use in source and binary forms, with or without modification,
 * are permitted provided that the following conditions are met:
 *
 * 1. Redistributions of source code must retain the above copyright notice,
 * this list of conditions and the following disclaimer.
 *
 * 2. Redistributions in binary form must reproduce the above copyright notice,
 * this list of conditions and the following disclaimer in the documentation
 * and/or other materials provided with the distribution.
 *
 * THIS SOFTWARE IS PROVIDED BY THE COPYRIGHT HOLDERS AND CONTRIBUTORS "AS IS" AND ANY
 * EXPRESS OR IMPLIED WARRANTIES, INCLUDING, BUT NOT LIMITED TO, THE IMPLIED WARRANTIES OF
 * MERCHANTABILITY AND FITNESS FOR A PARTICULAR PURPOSE ARE DISCLAIMED. IN NO EVENT SHALL
 * THE COPYRIGHT HOLDER OR CONTRIBUTORS BE LIABLE FOR ANY DIRECT, INDIRECT, INCIDENTAL,
 * SPECIAL, EXEMPLARY, OR CONSEQUENTIAL DAMAGES (INCLUDING, BUT NOT LIMITED TO,
 * PROCUREMENT OF SUBSTITUTE GOODS OR SERVICES; LOSS OF USE, DATA, OR PROFITS; OR BUSINESS
 * INTERRUPTION) HOWEVER CAUSED AND ON ANY THEORY OF LIABILITY, WHETHER IN CONTRACT,
 * STRICT LIABILITY, OR TORT (INCLUDING NEGLIGENCE OR OTHERWISE) ARISING IN ANY WAY OUT OF
 * THE USE OF THIS SOFTWARE, EVEN IF ADVISED OF THE POSSIBILITY OF SUCH DAMAGE.
 ***************/

package org.lflang.generator.c;

import static org.lflang.ast.ASTUtils.allActions;
import static org.lflang.ast.ASTUtils.allPorts;
import static org.lflang.ast.ASTUtils.allReactions;
import static org.lflang.ast.ASTUtils.allStateVars;
import static org.lflang.ast.ASTUtils.getInferredType;
import static org.lflang.ast.ASTUtils.isInitialized;
import static org.lflang.ast.ASTUtils.toDefinition;
import static org.lflang.ast.ASTUtils.toText;
import static org.lflang.util.StringUtil.addDoubleQuotes;

import com.google.common.base.Objects;
import com.google.common.collect.Iterables;
import java.io.File;
import java.io.IOException;
import java.nio.file.Path;
import java.nio.file.Paths;
import java.util.ArrayList;
import java.util.LinkedHashSet;
import java.util.List;
import java.util.Map;
import java.util.regex.Pattern;
import java.util.stream.Collectors;
import java.util.stream.Stream;
import org.eclipse.emf.ecore.resource.Resource;
import org.eclipse.xtext.xbase.lib.Exceptions;
import org.lflang.FileConfig;
import org.lflang.ast.ASTUtils;
import org.lflang.ast.DelayedConnectionTransformation;
import org.lflang.federated.extensions.CExtensionUtils;
import org.lflang.generator.ActionInstance;
import org.lflang.generator.CodeBuilder;
import org.lflang.generator.DelayBodyGenerator;
import org.lflang.generator.GeneratorBase;
import org.lflang.generator.GeneratorResult;
import org.lflang.generator.GeneratorUtils;
import org.lflang.generator.LFGeneratorContext;
import org.lflang.generator.LFResource;
import org.lflang.generator.ParameterInstance;
import org.lflang.generator.PortInstance;
import org.lflang.generator.ReactionInstance;
import org.lflang.generator.ReactorInstance;
import org.lflang.generator.TargetTypes;
import org.lflang.generator.TimerInstance;
import org.lflang.generator.TriggerInstance;
import org.lflang.generator.docker.CDockerGenerator;
import org.lflang.generator.docker.DockerComposeGenerator;
import org.lflang.generator.docker.DockerGenerator;
import org.lflang.generator.python.PythonGenerator;
import org.lflang.lf.Action;
import org.lflang.lf.ActionOrigin;
import org.lflang.lf.Input;
import org.lflang.lf.Instantiation;
import org.lflang.lf.Mode;
import org.lflang.lf.Port;
import org.lflang.lf.Preamble;
import org.lflang.lf.Reaction;
import org.lflang.lf.Reactor;
import org.lflang.lf.ReactorDecl;
import org.lflang.lf.StateVar;
import org.lflang.lf.Variable;
import org.lflang.target.Target;
import org.lflang.target.TargetConfig;
import org.lflang.target.property.BuildCommandsProperty;
import org.lflang.target.property.CmakeIncludeProperty;
import org.lflang.target.property.CompileDefinitionsProperty;
import org.lflang.target.property.DockerProperty;
import org.lflang.target.property.FedSetupProperty;
import org.lflang.target.property.LoggingProperty;
import org.lflang.target.property.NoCompileProperty;
import org.lflang.target.property.NoSourceMappingProperty;
import org.lflang.target.property.PlatformProperty;
import org.lflang.target.property.PlatformProperty.PlatformOption;
import org.lflang.target.property.ProtobufsProperty;
import org.lflang.target.property.SchedulerProperty;
import org.lflang.target.property.SingleThreadedProperty;
import org.lflang.target.property.TracingProperty;
import org.lflang.target.property.WorkersProperty;
import org.lflang.target.property.type.PlatformType.Platform;
import org.lflang.target.property.type.SchedulerType.Scheduler;
import org.lflang.util.ArduinoUtil;
import org.lflang.util.FileUtil;

/**
 * Generator for C target. This class generates C code defining each reactor class given in the
 * input .lf file and imported .lf files. The generated code has the following components:
 *
 * <ul>
 *   <li>A typedef for inputs, outputs, and actions of each reactor class. These define the types of
 *       the variables that reactions use to access inputs and action values and to set output
 *       values.
 *   <li>A typedef for a &quot;self&quot; struct for each reactor class. One instance of this struct
 *       will be created for each reactor instance. See below for details.
 *   <li>A function definition for each reaction in each reactor class. These functions take an
 *       instance of the self struct as an argument.
 *   <li>A constructor function for each reactor class. This is used to create a new instance of the
 *       reactor. After these, the main generated function is <code>_lf_initialize_trigger_objects()
 *       </code>. This function creates the instances of reactors (using their constructors) and
 *       makes connections between them. A few other smaller functions are also generated.
 *       <h2 id="self-struct">Self Struct</h2>
 *       The &quot;self&quot; struct has fields for each of the following:
 *   <li>parameter: the field name and type match the parameter.
 *   <li>state: the field name and type match the state.
 *   <li>action: the field name prepends the action name with &quot;<em>lf</em>&quot;. A second
 *       field for the action is also created to house the trigger_t object. That second field
 *       prepends the action name with &quot;_lf__&quot;.
 *   <li>output: the field name prepends the output name with &quot;<em>lf</em>&quot;.
 *   <li>input: the field name prepends the output name with &quot;<em>lf</em>&quot;. A second field
 *       for the input is also created to house the trigger_t object. That second field prepends the
 *       input name with &quot;_lf__&quot;. If, in addition, the reactor contains other reactors and
 *       reacts to their outputs, then there will be a struct within the self struct for each such
 *       contained reactor. The name of that self struct will be the name of the contained reactor
 *       prepended with &quot;<em>lf</em>&quot;. That inside struct will contain pointers the
 *       outputs of the contained reactors that are read together with pointers to booleans
 *       indicating whether those outputs are present. If, in addition, the reactor has a reaction
 *       to shutdown, then there will be a pointer to trigger_t object (see reactor.h) for the
 *       shutdown event and an action struct named _lf_shutdown on the self struct.
 *       <h2 id="reaction-functions">Reaction Functions</h2>
 *       For each reaction in a reactor class, this generator will produce a C function that expects
 *       a pointer to an instance of the &quot;self&quot; struct as an argument. This function will
 *       contain verbatim the C code specified in the reaction, but before that C code, the
 *       generator inserts a few lines of code that extract from the self struct the variables that
 *       that code has declared it will use. For example, if the reaction declares that it is
 *       triggered by or uses an input named &quot;x&quot; of type int, the function will contain a
 *       line like this:
 *       <pre><code>  r_x_t* x = <span class="hljs-keyword">self</span>-&gt;_lf_x;
 * </code></pre>
 *       where <code>r</code> is the full name of the reactor class and the struct type <code>r_x_t
 *       </code> has fields <code>is_present</code> and <code>value</code>, where the type of <code>
 *       value</code> matches the port type. If the programmer fails to declare that it uses x, then
 *       the absence of the above code will trigger a compile error when the verbatim code attempts
 *       to read <code>x</code>.
 *       <h2 id="constructor">Constructor</h2>
 *       For each reactor class, this generator will create a constructor function named <code>new_r
 *       </code>, where <code>r</code> is the reactor class name. This function will malloc and
 *       return a pointer to an instance of the &quot;self&quot; struct. This struct initially
 *       represents an unconnected reactor. To establish connections between reactors, additional
 *       information needs to be inserted (see below). The self struct is made visible to the body
 *       of a reaction as a variable named &quot;self&quot;. The self struct contains the following:
 *   <li>Parameters: For each parameter <code>p</code> of the reactor, there will be a field <code>p
 *       </code> with the type and value of the parameter. So C code in the body of a reaction can
 *       access parameter values as <code>self-&gt;p</code>.
 *   <li>State variables: For each state variable <code>s</code> of the reactor, there will be a
 *       field <code>s</code> with the type and value of the state variable. So C code in the body
 *       of a reaction can access state variables as <code>self-&gt;s</code>. The self struct also
 *       contains various fields that the user is not intended to use. The names of these fields
 *       begin with at least two underscores. They are:
 *   <li>Outputs: For each output named <code>out</code>, there will be a field <code>_lf_out</code>
 *       that is a struct containing a value field whose type matches that of the output. The output
 *       value is stored here. That struct also has a field <code>is_present</code> that is a
 *       boolean indicating whether the output has been set. This field is reset to false at the
 *       start of every time step. There is also a field <code>num_destinations</code> whose value
 *       matches the number of downstream reactors that use this variable. This field must be set
 *       when connections are made or changed. It is used to determine for a mutable input
 *       destination whether a copy needs to be made.
 *   <li>Inputs: For each input named <code>in</code> of type T, there is a field named <code>_lf_in
 *       </code> that is a pointer struct with a value field of type T. The struct pointed to also
 *       has an <code>is_present</code> field of type bool that indicates whether the input is
 *       present.
 *   <li>Outputs of contained reactors: If a reactor reacts to outputs of a contained reactor <code>
 *       r</code>, then the self struct will contain a nested struct named <code>_lf_r</code> that
 *       has fields pointing to those outputs. For example, if <code>r</code> has an output <code>
 *       out</code> of type T, then there will be field in <code>_lf_r</code> named <code>out</code>
 *       that points to a struct containing a value field of type T and a field named <code>
 *       is_present</code> of type bool.
 *   <li>Inputs of contained reactors: If a reactor sends to inputs of a contained reactor <code>r
 *       </code>, then the self struct will contain a nested struct named <code>_lf_r</code> that
 *       has fields for storing the values provided to those inputs. For example, if R has an input
 *       <code>in</code> of type T, then there will be field in _lf_R named <code>in</code> that is
 *       a struct with a value field of type T and a field named <code>is_present</code> of type
 *       bool.
 *   <li>Actions: If the reactor has an action a (logical or physical), then there will be a field
 *       in the self struct named <code>_lf_a</code> and another named <code>_lf__a</code>. The type
 *       of the first is specific to the action and contains a <code>value</code> field with the
 *       type and value of the action (if it has a value). That struct also has a <code>has_value
 *       </code> field, an <code>is_present</code> field, and a <code>token</code> field (which is
 *       NULL if the action carries no value). The <code>_lf__a</code> field is of type trigger_t.
 *       That struct contains various things, including an array of reactions sensitive to this
 *       trigger and a lf_token_t struct containing the value of the action, if it has a value. See
 *       reactor.h in the C library for details.
 *   <li>Reactions: Each reaction will have several fields in the self struct. Each of these has a
 *       name that begins with <code>_lf__reaction_i</code>, where i is the number of the reaction,
 *       starting with 0. The fields are:
 *       <ul>
 *         <li>_lf__reaction_i: The struct that is put onto the reaction queue to execute the
 *             reaction (see reactor.h in the C library).
 *         <li>Timers: For each timer t, there is are two fields in the self struct:
 *             <ul>
 *               <li>_lf__t: The trigger_t struct for this timer (see reactor.h).
 *               <li>_lf__t_reactions: An array of reactions (pointers to the reaction_t structs on
 *                   this self struct) sensitive to this timer.
 *             </ul>
 *       </ul>
 *   <li>Triggers: For each Timer, Action, Input, and Output of a contained reactor that triggers
 *       reactions, there will be a trigger_t struct on the self struct with name <code>_lf__t
 *       </code>, where t is the name of the trigger.
 *       <h2 id="connections-between-reactors">Connections Between Reactors</h2>
 *       Establishing connections between reactors involves two steps. First, each destination (e.g.
 *       an input port) must have pointers to the source (the output port). As explained above, for
 *       an input named <code>in</code>, the field <code>_lf_in-&gt;value</code> is a pointer to the
 *       output data being read. In addition, <code>_lf_in-&gt;is_present</code> is a pointer to the
 *       corresponding <code>out-&gt;is_present</code> field of the output reactor&#39;s self
 *       struct. In addition, the <code>reaction_i</code> struct on the self struct has a <code>
 *       triggers</code> field that records all the trigger_t structs for ports and actions that are
 *       triggered by the i-th reaction. The triggers field is an array of arrays of pointers to
 *       trigger_t structs. The length of the outer array is the number of output channels (single
 *       ports plus multiport widths) that the reaction effects plus the number of input port
 *       channels of contained reactors that it effects. Each inner array has a length equal to the
 *       number of final destinations of that output channel or input channel. The reaction_i struct
 *       has an array triggered_sizes that indicates the sizes of these inner arrays. The
 *       num_outputs field of the reaction_i struct gives the length of the triggered_sizes and
 *       (outer) triggers arrays. The num_outputs field is equal to the total number of single ports
 *       and multiport channels that the reaction writes to.
 *       <h2 id="runtime-tables">Runtime Tables</h2>
 *       This generator creates an populates the following tables used at run time. These tables may
 *       have to be resized and adjusted when mutations occur.
 *   <li>is_present_fields: An array of pointers to booleans indicating whether an event is present.
 *       The _lf_start_time_step() function in reactor_common.c uses this to mark every event absent
 *       at the start of a time step. The size of this table is contained in the variable
 *       is_present_fields_size.
 *       <ul>
 *         <li>This table is accompanied by another list, is_present_fields_abbreviated, which only
 *             contains the is_present fields that have been set to true in the current tag. This
 *             list can allow a performance improvement if most ports are seldom present because
 *             only fields that have been set to true need to be reset to false.
 *       </ul>
 *   <li>_lf_shutdown_triggers: An array of pointers to trigger_t structs for shutdown reactions.
 *       The length of this table is in the _lf_shutdown_triggers_size variable.
 *   <li>timer_triggers: An array of pointers to trigger_t structs for timers that need to be
 *       started when the program runs. The length of this table is in the timer_triggers_size
 *       variable.
 *   <li>_lf_action_table: For a federated execution, each federate will have this table that maps
 *       port IDs to the corresponding action struct, which can be cast to action_base_t.
 * </ul>
 *
 * @author Edward A. Lee
 * @author Marten Lohstroh
 * @author Mehrdad Niknami
 * @author Christian Menard
 * @author Matt Weber
 * @author Soroush Bateni
 * @author Alexander Schulz-Rosengarten
 * @author Hou Seng Wong
 * @author Anirudh Rengarajan
 */
@SuppressWarnings("StaticPseudoFunctionalStyleMethod")
public class CGenerator extends GeneratorBase {

  // Regular expression pattern for compiler error messages with resource
  // and line number information. The first match will a resource URI in the
  // form of "file:/path/file.lf". The second match will be a line number.
  // The third match is a character position within the line.
  // The fourth match will be the error message.
  static final Pattern compileErrorPattern =
      Pattern.compile("^(?<path>.*):(?<line>\\d+):(?<column>\\d+):(?<message>.*)$");

  public static int UNDEFINED_MIN_SPACING = -1;

  ////////////////////////////////////////////
  //// Protected fields

  /** The main place to put generated code. */
  protected CodeBuilder code = new CodeBuilder();

  /** Place to collect code to initialize the trigger objects for all reactor instances. */
  protected CodeBuilder initializeTriggerObjects = new CodeBuilder();

  protected final CFileConfig fileConfig;

  /**
   * Count of the number of is_present fields of the self struct that need to be reinitialized in
   * _lf_start_time_step().
   */

  ////////////////////////////////////////////
  //// Private fields
  /** Extra lines that need to go into the generated CMakeLists.txt. */
  private final String cMakeExtras = "";

  /** Place to collect code to execute at the start of a time step. */
  private final CodeBuilder startTimeStep = new CodeBuilder();

  private int watchdogCount = 0;

  // Indicate whether the generator is in Cpp mode or not
  private final boolean cppMode;

  private final CTypes types;

  private final CCmakeGenerator cmakeGenerator;

  /** A code-generator for enclave-specific code, */
  private CEnclaveGenerator enclaveGenerator;
  /** The enclave AST transformation is stored here and later passed to the enclave-generator. */
  private final CEnclavedReactorTransformation enclaveAST;
  /** A mapping from ReactorInstance to CEnclaveInstance */
  private final ReactorEnclaveMap enclaveMap = new ReactorEnclaveMap();

  protected CGenerator(
      LFGeneratorContext context,
      boolean cppMode,
      CTypes types,
      CCmakeGenerator cmakeGenerator,
      DelayBodyGenerator delayConnectionBodyGenerator) {
    super(context);
    this.fileConfig = (CFileConfig) context.getFileConfig();
    this.cppMode = cppMode;
    this.types = types;
    this.cmakeGenerator = cmakeGenerator;
    this.enclaveAST =
        new CEnclavedReactorTransformation(fileConfig.resource, context.getErrorReporter(), types);

    registerTransformation(this.enclaveAST);

    registerTransformation(
        new DelayedConnectionTransformation(
            delayConnectionBodyGenerator, types, fileConfig.resource, true, true));
  }

  public CGenerator(LFGeneratorContext context, boolean ccppMode) {
    this(
        context,
        ccppMode,
        new CTypes(),
        new CCmakeGenerator(context.getFileConfig(), List.of()),
        new CDelayBodyGenerator(new CTypes()));
  }

  /**
   * Look for physical actions in all resources. If found, set threads to be at least one to allow
   * asynchronous schedule calls.
   */
  public void accommodatePhysicalActionsIfPresent() {
    // If there are any physical actions, ensure the threaded engine is used and that
    // keepalive is set to true, unless the user has explicitly set it to false.
    for (Resource resource : GeneratorUtils.getResources(reactors)) {
      for (Action action : ASTUtils.allElementsOfClass(resource, Action.class)) {
        if (ActionOrigin.PHYSICAL.equals(action.getOrigin())) {
          // If the unthreaded runtime is not requested by the user, use the threaded runtime
          // instead
          // because it is the only one currently capable of handling asynchronous events.
          var singleThreaded = SingleThreadedProperty.INSTANCE;
          if (!targetConfig.isSet(singleThreaded) && targetConfig.get(singleThreaded)) {
            singleThreaded.override(targetConfig, true);
            String message =
                "Using the threaded C runtime to allow for asynchronous handling of physical action"
                    + " "
                    + action.getName();
            messageReporter.at(action).warning(message);
            return;
          }
        }
      }
    }
  }

  /**
   * Return true if the host operating system is compatible and otherwise report an error and return
   * false.
   */
  protected boolean isOSCompatible() {
    if (GeneratorUtils.isHostWindows()) {
      if (cppMode) {
        messageReporter
            .nowhere()
            .error(
                "LF programs with a CCpp target are currently not supported on Windows. "
                    + "Exiting code generation.");
        return false;
      }
    }
    return true;
  }

  /**
   * Generate C code from the Lingua Franca model contained by the specified resource. This is the
   * main entry point for code generation.
   *
   * @param resource The resource containing the source code.
   * @param context The context in which the generator is invoked, including whether it is cancelled
   *     and whether it is a standalone context
   */
  @Override
  public void doGenerate(Resource resource, LFGeneratorContext context) {
    super.doGenerate(resource, context);

    if (!GeneratorUtils.canGenerate(errorsOccurred(), mainDef, messageReporter, context)) return;
    if (!isOSCompatible()) return; // Incompatible OS and configuration

    // Perform set up that does not generate code
    setUpGeneralParameters();
    if (!GeneratorUtils.canGenerate(errorsOccurred(), mainDef, messageReporter, context)) return;

    FileUtil.createDirectoryIfDoesNotExist(fileConfig.getSrcGenPath().toFile());
    FileUtil.createDirectoryIfDoesNotExist(fileConfig.binPath.toFile());
    FileUtil.createDirectoryIfDoesNotExist(fileConfig.getIncludePath().toFile());
    handleProtoFiles();

    // Derive target filename from the .lf filename.
    var lfModuleName = fileConfig.name;
    var cFilename = CCompiler.getTargetFileName(lfModuleName, this.cppMode, targetConfig);
    var targetFile = fileConfig.getSrcGenPath() + File.separator + cFilename;
    try {
      generateCodeFor(lfModuleName);
      copyTargetFiles();
      generateHeaders();
      code.writeToFile(targetFile);
    } catch (IOException e) {
      String message = e.getMessage();
      messageReporter.nowhere().error(message);
    } catch (RuntimeException e) {
      String message = e.getMessage();
      messageReporter.nowhere().error(message);
      throw e;
    }

    // Inform the runtime of the number of watchdogs
    // TODO: Can we do this at a better place? We need to do it when we have the main reactor
    // since we need main to get all enclaves.
    var nWatchdogs =
        CUtil.getEnclaves(main).stream()
            .map(it -> it.enclaveInfo.numWatchdogs)
            .reduce(0, Integer::sum);
    CompileDefinitionsProperty.INSTANCE.update(
        targetConfig, Map.of("NUMBER_OF_WATCHDOGS", String.valueOf(nWatchdogs)));

    var isArduino =
        targetConfig.getOrDefault(PlatformProperty.INSTANCE).platform() == Platform.ARDUINO;

    // If cmake is requested, generate the CMakeLists.txt
    if (!isArduino) {
      var cmakeFile = fileConfig.getSrcGenPath() + File.separator + "CMakeLists.txt";
      var sources =
          allTypeParameterizedReactors()
              .map(CUtil::getName)
              .map(it -> it + (cppMode ? ".cpp" : ".c"))
              .collect(Collectors.toCollection(ArrayList::new));
      sources.add(cFilename);
      var cmakeCode =
          cmakeGenerator.generateCMakeCode(sources, cppMode, mainDef != null, cMakeExtras, context);
      try {
        cmakeCode.writeToFile(cmakeFile);
      } catch (IOException e) {
        //noinspection ThrowableNotThrown,ResultOfMethodCallIgnored
        Exceptions.sneakyThrow(e);
      }
    } else {
      try {
        Path include = fileConfig.getSrcGenPath().resolve("include/");
        Path src = fileConfig.getSrcGenPath().resolve("src/");
        FileUtil.arduinoDeleteHelper(
            fileConfig.getSrcGenPath(), !targetConfig.get(SingleThreadedProperty.INSTANCE));
        FileUtil.relativeIncludeHelper(src, include, messageReporter);
        FileUtil.relativeIncludeHelper(include, include, messageReporter);
      } catch (IOException e) {
        //noinspection ThrowableNotThrown,ResultOfMethodCallIgnored
        Exceptions.sneakyThrow(e);
      }
      if (!targetConfig.get(NoCompileProperty.INSTANCE)) {
        ArduinoUtil arduinoUtil = new ArduinoUtil(context, commandFactory, messageReporter);
        arduinoUtil.buildArduino(fileConfig, targetConfig);
        context.finish(GeneratorResult.Status.COMPILED, null);
      } else {
        messageReporter.nowhere().info("********");
        messageReporter
            .nowhere()
            .info(
                "To compile your program, run the following command to see information about the"
                    + " board you plugged in:\n\n"
                    + "\tarduino-cli board list\n\n"
                    + "Grab the FQBN and PORT from the command and run the following command in the"
                    + " generated sources directory:\n\n"
                    + "\tarduino-cli compile -b <FQBN> --build-property"
                    + " compiler.c.extra_flags='-DLF_SINGLE_THREADED -DPLATFORM_ARDUINO"
                    + " -DINITIAL_EVENT_QUEUE_SIZE=10 -DINITIAL_REACT_QUEUE_SIZE=10'"
                    + " --build-property compiler.cpp.extra_flags='-DLF_SINGLE_THREADED"
                    + " -DPLATFORM_ARDUINO -DINITIAL_EVENT_QUEUE_SIZE=10"
                    + " -DINITIAL_REACT_QUEUE_SIZE=10' .\n\n"
                    + "To flash/upload your generated sketch to the board, run the following"
                    + " command in the generated sources directory:\n\n"
                    + "\tarduino-cli upload -b <FQBN> -p <PORT>\n");
        // System.out.println("For a list of all boards installed on your computer, you can use the
        // following command:\n\n\tarduino-cli board listall\n");
        context.finish(GeneratorResult.GENERATED_NO_EXECUTABLE.apply(context, null));
      }
      GeneratorUtils.refreshProject(resource, context.getMode());
      return;
    }

    var customBuildCommands = targetConfig.get(BuildCommandsProperty.INSTANCE);
    var dockerBuild = targetConfig.get(DockerProperty.INSTANCE);

    if (targetConfig.get(NoCompileProperty.INSTANCE)) {
      context.finish(GeneratorResult.GENERATED_NO_EXECUTABLE.apply(context, null));
    } else if (context.getMode() != LFGeneratorContext.Mode.LSP_MEDIUM) {
      if (customBuildCommands != null && !customBuildCommands.isEmpty()) {
        CUtil.runBuildCommand(
            fileConfig,
            targetConfig,
            commandFactory,
            messageReporter,
            this::reportCommandErrors,
            context.getMode());
        context.finish(GeneratorResult.Status.COMPILED, null);
      } else if (dockerBuild.enabled()) {
        boolean success = buildUsingDocker();
        if (!success) {
          context.unsuccessfulFinish();
        }
      } else {
        var cleanCode = code.removeLines("#line");
        var cCompiler = new CCompiler(targetConfig, fileConfig, messageReporter, cppMode);
        var success = false;
        try {
          success = cCompiler.runCCompiler(this, context);
        } catch (IOException e) {
          messageReporter.nowhere().error("Unexpected error during compilation.");
        } finally {
          if (!success) {
            // If compilation failed, remove any bin files that may have been created.
            messageReporter.nowhere().error("Compilation was unsuccessful.");
            CUtil.deleteBinFiles(fileConfig);
            context.unsuccessfulFinish();
          } else {
            try {
              cleanCode.writeToFile(targetFile);
            } catch (IOException e) {
              messageReporter
                  .nowhere()
                  .warning("Generated code may still contain line directives.");
            }
            context.finish(GeneratorResult.Status.COMPILED, null);
          }
        }
      }
    }

    // In case we are in Eclipse, make sure the generated code is visible.
    GeneratorUtils.refreshProject(resource, context.getMode());
  }

  /** Create Dockerfiles and docker-compose.yml, build, and create a launcher. */
  private boolean buildUsingDocker() {
    // Create docker file.
    var dockerCompose = new DockerComposeGenerator(context);
    var dockerData = getDockerGenerator(context).generateDockerData();
    try {
      dockerData.writeDockerFile();
      dockerCompose.writeDockerComposeFile(List.of(dockerData));
    } catch (IOException e) {
      throw new RuntimeException("Error while writing Docker files", e);
    }
    var success = dockerCompose.build();
    if (!success) {
      messageReporter.nowhere().error("Docker-compose build failed.");
    }
    if (success && mainDef != null) {
      dockerCompose.createLauncher();
    }
    return success;
  }

  private void generateCodeFor(String lfModuleName) throws IOException {
    code.pr(generateDirectives());
    code.pr(new CMainFunctionGenerator(targetConfig).generateCode());
    // Generate code for each reactor.
    generateReactorDefinitions();

    // Generate main instance, if there is one.
    // Note that any main reactors in imported files are ignored.
    // Skip generation if there are cycles.
    if (main != null) {

      code.pr(enclaveGenerator.generateDeclarations());
      initializeTriggerObjects.pr(
          String.join(
              "\n",
              "int bank_index;",
              "SUPPRESS_UNUSED_WARNING(bank_index);",
              "int watchdog_number = 0;",
              "SUPPRESS_UNUSED_WARNING(watchdog_number);"));

      if (enclaveGenerator.numEnclaves() > 1) {
        targetConfig
            .get(CompileDefinitionsProperty.INSTANCE)
            .put("LF_ENCLAVES", Integer.toString(enclaveGenerator.numEnclaves()));
      }

      // Create an array of arrays to store all self structs.
      // This is needed because connections cannot be established until
      // all reactor instances have self structs because ports that
      // receive data reference the self structs of the originating
      // reactors, which are arbitarily far away in the program graph.
      generateSelfStructs(main);
      generateReactorInstance(main);

      code.pr(enclaveGenerator.generateDefinitions(targetConfig));

      if (targetConfig.isSet(FedSetupProperty.INSTANCE)) {
        if (targetLanguageIsCpp()) code.pr("extern \"C\" {");
        code.pr("#include \"" + targetConfig.get(FedSetupProperty.INSTANCE) + "\"");
        if (targetLanguageIsCpp()) code.pr("}");
      }

      // Generate function to initialize the trigger objects for all reactors.
      code.pr(
          CTriggerObjectsGenerator.generateInitializeTriggerObjects(
              main,
              enclaveMap,
              targetConfig,
              initializeTriggerObjects,
              startTimeStep,
              types,
              lfModuleName));

      // Generate a function that will either do nothing
      // (if there is only one federate or the coordination
      // is set to decentralized) or, if there are
      // downstream federates, will notify the RTI
      // that the specified logical time is complete.
      if (!(this instanceof PythonGenerator)
          && (cppMode
              || targetConfig.get(PlatformProperty.INSTANCE).platform() == Platform.ARDUINO))
        code.pr("extern \"C\"");
      code.pr(
          String.join(
              "\n",
              "void logical_tag_complete(tag_t tag_to_send) {",
              CExtensionUtils.surroundWithIfFederatedCentralized(
                  "        lf_latest_tag_complete(tag_to_send);"),
              "}"));

      // Generate an empty termination function for non-federated
      // execution. For federated execution, an implementation is
      // provided in federate.c.  That implementation will resign
      // from the federation and close any open sockets.
      code.pr(
          """
                 #ifndef FEDERATED
                 void lf_terminate_execution(environment_t* env) {}
                 #endif""");
    }
  }

  @Override
  public void checkModalReactorSupport(boolean __) {
    // Modal reactors are currently only supported for non federated applications
    super.checkModalReactorSupport(true);
  }

  @Override
  protected String getConflictingConnectionsInModalReactorsBody(String source, String dest) {
    return String.join(
        "\n",
        "// Generated forwarding reaction for connections with the same destination",
        "// but located in mutually exclusive modes.",
        "lf_set(" + dest + ", " + source + "->value);");
  }

  /** Set the scheduler type in the target config as needed. */
  private void pickScheduler() {
    // Don't use a scheduler that does not prioritize reactions based on deadlines
    // if the program contains a deadline (handler). Use the GEDF_NP scheduler instead.
    if (!targetConfig.get(SchedulerProperty.INSTANCE).prioritizesDeadline()) {
      // Check if a deadline is assigned to any reaction
      if (hasDeadlines(reactors)) {
        if (!targetConfig.isSet(SchedulerProperty.INSTANCE)) {
          SchedulerProperty.INSTANCE.override(targetConfig, Scheduler.GEDF_NP);
        }
      }
    }
  }

  private boolean hasDeadlines(List<Reactor> reactors) {
    for (Reactor reactor : reactors) {
      for (Reaction reaction : allReactions(reactor)) {
        if (reaction.getDeadline() != null) {
          return true;
        }
      }
    }
    return false;
  }

  /**
   * Look at the 'reactor' eResource. If it is an imported .lf file, incorporate it into the current
   * program in the following manner:
   *
   * <ul>
   *   <li>Merge its target property with {@code targetConfig}
   *   <li>If there are any preambles, add them to the preambles of the reactor.
   * </ul>
   */
  private void inspectReactorEResource(ReactorDecl reactor) {
    // If the reactor is imported, look at the
    // target definition of the .lf file in which the reactor is imported from and
    // append any cmake-include.
    // Check if the reactor definition is imported
    if (reactor.eResource() != mainDef.getReactorClass().eResource()) {
      // Find the LFResource corresponding to this eResource
      LFResource lfResource = null;
      for (var resource : resources) {
        if (resource.getEResource() == reactor.eResource()) {
          lfResource = resource;
          break;
        }
      }
      // FIXME: we're doing ad-hoc merging, and no validation. This is **not** the way to do it.

      if (lfResource != null) {
        // Copy the user files and cmake-includes to the src-gen path of the main .lf file
        copyUserFiles(lfResource.getTargetConfig(), lfResource.getFileConfig());
        // Merge the CMake includes from the imported file into the target config
        if (lfResource.getTargetConfig().isSet(CmakeIncludeProperty.INSTANCE)) {
          CmakeIncludeProperty.INSTANCE.update(
              this.targetConfig, lfResource.getTargetConfig().get(CmakeIncludeProperty.INSTANCE));
        }
      }
    }
  }

  /**
   * Copy all files or directories listed in the target property {@code files}, {@code
   * cmake-include}, and {@code _fed_setup} into the src-gen folder of the main .lf file
   *
   * @param targetConfig The targetConfig to read the target properties from.
   * @param fileConfig The fileConfig used to make the copy and resolve paths.
   */
  @Override
  protected void copyUserFiles(TargetConfig targetConfig, FileConfig fileConfig) {
    super.copyUserFiles(targetConfig, fileConfig);
    // Must use class variable to determine destination!
    var destination = this.fileConfig.getSrcGenPath();

    if (targetConfig.isSet(CmakeIncludeProperty.INSTANCE)) {
      FileUtil.copyFilesOrDirectories(
          targetConfig.get(CmakeIncludeProperty.INSTANCE),
          destination,
          fileConfig,
          messageReporter,
          true);
    }

    try {
      var file = targetConfig.get(FedSetupProperty.INSTANCE);
      if (file != null) {
        FileUtil.copyFile(fileConfig.srcFile.getParent().resolve(file), destination.resolve(file));
      }
    } catch (IOException e) {
      messageReporter
          .nowhere()
          .error("Failed to find _fed_setup file " + targetConfig.get(FedSetupProperty.INSTANCE));
    }
  }

  /**
   * Generate code for defining all instantiated reactors.
   *
   * <p>Imported reactors' original .lf file is incorporated in the following manner:
   *
   * <ul>
   *   <li>If there are any cmake-include files, add them to the current list of cmake-include
   *       files.
   *   <li>If there are any preambles, add them to the preambles of the reactor.
   * </ul>
   */
  private void generateReactorDefinitions() throws IOException {
    var generatedReactors = new LinkedHashSet<TypeParameterizedReactor>();
    if (this.main != null) {
      generateReactorChildren(this.main, generatedReactors);
      generateReactorClass(new TypeParameterizedReactor(this.mainDef, reactors));
    }
    // do not generate code for reactors that are not instantiated
  }

  private record TypeParameterizedReactorWithDecl(TypeParameterizedReactor tpr, ReactorDecl decl) {
    @Override
    public boolean equals(Object obj) {
      // This is equivalence modulo decl
      return obj == this
          || obj instanceof TypeParameterizedReactorWithDecl tprd && tprd.tpr.equals(this.tpr);
    }

    @Override
    public int hashCode() {
      return tpr.hashCode();
    }
  }

  /** Generate user-visible header files for all reactors instantiated. */
  private void generateHeaders() throws IOException {
    FileUtil.deleteDirectory(fileConfig.getIncludePath());
    FileUtil.copyFromClassPath(
        fileConfig.getRuntimeIncludePath(), fileConfig.getIncludePath(), false, true);
    for (TypeParameterizedReactor tpr :
        (Iterable<TypeParameterizedReactor>) () -> allTypeParameterizedReactors().iterator()) {
      CReactorHeaderFileGenerator.doGenerate(
          types,
          tpr,
          fileConfig,
          (builder, rr, userFacing) -> {
            generateAuxiliaryStructs(builder, rr, userFacing);
            if (userFacing) {
              rr.reactor().getInstantiations().stream()
                  .map(
                      it ->
                          new TypeParameterizedReactorWithDecl(
                              new TypeParameterizedReactor(it, rr), it.getReactorClass()))
                  .distinct()
                  .forEach(
                      it ->
                          ASTUtils.allPorts(it.tpr.reactor())
                              .forEach(
                                  p ->
                                      builder.pr(
                                          CPortGenerator.generateAuxiliaryStruct(
                                              it.tpr,
                                              p,
                                              getTarget(),
                                              messageReporter,
                                              types,
                                              new CodeBuilder(),
                                              true,
                                              it.decl()))));
            }
          },
          this::generateTopLevelPreambles);
    }
    FileUtil.copyDirectoryContents(
        fileConfig.getIncludePath(), fileConfig.getSrcGenPath().resolve("include"), false);
  }

  /**
   * Generate code for the children of 'reactor' that belong to 'federate'. Duplicates are avoided.
   *
   * <p>Imported reactors' original .lf file is incorporated in the following manner:
   *
   * <ul>
   *   <li>If there are any cmake-include files, add them to the current list of cmake-include
   *       files.
   *   <li>If there are any preambles, add them to the preambles of the reactor.
   * </ul>
   *
   * @param reactor Used to extract children from
   */
  private void generateReactorChildren(
      ReactorInstance reactor, LinkedHashSet<TypeParameterizedReactor> generatedReactors)
      throws IOException {
    for (ReactorInstance r : reactor.children) {
      var newTpr = r.tpr;
      if (r.reactorDeclaration != null && !generatedReactors.contains(newTpr)) {
        generatedReactors.add(newTpr);
        generateReactorChildren(r, generatedReactors);
        inspectReactorEResource(r.reactorDeclaration);
        generateReactorClass(newTpr);
      }
    }
  }

  /**
   * Choose which platform files to compile with according to the OS. If there is no main reactor,
   * then compilation will produce a .o file requiring further linking. Also, if useCmake is set to
   * true, we don't need to add platform files. The CMakeLists.txt file will detect and use the
   * appropriate platform file based on the platform that cmake is invoked on.
   */
  private void pickCompilePlatform() {
    var osName = System.getProperty("os.name").toLowerCase();
    // if platform target was set, use given platform instead
    if (targetConfig.get(PlatformProperty.INSTANCE).platform() != Platform.AUTO) {
      osName = targetConfig.get(PlatformProperty.INSTANCE).platform().toString();
    } else if (Stream.of("mac", "darwin", "win", "nux").noneMatch(osName::contains)) {
      messageReporter.nowhere().error("Platform " + osName + " is not supported");
    }
  }

  /** Copy target-specific header file to the src-gen directory. */
  protected void copyTargetFiles() throws IOException {
    Path dest = fileConfig.getSrcGenPath();
    var arduino = false;
    if (targetConfig.isSet(PlatformProperty.INSTANCE)) {
      var platform = targetConfig.get(PlatformProperty.INSTANCE).platform();
      switch (platform) {
        case ARDUINO -> {
          // For Arduino, alter the destination directory.
          dest = dest.resolve("src");
          arduino = true;
        }
        case ZEPHYR -> {
          // For the Zephyr target, copy default config and board files.
          FileUtil.copyFromClassPath(
              "/lib/platform/zephyr/boards", fileConfig.getSrcGenPath(), false, false);
          FileUtil.copyFileFromClassPath(
              "/lib/platform/zephyr/prj_lf.conf", fileConfig.getSrcGenPath(), true);

          FileUtil.copyFileFromClassPath(
              "/lib/platform/zephyr/Kconfig", fileConfig.getSrcGenPath(), true);
        }
        case RP2040 -> {
          // For the pico src-gen, copy over vscode configurations for debugging
          Path vscodePath = fileConfig.getSrcGenPath().resolve(".vscode");
          // If pico-sdk-path not defined, this can be used to pull the sdk into src-gen
          FileUtil.copyFileFromClassPath(
              "/lib/platform/rp2040/pico_sdk_import.cmake", fileConfig.getSrcGenPath(), true);
          // VS Code configurations
          FileUtil.copyFileFromClassPath("/lib/platform/rp2040/launch.json", vscodePath, true);
        }
      }
    }

    // Copy the core lib
    if (context.getArgs().externalRuntimeUri() != null) {
      Path coreLib = Paths.get(context.getArgs().externalRuntimeUri());
      FileUtil.copyDirectoryContents(coreLib, dest, true);
    } else {
      for (var directory : List.of("core", "lib")) {
        FileUtil.copyFromClassPath("/lib/c/reactor-c/" + directory, dest, true, false);
      }
      for (var directory :
          List.of("logging", "platform", "low_level_platform", "trace", "version", "tag")) {
        var entry = "/lib/c/reactor-c/" + directory;
        if (arduino) {
          if (FileConfig.class.getResource(entry + "/api") != null) {
            FileUtil.copyFromClassPath(
                entry + "/api",
                fileConfig.getSrcGenPath().resolve("include").resolve(directory),
                true,
                false);
          }
          if (FileConfig.class.getResource(entry + "/impl") != null) {
            FileUtil.copyFromClassPath(entry + "/impl", dest.resolve(directory), true, false);
          }
        } else {
          FileUtil.copyFromClassPath(entry, dest, true, false);
        }
      }
    }
  }

  ////////////////////////////////////////////
  //// Code generators.

  /**
   * Generate a reactor class definition for the specified federate. A class definition has four
   * parts:
   *
   * <ul>
   *   <li>Preamble code, if any, specified in the Lingua Franca file.
   *   <li>A &quot;self&quot; struct type definition (see the class documentation above).
   *   <li>A function for each reaction.
   *   <li>A constructor for creating an instance. for deleting an instance.
   * </ul>
   *
   * <p>If the reactor is the main reactor, then the generated code may be customized. Specifically,
   * if the main reactor has reactions, these reactions will not be generated if they are triggered
   * by or send data to contained reactors that are not in the federate.
   */
  private void generateReactorClass(TypeParameterizedReactor tpr) throws IOException {
    // FIXME: Currently we're not reusing definitions for declarations that point to the same
    // definition.
    CodeBuilder header = new CodeBuilder();
    CodeBuilder src = new CodeBuilder();
    final String headerName = CUtil.getName(tpr) + ".h";
    var guardMacro = CUtil.internalIncludeGuard(tpr);
    header.pr("#ifndef " + guardMacro);
    header.pr("#define " + guardMacro);
    generateReactorClassHeaders(tpr, headerName, header, src);
    header.pr(generateTopLevelPreambles(tpr.reactor()));
    generateUserPreamblesForReactor(tpr.reactor(), src);
    generateReactorClassBody(tpr, header, src);
    header.pr("#endif // " + guardMacro);
    header.writeToFile(fileConfig.getSrcGenPath().resolve(headerName).toString());
    var extension = CCompiler.getFileExtension(cppMode, targetConfig);
    src.writeToFile(fileConfig.getSrcGenPath().resolve(CUtil.getName(tpr) + extension).toString());
  }

  protected void generateReactorClassHeaders(
      TypeParameterizedReactor tpr, String headerName, CodeBuilder header, CodeBuilder src) {
    if (cppMode) {
      src.pr("extern \"C\" {");
      header.pr("extern \"C\" {");
    }
    header.pr("#include \"include/core/reactor.h\"");
    src.pr("#include \"include/api/schedule.h\"");
    if (CPreambleGenerator.arduinoBased(targetConfig)) {
      src.pr("#include \"include/low_level_platform/api/low_level_platform.h\"");
    } else {
      src.pr("#include \"low_level_platform/api/low_level_platform.h\"");
    }
    generateIncludes(tpr);
    if (cppMode) {
      src.pr("}");
      header.pr("}");
    }
    src.pr("#include \"include/" + CReactorHeaderFileGenerator.outputPath(tpr) + "\"");
    src.pr("#include \"" + headerName + "\"");
    tpr.doDefines(src);
    CUtil.allIncludes(tpr).stream().map(name -> "#include \"" + name + ".h\"").forEach(header::pr);
  }

  private void generateReactorClassBody(
      TypeParameterizedReactor tpr, CodeBuilder header, CodeBuilder src) {
    // Some of the following methods create lines of code that need to
    // go into the constructor.  Collect those lines of code here:
    var constructorCode = new CodeBuilder();
    var suppressLineDirectives = targetConfig.get(NoSourceMappingProperty.INSTANCE);
    generateAuxiliaryStructs(header, tpr, false);
    // The following must go before the self struct so the #include watchdog.h ends up in the
    // header.
    CWatchdogGenerator.generateWatchdogs(src, header, tpr, suppressLineDirectives, messageReporter);
    generateSelfStruct(header, tpr, constructorCode);
    generateMethods(src, tpr);
    generateReactions(src, tpr);
    generateConstructor(src, header, tpr, constructorCode);
  }

  /** Generate methods for {@code reactor}. */
  protected void generateMethods(CodeBuilder src, TypeParameterizedReactor tpr) {
    CMethodGenerator.generateMethods(
        tpr, src, types, this.targetConfig.get(NoSourceMappingProperty.INSTANCE));
  }

  /**
   * Generates preambles defined by user for a given reactor
   *
   * @param reactor The given reactor
   */
  protected void generateUserPreamblesForReactor(Reactor reactor, CodeBuilder src) {
    for (Preamble p : ASTUtils.allPreambles(reactor)) {
      src.pr("// *********** From the preamble, verbatim:");
      var suppressLineDirectives = this.targetConfig.get(NoSourceMappingProperty.INSTANCE);
      src.prSourceLineNumber(p.getCode(), suppressLineDirectives);
      src.pr(toText(p.getCode()));
      src.prEndSourceLineNumber(suppressLineDirectives);
      src.pr("\n// *********** End of preamble.");
    }
  }

  /**
   * Generate a constructor for the specified reactor in the specified federate.
   *
   * @param tpr The parsed reactor data structure.
   * @param constructorCode Lines of code previously generated that need to go into the constructor.
   */
  protected void generateConstructor(
      CodeBuilder src,
      CodeBuilder header,
      TypeParameterizedReactor tpr,
      CodeBuilder constructorCode) {
    header.pr(CConstructorGenerator.generateConstructorPrototype(tpr));
    src.pr(CConstructorGenerator.generateConstructor(tpr, constructorCode.toString()));
  }

  protected void generateIncludes(TypeParameterizedReactor tpr) {
    code.pr("#include \"" + CUtil.getName(tpr) + ".h\"");
  }

  /**
   * Generate the struct type definitions for inputs, outputs, and actions of the specified reactor.
   */
  protected void generateAuxiliaryStructs(
      CodeBuilder builder, TypeParameterizedReactor tpr, boolean userFacing) {
    // In the case where there are incoming
    // p2p logical connections in decentralized
    // federated execution, there will be an
    // intended_tag field added to accommodate
    // the case where a reaction triggered by a
    // port or action is late due to network
    // latency, etc..
    var federatedExtension = new CodeBuilder();
    federatedExtension.pr(
        String.format(
            """
             #ifdef FEDERATED
             #ifdef FEDERATED_DECENTRALIZED
             %s intended_tag;
             #endif
             %s physical_time_of_arrival;
             #endif
             """,
            types.getTargetTagType(), types.getTargetTimeType()));
    for (Port p : allPorts(tpr.reactor())) {
      builder.pr(
          CPortGenerator.generateAuxiliaryStruct(
              tpr, p, getTarget(), messageReporter, types, federatedExtension, userFacing, null));
    }
    // The very first item on this struct needs to be
    // a trigger_t* because the struct will be cast to (trigger_t*)
    // by the lf_schedule() functions to get to the trigger.
    for (Action action : allActions(tpr.reactor())) {
      builder.pr(
          CActionGenerator.generateAuxiliaryStruct(
              tpr, action, getTarget(), types, federatedExtension, userFacing));
    }
  }

  /**
   * Generate the self struct type definition for the specified reactor in the specified federate.
   *
   * @param constructorCode Place to put lines of code that need to go into the constructor.
   */
  private void generateSelfStruct(
      CodeBuilder builder, TypeParameterizedReactor tpr, CodeBuilder constructorCode) {
    var reactor = toDefinition(tpr.reactor());
    var selfType = CUtil.selfType(tpr);
    var suppressLineDirectives = this.targetConfig.get(NoSourceMappingProperty.INSTANCE);
    // Construct the typedef for the "self" struct.
    // Create a type name for the self struct.
    var body = new CodeBuilder();

    // Extensions can add functionality to the CGenerator
    generateSelfStructExtension(body, reactor, constructorCode);

    // Next handle parameters.
    body.pr(CParameterGenerator.generateDeclarations(tpr, types, suppressLineDirectives));

    // Next handle states.
    body.pr(CStateGenerator.generateDeclarations(tpr, types, suppressLineDirectives));

    // Next handle actions.
    CActionGenerator.generateDeclarations(tpr, body, constructorCode);

    // Next handle inputs and outputs.
    CPortGenerator.generateDeclarations(tpr, reactor, body, constructorCode);

    // If there are contained reactors that either receive inputs
    // from reactions of this reactor or produce outputs that trigger
    // reactions of this reactor, then we need to create a struct
    // inside the self struct for each contained reactor. That
    // struct has a place to hold the data produced by this reactor's
    // reactions and a place to put pointers to data produced by
    // the contained reactors.
    generateInteractingContainedReactors(tpr, body, constructorCode);

    // Next, generate the fields needed for each reaction.
    CReactionGenerator.generateReactionAndTriggerStructs(body, tpr, constructorCode, types);

    // Generate the fields needed for each watchdog.
    CWatchdogGenerator.generateWatchdogStruct(body, tpr, constructorCode);

    // Next, generate fields for modes
    CModesGenerator.generateDeclarations(reactor, body, constructorCode);

    // The first field has to always be a pointer to the list of
    // of allocated memory that must be freed when the reactor is freed.
    // This means that the struct can be safely cast to self_base_t.
    builder.pr("typedef struct {");
    builder.indent();
    builder.pr("struct self_base_t base;");
    builder.pr(body.toString());
    builder.unindent();
    builder.pr("} " + selfType + ";");
  }

  /**
   * Generate structs and associated code for contained reactors that send or receive data to or
   * from the container's reactions.
   *
   * <p>If there are contained reactors that either receive inputs from reactions of this reactor or
   * produce outputs that trigger reactions of this reactor, then we need to create a struct inside
   * the self struct of the container for each contained reactor. That struct has a place to hold
   * the data produced by the container reactor's reactions and a place to put pointers to data
   * produced by the contained reactors.
   *
   * @param tpr {@link TypeParameterizedReactor}
   * @param body The place to put the struct definition for the contained reactors.
   * @param constructorCode The place to put matching code that goes in the container's constructor.
   */
  private void generateInteractingContainedReactors(
      TypeParameterizedReactor tpr, CodeBuilder body, CodeBuilder constructorCode) {
    // The contents of the struct will be collected first so that
    // we avoid duplicate entries and then the struct will be constructed.
    var contained = new InteractingContainedReactors(tpr.reactor());
    // Next generate the relevant code.
    for (Instantiation containedReactor : contained.containedReactors()) {
      var containedTpr = new TypeParameterizedReactor(containedReactor, tpr);
      // First define an _width variable in case it is a bank.
      var array = "";
      var width = -2;
      // If the instantiation is a bank, find the maximum bank width
      // to define an array.
      if (containedReactor.getWidthSpec() != null) {
        width = CReactionGenerator.maxContainedReactorBankWidth(containedReactor, null, 0, mainDef);
        array = "[" + width + "]";
      }
      // NOTE: The following needs to be done for each instance
      // so that the width can be parameter, not in the constructor.
      // Here, we conservatively use a width that is the largest of all instances.
      constructorCode.pr(
          String.join(
              "\n",
              "// Set the _width variable for all cases. This will be -2",
              "// if the reactor is not a bank of reactors.",
              "self->_lf_" + containedReactor.getName() + "_width = " + width + ";"));

      // Generate one struct for each contained reactor that interacts.
      body.pr("struct {");
      body.indent();
      for (Port port : contained.portsOfInstance(containedReactor)) {
        if (port instanceof Input) {
          // If the variable is a multiport, then the place to store the data has
          // to be malloc'd at initialization.
          if (!ASTUtils.isMultiport(port)) {
            // Not a multiport.
            body.pr(variableStructType(port, containedTpr, false) + " " + port.getName() + ";");
          } else {
            // Is a multiport.
            // Memory will be malloc'd in initialization.
            body.pr(
                String.join(
                    "\n",
                    variableStructType(port, containedTpr, false) + "** " + port.getName() + ";",
                    "int " + port.getName() + "_width;"));
          }
        } else {
          // Must be an output port.
          // Outputs of contained reactors are pointers to the source of data on the
          // self struct of the container.
          if (!ASTUtils.isMultiport(port)) {
            // Not a multiport.
            body.pr(variableStructType(port, containedTpr, false) + "* " + port.getName() + ";");
          } else {
            // Is a multiport.
            // Here, we will use an array of pointers.
            // Memory will be malloc'd in initialization.
            body.pr(
                String.join(
                    "\n",
                    variableStructType(port, containedTpr, false) + "** " + port.getName() + ";",
                    "int " + port.getName() + "_width;"));
          }
          body.pr("trigger_t " + port.getName() + "_trigger;");
          var reactorIndex = "";
          if (containedReactor.getWidthSpec() != null) {
            reactorIndex = "[reactor_index]";
            constructorCode.pr(
                "for (int reactor_index = 0; reactor_index < self->_lf_"
                    + containedReactor.getName()
                    + "_width; reactor_index++) {");
            constructorCode.indent();
          }
          var portOnSelf =
              "self->_lf_" + containedReactor.getName() + reactorIndex + "." + port.getName();

          constructorCode.pr(
              CExtensionUtils.surroundWithIfFederatedDecentralized(
                  portOnSelf
                      + "_trigger.intended_tag = (tag_t) { .time = NEVER, .microstep = 0u};"));

          var triggered = contained.reactionsTriggered(containedReactor, port);
          //noinspection StatementWithEmptyBody
          if (triggered.size() > 0) {
            body.pr("reaction_t* " + port.getName() + "_reactions[" + triggered.size() + "];");
            var triggeredCount = 0;
            for (Integer index : triggered) {
              constructorCode.pr(
                  portOnSelf
                      + "_reactions["
                      + triggeredCount++
                      + "] = &self->_lf__reaction_"
                      + index
                      + ";");
            }
            constructorCode.pr(portOnSelf + "_trigger.reactions = " + portOnSelf + "_reactions;");
          } else {
            // Since the self struct is created using calloc, there is no need to set
            // self->_lf_"+containedReactor.getName()+"."+port.getName()+"_trigger.reactions = NULL
          }
          // Since the self struct is created using calloc, there is no need to set falsy fields.
          constructorCode.pr(
              String.join(
                  "\n",
                  portOnSelf + "_trigger.last_tag = NEVER_TAG;",
                  portOnSelf + "_trigger.number_of_reactions = " + triggered.size() + ";"));

          // Set the physical_time_of_arrival
          constructorCode.pr(
              CExtensionUtils.surroundWithIfFederated(
                  portOnSelf + "_trigger.physical_time_of_arrival = NEVER;"));

          if (containedReactor.getWidthSpec() != null) {
            constructorCode.unindent();
            constructorCode.pr("}");
          }
        }
      }
      body.unindent();
      body.pr(
          String.join(
              "\n",
              "} _lf_" + containedReactor.getName() + array + ";",
              "int _lf_" + containedReactor.getName() + "_width;"));
    }
  }

  /**
   * This function is provided to allow extensions of the CGenerator to append the structure of the
   * self struct
   *
   * @param body The body of the self struct
   * @param reactor The reactor declaration for the self struct
   * @param constructorCode Code that is executed when the reactor is instantiated
   */
  protected void generateSelfStructExtension(
      CodeBuilder body, Reactor reactor, CodeBuilder constructorCode) {
    // Do nothing
  }

  /**
   * Generate reaction functions definition for a reactor. These functions have a single argument
   * that is a void* pointing to a struct that contains parameters, state variables, inputs
   * (triggering or not), actions (triggering or produced), and outputs.
   *
   * @param tpr The reactor.
   */
  public void generateReactions(CodeBuilder src, TypeParameterizedReactor tpr) {
    var reactionIndex = 0;
    var reactor = ASTUtils.toDefinition(tpr.reactor());
    for (Reaction reaction : allReactions(reactor)) {
      generateReaction(src, reaction, tpr, reactionIndex);
      // Increment reaction index even if the reaction is not in the federate
      // so that across federates, the reaction indices are consistent.
      reactionIndex++;
    }
  }

  /**
   * Generate a reaction function definition for a reactor. This function will have a single
   * argument that is a void* pointing to a struct that contains parameters, state variables, inputs
   * (triggering or not), actions (triggering or produced), and outputs.
   *
   * @param reaction The reaction.
   * @param tpr The reactor.
   * @param reactionIndex The position of the reaction within the reactor.
   */
  protected void generateReaction(
      CodeBuilder src, Reaction reaction, TypeParameterizedReactor tpr, int reactionIndex) {
    src.pr(
        CReactionGenerator.generateReaction(
            reaction,
            tpr,
            reactionIndex,
            mainDef,
            messageReporter,
            types,
            targetConfig,
            getTarget().requiresTypes));
  }

  /**
   * Record startup, shutdown, and reset reactions.
   *
   * @param instance A reactor instance.
   */
  private void recordBuiltinTriggers(ReactorInstance instance) {
    // For each reaction instance, allocate the arrays that will be used to
    // trigger downstream reactions.

    var enclaveInfo = enclaveMap.get(instance);
    var enclaveStruct = CUtil.getEnvironmentStruct(enclaveInfo);
    var enclaveId = CUtil.getEnvironmentId(enclaveInfo);
    for (ReactionInstance reaction : instance.reactions) {
      var reactor = reaction.getParent();
      var temp = new CodeBuilder();
      var foundOne = false;

      var reactionRef = CUtil.reactionRef(reaction);

      // Next handle triggers of the reaction that come from a multiport output
      // of a contained reactor.  Also, handle startup and shutdown triggers.
      for (TriggerInstance<?> trigger : reaction.triggers) {
        if (trigger.isStartup()) {
          temp.pr(
              enclaveStruct
                  + ".startup_reactions[startup_reaction_count["
                  + enclaveId
                  + "]++] = &"
                  + reactionRef
                  + ";");
          enclaveInfo.numStartupReactions += reactor.getTotalWidth();
          foundOne = true;
        } else if (trigger.isShutdown()) {
          temp.pr(
              enclaveStruct
                  + ".shutdown_reactions[shutdown_reaction_count["
                  + enclaveId
                  + "]++] = &"
                  + reactionRef
                  + ";");
          foundOne = true;
          enclaveInfo.numShutdownReactions += reactor.getTotalWidth();

          if (targetConfig.get(TracingProperty.INSTANCE).isEnabled()) {
            var description = CUtil.getShortenedName(reactor);
            var reactorRef = CUtil.reactorRef(reactor);
<<<<<<< HEAD
            var envTraceRef = CUtil.getEnvironmentStruct(enclaveInfo) + ".trace";
=======
>>>>>>> 8c9a4651
            temp.pr(
                String.join(
                    "\n",
                    "_lf_register_trace_event("
                        + reactorRef
                        + ", &("
                        + reactorRef
                        + "->_lf__shutdown),",
                    "trace_trigger, " + addDoubleQuotes(description + ".shutdown") + ");"));
          }
        } else if (trigger.isReset()) {
          temp.pr(
              enclaveStruct
                  + ".reset_reactions[reset_reaction_count["
                  + enclaveId
                  + "]++] = &"
                  + reactionRef
                  + ";");
          enclaveInfo.numResetReactions += reactor.getTotalWidth();
          foundOne = true;
        }
      }
      if (foundOne) initializeTriggerObjects.pr(temp.toString());
    }
  }

  /**
   * Generate code to set up the tables used in _lf_start_time_step to decrement reference counts
   * and mark outputs absent between time steps. This function puts the code into startTimeStep.
   */
  private void generateStartTimeStep(ReactorInstance instance) {
    // Avoid generating dead code if nothing is relevant.
    var foundOne = false;
    var temp = new CodeBuilder();
    var containerSelfStructName = CUtil.reactorRef(instance);
    var enclaveInfo = enclaveMap.get(instance);
    var enclaveStruct = CUtil.getEnvironmentStruct(enclaveInfo);

    // Handle inputs that get sent data from a reaction rather than from
    // another contained reactor and reactions that are triggered by an
    // output of a contained reactor.
    // Note that there may be more than one reaction reacting to the same
    // port so we have to avoid listing the port more than once.
    var portsSeen = new LinkedHashSet<PortInstance>();
    for (ReactionInstance reaction : instance.reactions) {
      for (PortInstance port : Iterables.filter(reaction.effects, PortInstance.class)) {
        if (port.getDefinition() instanceof Input && !portsSeen.contains(port)) {
          portsSeen.add(port);
          // This reaction is sending to an input. Must be
          // the input of a contained reactor in the federate.
          // NOTE: If instance == main and the federate is within a bank,
          // this assumes that the reaction writes only to the bank member in the federate.
          foundOne = true;

          temp.pr("// Add port " + port.getFullName() + " to array of is_present fields.");

          if (!Objects.equal(port.getParent(), instance)) {
            // The port belongs to contained reactor, so we also have
            // iterate over the instance bank members.
            temp.startScopedBlock();
            temp.pr("int count = 0; SUPPRESS_UNUSED_WARNING(count);");
            temp.startScopedBlock(instance);
            temp.startScopedBankChannelIteration(port, null);
          } else {
            temp.startScopedBankChannelIteration(port, "count");
          }
          var portRef = CUtil.portRefNested(port);
          var con = (port.isMultiport()) ? "->" : ".";

          temp.pr(
              enclaveStruct
                  + ".is_present_fields["
                  + enclaveInfo.numIsPresentFields
                  + " + count] = &"
                  + portRef
                  + con
                  + "is_present;");
          // Intended_tag is only applicable to ports in federated execution.
          temp.pr(
              CExtensionUtils.surroundWithIfFederatedDecentralized(
                  enclaveStruct
                      + "._lf_intended_tag_fields["
                      + enclaveInfo.numIsPresentFields
                      + " + count] = &"
                      + portRef
                      + con
                      + "intended_tag;"));

          enclaveInfo.numIsPresentFields += port.getWidth() * port.getParent().getTotalWidth();

          if (!Objects.equal(port.getParent(), instance)) {
            temp.pr("count++;");
            temp.endScopedBlock();
            temp.endScopedBlock();
            temp.endScopedBankChannelIteration(port, null);
          } else {
            temp.endScopedBankChannelIteration(port, "count");
          }
        }
      }
    }
    if (foundOne) startTimeStep.pr(temp.toString());
    temp = new CodeBuilder();
    foundOne = false;

    for (ActionInstance action : instance.actions) {
      foundOne = true;
      temp.startScopedBlock(instance);

      temp.pr(
          String.join(
              "\n",
              "// Add action " + action.getFullName() + " to array of is_present fields.",
              enclaveStruct + ".is_present_fields[" + enclaveInfo.numIsPresentFields + "] ",
              "        = &"
                  + containerSelfStructName
                  + "->_lf_"
                  + action.getName()
                  + ".is_present;"));

      // Intended_tag is only applicable to actions in federated execution with decentralized
      // coordination.
      temp.pr(
          CExtensionUtils.surroundWithIfFederatedDecentralized(
              String.join(
                  "\n",
                  "// Add action " + action.getFullName() + " to array of intended_tag fields.",
                  enclaveStruct
                      + "._lf_intended_tag_fields["
                      + enclaveInfo.numIsPresentFields
                      + "] ",
                  "        = &"
                      + containerSelfStructName
                      + "->_lf_"
                      + action.getName()
                      + ".intended_tag;")));

      enclaveInfo.numIsPresentFields += action.getParent().getTotalWidth();
      temp.endScopedBlock();
    }
    if (foundOne) startTimeStep.pr(temp.toString());
    temp = new CodeBuilder();
    foundOne = false;

    // Next, set up the table to mark each output of each contained reactor absent.
    for (ReactorInstance child : instance.children) {
      if (child.outputs.size() > 0) {

        temp.startScopedBlock();
        temp.pr("int count = 0; SUPPRESS_UNUSED_WARNING(count);");
        temp.startScopedBlock(child);

        var channelCount = 0;
        for (PortInstance output : child.outputs) {
          if (!output.getDependsOnReactions().isEmpty()) {
            foundOne = true;
            temp.pr("// Add port " + output.getFullName() + " to array of is_present fields.");
            temp.startChannelIteration(output);
            temp.pr(
                enclaveStruct
                    + ".is_present_fields["
                    + enclaveInfo.numIsPresentFields
                    + " + count] = &"
                    + CUtil.portRef(output)
                    + ".is_present;");

            // Intended_tag is only applicable to ports in federated execution with decentralized
            // coordination.
            temp.pr(
                CExtensionUtils.surroundWithIfFederatedDecentralized(
                    String.join(
                        "\n",
                        "// Add port " + output.getFullName() + " to array of intended_tag fields.",
                        enclaveStruct
                            + "._lf_intended_tag_fields["
                            + enclaveInfo.numIsPresentFields
                            + " + count] = &"
                            + CUtil.portRef(output)
                            + ".intended_tag;")));

            temp.pr("count++;");
            channelCount += output.getWidth();
            temp.endChannelIteration(output);
          }
        }
        enclaveInfo.numIsPresentFields += channelCount * child.getTotalWidth();
        temp.endScopedBlock();
        temp.endScopedBlock();
      }
    }
    if (foundOne) startTimeStep.pr(temp.toString());
  }

  /**
   * For each timer in the given reactor, generate initialization code for the offset and period
   * fields.
   *
   * <p>This method will also populate the global timer_triggers array, which is used to start all
   * timers at the start of execution.
   *
   * @param instance A reactor instance.
   */
  private void generateTimerInitializations(ReactorInstance instance) {
    for (TimerInstance timer : instance.timers) {
      if (!timer.isStartup()) {
        CEnclaveInstance enc = enclaveMap.get(instance);
        initializeTriggerObjects.pr(CTimerGenerator.generateInitializer(timer, enc));
        enc.numTimerTriggers += timer.getParent().getTotalWidth();
        enclaveMap.set(enc);
      }
    }
  }

  /**
   * Process a given .proto file.
   *
   * <p>Run, if possible, the proto-c protocol buffer code generator to produce the required .h and
   * .c files.
   *
   * @param filename Name of the file to process.
   */
  public void processProtoFile(String filename) {
    var protoc =
        commandFactory.createCommand(
            "protoc-c",
            List.of("--c_out=" + this.fileConfig.getSrcGenPath(), filename),
            fileConfig.srcPath);
    if (protoc == null) {
      messageReporter.nowhere().error("Processing .proto files requires protoc-c >= 1.3.3.");
      return;
    }
    var returnCode = protoc.run();
    if (returnCode == 0) {
      var nameSansProto = filename.substring(0, filename.length() - 6);
      targetConfig.compileAdditionalSources.add(
          fileConfig.getSrcGenPath().resolve(nameSansProto + ".pb-c.c").toString());
    } else {
      messageReporter.nowhere().error("protoc-c returns error code " + returnCode);
    }
  }

  /**
   * Construct a unique type for the struct of the specified typed variable (port or action) of the
   * specified reactor class. This is required to be the same as the type name returned by {@link
   * #variableStructType(TriggerInstance)}.
   */
  public static String variableStructType(
      Variable variable, TypeParameterizedReactor tpr, boolean userFacing) {
    return (userFacing ? tpr.getName().toLowerCase() : CUtil.getName(tpr))
        + "_"
        + variable.getName()
        + "_t";
  }

  /**
   * Construct a unique type for the struct of the specified instance (port or action). This is
   * required to be the same as the type name returned by {@link #variableStructType(Variable,
   * TypeParameterizedReactor, boolean)}.
   *
   * @param portOrAction The port or action instance.
   * @return The name of the self struct.
   */
  public static String variableStructType(TriggerInstance<?> portOrAction) {
    return CUtil.getName(portOrAction.getParent().tpr) + "_" + portOrAction.getName() + "_t";
  }

  /**
   * If tracing is turned on, then generate code that records the full name of the specified reactor
   * instance in the trace table. If tracing is not turned on, do nothing.
   *
   * @param instance The reactor instance.
   */
  private void generateTraceTableEntries(ReactorInstance instance) {
    if (targetConfig.get(TracingProperty.INSTANCE).isEnabled()) {
      CEnclaveInstance enc = enclaveMap.get(instance);
      initializeTriggerObjects.pr(CTracingGenerator.generateTraceTableEntries(instance, enc));
    }
  }

  /**
   * Generate code to instantiate the specified reactor instance and initialize it.
   *
   * @param instance A reactor instance.
   */
  public void generateReactorInstance(ReactorInstance instance) {
    var reactorClass = ASTUtils.toDefinition(instance.getDefinition().getReactorClass());
    var fullName = instance.getFullName();
    initializeTriggerObjects.pr(
        "// ***** Start initializing " + fullName + " of class " + reactorClass.getName());
    // Generate the instance self struct containing parameters, state variables,
    // and outputs (the "self" struct).
    initializeTriggerObjects.pr(
        CUtil.reactorRefName(instance)
            + "["
            + CUtil.runtimeIndex(instance)
            + "] = new_"
            + CUtil.getName(instance.tpr)
            + "();");
    initializeTriggerObjects.pr(
        CUtil.reactorRefName(instance)
            + "["
            + CUtil.runtimeIndex(instance)
            + "]->base.environment = &"
            + CUtil.ENVIRONMENT_VARIABLE_NAME
            + "["
            + CUtil.getEnvironmentId(enclaveMap.get(instance))
            + "];");
    // Generate code to initialize the "self" struct in the
    // _lf_initialize_trigger_objects function.
    generateTraceTableEntries(instance);
    generateReactorInstanceExtension(instance);
    generateParameterInitialization(instance);
    initializeOutputMultiports(instance);
    initializeInputMultiports(instance);
    recordBuiltinTriggers(instance);
    CWatchdogGenerator.generateInitializeWatchdogs(initializeTriggerObjects, instance);

    // Next, initialize the "self" struct with state variables.
    // These values may be expressions that refer to the parameter values defined above.
    generateStateVariableInitializations(instance);

    // Generate trigger objects for the instance.
    generateTimerInitializations(instance);
    generateActionInitializations(instance);
    generateInitializeActionToken(instance);
    generateSetDeadline(instance);
    initializeReactorMutex(instance);
    generateModeStructure(instance);

    // Recursively generate code for the children.
    for (ReactorInstance child : instance.children) {
      // If this reactor is a placeholder for a bank of reactors, then generate
      // an array of instances of reactors and create an enclosing for loop.
      // Need to do this for each of the builders into which the code writes.
      startTimeStep.startScopedBlock(child);
      initializeTriggerObjects.startScopedBlock(child);
      // Generate the parent self struct for children to access its params
      initializeTriggerObjects.pr(
          CUtil.selfType(instance)
              + " *self = "
              + CUtil.reactorRefName(instance)
              + "["
              + CUtil.runtimeIndex(instance)
              + "];");
      generateReactorInstance(child);
      initializeTriggerObjects.endScopedBlock();
      startTimeStep.endScopedBlock();
    }

    // For this instance, define what must be done at the start of
    // each time step. This sets up the tables that are used by the
    // _lf_start_time_step() function in reactor_common.c.
    // Note that this function is also run once at the end
    // so that it can deallocate any memory.
    generateStartTimeStep(instance);
    initializeTriggerObjects.pr("//***** End initializing " + fullName);
  }

  /**
   * For each action of the specified reactor instance, generate initialization code for the offset
   * and period fields.
   *
   * @param instance The reactor.
   */
  private void generateActionInitializations(ReactorInstance instance) {
    initializeTriggerObjects.pr(CActionGenerator.generateInitializers(instance));
  }

  /**
   * Initialize actions by creating a lf_token_t in the self struct. This has the information
   * required to allocate memory for the action payload. Skip any action that is not actually used
   * as a trigger.
   *
   * @param reactor The reactor containing the actions.
   */
  private void generateInitializeActionToken(ReactorInstance reactor) {
    for (ActionInstance action : reactor.actions) {
      // Skip this step if the action is not in use.
      if (action.getParent().getTriggers().contains(action)) {
        var type = reactor.tpr.resolveType(getInferredType(action.getDefinition()));
        var payloadSize = "0";
        if (!type.isUndefined()) {
          var typeStr = types.getTargetType(type);
          if (CUtil.isTokenType(type)) {
            typeStr = CUtil.rootType(typeStr);
          }
          if (typeStr != null && !typeStr.equals("") && !typeStr.equals("void")) {
            payloadSize = "sizeof(" + typeStr + ")";
          }
        }

        var selfStruct = CUtil.reactorRef(action.getParent());
        initializeTriggerObjects.pr(
            CActionGenerator.generateTokenInitializer(selfStruct, action.getName(), payloadSize));
      }
    }
  }

  /**
   * Generate code that is executed while the reactor instance is being initialized. This is
   * provided as an extension point for subclasses. Normally, the reactions argument is the full
   * list of reactions, but for the top-level of a federate, will be a subset of reactions that is
   * relevant to the federate.
   *
   * @param instance The reactor instance.
   */
  protected void generateReactorInstanceExtension(ReactorInstance instance) {
    // Do nothing
  }

  /**
   * Generate code that initializes the state variables for a given instance. Unlike parameters,
   * state variables are uniformly initialized for all instances of the same reactor.
   *
   * @param instance The reactor class instance
   */
  protected void generateStateVariableInitializations(ReactorInstance instance) {
    var reactorClass = instance.getDefinition().getReactorClass();
    var selfRef = CUtil.reactorRef(instance);
    CEnclaveInstance enc = enclaveMap.get(instance);
    for (StateVar stateVar : allStateVars(toDefinition(reactorClass))) {
      if (isInitialized(stateVar)) {
        var mode =
            stateVar.eContainer() instanceof Mode
                ? instance.lookupModeInstance((Mode) stateVar.eContainer())
                : instance.getMode(false);
        initializeTriggerObjects.pr(
            CStateGenerator.generateInitializer(instance, enc, selfRef, stateVar, mode, types));
        if (mode != null && stateVar.isReset()) {
          enc.numModalResetStates += instance.getTotalWidth();
          enclaveMap.set(enc);
        }
      }
    }
  }

  /**
   * Generate code to set the deadline field of the reactions in the specified reactor instance.
   *
   * @param instance The reactor instance.
   */
  private void generateSetDeadline(ReactorInstance instance) {
    for (ReactionInstance reaction : instance.reactions) {
      var selfRef = CUtil.reactorRef(reaction.getParent()) + "->_lf__reaction_" + reaction.index;
      if (reaction.declaredDeadline != null) {
        var deadline = reaction.declaredDeadline.maxDelay;
        initializeTriggerObjects.pr(
            selfRef + ".deadline = " + types.getTargetTimeExpr(deadline) + ";");
      } else { // No deadline.
        initializeTriggerObjects.pr(selfRef + ".deadline = NEVER;");
      }
    }
  }

  /**
   * Generate the code that initializes the reactor_mutex of the specified reactor instance.
   *
   * @param instance The reactor instance.
   */
  private void initializeReactorMutex(ReactorInstance instance) {
    var selfRef = CUtil.reactorRef(instance);
    if (this.enclaveAST.enclavedConnections.containsKey(instance.getDefinition())
        || watchdogCount > 0) {
      initializeTriggerObjects.pr(
          String.join(
              "\n",
              "// Allocate and initialize the local mutex",
              selfRef + "->base.reactor_mutex = (void *) calloc(1, sizeof(lf_mutex_t));",
              "lf_mutex_init((lf_mutex_t *) " + selfRef + "->base.reactor_mutex);"));
    } else {
      initializeTriggerObjects.pr("#if !defined LF_SINGLE_THREADED");
      initializeTriggerObjects.pr(selfRef + "->base.reactor_mutex = NULL;");
      initializeTriggerObjects.pr("#endif");
    }
  }

  /**
   * Generate code to initialize modes.
   *
   * @param instance The reactor instance.
   */
  private void generateModeStructure(ReactorInstance instance) {
    CEnclaveInstance enc = enclaveMap.get(instance);
    CModesGenerator.generateModeStructure(instance, enc, initializeTriggerObjects);
    if (!instance.modes.isEmpty()) {
      enc.numModalReactors += instance.getTotalWidth();
      enclaveMap.set(enc);
    }
  }

  /**
   * Generate runtime initialization code for parameters of a given reactor instance
   *
   * @param instance The reactor instance.
   */
  protected void generateParameterInitialization(ReactorInstance instance) {
    var selfRef = CUtil.reactorRef(instance);
    // Set the local bank_index variable so that initializers can use it.
    initializeTriggerObjects.pr(
        "bank_index = "
            + CUtil.bankIndex(instance)
            + ";"
            + " SUPPRESS_UNUSED_WARNING(bank_index);");
    for (ParameterInstance parameter : instance.parameters) {
      // NOTE: we now use the resolved literal value. For better efficiency, we could
      // store constants in a global array and refer to its elements to avoid duplicate
      // memory allocations.
      // NOTE: If the parameter is initialized with a static initializer for an array
      // or struct (the initialization expression is surrounded by { ... }), then we
      // have to declare a static variable to ensure that the memory is put in data space
      // and not on the stack.
      // FIXME: Is there a better way to determine this than the string comparison?
      var initializer = CParameterGenerator.getInitializer(parameter);
      if (initializer.startsWith("{")) {
        var temporaryVariableName = parameter.uniqueID();
        initializeTriggerObjects.pr(
            String.join(
                "\n",
                "static "
                    + types.getVariableDeclaration(
                        instance.tpr, parameter.type, temporaryVariableName, true)
                    + " = "
                    + initializer
                    + ";",
                selfRef + "->" + parameter.getName() + " = " + temporaryVariableName + ";"));
      } else {
        initializeTriggerObjects.pr(
            selfRef + "->" + parameter.getName() + " = " + initializer + ";");
      }
    }
  }

  /**
   * Generate code that mallocs memory for any output multiports.
   *
   * @param reactor The reactor instance.
   */
  private void initializeOutputMultiports(ReactorInstance reactor) {
    var reactorSelfStruct = CUtil.reactorRef(reactor);
    for (PortInstance output : reactor.outputs) {
      initializeTriggerObjects.pr(
          CPortGenerator.initializeOutputMultiport(output, reactorSelfStruct));
    }
  }

  /**
   * Allocate memory for inputs.
   *
   * @param reactor The reactor.
   */
  private void initializeInputMultiports(ReactorInstance reactor) {
    var reactorSelfStruct = CUtil.reactorRef(reactor);
    for (PortInstance input : reactor.inputs) {
      initializeTriggerObjects.pr(
          CPortGenerator.initializeInputMultiport(input, reactorSelfStruct));
    }
  }

  @Override
  public TargetTypes getTargetTypes() {
    return types;
  }

  /**
   * Get the Docker generator.
   *
   * @param context
   * @return
   */
  protected DockerGenerator getDockerGenerator(LFGeneratorContext context) {
    return new CDockerGenerator(context);
  }

  // //////////////////////////////////////////
  // // Protected methods.

  // Perform set up that does not generate code
  protected void setUpGeneralParameters() {
    accommodatePhysicalActionsIfPresent();
    CompileDefinitionsProperty.INSTANCE.update(
        targetConfig,
        Map.of("LOG_LEVEL", String.valueOf(targetConfig.get(LoggingProperty.INSTANCE).ordinal())));

    targetConfig.compileAdditionalSources.addAll(CCoreFilesUtils.getCTargetSrc());
    // Create the main reactor instance if there is a main reactor.
    this.main =
        ASTUtils.createMainReactorInstance(mainDef, reactors, messageReporter, targetConfig);

    if (main != null) {
      // Search for enclaves and build a mapping from reactor instance to enclave instances.
      enclaveMap.build(main);

      // Create the enclave generator. This step will also check for zero-delay cycles in the
      // enclave graph.
      enclaveGenerator =
          new CEnclaveGenerator(main, enclaveMap, enclaveAST, fileConfig.name, messageReporter);
    }

    if (hasModalReactors) {
      // So that each separate compile knows about modal reactors, do this:
      CompileDefinitionsProperty.INSTANCE.update(targetConfig, Map.of("MODAL_REACTORS", "TRUE"));
    }
    if (!targetConfig.get(SingleThreadedProperty.INSTANCE)) {
      pickScheduler();
      CompileDefinitionsProperty.INSTANCE.update(
          targetConfig,
          Map.of(
              "SCHEDULER", targetConfig.get(SchedulerProperty.INSTANCE).getSchedulerCompileDef(),
              "NUMBER_OF_WORKERS", String.valueOf(targetConfig.get(WorkersProperty.INSTANCE))));
    }
    if (targetConfig.isSet(PlatformProperty.INSTANCE)) {

      final var platformOptions = targetConfig.get(PlatformProperty.INSTANCE);
      if (!targetConfig.get(SingleThreadedProperty.INSTANCE)
          && platformOptions.platform() == Platform.ARDUINO
          && (platformOptions.board() == null || !platformOptions.board().contains("mbed"))) {
        // non-MBED boards should not use threading
        messageReporter
            .nowhere()
            .info(
                "Threading is incompatible with plain (non-MBED) Arduino. Setting threading to"
                    + " false.");
        SingleThreadedProperty.INSTANCE.override(targetConfig, true);
      }

      if (platformOptions.platform() == Platform.ARDUINO
          && !targetConfig.get(NoCompileProperty.INSTANCE)
          && platformOptions.board() == null) {
        messageReporter
            .nowhere()
            .info(
                "To enable compilation for the Arduino platform, you must specify the"
                    + " fully-qualified board name (FQBN) in the target property. For example,"
                    + " platform: {name: arduino, board: arduino:avr:leonardo}. Entering"
                    + " \"no-compile\" mode and generating target code only.");
        NoCompileProperty.INSTANCE.override(targetConfig, true);
      }

      if (platformOptions.platform() == Platform.ZEPHYR
          && !targetConfig.get(SingleThreadedProperty.INSTANCE)
          && platformOptions.userThreads() >= 0) {
        targetConfig
            .get(CompileDefinitionsProperty.INSTANCE)
            .put(PlatformOption.USER_THREADS.name(), String.valueOf(platformOptions.userThreads()));
      } else if (platformOptions.userThreads() > 0) {
        messageReporter
            .nowhere()
            .warning(
                "Specifying user threads is only for threaded Lingua Franca on the Zephyr platform."
                    + " This option will be ignored."); // FIXME: do this during validation instead
      }
      pickCompilePlatform();
    }
  }

  protected void handleProtoFiles() {
    // Handle .proto files.
    for (String file : targetConfig.get(ProtobufsProperty.INSTANCE)) {
      this.processProtoFile(file);
    }
  }

  /**
   * Generate code that needs to appear at the top of the generated C file, such as #define and
   * #include statements.
   */
  public String generateDirectives() {
    CodeBuilder code = new CodeBuilder();
    code.prComment("Code generated by the Lingua Franca compiler from:");
    code.prComment("file:/" + FileUtil.toUnixString(fileConfig.srcFile));
    code.pr(CPreambleGenerator.generateDefineDirectives(targetConfig, fileConfig.getSrcGenPath()));
    code.pr(CPreambleGenerator.generateIncludeStatements(targetConfig, cppMode));
    return code.toString();
  }

  /** Generate top-level preamble code. */
  protected String generateTopLevelPreambles(Reactor reactor) {
    CodeBuilder builder = new CodeBuilder();
    var guard = "TOP_LEVEL_PREAMBLE_" + reactor.eContainer().hashCode() + "_H";
    builder.pr("#ifndef " + guard);
    builder.pr("#define " + guard);
    // Reactors that are instantiated by the specified reactor need to have
    // their file-level preambles included.  This needs to also include file-level
    // preambles of base classes of those reactors.
    Stream.concat(Stream.of(reactor), ASTUtils.allNestedClasses(reactor))
        .flatMap(it -> ASTUtils.allFileLevelPreambles(it).stream())
        .collect(Collectors.toSet())
        .forEach(it -> builder.pr(toText(it.getCode())));
    for (String file : targetConfig.get(ProtobufsProperty.INSTANCE)) {
      var dotIndex = file.lastIndexOf(".");
      var rootFilename = file;
      if (dotIndex > 0) {
        rootFilename = file.substring(0, dotIndex);
      }
      code.pr("#include " + addDoubleQuotes(rootFilename + ".pb-c.h"));
      builder.pr("#include " + addDoubleQuotes(rootFilename + ".pb-c.h"));
    }
    builder.pr("#endif");
    return builder.toString();
  }

  protected boolean targetLanguageIsCpp() {
    return cppMode;
  }

  /**
   * Given a line of text from the output of a compiler, return an instance of ErrorFileAndLine if
   * the line is recognized as the first line of an error message. Otherwise, return null.
   *
   * @param line A line of output from a compiler or other external tool that might generate errors.
   * @return If the line is recognized as the start of an error message, then return a class
   *     containing the path to the file on which the error occurred (or null if there is none), the
   *     line number (or the string "1" if there is none), the character position (or the string "0"
   *     if there is none), and the message (or an empty string if there is none).
   */
  @Override
  public GeneratorBase.ErrorFileAndLine parseCommandOutput(String line) {
    var matcher = compileErrorPattern.matcher(line);
    if (matcher.find()) {
      var result = new ErrorFileAndLine();
      result.filepath = matcher.group("path");
      result.line = matcher.group("line");
      result.character = matcher.group("column");
      result.message = matcher.group("message");

      if (!result.message.toLowerCase().contains("error:")) {
        result.isError = false;
      }
      return result;
    }
    return null;
  }

  ////////////////////////////////////////////
  //// Private methods.

  /** Returns the Target enum for this generator */
  @Override
  public Target getTarget() {
    return Target.C;
  }

  ////////////////////////////////////////////////////////////
  //// Private methods

  /**
   * Generate an array of self structs for the reactor and one for each of its children.
   *
   * @param r The reactor instance.
   */
  private void generateSelfStructs(ReactorInstance r) {
    initializeTriggerObjects.pr(
        CUtil.selfType(r) + "* " + CUtil.reactorRefName(r) + "[" + r.getTotalWidth() + "];");
    initializeTriggerObjects.pr("SUPPRESS_UNUSED_WARNING(" + CUtil.reactorRefName(r) + ");");
    for (ReactorInstance child : r.children) {
      generateSelfStructs(child);
    }
  }

  private Stream<TypeParameterizedReactor> allTypeParameterizedReactors() {
    return ASTUtils.recursiveChildren(main).stream().map(it -> it.tpr).distinct();
  }
}<|MERGE_RESOLUTION|>--- conflicted
+++ resolved
@@ -1417,10 +1417,6 @@
           if (targetConfig.get(TracingProperty.INSTANCE).isEnabled()) {
             var description = CUtil.getShortenedName(reactor);
             var reactorRef = CUtil.reactorRef(reactor);
-<<<<<<< HEAD
-            var envTraceRef = CUtil.getEnvironmentStruct(enclaveInfo) + ".trace";
-=======
->>>>>>> 8c9a4651
             temp.pr(
                 String.join(
                     "\n",
