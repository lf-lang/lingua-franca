--- conflicted
+++ resolved
@@ -1990,7 +1990,7 @@
       CompileDefinitionsProperty.INSTANCE.update(
           targetConfig,
           Map.of(
-              "SCHEDULER", targetConfig.get(SchedulerProperty.INSTANCE).getSchedulerCompileDef(),
+              "SCHEDULER", targetConfig.get(SchedulerProperty.INSTANCE).type().getSchedulerCompileDef(),
               "NUMBER_OF_WORKERS", String.valueOf(targetConfig.get(WorkersProperty.INSTANCE))));
     }
     if (targetConfig.isSet(PlatformProperty.INSTANCE)) {
@@ -2034,21 +2034,6 @@
                 "Specifying user threads is only for threaded Lingua Franca on the Zephyr platform."
                     + " This option will be ignored."); // FIXME: do this during validation instead
       }
-<<<<<<< HEAD
-
-      if (!targetConfig.get(
-          SingleThreadedProperty.INSTANCE)) { // FIXME: This logic is duplicated in CMake
-        pickScheduler();
-        // FIXME: this and pickScheduler should be combined.
-        var map = new HashMap<String, String>();
-        map.put(
-            "SCHEDULER",
-            targetConfig.get(SchedulerProperty.INSTANCE).type().getSchedulerCompileDef());
-        map.put("NUMBER_OF_WORKERS", String.valueOf(targetConfig.get(WorkersProperty.INSTANCE)));
-        CompileDefinitionsProperty.INSTANCE.update(targetConfig, map);
-      }
-=======
->>>>>>> 904005f5
       pickCompilePlatform();
     }
   }
