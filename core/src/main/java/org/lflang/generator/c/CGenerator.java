--- conflicted
+++ resolved
@@ -417,15 +417,11 @@
     if (!isOSCompatible()) return; // Incompatible OS and configuration
 
     // Perform set up that does not generate code
-<<<<<<< HEAD
-    setUpGeneralParameters();
-    if (!GeneratorUtils.canGenerate(errorsOccurred(), mainDef, messageReporter, context)) return;
-=======
     if (!setUpGeneralParameters()) {
       // Failure.
       return;
     }
->>>>>>> db45fbf6
+    if (!GeneratorUtils.canGenerate(errorsOccurred(), mainDef, messageReporter, context)) return;
 
     FileUtil.createDirectoryIfDoesNotExist(fileConfig.getSrcGenPath().toFile());
     FileUtil.createDirectoryIfDoesNotExist(fileConfig.binPath.toFile());
@@ -450,12 +446,11 @@
       throw e;
     }
 
-    // Inform the runtime of the number of watchdogs
+    // Inform the runtime of the number of watchdogs (needed for Zephyr support to create threads).
     // TODO: Can we do this at a better place? We need to do it when we have the main reactor
     // since we need main to get all enclaves.
-    var nWatchdogs =
-        CUtil.getEnclaves(main).stream()
-            .map(it -> it.enclaveInfo.numWatchdogs)
+    var nWatchdogs = enclaveMap.getEnclaves().stream()
+            .map(it -> it.numWatchdogs)
             .reduce(0, Integer::sum);
     CompileDefinitionsProperty.INSTANCE.update(
         targetConfig, Map.of("NUMBER_OF_WATCHDOGS", String.valueOf(nWatchdogs)));
@@ -1789,7 +1784,7 @@
     initializeOutputMultiports(instance);
     initializeInputMultiports(instance);
     recordBuiltinTriggers(instance);
-    CWatchdogGenerator.generateInitializeWatchdogs(initializeTriggerObjects, instance);
+    CWatchdogGenerator.generateInitializeWatchdogs(initializeTriggerObjects, instance, enclaveMap);
 
     // Next, initialize the "self" struct with state variables.
     // These values may be expressions that refer to the parameter values defined above.
@@ -2062,24 +2057,18 @@
     // Create the main reactor instance if there is a main reactor.
     this.main =
         ASTUtils.createMainReactorInstance(mainDef, reactors, messageReporter, targetConfig);
-<<<<<<< HEAD
-
-    if (main != null) {
-      // Search for enclaves and build a mapping from reactor instance to enclave instances.
-      enclaveMap.build(main);
-
-      // Create the enclave generator. This step will also check for zero-delay cycles in the
-      // enclave graph.
-      enclaveGenerator =
-          new CEnclaveGenerator(main, enclaveMap, enclaveAST, fileConfig.name, messageReporter);
-    }
-
-=======
     if (this.main == null) {
       // Something went wrong (causality cycle?). Stop.
       return false;
     }
->>>>>>> db45fbf6
+    // Search for enclaves and build a mapping from reactor instance to enclave instances.
+    enclaveMap.build(main);
+
+    // Create the enclave generator. This step will also check for zero-delay cycles in the
+    // enclave graph.
+    enclaveGenerator =
+            new CEnclaveGenerator(main, enclaveMap, enclaveAST, fileConfig.name, messageReporter);
+
     if (hasModalReactors) {
       // So that each separate compile knows about modal reactors, do this:
       CompileDefinitionsProperty.INSTANCE.update(targetConfig, Map.of("MODAL_REACTORS", "TRUE"));
