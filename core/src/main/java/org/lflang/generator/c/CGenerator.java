/*************
 * Copyright (c) 2019-2021, The University of California at Berkeley.
 *
 * Redistribution and use in source and binary forms, with or without modification,
 * are permitted provided that the following conditions are met:
 *
 * 1. Redistributions of source code must retain the above copyright notice,
 * this list of conditions and the following disclaimer.
 *
 * 2. Redistributions in binary form must reproduce the above copyright notice,
 * this list of conditions and the following disclaimer in the documentation
 * and/or other materials provided with the distribution.
 *
 * THIS SOFTWARE IS PROVIDED BY THE COPYRIGHT HOLDERS AND CONTRIBUTORS "AS IS" AND ANY
 * EXPRESS OR IMPLIED WARRANTIES, INCLUDING, BUT NOT LIMITED TO, THE IMPLIED WARRANTIES OF
 * MERCHANTABILITY AND FITNESS FOR A PARTICULAR PURPOSE ARE DISCLAIMED. IN NO EVENT SHALL
 * THE COPYRIGHT HOLDER OR CONTRIBUTORS BE LIABLE FOR ANY DIRECT, INDIRECT, INCIDENTAL,
 * SPECIAL, EXEMPLARY, OR CONSEQUENTIAL DAMAGES (INCLUDING, BUT NOT LIMITED TO,
 * PROCUREMENT OF SUBSTITUTE GOODS OR SERVICES; LOSS OF USE, DATA, OR PROFITS; OR BUSINESS
 * INTERRUPTION) HOWEVER CAUSED AND ON ANY THEORY OF LIABILITY, WHETHER IN CONTRACT,
 * STRICT LIABILITY, OR TORT (INCLUDING NEGLIGENCE OR OTHERWISE) ARISING IN ANY WAY OUT OF
 * THE USE OF THIS SOFTWARE, EVEN IF ADVISED OF THE POSSIBILITY OF SUCH DAMAGE.
 ***************/

package org.lflang.generator.c;

import static org.lflang.ast.ASTUtils.allActions;
import static org.lflang.ast.ASTUtils.allPorts;
import static org.lflang.ast.ASTUtils.allReactions;
import static org.lflang.ast.ASTUtils.allStateVars;
import static org.lflang.ast.ASTUtils.getInferredType;
import static org.lflang.ast.ASTUtils.isInitialized;
import static org.lflang.ast.ASTUtils.toDefinition;
import static org.lflang.ast.ASTUtils.toText;
import static org.lflang.util.StringUtil.addDoubleQuotes;

import com.google.common.base.Objects;
import com.google.common.collect.Iterables;
import java.io.File;
import java.io.IOException;
import java.nio.file.Path;
import java.nio.file.Paths;
import java.util.ArrayList;
import java.util.HashMap;
import java.util.LinkedHashSet;
import java.util.List;
import java.util.Map;
import java.util.regex.Pattern;
import java.util.stream.Collectors;
import java.util.stream.Stream;
import org.eclipse.emf.ecore.resource.Resource;
import org.eclipse.xtext.xbase.lib.Exceptions;
import org.eclipse.xtext.xbase.lib.IterableExtensions;
import org.lflang.FileConfig;
<<<<<<< HEAD
import org.lflang.Target;
import org.lflang.TargetConfig;
import org.lflang.TargetProperty;
import org.lflang.TargetProperty.Platform;
import org.lflang.TargetProperty.PlatformOption;
import org.lflang.TargetProperty.SchedulerOption;
=======
>>>>>>> f01889e2
import org.lflang.ast.ASTUtils;
import org.lflang.ast.DelayedConnectionTransformation;
import org.lflang.federated.extensions.CExtensionUtils;
import org.lflang.generator.ActionInstance;
import org.lflang.generator.CodeBuilder;
import org.lflang.generator.DelayBodyGenerator;
import org.lflang.generator.DockerComposeGenerator;
import org.lflang.generator.DockerGenerator;
import org.lflang.generator.GeneratorBase;
import org.lflang.generator.GeneratorResult;
import org.lflang.generator.GeneratorUtils;
import org.lflang.generator.LFGeneratorContext;
import org.lflang.generator.LFResource;
import org.lflang.generator.ParameterInstance;
import org.lflang.generator.PortInstance;
import org.lflang.generator.ReactionInstance;
import org.lflang.generator.ReactorInstance;
import org.lflang.generator.TargetTypes;
import org.lflang.generator.TimerInstance;
import org.lflang.generator.TriggerInstance;
import org.lflang.generator.python.PythonGenerator;
import org.lflang.lf.Action;
import org.lflang.lf.ActionOrigin;
import org.lflang.lf.Input;
import org.lflang.lf.Instantiation;
import org.lflang.lf.Mode;
import org.lflang.lf.Port;
import org.lflang.lf.Preamble;
import org.lflang.lf.Reaction;
import org.lflang.lf.Reactor;
import org.lflang.lf.ReactorDecl;
import org.lflang.lf.StateVar;
import org.lflang.lf.Variable;
import org.lflang.target.Target;
import org.lflang.target.TargetConfig;
import org.lflang.target.property.BuildCommandsProperty;
import org.lflang.target.property.CmakeIncludeProperty;
import org.lflang.target.property.CompileDefinitionsProperty;
import org.lflang.target.property.DockerProperty;
import org.lflang.target.property.FedSetupProperty;
import org.lflang.target.property.LoggingProperty;
import org.lflang.target.property.NoCompileProperty;
import org.lflang.target.property.NoSourceMappingProperty;
import org.lflang.target.property.PlatformProperty;
import org.lflang.target.property.PlatformProperty.PlatformOption;
import org.lflang.target.property.ProtobufsProperty;
import org.lflang.target.property.SchedulerProperty;
import org.lflang.target.property.SingleThreadedProperty;
import org.lflang.target.property.TracingProperty;
import org.lflang.target.property.WorkersProperty;
import org.lflang.target.property.type.PlatformType.Platform;
import org.lflang.target.property.type.SchedulerType.Scheduler;
import org.lflang.util.ArduinoUtil;
import org.lflang.util.FileUtil;

/**
 * Generator for C target. This class generates C code defining each reactor class given in the
 * input .lf file and imported .lf files. The generated code has the following components:
 *
 * <ul>
 *   <li>A typedef for inputs, outputs, and actions of each reactor class. These define the types of
 *       the variables that reactions use to access inputs and action values and to set output
 *       values.
 *   <li>A typedef for a &quot;self&quot; struct for each reactor class. One instance of this struct
 *       will be created for each reactor instance. See below for details.
 *   <li>A function definition for each reaction in each reactor class. These functions take an
 *       instance of the self struct as an argument.
 *   <li>A constructor function for each reactor class. This is used to create a new instance of the
 *       reactor. After these, the main generated function is <code>_lf_initialize_trigger_objects()
 *       </code>. This function creates the instances of reactors (using their constructors) and
 *       makes connections between them. A few other smaller functions are also generated.
 *       <h2 id="self-struct">Self Struct</h2>
 *       The &quot;self&quot; struct has fields for each of the following:
 *   <li>parameter: the field name and type match the parameter.
 *   <li>state: the field name and type match the state.
 *   <li>action: the field name prepends the action name with &quot;<em>lf</em>&quot;. A second
 *       field for the action is also created to house the trigger_t object. That second field
 *       prepends the action name with &quot;_lf__&quot;.
 *   <li>output: the field name prepends the output name with &quot;<em>lf</em>&quot;.
 *   <li>input: the field name prepends the output name with &quot;<em>lf</em>&quot;. A second field
 *       for the input is also created to house the trigger_t object. That second field prepends the
 *       input name with &quot;_lf__&quot;. If, in addition, the reactor contains other reactors and
 *       reacts to their outputs, then there will be a struct within the self struct for each such
 *       contained reactor. The name of that self struct will be the name of the contained reactor
 *       prepended with &quot;<em>lf</em>&quot;. That inside struct will contain pointers the
 *       outputs of the contained reactors that are read together with pointers to booleans
 *       indicating whether those outputs are present. If, in addition, the reactor has a reaction
 *       to shutdown, then there will be a pointer to trigger_t object (see reactor.h) for the
 *       shutdown event and an action struct named _lf_shutdown on the self struct.
 *       <h2 id="reaction-functions">Reaction Functions</h2>
 *       For each reaction in a reactor class, this generator will produce a C function that expects
 *       a pointer to an instance of the &quot;self&quot; struct as an argument. This function will
 *       contain verbatim the C code specified in the reaction, but before that C code, the
 *       generator inserts a few lines of code that extract from the self struct the variables that
 *       that code has declared it will use. For example, if the reaction declares that it is
 *       triggered by or uses an input named &quot;x&quot; of type int, the function will contain a
 *       line like this:
 *       <pre><code>  r_x_t* x = <span class="hljs-keyword">self</span>-&gt;_lf_x;
 * </code></pre>
 *       where <code>r</code> is the full name of the reactor class and the struct type <code>r_x_t
 *       </code> has fields <code>is_present</code> and <code>value</code>, where the type of <code>
 *       value</code> matches the port type. If the programmer fails to declare that it uses x, then
 *       the absence of the above code will trigger a compile error when the verbatim code attempts
 *       to read <code>x</code>.
 *       <h2 id="constructor">Constructor</h2>
 *       For each reactor class, this generator will create a constructor function named <code>new_r
 *       </code>, where <code>r</code> is the reactor class name. This function will malloc and
 *       return a pointer to an instance of the &quot;self&quot; struct. This struct initially
 *       represents an unconnected reactor. To establish connections between reactors, additional
 *       information needs to be inserted (see below). The self struct is made visible to the body
 *       of a reaction as a variable named &quot;self&quot;. The self struct contains the following:
 *   <li>Parameters: For each parameter <code>p</code> of the reactor, there will be a field <code>p
 *       </code> with the type and value of the parameter. So C code in the body of a reaction can
 *       access parameter values as <code>self-&gt;p</code>.
 *   <li>State variables: For each state variable <code>s</code> of the reactor, there will be a
 *       field <code>s</code> with the type and value of the state variable. So C code in the body
 *       of a reaction can access state variables as <code>self-&gt;s</code>. The self struct also
 *       contains various fields that the user is not intended to use. The names of these fields
 *       begin with at least two underscores. They are:
 *   <li>Outputs: For each output named <code>out</code>, there will be a field <code>_lf_out</code>
 *       that is a struct containing a value field whose type matches that of the output. The output
 *       value is stored here. That struct also has a field <code>is_present</code> that is a
 *       boolean indicating whether the output has been set. This field is reset to false at the
 *       start of every time step. There is also a field <code>num_destinations</code> whose value
 *       matches the number of downstream reactors that use this variable. This field must be set
 *       when connections are made or changed. It is used to determine for a mutable input
 *       destination whether a copy needs to be made.
 *   <li>Inputs: For each input named <code>in</code> of type T, there is a field named <code>_lf_in
 *       </code> that is a pointer struct with a value field of type T. The struct pointed to also
 *       has an <code>is_present</code> field of type bool that indicates whether the input is
 *       present.
 *   <li>Outputs of contained reactors: If a reactor reacts to outputs of a contained reactor <code>
 *       r</code>, then the self struct will contain a nested struct named <code>_lf_r</code> that
 *       has fields pointing to those outputs. For example, if <code>r</code> has an output <code>
 *       out</code> of type T, then there will be field in <code>_lf_r</code> named <code>out</code>
 *       that points to a struct containing a value field of type T and a field named <code>
 *       is_present</code> of type bool.
 *   <li>Inputs of contained reactors: If a reactor sends to inputs of a contained reactor <code>r
 *       </code>, then the self struct will contain a nested struct named <code>_lf_r</code> that
 *       has fields for storing the values provided to those inputs. For example, if R has an input
 *       <code>in</code> of type T, then there will be field in _lf_R named <code>in</code> that is
 *       a struct with a value field of type T and a field named <code>is_present</code> of type
 *       bool.
 *   <li>Actions: If the reactor has an action a (logical or physical), then there will be a field
 *       in the self struct named <code>_lf_a</code> and another named <code>_lf__a</code>. The type
 *       of the first is specific to the action and contains a <code>value</code> field with the
 *       type and value of the action (if it has a value). That struct also has a <code>has_value
 *       </code> field, an <code>is_present</code> field, and a <code>token</code> field (which is
 *       NULL if the action carries no value). The <code>_lf__a</code> field is of type trigger_t.
 *       That struct contains various things, including an array of reactions sensitive to this
 *       trigger and a lf_token_t struct containing the value of the action, if it has a value. See
 *       reactor.h in the C library for details.
 *   <li>Reactions: Each reaction will have several fields in the self struct. Each of these has a
 *       name that begins with <code>_lf__reaction_i</code>, where i is the number of the reaction,
 *       starting with 0. The fields are:
 *       <ul>
 *         <li>_lf__reaction_i: The struct that is put onto the reaction queue to execute the
 *             reaction (see reactor.h in the C library).
 *         <li>Timers: For each timer t, there is are two fields in the self struct:
 *             <ul>
 *               <li>_lf__t: The trigger_t struct for this timer (see reactor.h).
 *               <li>_lf__t_reactions: An array of reactions (pointers to the reaction_t structs on
 *                   this self struct) sensitive to this timer.
 *             </ul>
 *       </ul>
 *   <li>Triggers: For each Timer, Action, Input, and Output of a contained reactor that triggers
 *       reactions, there will be a trigger_t struct on the self struct with name <code>_lf__t
 *       </code>, where t is the name of the trigger.
 *       <h2 id="connections-between-reactors">Connections Between Reactors</h2>
 *       Establishing connections between reactors involves two steps. First, each destination (e.g.
 *       an input port) must have pointers to the source (the output port). As explained above, for
 *       an input named <code>in</code>, the field <code>_lf_in-&gt;value</code> is a pointer to the
 *       output data being read. In addition, <code>_lf_in-&gt;is_present</code> is a pointer to the
 *       corresponding <code>out-&gt;is_present</code> field of the output reactor&#39;s self
 *       struct. In addition, the <code>reaction_i</code> struct on the self struct has a <code>
 *       triggers</code> field that records all the trigger_t structs for ports and actions that are
 *       triggered by the i-th reaction. The triggers field is an array of arrays of pointers to
 *       trigger_t structs. The length of the outer array is the number of output channels (single
 *       ports plus multiport widths) that the reaction effects plus the number of input port
 *       channels of contained reactors that it effects. Each inner array has a length equal to the
 *       number of final destinations of that output channel or input channel. The reaction_i struct
 *       has an array triggered_sizes that indicates the sizes of these inner arrays. The
 *       num_outputs field of the reaction_i struct gives the length of the triggered_sizes and
 *       (outer) triggers arrays. The num_outputs field is equal to the total number of single ports
 *       and multiport channels that the reaction writes to.
 *       <h2 id="runtime-tables">Runtime Tables</h2>
 *       This generator creates an populates the following tables used at run time. These tables may
 *       have to be resized and adjusted when mutations occur.
 *   <li>is_present_fields: An array of pointers to booleans indicating whether an event is present.
 *       The _lf_start_time_step() function in reactor_common.c uses this to mark every event absent
 *       at the start of a time step. The size of this table is contained in the variable
 *       is_present_fields_size.
 *       <ul>
 *         <li>This table is accompanied by another list, is_present_fields_abbreviated, which only
 *             contains the is_present fields that have been set to true in the current tag. This
 *             list can allow a performance improvement if most ports are seldom present because
 *             only fields that have been set to true need to be reset to false.
 *       </ul>
 *   <li>_lf_shutdown_triggers: An array of pointers to trigger_t structs for shutdown reactions.
 *       The length of this table is in the _lf_shutdown_triggers_size variable.
 *   <li>timer_triggers: An array of pointers to trigger_t structs for timers that need to be
 *       started when the program runs. The length of this table is in the timer_triggers_size
 *       variable.
 *   <li>_lf_action_table: For a federated execution, each federate will have this table that maps
 *       port IDs to the corresponding action struct, which can be cast to action_base_t.
 * </ul>
 *
 * @author Edward A. Lee
 * @author Marten Lohstroh
 * @author Mehrdad Niknami
 * @author Christian Menard
 * @author Matt Weber
 * @author Soroush Bateni
 * @author Alexander Schulz-Rosengarten
 * @author Hou Seng Wong
 * @author Anirudh Rengarajan
 */
@SuppressWarnings("StaticPseudoFunctionalStyleMethod")
public class CGenerator extends GeneratorBase {

  // Regular expression pattern for compiler error messages with resource
  // and line number information. The first match will a resource URI in the
  // form of "file:/path/file.lf". The second match will be a line number.
  // The third match is a character position within the line.
  // The fourth match will be the error message.
  static final Pattern compileErrorPattern =
      Pattern.compile("^(?<path>.*):(?<line>\\d+):(?<column>\\d+):(?<message>.*)$");

  public static int UNDEFINED_MIN_SPACING = -1;

  ////////////////////////////////////////////
  //// Protected fields

  /** The main place to put generated code. */
  protected CodeBuilder code = new CodeBuilder();

  /** Place to collect code to initialize the trigger objects for all reactor instances. */
  protected CodeBuilder initializeTriggerObjects = new CodeBuilder();

  protected final CFileConfig fileConfig;

  /**
   * Count of the number of is_present fields of the self struct that need to be reinitialized in
   * _lf_start_time_step().
   */

  ////////////////////////////////////////////
  //// Private fields
  /** Extra lines that need to go into the generated CMakeLists.txt. */
  private final String cMakeExtras = "";

  /** Place to collect code to execute at the start of a time step. */
  private final CodeBuilder startTimeStep = new CodeBuilder();

  /**
   * Count of the number of token pointers that need to have their reference count decremented in
   * _lf_start_time_step().
   */
  private int shutdownReactionCount = 0;

  private int resetReactionCount = 0;
  private int watchdogCount = 0;

  // Indicate whether the generator is in Cpp mode or not
  private final boolean cppMode;

  private final CTypes types;

  private final CCmakeGenerator cmakeGenerator;

  /** Lists that track reactor and reaction instances */
  private List<ReactorInstance> reactorInstances = new ArrayList<>();

  private List<ReactionInstance> reactionInstances = new ArrayList<>();

  protected CGenerator(
      LFGeneratorContext context,
      boolean cppMode,
      CTypes types,
      CCmakeGenerator cmakeGenerator,
      DelayBodyGenerator delayConnectionBodyGenerator) {
    super(context);
    this.fileConfig = (CFileConfig) context.getFileConfig();
    this.cppMode = cppMode;
    this.types = types;
    this.cmakeGenerator = cmakeGenerator;

    registerTransformation(
        new DelayedConnectionTransformation(
            delayConnectionBodyGenerator, types, fileConfig.resource, true, true));
  }

  public CGenerator(LFGeneratorContext context, boolean ccppMode) {
    this(
        context,
        ccppMode,
        new CTypes(),
        new CCmakeGenerator(context.getFileConfig(), List.of()),
        new CDelayBodyGenerator(new CTypes()));
  }

  /**
   * Look for physical actions in all resources. If found, set threads to be at least one to allow
   * asynchronous schedule calls.
   */
  public void accommodatePhysicalActionsIfPresent() {
    // If there are any physical actions, ensure the threaded engine is used and that
    // keepalive is set to true, unless the user has explicitly set it to false.
    for (Resource resource : GeneratorUtils.getResources(reactors)) {
      for (Action action : ASTUtils.allElementsOfClass(resource, Action.class)) {
        if (ActionOrigin.PHYSICAL.equals(action.getOrigin())) {
          // If the unthreaded runtime is not requested by the user, use the threaded runtime
          // instead
          // because it is the only one currently capable of handling asynchronous events.
          var singleThreaded = SingleThreadedProperty.INSTANCE;
          if (!targetConfig.isSet(singleThreaded) && targetConfig.get(singleThreaded)) {
            singleThreaded.override(targetConfig, true);
            String message =
                "Using the threaded C runtime to allow for asynchronous handling of physical action"
                    + " "
                    + action.getName();
            messageReporter.at(action).warning(message);
            return;
          }
        }
      }
    }
  }

  /**
   * Return true if the host operating system is compatible and otherwise report an error and return
   * false.
   */
  protected boolean isOSCompatible() {
    if (GeneratorUtils.isHostWindows()) {
      if (cppMode) {
        messageReporter
            .nowhere()
            .error(
                "LF programs with a CCpp target are currently not supported on Windows. "
                    + "Exiting code generation.");
        return false;
      }
    }
    return true;
  }

  /**
   * Generate C code from the Lingua Franca model contained by the specified resource. This is the
   * main entry point for code generation.
   *
   * @param resource The resource containing the source code.
   * @param context The context in which the generator is invoked, including whether it is cancelled
   *     and whether it is a standalone context
   */
  @Override
  public void doGenerate(Resource resource, LFGeneratorContext context) {
    super.doGenerate(resource, context);

    if (!GeneratorUtils.canGenerate(errorsOccurred(), mainDef, messageReporter, context)) return;
    if (!isOSCompatible()) return; // Incompatible OS and configuration

    // Perform set up that does not generate code
    setUpGeneralParameters();

    FileUtil.createDirectoryIfDoesNotExist(fileConfig.getSrcGenPath().toFile());
    FileUtil.createDirectoryIfDoesNotExist(fileConfig.binPath.toFile());
    FileUtil.createDirectoryIfDoesNotExist(fileConfig.getIncludePath().toFile());
    handleProtoFiles();

    // Derive target filename from the .lf filename.
    var lfModuleName = fileConfig.name;
    var cFilename = CCompiler.getTargetFileName(lfModuleName, this.cppMode, targetConfig);
    var targetFile = fileConfig.getSrcGenPath() + File.separator + cFilename;
    try {
      generateCodeFor(lfModuleName);
      copyTargetFiles();
      generateHeaders();
      code.writeToFile(targetFile);
    } catch (IOException e) {
      String message = e.getMessage();
      messageReporter.nowhere().error(message);
    } catch (RuntimeException e) {
      String message = e.getMessage();
      messageReporter.nowhere().error(message);
      throw e;
    }

    // Create a static schedule if the static scheduler is used.
    if (targetConfig.schedulerType == TargetProperty.SchedulerOption.STATIC) {
      System.out.println("--- Generating a static schedule");
      generateStaticSchedule();
    }

    // Create docker file.
    if (targetConfig.get(DockerProperty.INSTANCE).enabled && mainDef != null) {
      try {
        var dockerData = getDockerGenerator(context).generateDockerData();
        dockerData.writeDockerFile();
        (new DockerComposeGenerator(context)).writeDockerComposeFile(List.of(dockerData));
      } catch (IOException e) {
        throw new RuntimeException("Error while writing Docker files", e);
      }
    }

    var isArduino =
        targetConfig.getOrDefault(PlatformProperty.INSTANCE).platform() == Platform.ARDUINO;

    // If cmake is requested, generate the CMakeLists.txt
    if (!isArduino) {
      var cmakeFile = fileConfig.getSrcGenPath() + File.separator + "CMakeLists.txt";
      var sources =
          allTypeParameterizedReactors()
              .map(CUtil::getName)
              .map(it -> it + (cppMode ? ".cpp" : ".c"))
              .collect(Collectors.toCollection(ArrayList::new));
      // If STATIC scheduler is used, add the schedule file.
      if (targetConfig.schedulerType == SchedulerOption.STATIC) sources.add("static_schedule.c");
      sources.add(cFilename);
      var cmakeCode =
          cmakeGenerator.generateCMakeCode(sources, cppMode, mainDef != null, cMakeExtras, context);
      try {
        cmakeCode.writeToFile(cmakeFile);
      } catch (IOException e) {
        //noinspection ThrowableNotThrown,ResultOfMethodCallIgnored
        Exceptions.sneakyThrow(e);
      }
    } else {
      try {
        Path include = fileConfig.getSrcGenPath().resolve("include/");
        Path src = fileConfig.getSrcGenPath().resolve("src/");
        FileUtil.arduinoDeleteHelper(
            fileConfig.getSrcGenPath(), !targetConfig.get(SingleThreadedProperty.INSTANCE));
        FileUtil.relativeIncludeHelper(src, include, messageReporter);
        FileUtil.relativeIncludeHelper(include, include, messageReporter);
      } catch (IOException e) {
        //noinspection ThrowableNotThrown,ResultOfMethodCallIgnored
        Exceptions.sneakyThrow(e);
      }
      if (!targetConfig.get(NoCompileProperty.INSTANCE)) {
        ArduinoUtil arduinoUtil = new ArduinoUtil(context, commandFactory, messageReporter);
        arduinoUtil.buildArduino(fileConfig, targetConfig);
        context.finish(GeneratorResult.Status.COMPILED, null);
      } else {
        messageReporter.nowhere().info("********");
        messageReporter
            .nowhere()
            .info(
                "To compile your program, run the following command to see information about the"
                    + " board you plugged in:\n\n"
                    + "\tarduino-cli board list\n\n"
                    + "Grab the FQBN and PORT from the command and run the following command in the"
                    + " generated sources directory:\n\n"
                    + "\tarduino-cli compile -b <FQBN> --build-property"
                    + " compiler.c.extra_flags='-DLF_SINGLE_THREADED -DPLATFORM_ARDUINO"
                    + " -DINITIAL_EVENT_QUEUE_SIZE=10 -DINITIAL_REACT_QUEUE_SIZE=10'"
                    + " --build-property compiler.cpp.extra_flags='-DLF_SINGLE_THREADED"
                    + " -DPLATFORM_ARDUINO -DINITIAL_EVENT_QUEUE_SIZE=10"
                    + " -DINITIAL_REACT_QUEUE_SIZE=10' .\n\n"
                    + "To flash/upload your generated sketch to the board, run the following"
                    + " command in the generated sources directory:\n\n"
                    + "\tarduino-cli upload -b <FQBN> -p <PORT>\n");
        // System.out.println("For a list of all boards installed on your computer, you can use the
        // following command:\n\n\tarduino-cli board listall\n");
        context.finish(GeneratorResult.GENERATED_NO_EXECUTABLE.apply(context, null));
      }
      GeneratorUtils.refreshProject(resource, context.getMode());
      return;
    }

    // If this code generator is directly compiling the code, compile it now so that we
    // clean it up after, removing the #line directives after errors have been reported.
    if (!targetConfig.get(NoCompileProperty.INSTANCE)
        && !targetConfig.get(DockerProperty.INSTANCE).enabled
        && IterableExtensions.isNullOrEmpty(targetConfig.get(BuildCommandsProperty.INSTANCE))
        // This code is unreachable in LSP_FAST mode, so that check is omitted.
        && context.getMode() != LFGeneratorContext.Mode.LSP_MEDIUM) {
      // FIXME: Currently, a lack of main is treated as a request to not produce
      // a binary and produce a .o file instead. There should be a way to control
      // this.
      // Create an anonymous Runnable class and add it to the compileThreadPool
      // so that compilation can happen in parallel.
      var cleanCode = code.removeLines("#line");

      var execName = lfModuleName;
      var threadFileConfig = fileConfig;
      var generator =
          this; // FIXME: currently only passed to report errors with line numbers in the Eclipse
      // IDE
      var CppMode = cppMode;
      // generatingContext.reportProgress(
      //     String.format("Generated code for %d/%d executables. Compiling...", federateCount,
      // federates.size()),
      //     100 * federateCount / federates.size()
      // ); // FIXME: Move to FedGenerator
      // Create the compiler to be used later

      var cCompiler = new CCompiler(targetConfig, threadFileConfig, messageReporter, CppMode);
      try {
        if (!cCompiler.runCCompiler(generator, context)) {
          // If compilation failed, remove any bin files that may have been created.
          CUtil.deleteBinFiles(threadFileConfig);
          // If finish has already been called, it is illegal and makes no sense. However,
          //  if finish has already been called, then this must be a federated execution.
          context.unsuccessfulFinish();
        } else {
          context.finish(GeneratorResult.Status.COMPILED, null);
        }
        cleanCode.writeToFile(targetFile);
      } catch (IOException e) {
        Exceptions.sneakyThrow(e);
      }
    }

    // If a build directive has been given, invoke it now.
    // Note that the code does not get cleaned in this case.
    if (!targetConfig.get(NoCompileProperty.INSTANCE)) {
      if (!IterableExtensions.isNullOrEmpty(targetConfig.get(BuildCommandsProperty.INSTANCE))) {
        CUtil.runBuildCommand(
            fileConfig,
            targetConfig,
            commandFactory,
            messageReporter,
            this::reportCommandErrors,
            context.getMode());
        context.finish(GeneratorResult.Status.COMPILED, null);
      }
      if (!errorsOccurred()) {
        messageReporter.nowhere().info("Compiled binary is in " + fileConfig.binPath);
      }
    } else {
      context.finish(GeneratorResult.GENERATED_NO_EXECUTABLE.apply(context, null));
    }

    // In case we are in Eclipse, make sure the generated code is visible.
    GeneratorUtils.refreshProject(resource, context.getMode());
  }

  private void generateCodeFor(String lfModuleName) throws IOException {
    code.pr(generateDirectives());
    code.pr(new CMainFunctionGenerator(targetConfig).generateCode());
    // Generate code for each reactor.
    generateReactorDefinitions();

    // Generate main instance, if there is one.
    // Note that any main reactors in imported files are ignored.
    // Skip generation if there are cycles.
    if (main != null) {
      var envFuncGen = new CEnvironmentFunctionGenerator(main, targetConfig, lfModuleName);

      code.pr(envFuncGen.generateDeclarations());
      initializeTriggerObjects.pr(
          String.join(
              "\n",
              "int bank_index;",
              "SUPPRESS_UNUSED_WARNING(bank_index);",
              "int watchdog_number = 0;",
              "SUPPRESS_UNUSED_WARNING(watchdog_number);"));
      // Add counters for modal initialization

      // Create an array of arrays to store all self structs.
      // This is needed because connections cannot be established until
      // all reactor instances have self structs because ports that
      // receive data reference the self structs of the originating
      // reactors, which are arbitarily far away in the program graph.
      generateSelfStructs(main);
      generateReactorInstance(main);

      code.pr(envFuncGen.generateDefinitions());

      if (targetConfig.isSet(FedSetupProperty.INSTANCE)) {
        if (targetLanguageIsCpp()) code.pr("extern \"C\" {");
        code.pr("#include \"" + targetConfig.get(FedSetupProperty.INSTANCE) + "\"");
        if (targetLanguageIsCpp()) code.pr("}");
      }

      // If there are watchdogs, create a table of triggers.
      code.pr(CWatchdogGenerator.generateWatchdogTable(watchdogCount));

      // Generate function to initialize the trigger objects for all reactors.
      code.pr(
          CTriggerObjectsGenerator.generateInitializeTriggerObjects(
              main,
              targetConfig,
              initializeTriggerObjects,
              startTimeStep,
              types,
              lfModuleName,
              reactorInstances,
              reactionInstances));

      // Generate a function that will either do nothing
      // (if there is only one federate or the coordination
      // is set to decentralized) or, if there are
      // downstream federates, will notify the RTI
      // that the specified logical time is complete.
      if (!(this instanceof PythonGenerator)
          && (cppMode
              || targetConfig.get(PlatformProperty.INSTANCE).platform() == Platform.ARDUINO))
        code.pr("extern \"C\"");
      code.pr(
          String.join(
              "\n",
              "void logical_tag_complete(tag_t tag_to_send) {",
              CExtensionUtils.surroundWithIfFederatedCentralized(
                  "        _lf_logical_tag_complete(tag_to_send);"),
              "}"));

      // Generate an empty termination function for non-federated
      // execution. For federated execution, an implementation is
      // provided in federate.c.  That implementation will resign
      // from the federation and close any open sockets.
      code.pr(
          """
                 #ifndef FEDERATED
                 void terminate_execution(environment_t* env) {}
                 #endif""");
    }
  }

  @Override
  public void checkModalReactorSupport(boolean __) {
    // Modal reactors are currently only supported for non federated applications
    super.checkModalReactorSupport(true);
  }

  @Override
  protected String getConflictingConnectionsInModalReactorsBody(String source, String dest) {
    return String.join(
        "\n",
        "// Generated forwarding reaction for connections with the same destination",
        "// but located in mutually exclusive modes.",
        "lf_set(" + dest + ", " + source + "->value);");
  }

  /** Set the scheduler type in the target config as needed. */
  private void pickScheduler() {
    // Don't use a scheduler that does not prioritize reactions based on deadlines
    // if the program contains a deadline (handler). Use the GEDF_NP scheduler instead.
    if (!targetConfig.get(SchedulerProperty.INSTANCE).prioritizesDeadline()) {
      // Check if a deadline is assigned to any reaction
      if (hasDeadlines(reactors)) {
        if (!targetConfig.isSet(SchedulerProperty.INSTANCE)) {
          SchedulerProperty.INSTANCE.override(targetConfig, Scheduler.GEDF_NP);
        }
      }
    }
  }

  private boolean hasDeadlines(List<Reactor> reactors) {
    for (Reactor reactor : reactors) {
      for (Reaction reaction : allReactions(reactor)) {
        if (reaction.getDeadline() != null) {
          return true;
        }
      }
    }
    return false;
  }

  /**
   * Look at the 'reactor' eResource. If it is an imported .lf file, incorporate it into the current
   * program in the following manner:
   *
   * <ul>
   *   <li>Merge its target property with {@code targetConfig}
   *   <li>If there are any preambles, add them to the preambles of the reactor.
   * </ul>
   */
  private void inspectReactorEResource(ReactorDecl reactor) {
    // If the reactor is imported, look at the
    // target definition of the .lf file in which the reactor is imported from and
    // append any cmake-include.
    // Check if the reactor definition is imported
    if (reactor.eResource() != mainDef.getReactorClass().eResource()) {
      // Find the LFResource corresponding to this eResource
      LFResource lfResource = null;
      for (var resource : resources) {
        if (resource.getEResource() == reactor.eResource()) {
          lfResource = resource;
          break;
        }
      }
      // FIXME: we're doing ad-hoc merging, and no validation. This is **not** the way to do it.

      if (lfResource != null) {
        // Copy the user files and cmake-includes to the src-gen path of the main .lf file
        copyUserFiles(lfResource.getTargetConfig(), lfResource.getFileConfig());
        // Merge the CMake includes from the imported file into the target config
        if (lfResource.getTargetConfig().isSet(CmakeIncludeProperty.INSTANCE)) {
          CmakeIncludeProperty.INSTANCE.update(
              this.targetConfig, lfResource.getTargetConfig().get(CmakeIncludeProperty.INSTANCE));
        }
      }
    }
  }

  /**
   * Copy all files or directories listed in the target property {@code files}, {@code
   * cmake-include}, and {@code _fed_setup} into the src-gen folder of the main .lf file
   *
   * @param targetConfig The targetConfig to read the target properties from.
   * @param fileConfig The fileConfig used to make the copy and resolve paths.
   */
  @Override
  protected void copyUserFiles(TargetConfig targetConfig, FileConfig fileConfig) {
    super.copyUserFiles(targetConfig, fileConfig);
    // Must use class variable to determine destination!
    var destination = this.fileConfig.getSrcGenPath();

    if (targetConfig.isSet(CmakeIncludeProperty.INSTANCE)) {
      FileUtil.copyFilesOrDirectories(
          targetConfig.get(CmakeIncludeProperty.INSTANCE),
          destination,
          fileConfig,
          messageReporter,
          true);
    }

    try {
      var file = targetConfig.get(FedSetupProperty.INSTANCE);
      if (file != null) {
        FileUtil.copyFile(fileConfig.srcFile.getParent().resolve(file), destination.resolve(file));
      }
    } catch (IOException e) {
      messageReporter
          .nowhere()
          .error("Failed to find _fed_setup file " + targetConfig.get(FedSetupProperty.INSTANCE));
    }
  }

  /**
   * Generate code for defining all instantiated reactors.
   *
   * <p>Imported reactors' original .lf file is incorporated in the following manner:
   *
   * <ul>
   *   <li>If there are any cmake-include files, add them to the current list of cmake-include
   *       files.
   *   <li>If there are any preambles, add them to the preambles of the reactor.
   * </ul>
   */
  private void generateReactorDefinitions() throws IOException {
    var generatedReactors = new LinkedHashSet<TypeParameterizedReactor>();
    if (this.main != null) {
      generateReactorChildren(this.main, generatedReactors);
      generateReactorClass(new TypeParameterizedReactor(this.mainDef, reactors));
    }
    // do not generate code for reactors that are not instantiated
  }

  private record TypeParameterizedReactorWithDecl(TypeParameterizedReactor tpr, ReactorDecl decl) {
    @Override
    public boolean equals(Object obj) {
      // This is equivalence modulo decl
      return obj == this
          || obj instanceof TypeParameterizedReactorWithDecl tprd && tprd.tpr.equals(this.tpr);
    }

    @Override
    public int hashCode() {
      return tpr.hashCode();
    }
  }

  /** Generate user-visible header files for all reactors instantiated. */
  private void generateHeaders() throws IOException {
    FileUtil.deleteDirectory(fileConfig.getIncludePath());
    FileUtil.copyFromClassPath(
        fileConfig.getRuntimeIncludePath(), fileConfig.getIncludePath(), false, true);
    for (TypeParameterizedReactor tpr :
        (Iterable<TypeParameterizedReactor>) () -> allTypeParameterizedReactors().iterator()) {
      CReactorHeaderFileGenerator.doGenerate(
          types,
          tpr,
          fileConfig,
          (builder, rr, userFacing) -> {
            generateAuxiliaryStructs(builder, rr, userFacing);
            if (userFacing) {
              rr.reactor().getInstantiations().stream()
                  .map(
                      it ->
                          new TypeParameterizedReactorWithDecl(
                              new TypeParameterizedReactor(it, rr), it.getReactorClass()))
                  .distinct()
                  .forEach(
                      it ->
                          ASTUtils.allPorts(it.tpr.reactor())
                              .forEach(
                                  p ->
                                      builder.pr(
                                          CPortGenerator.generateAuxiliaryStruct(
                                              it.tpr,
                                              p,
                                              getTarget(),
                                              messageReporter,
                                              types,
                                              new CodeBuilder(),
                                              true,
                                              it.decl()))));
            }
          },
          this::generateTopLevelPreambles);
    }
    FileUtil.copyDirectoryContents(
        fileConfig.getIncludePath(), fileConfig.getSrcGenPath().resolve("include"), false);
  }

  /**
   * Generate code for the children of 'reactor' that belong to 'federate'. Duplicates are avoided.
   *
   * <p>Imported reactors' original .lf file is incorporated in the following manner:
   *
   * <ul>
   *   <li>If there are any cmake-include files, add them to the current list of cmake-include
   *       files.
   *   <li>If there are any preambles, add them to the preambles of the reactor.
   * </ul>
   *
   * @param reactor Used to extract children from
   */
  private void generateReactorChildren(
      ReactorInstance reactor, LinkedHashSet<TypeParameterizedReactor> generatedReactors)
      throws IOException {
    for (ReactorInstance r : reactor.children) {
      var newTpr = r.tpr;
      if (r.reactorDeclaration != null && !generatedReactors.contains(newTpr)) {
        generatedReactors.add(newTpr);
        generateReactorChildren(r, generatedReactors);
        inspectReactorEResource(r.reactorDeclaration);
        generateReactorClass(newTpr);
      }
    }
  }

  /**
   * Choose which platform files to compile with according to the OS. If there is no main reactor,
   * then compilation will produce a .o file requiring further linking. Also, if useCmake is set to
   * true, we don't need to add platform files. The CMakeLists.txt file will detect and use the
   * appropriate platform file based on the platform that cmake is invoked on.
   */
  private void pickCompilePlatform() {
    var osName = System.getProperty("os.name").toLowerCase();
    // if platform target was set, use given platform instead
    if (targetConfig.get(PlatformProperty.INSTANCE).platform() != Platform.AUTO) {
      osName = targetConfig.get(PlatformProperty.INSTANCE).platform().toString();
    } else if (Stream.of("mac", "darwin", "win", "nux").noneMatch(osName::contains)) {
      messageReporter.nowhere().error("Platform " + osName + " is not supported");
    }
  }

  /** Copy target-specific header file to the src-gen directory. */
  protected void copyTargetFiles() throws IOException {
    Path dest = fileConfig.getSrcGenPath();
    if (targetConfig.isSet(PlatformProperty.INSTANCE)) {
      var platform = targetConfig.get(PlatformProperty.INSTANCE).platform();
      switch (platform) {
        case ARDUINO -> {
          // For Arduino, alter the destination directory.
          dest = dest.resolve("src");
        }
        case ZEPHYR -> {
          // For the Zephyr target, copy default config and board files.
          FileUtil.copyFromClassPath(
              "/lib/platform/zephyr/boards", fileConfig.getSrcGenPath(), false, false);
          FileUtil.copyFileFromClassPath(
              "/lib/platform/zephyr/prj_lf.conf", fileConfig.getSrcGenPath(), true);

          FileUtil.copyFileFromClassPath(
              "/lib/platform/zephyr/Kconfig", fileConfig.getSrcGenPath(), true);
        }
        case RP2040 -> {
          // For the pico src-gen, copy over vscode configurations for debugging
          Path vscodePath = fileConfig.getSrcGenPath().resolve(".vscode");
          // If pico-sdk-path not defined, this can be used to pull the sdk into src-gen
          FileUtil.copyFileFromClassPath(
              "/lib/platform/rp2040/pico_sdk_import.cmake", fileConfig.getSrcGenPath(), true);
          // VS Code configurations
          FileUtil.copyFileFromClassPath("/lib/platform/rp2040/launch.json", vscodePath, true);
        }
      }
    }

    // Copy the core lib
    if (context.getArgs().externalRuntimeUri() != null) {
      Path coreLib = Paths.get(context.getArgs().externalRuntimeUri());
      FileUtil.copyDirectoryContents(coreLib, dest, true);
    } else {
      FileUtil.copyFromClassPath("/lib/c/reactor-c/core", dest, true, false);
      FileUtil.copyFromClassPath("/lib/c/reactor-c/lib", dest, true, false);
    }
  }

  ////////////////////////////////////////////
  //// Code generators.

  /**
   * Generate a reactor class definition for the specified federate. A class definition has four
   * parts:
   *
   * <ul>
   *   <li>Preamble code, if any, specified in the Lingua Franca file.
   *   <li>A &quot;self&quot; struct type definition (see the class documentation above).
   *   <li>A function for each reaction.
   *   <li>A constructor for creating an instance. for deleting an instance.
   * </ul>
   *
   * <p>If the reactor is the main reactor, then the generated code may be customized. Specifically,
   * if the main reactor has reactions, these reactions will not be generated if they are triggered
   * by or send data to contained reactors that are not in the federate.
   */
  private void generateReactorClass(TypeParameterizedReactor tpr) throws IOException {
    // FIXME: Currently we're not reusing definitions for declarations that point to the same
    // definition.
    CodeBuilder header = new CodeBuilder();
    CodeBuilder src = new CodeBuilder();
    final String headerName = CUtil.getName(tpr) + ".h";
    var guardMacro = CUtil.internalIncludeGuard(tpr);
    header.pr("#ifndef " + guardMacro);
    header.pr("#define " + guardMacro);
    generateReactorClassHeaders(tpr, headerName, header, src);
    header.pr(generateTopLevelPreambles(tpr.reactor()));
    generateUserPreamblesForReactor(tpr.reactor(), src);
    generateReactorClassBody(tpr, header, src);
    header.pr("#endif // " + guardMacro);
    header.writeToFile(fileConfig.getSrcGenPath().resolve(headerName).toString());
    var extension = CCompiler.getFileExtension(cppMode, targetConfig);
    src.writeToFile(fileConfig.getSrcGenPath().resolve(CUtil.getName(tpr) + extension).toString());
  }

  protected void generateReactorClassHeaders(
      TypeParameterizedReactor tpr, String headerName, CodeBuilder header, CodeBuilder src) {
    if (cppMode) {
      src.pr("extern \"C\" {");
      header.pr("extern \"C\" {");
    }
    header.pr("#include \"include/core/reactor.h\"");
    src.pr("#include \"include/api/api.h\"");
    src.pr("#include \"include/core/platform.h\"");
    generateIncludes(tpr);
    if (cppMode) {
      src.pr("}");
      header.pr("}");
    }
    src.pr("#include \"include/" + CReactorHeaderFileGenerator.outputPath(tpr) + "\"");
    src.pr("#include \"" + headerName + "\"");
    tpr.doDefines(src);
    CUtil.allIncludes(tpr).stream().map(name -> "#include \"" + name + ".h\"").forEach(header::pr);
  }

  private void generateReactorClassBody(
      TypeParameterizedReactor tpr, CodeBuilder header, CodeBuilder src) {
    // Some of the following methods create lines of code that need to
    // go into the constructor.  Collect those lines of code here:
    var constructorCode = new CodeBuilder();
    var suppressLineDirectives = targetConfig.get(NoSourceMappingProperty.INSTANCE);
    generateAuxiliaryStructs(header, tpr, false);
    // The following must go before the self struct so the #include watchdog.h ends up in the
    // header.
    CWatchdogGenerator.generateWatchdogs(src, header, tpr, suppressLineDirectives, messageReporter);
    generateSelfStruct(header, tpr, constructorCode);
    generateMethods(src, tpr);
    generateReactions(src, tpr);
    generateConstructor(src, header, tpr, constructorCode);
  }

  /** Generate methods for {@code reactor}. */
  protected void generateMethods(CodeBuilder src, TypeParameterizedReactor tpr) {
    CMethodGenerator.generateMethods(
        tpr, src, types, this.targetConfig.get(NoSourceMappingProperty.INSTANCE));
  }

  /**
   * Generates preambles defined by user for a given reactor
   *
   * @param reactor The given reactor
   */
  protected void generateUserPreamblesForReactor(Reactor reactor, CodeBuilder src) {
    for (Preamble p : ASTUtils.allPreambles(reactor)) {
      src.pr("// *********** From the preamble, verbatim:");
      var suppressLineDirectives = this.targetConfig.get(NoSourceMappingProperty.INSTANCE);
      src.prSourceLineNumber(p.getCode(), suppressLineDirectives);
      src.pr(toText(p.getCode()));
      src.prEndSourceLineNumber(suppressLineDirectives);
      src.pr("\n// *********** End of preamble.");
    }
  }

  /**
   * Generate a constructor for the specified reactor in the specified federate.
   *
   * @param tpr The parsed reactor data structure.
   * @param constructorCode Lines of code previously generated that need to go into the constructor.
   */
  protected void generateConstructor(
      CodeBuilder src,
      CodeBuilder header,
      TypeParameterizedReactor tpr,
      CodeBuilder constructorCode) {
    header.pr(CConstructorGenerator.generateConstructorPrototype(tpr));
    src.pr(CConstructorGenerator.generateConstructor(tpr, constructorCode.toString()));
  }

  protected void generateIncludes(TypeParameterizedReactor tpr) {
    code.pr("#include \"" + CUtil.getName(tpr) + ".h\"");
  }

  /**
   * Generate the struct type definitions for inputs, outputs, and actions of the specified reactor.
   */
  protected void generateAuxiliaryStructs(
      CodeBuilder builder, TypeParameterizedReactor tpr, boolean userFacing) {
    // In the case where there are incoming
    // p2p logical connections in decentralized
    // federated execution, there will be an
    // intended_tag field added to accommodate
    // the case where a reaction triggered by a
    // port or action is late due to network
    // latency, etc..
    var federatedExtension = new CodeBuilder();
    federatedExtension.pr(
        String.format(
            """
             #ifdef FEDERATED
             #ifdef FEDERATED_DECENTRALIZED
             %s intended_tag;
             #endif
             %s physical_time_of_arrival;
             #endif
             """,
            types.getTargetTagType(), types.getTargetTimeType()));
    for (Port p : allPorts(tpr.reactor())) {
      builder.pr(
          CPortGenerator.generateAuxiliaryStruct(
              tpr, p, getTarget(), messageReporter, types, federatedExtension, userFacing, null));
    }
    // The very first item on this struct needs to be
    // a trigger_t* because the struct will be cast to (trigger_t*)
    // by the lf_schedule() functions to get to the trigger.
    for (Action action : allActions(tpr.reactor())) {
      builder.pr(
          CActionGenerator.generateAuxiliaryStruct(
              tpr, action, getTarget(), types, federatedExtension, userFacing));
    }
  }

  /**
   * Generate the self struct type definition for the specified reactor in the specified federate.
   *
   * @param constructorCode Place to put lines of code that need to go into the constructor.
   */
  private void generateSelfStruct(
      CodeBuilder builder, TypeParameterizedReactor tpr, CodeBuilder constructorCode) {
    var reactor = toDefinition(tpr.reactor());
    var selfType = CUtil.selfType(tpr);
    var suppressLineDirectives = this.targetConfig.get(NoSourceMappingProperty.INSTANCE);
    // Construct the typedef for the "self" struct.
    // Create a type name for the self struct.
    var body = new CodeBuilder();

    // Extensions can add functionality to the CGenerator
    generateSelfStructExtension(body, reactor, constructorCode);

    // Next handle parameters.
    body.pr(CParameterGenerator.generateDeclarations(tpr, types, suppressLineDirectives));

    // Next handle states.
    body.pr(CStateGenerator.generateDeclarations(tpr, types, suppressLineDirectives));

    // Next handle actions.
    CActionGenerator.generateDeclarations(tpr, body, constructorCode);

    // Next handle inputs and outputs.
    CPortGenerator.generateDeclarations(tpr, reactor, body, constructorCode);

    // If there are contained reactors that either receive inputs
    // from reactions of this reactor or produce outputs that trigger
    // reactions of this reactor, then we need to create a struct
    // inside the self struct for each contained reactor. That
    // struct has a place to hold the data produced by this reactor's
    // reactions and a place to put pointers to data produced by
    // the contained reactors.
    generateInteractingContainedReactors(tpr, body, constructorCode);

    // Next, generate the fields needed for each reaction.
    CReactionGenerator.generateReactionAndTriggerStructs(body, tpr, constructorCode, types);

    // Generate the fields needed for each watchdog.
    CWatchdogGenerator.generateWatchdogStruct(body, tpr, constructorCode);

    // Next, generate fields for modes
    CModesGenerator.generateDeclarations(reactor, body, constructorCode);

    // Code generate allocation and init of the output ports pointer array
    CPortGenerator.generateOutputPortsPointerArray(tpr, reactor, constructorCode);

    // The first field has to always be a pointer to the list of
    // of allocated memory that must be freed when the reactor is freed.
    // This means that the struct can be safely cast to self_base_t.
    builder.pr("typedef struct {");
    builder.indent();
    builder.pr("struct self_base_t base;");
    builder.pr(body.toString());
    builder.unindent();
    builder.pr("} " + selfType + ";");
  }

  /**
   * Generate structs and associated code for contained reactors that send or receive data to or
   * from the container's reactions.
   *
   * <p>If there are contained reactors that either receive inputs from reactions of this reactor or
   * produce outputs that trigger reactions of this reactor, then we need to create a struct inside
   * the self struct of the container for each contained reactor. That struct has a place to hold
   * the data produced by the container reactor's reactions and a place to put pointers to data
   * produced by the contained reactors.
   *
   * @param tpr {@link TypeParameterizedReactor}
   * @param body The place to put the struct definition for the contained reactors.
   * @param constructorCode The place to put matching code that goes in the container's constructor.
   */
  private void generateInteractingContainedReactors(
      TypeParameterizedReactor tpr, CodeBuilder body, CodeBuilder constructorCode) {
    // The contents of the struct will be collected first so that
    // we avoid duplicate entries and then the struct will be constructed.
    var contained = new InteractingContainedReactors(tpr.reactor());
    // Next generate the relevant code.
    for (Instantiation containedReactor : contained.containedReactors()) {
      var containedTpr = new TypeParameterizedReactor(containedReactor, tpr);
      // First define an _width variable in case it is a bank.
      var array = "";
      var width = -2;
      // If the instantiation is a bank, find the maximum bank width
      // to define an array.
      if (containedReactor.getWidthSpec() != null) {
        width = CReactionGenerator.maxContainedReactorBankWidth(containedReactor, null, 0, mainDef);
        array = "[" + width + "]";
      }
      // NOTE: The following needs to be done for each instance
      // so that the width can be parameter, not in the constructor.
      // Here, we conservatively use a width that is the largest of all instances.
      constructorCode.pr(
          String.join(
              "\n",
              "// Set the _width variable for all cases. This will be -2",
              "// if the reactor is not a bank of reactors.",
              "self->_lf_" + containedReactor.getName() + "_width = " + width + ";"));

      // Generate one struct for each contained reactor that interacts.
      body.pr("struct {");
      body.indent();
      for (Port port : contained.portsOfInstance(containedReactor)) {
        if (port instanceof Input) {
          // If the variable is a multiport, then the place to store the data has
          // to be malloc'd at initialization.
          if (!ASTUtils.isMultiport(port)) {
            // Not a multiport.
            body.pr(variableStructType(port, containedTpr, false) + " " + port.getName() + ";");
          } else {
            // Is a multiport.
            // Memory will be malloc'd in initialization.
            body.pr(
                String.join(
                    "\n",
                    variableStructType(port, containedTpr, false) + "** " + port.getName() + ";",
                    "int " + port.getName() + "_width;"));
          }
        } else {
          // Must be an output port.
          // Outputs of contained reactors are pointers to the source of data on the
          // self struct of the container.
          if (!ASTUtils.isMultiport(port)) {
            // Not a multiport.
            body.pr(variableStructType(port, containedTpr, false) + "* " + port.getName() + ";");
          } else {
            // Is a multiport.
            // Here, we will use an array of pointers.
            // Memory will be malloc'd in initialization.
            body.pr(
                String.join(
                    "\n",
                    variableStructType(port, containedTpr, false) + "** " + port.getName() + ";",
                    "int " + port.getName() + "_width;"));
          }
          body.pr("trigger_t " + port.getName() + "_trigger;");
          var reactorIndex = "";
          if (containedReactor.getWidthSpec() != null) {
            reactorIndex = "[reactor_index]";
            constructorCode.pr(
                "for (int reactor_index = 0; reactor_index < self->_lf_"
                    + containedReactor.getName()
                    + "_width; reactor_index++) {");
            constructorCode.indent();
          }
          var portOnSelf =
              "self->_lf_" + containedReactor.getName() + reactorIndex + "." + port.getName();

          constructorCode.pr(
              CExtensionUtils.surroundWithIfFederatedDecentralized(
                  portOnSelf
                      + "_trigger.intended_tag = (tag_t) { .time = NEVER, .microstep = 0u};"));

          var triggered = contained.reactionsTriggered(containedReactor, port);
          //noinspection StatementWithEmptyBody
          if (triggered.size() > 0) {
            body.pr("reaction_t* " + port.getName() + "_reactions[" + triggered.size() + "];");
            var triggeredCount = 0;
            for (Integer index : triggered) {
              constructorCode.pr(
                  portOnSelf
                      + "_reactions["
                      + triggeredCount++
                      + "] = &self->_lf__reaction_"
                      + index
                      + ";");
            }
            constructorCode.pr(portOnSelf + "_trigger.reactions = " + portOnSelf + "_reactions;");
          } else {
            // Since the self struct is created using calloc, there is no need to set
            // self->_lf_"+containedReactor.getName()+"."+port.getName()+"_trigger.reactions = NULL
          }
          // Since the self struct is created using calloc, there is no need to set falsy fields.
          constructorCode.pr(
              String.join(
                  "\n",
                  portOnSelf + "_trigger.last = NULL;",
                  portOnSelf + "_trigger.number_of_reactions = " + triggered.size() + ";"));

          // Set the physical_time_of_arrival
          constructorCode.pr(
              CExtensionUtils.surroundWithIfFederated(
                  portOnSelf + "_trigger.physical_time_of_arrival = NEVER;"));

          if (containedReactor.getWidthSpec() != null) {
            constructorCode.unindent();
            constructorCode.pr("}");
          }
        }
      }
      body.unindent();
      body.pr(
          String.join(
              "\n",
              "} _lf_" + containedReactor.getName() + array + ";",
              "int _lf_" + containedReactor.getName() + "_width;"));
    }
  }

  /**
   * This function is provided to allow extensions of the CGenerator to append the structure of the
   * self struct
   *
   * @param body The body of the self struct
   * @param reactor The reactor declaration for the self struct
   * @param constructorCode Code that is executed when the reactor is instantiated
   */
  protected void generateSelfStructExtension(
      CodeBuilder body, Reactor reactor, CodeBuilder constructorCode) {
    // Do nothing
  }

  /**
   * Generate reaction functions definition for a reactor. These functions have a single argument
   * that is a void* pointing to a struct that contains parameters, state variables, inputs
   * (triggering or not), actions (triggering or produced), and outputs.
   *
   * @param tpr The reactor.
   */
  public void generateReactions(CodeBuilder src, TypeParameterizedReactor tpr) {
    var reactionIndex = 0;
    var reactor = ASTUtils.toDefinition(tpr.reactor());
    for (Reaction reaction : allReactions(reactor)) {
      generateReaction(src, reaction, tpr, reactionIndex);
      // Increment reaction index even if the reaction is not in the federate
      // so that across federates, the reaction indices are consistent.
      reactionIndex++;
    }
  }

  /**
   * Generate a reaction function definition for a reactor. This function will have a single
   * argument that is a void* pointing to a struct that contains parameters, state variables, inputs
   * (triggering or not), actions (triggering or produced), and outputs.
   *
   * @param reaction The reaction.
   * @param tpr The reactor.
   * @param reactionIndex The position of the reaction within the reactor.
   */
  protected void generateReaction(
      CodeBuilder src, Reaction reaction, TypeParameterizedReactor tpr, int reactionIndex) {
    src.pr(
        CReactionGenerator.generateReaction(
            reaction,
            tpr,
            reactionIndex,
            mainDef,
            messageReporter,
            types,
            targetConfig,
            getTarget().requiresTypes));
  }

  /**
   * Record startup, shutdown, and reset reactions.
   *
   * @param instance A reactor instance.
   */
  private void recordBuiltinTriggers(ReactorInstance instance) {
    // For each reaction instance, allocate the arrays that will be used to
    // trigger downstream reactions.

    var enclaveInfo = CUtil.getClosestEnclave(instance).enclaveInfo;
    var enclaveStruct = CUtil.getEnvironmentStruct(instance);
    var enclaveId = CUtil.getEnvironmentId(instance);
    for (ReactionInstance reaction : instance.reactions) {
      var reactor = reaction.getParent();
      var temp = new CodeBuilder();
      var foundOne = false;

      var reactionRef = CUtil.reactionRef(reaction);

      // Next handle triggers of the reaction that come from a multiport output
      // of a contained reactor.  Also, handle startup and shutdown triggers.
      for (TriggerInstance<?> trigger : reaction.triggers) {
        if (trigger.isStartup()) {
          temp.pr(
              enclaveStruct
                  + ".startup_reactions[startup_reaction_count["
                  + enclaveId
                  + "]++] = &"
                  + reactionRef
                  + ";");
          enclaveInfo.numStartupReactions += reactor.getTotalWidth();
          foundOne = true;
        } else if (trigger.isShutdown()) {
          temp.pr(
              enclaveStruct
                  + ".shutdown_reactions[shutdown_reaction_count["
                  + enclaveId
                  + "]++] = &"
                  + reactionRef
                  + ";");
          foundOne = true;
          enclaveInfo.numShutdownReactions += reactor.getTotalWidth();

          if (targetConfig.get(TracingProperty.INSTANCE).isEnabled()) {
            var description = CUtil.getShortenedName(reactor);
            var reactorRef = CUtil.reactorRef(reactor);
            var envTraceRef = CUtil.getEnvironmentStruct(reactor) + ".trace";
            temp.pr(
                String.join(
                    "\n",
                    "_lf_register_trace_event("
                        + envTraceRef
                        + ","
                        + reactorRef
                        + ", &("
                        + reactorRef
                        + "->_lf__shutdown),",
                    "trace_trigger, " + addDoubleQuotes(description + ".shutdown") + ");"));
          }
        } else if (trigger.isReset()) {
          temp.pr(
              enclaveStruct
                  + ".reset_reactions[reset_reaction_count["
                  + enclaveId
                  + "]++] = &"
                  + reactionRef
                  + ";");
          enclaveInfo.numResetReactions += reactor.getTotalWidth();
          foundOne = true;
        }
      }
      if (foundOne) initializeTriggerObjects.pr(temp.toString());
    }
  }

  /**
   * Generate code to set up the tables used in _lf_start_time_step to decrement reference counts
   * and mark outputs absent between time steps. This function puts the code into startTimeStep.
   */
  /**
   * Generate code to set up the tables used in _lf_start_time_step to decrement reference counts
   * and mark outputs absent between time steps. This function puts the code into startTimeStep.
   */
  private void generateStartTimeStep(ReactorInstance instance) {
    // Avoid generating dead code if nothing is relevant.
    var foundOne = false;
    var temp = new CodeBuilder();
    var containerSelfStructName = CUtil.reactorRef(instance);
    var enclave = CUtil.getClosestEnclave(instance);
    var enclaveInfo = enclave.enclaveInfo;
    var enclaveStruct = CUtil.getEnvironmentStruct(enclave);

    // Handle inputs that get sent data from a reaction rather than from
    // another contained reactor and reactions that are triggered by an
    // output of a contained reactor.
    // Note that there may be more than one reaction reacting to the same
    // port so we have to avoid listing the port more than once.
    var portsSeen = new LinkedHashSet<PortInstance>();
    for (ReactionInstance reaction : instance.reactions) {
      for (PortInstance port : Iterables.filter(reaction.effects, PortInstance.class)) {
        if (port.getDefinition() instanceof Input && !portsSeen.contains(port)) {
          portsSeen.add(port);
          // This reaction is sending to an input. Must be
          // the input of a contained reactor in the federate.
          // NOTE: If instance == main and the federate is within a bank,
          // this assumes that the reaction writes only to the bank member in the federate.
          foundOne = true;

          temp.pr("// Add port " + port.getFullName() + " to array of is_present fields.");

          if (!Objects.equal(port.getParent(), instance)) {
            // The port belongs to contained reactor, so we also have
            // iterate over the instance bank members.
            temp.startScopedBlock();
            temp.pr("int count = 0; SUPPRESS_UNUSED_WARNING(count);");
            temp.startScopedBlock(instance);
            temp.startScopedBankChannelIteration(port, null);
          } else {
            temp.startScopedBankChannelIteration(port, "count");
          }
          var portRef = CUtil.portRefNested(port);
          var con = (port.isMultiport()) ? "->" : ".";

          temp.pr(
              enclaveStruct
                  + ".is_present_fields["
                  + enclaveInfo.numIsPresentFields
                  + " + count] = &"
                  + portRef
                  + con
                  + "is_present;");
          // Intended_tag is only applicable to ports in federated execution.
          temp.pr(
              CExtensionUtils.surroundWithIfFederatedDecentralized(
                  enclaveStruct
                      + "._lf_intended_tag_fields["
                      + enclaveInfo.numIsPresentFields
                      + " + count] = &"
                      + portRef
                      + con
                      + "intended_tag;"));

          enclaveInfo.numIsPresentFields += port.getWidth() * port.getParent().getTotalWidth();

          if (!Objects.equal(port.getParent(), instance)) {
            temp.pr("count++;");
            temp.endScopedBlock();
            temp.endScopedBlock();
            temp.endScopedBankChannelIteration(port, null);
          } else {
            temp.endScopedBankChannelIteration(port, "count");
          }
        }
      }
    }
    if (foundOne) startTimeStep.pr(temp.toString());
    temp = new CodeBuilder();
    foundOne = false;

    for (ActionInstance action : instance.actions) {
      foundOne = true;
      temp.startScopedBlock(instance);

      temp.pr(
          String.join(
              "\n",
              "// Add action " + action.getFullName() + " to array of is_present fields.",
              enclaveStruct + ".is_present_fields[" + enclaveInfo.numIsPresentFields + "] ",
              "        = &"
                  + containerSelfStructName
                  + "->_lf_"
                  + action.getName()
                  + ".is_present;"));

      // Intended_tag is only applicable to actions in federated execution with decentralized
      // coordination.
      temp.pr(
          CExtensionUtils.surroundWithIfFederatedDecentralized(
              String.join(
                  "\n",
                  "// Add action " + action.getFullName() + " to array of intended_tag fields.",
                  enclaveStruct
                      + "._lf_intended_tag_fields["
                      + enclaveInfo.numIsPresentFields
                      + "] ",
                  "        = &"
                      + containerSelfStructName
                      + "->_lf_"
                      + action.getName()
                      + ".intended_tag;")));

      enclaveInfo.numIsPresentFields += action.getParent().getTotalWidth();
      temp.endScopedBlock();
    }
    if (foundOne) startTimeStep.pr(temp.toString());
    temp = new CodeBuilder();
    foundOne = false;

    // Next, set up the table to mark each output of each contained reactor absent.
    for (ReactorInstance child : instance.children) {
      if (child.outputs.size() > 0) {

        temp.startScopedBlock();
        temp.pr("int count = 0; SUPPRESS_UNUSED_WARNING(count);");
        temp.startScopedBlock(child);

        var channelCount = 0;
        for (PortInstance output : child.outputs) {
          if (!output.getDependsOnReactions().isEmpty()) {
            foundOne = true;
            temp.pr("// Add port " + output.getFullName() + " to array of is_present fields.");
            temp.startChannelIteration(output);
            temp.pr(
                enclaveStruct
                    + ".is_present_fields["
                    + enclaveInfo.numIsPresentFields
                    + " + count] = &"
                    + CUtil.portRef(output)
                    + ".is_present;");

            // Intended_tag is only applicable to ports in federated execution with decentralized
            // coordination.
            temp.pr(
                CExtensionUtils.surroundWithIfFederatedDecentralized(
                    String.join(
                        "\n",
                        "// Add port " + output.getFullName() + " to array of intended_tag fields.",
                        enclaveStruct
                            + "._lf_intended_tag_fields["
                            + enclaveInfo.numIsPresentFields
                            + " + count] = &"
                            + CUtil.portRef(output)
                            + ".intended_tag;")));

            temp.pr("count++;");
            channelCount += output.getWidth();
            temp.endChannelIteration(output);
          }
        }
        enclaveInfo.numIsPresentFields += channelCount * child.getTotalWidth();
        temp.endScopedBlock();
        temp.endScopedBlock();
      }
    }
    if (foundOne) startTimeStep.pr(temp.toString());
  }

  /**
   * For each timer in the given reactor, generate initialization code for the offset and period
   * fields.
   *
   * <p>This method will also populate the global timer_triggers array, which is used to start all
   * timers at the start of execution.
   *
   * @param instance A reactor instance.
   */
  private void generateTimerInitializations(ReactorInstance instance) {
    for (TimerInstance timer : instance.timers) {
      if (!timer.isStartup()) {
        initializeTriggerObjects.pr(CTimerGenerator.generateInitializer(timer));
        CUtil.getClosestEnclave(instance).enclaveInfo.numTimerTriggers +=
            timer.getParent().getTotalWidth();
      }
    }
  }

  /**
   * Process a given .proto file.
   *
   * <p>Run, if possible, the proto-c protocol buffer code generator to produce the required .h and
   * .c files.
   *
   * @param filename Name of the file to process.
   */
  public void processProtoFile(String filename) {
    var protoc =
        commandFactory.createCommand(
            "protoc-c",
            List.of("--c_out=" + this.fileConfig.getSrcGenPath(), filename),
            fileConfig.srcPath);
    if (protoc == null) {
      messageReporter.nowhere().error("Processing .proto files requires protoc-c >= 1.3.3.");
      return;
    }
    var returnCode = protoc.run();
    if (returnCode == 0) {
      var nameSansProto = filename.substring(0, filename.length() - 6);
      targetConfig.compileAdditionalSources.add(
          fileConfig.getSrcGenPath().resolve(nameSansProto + ".pb-c.c").toString());
    } else {
      messageReporter.nowhere().error("protoc-c returns error code " + returnCode);
    }
  }

  /**
   * Construct a unique type for the struct of the specified typed variable (port or action) of the
   * specified reactor class. This is required to be the same as the type name returned by {@link
   * #variableStructType(TriggerInstance)}.
   */
  public static String variableStructType(
      Variable variable, TypeParameterizedReactor tpr, boolean userFacing) {
    return (userFacing ? tpr.getName().toLowerCase() : CUtil.getName(tpr))
        + "_"
        + variable.getName()
        + "_t";
  }

  /**
   * Construct a unique type for the struct of the specified instance (port or action). This is
   * required to be the same as the type name returned by {@link #variableStructType(Variable,
   * TypeParameterizedReactor, boolean)}.
   *
   * @param portOrAction The port or action instance.
   * @return The name of the self struct.
   */
  public static String variableStructType(TriggerInstance<?> portOrAction) {
    return CUtil.getName(portOrAction.getParent().tpr) + "_" + portOrAction.getName() + "_t";
  }

  /**
   * If tracing is turned on, then generate code that records the full name of the specified reactor
   * instance in the trace table. If tracing is not turned on, do nothing.
   *
   * @param instance The reactor instance.
   */
  private void generateTraceTableEntries(ReactorInstance instance) {
    if (targetConfig.get(TracingProperty.INSTANCE).isEnabled()) {
      initializeTriggerObjects.pr(CTracingGenerator.generateTraceTableEntries(instance));
    }
  }

  /**
   * Generate code to instantiate the specified reactor instance and initialize it.
   *
   * @param instance A reactor instance.
   */
  public void generateReactorInstance(ReactorInstance instance) {
    var reactorClass = ASTUtils.toDefinition(instance.getDefinition().getReactorClass());
    var fullName = instance.getFullName();
    initializeTriggerObjects.pr(
        "// ***** Start initializing " + fullName + " of class " + reactorClass.getName());
    // Generate the instance self struct containing parameters, state variables,
    // and outputs (the "self" struct).
    initializeTriggerObjects.pr(
        CUtil.reactorRefName(instance)
            + "["
            + CUtil.runtimeIndex(instance)
            + "] = new_"
            + CUtil.getName(instance.tpr)
            + "();");
    initializeTriggerObjects.pr(
        CUtil.reactorRefName(instance)
            + "["
            + CUtil.runtimeIndex(instance)
            + "]->base.environment = &envs["
            + CUtil.getEnvironmentId(instance)
            + "];");
    // Generate code to initialize the "self" struct in the
    // _lf_initialize_trigger_objects function.
    generateTraceTableEntries(instance);
    generateReactorInstanceExtension(instance);
    generateParameterInitialization(instance);
    initializeOutputMultiports(instance);
    initializeInputMultiports(instance);
    recordBuiltinTriggers(instance);
    watchdogCount +=
        CWatchdogGenerator.generateInitializeWatchdogs(initializeTriggerObjects, instance);

    // Next, initialize the "self" struct with state variables.
    // These values may be expressions that refer to the parameter values defined above.
    generateStateVariableInitializations(instance);

    // Generate trigger objects for the instance.
    generateTimerInitializations(instance);
    generateActionInitializations(instance);
    generateInitializeActionToken(instance);
    generateSetDeadline(instance);
    generateModeStructure(instance);

    // Recursively generate code for the children.
    for (ReactorInstance child : instance.children) {
      // If this reactor is a placeholder for a bank of reactors, then generate
      // an array of instances of reactors and create an enclosing for loop.
      // Need to do this for each of the builders into which the code writes.
      startTimeStep.startScopedBlock(child);
      initializeTriggerObjects.startScopedBlock(child);
      // Generate the parent self struct for children to access its params
      initializeTriggerObjects.pr(
          CUtil.selfType(instance)
              + " *self = "
              + CUtil.reactorRefName(instance)
              + "["
              + CUtil.runtimeIndex(instance)
              + "];");
      generateReactorInstance(child);
      initializeTriggerObjects.endScopedBlock();
      startTimeStep.endScopedBlock();
    }

    // For this instance, define what must be done at the start of
    // each time step. This sets up the tables that are used by the
    // _lf_start_time_step() function in reactor_common.c.
    // Note that this function is also run once at the end
    // so that it can deallocate any memory.
    generateStartTimeStep(instance);
    initializeTriggerObjects.pr("//***** End initializing " + fullName);
  }

  /**
   * For each action of the specified reactor instance, generate initialization code for the offset
   * and period fields.
   *
   * @param instance The reactor.
   */
  private void generateActionInitializations(ReactorInstance instance) {
    initializeTriggerObjects.pr(CActionGenerator.generateInitializers(instance));
  }

  /**
   * Initialize actions by creating a lf_token_t in the self struct. This has the information
   * required to allocate memory for the action payload. Skip any action that is not actually used
   * as a trigger.
   *
   * @param reactor The reactor containing the actions.
   */
  private void generateInitializeActionToken(ReactorInstance reactor) {
    for (ActionInstance action : reactor.actions) {
      // Skip this step if the action is not in use.
      if (action.getParent().getTriggers().contains(action)) {
        var type = reactor.tpr.resolveType(getInferredType(action.getDefinition()));
        var payloadSize = "0";
        if (!type.isUndefined()) {
          var typeStr = types.getTargetType(type);
          if (CUtil.isTokenType(type, types)) {
            typeStr = CUtil.rootType(typeStr);
          }
          if (typeStr != null && !typeStr.equals("") && !typeStr.equals("void")) {
            payloadSize = "sizeof(" + typeStr + ")";
          }
        }

        var selfStruct = CUtil.reactorRef(action.getParent());
        initializeTriggerObjects.pr(
            CActionGenerator.generateTokenInitializer(selfStruct, action.getName(), payloadSize));
      }
    }
  }

  /**
   * Generate code that is executed while the reactor instance is being initialized. This is
   * provided as an extension point for subclasses. Normally, the reactions argument is the full
   * list of reactions, but for the top-level of a federate, will be a subset of reactions that is
   * relevant to the federate.
   *
   * @param instance The reactor instance.
   */
  protected void generateReactorInstanceExtension(ReactorInstance instance) {
    // Do nothing
  }

  /**
   * Generate code that initializes the state variables for a given instance. Unlike parameters,
   * state variables are uniformly initialized for all instances of the same reactor.
   *
   * @param instance The reactor class instance
   */
  protected void generateStateVariableInitializations(ReactorInstance instance) {
    var reactorClass = instance.getDefinition().getReactorClass();
    var selfRef = CUtil.reactorRef(instance);
    for (StateVar stateVar : allStateVars(toDefinition(reactorClass))) {
      if (isInitialized(stateVar)) {
        var mode =
            stateVar.eContainer() instanceof Mode
                ? instance.lookupModeInstance((Mode) stateVar.eContainer())
                : instance.getMode(false);
        initializeTriggerObjects.pr(
            CStateGenerator.generateInitializer(instance, selfRef, stateVar, mode, types));
        if (mode != null && stateVar.isReset()) {
          CUtil.getClosestEnclave(instance).enclaveInfo.numModalResetStates +=
              instance.getTotalWidth();
        }
      }
    }
  }

  /**
   * Generate code to set the deadline field of the reactions in the specified reactor instance.
   *
   * @param instance The reactor instance.
   */
  private void generateSetDeadline(ReactorInstance instance) {
    for (ReactionInstance reaction : instance.reactions) {
      var selfRef = CUtil.reactorRef(reaction.getParent()) + "->_lf__reaction_" + reaction.index;
      if (reaction.declaredDeadline != null) {
        var deadline = reaction.declaredDeadline.maxDelay;
        initializeTriggerObjects.pr(
            selfRef + ".deadline = " + types.getTargetTimeExpr(deadline) + ";");
      } else { // No deadline.
        initializeTriggerObjects.pr(selfRef + ".deadline = NEVER;");
      }
    }
  }

  /**
   * Generate code to initialize modes.
   *
   * @param instance The reactor instance.
   */
  private void generateModeStructure(ReactorInstance instance) {
    CModesGenerator.generateModeStructure(instance, initializeTriggerObjects);
    if (!instance.modes.isEmpty()) {
      CUtil.getClosestEnclave(instance).enclaveInfo.numModalReactors += instance.getTotalWidth();
    }
  }

  /**
   * Generate runtime initialization code for parameters of a given reactor instance
   *
   * @param instance The reactor instance.
   */
  protected void generateParameterInitialization(ReactorInstance instance) {
    var selfRef = CUtil.reactorRef(instance);
    // Set the local bank_index variable so that initializers can use it.
    initializeTriggerObjects.pr(
        "bank_index = "
            + CUtil.bankIndex(instance)
            + ";"
            + " SUPPRESS_UNUSED_WARNING(bank_index);");
    for (ParameterInstance parameter : instance.parameters) {
      // NOTE: we now use the resolved literal value. For better efficiency, we could
      // store constants in a global array and refer to its elements to avoid duplicate
      // memory allocations.
      // NOTE: If the parameter is initialized with a static initializer for an array
      // or struct (the initialization expression is surrounded by { ... }), then we
      // have to declare a static variable to ensure that the memory is put in data space
      // and not on the stack.
      // FIXME: Is there a better way to determine this than the string comparison?
      var initializer = CParameterGenerator.getInitializer(parameter);
      if (initializer.startsWith("{")) {
        var temporaryVariableName = parameter.uniqueID();
        initializeTriggerObjects.pr(
            String.join(
                "\n",
                "static "
                    + types.getVariableDeclaration(
                        instance.tpr, parameter.type, temporaryVariableName, true)
                    + " = "
                    + initializer
                    + ";",
                selfRef + "->" + parameter.getName() + " = " + temporaryVariableName + ";"));
      } else {
        initializeTriggerObjects.pr(
            selfRef + "->" + parameter.getName() + " = " + initializer + ";");
      }
    }
  }

  /**
   * Generate code that mallocs memory for any output multiports.
   *
   * @param reactor The reactor instance.
   */
  private void initializeOutputMultiports(ReactorInstance reactor) {
    var reactorSelfStruct = CUtil.reactorRef(reactor);
    for (PortInstance output : reactor.outputs) {
      initializeTriggerObjects.pr(
          CPortGenerator.initializeOutputMultiport(output, reactorSelfStruct));
    }
  }

  /**
   * Allocate memory for inputs.
   *
   * @param reactor The reactor.
   */
  private void initializeInputMultiports(ReactorInstance reactor) {
    var reactorSelfStruct = CUtil.reactorRef(reactor);
    for (PortInstance input : reactor.inputs) {
      initializeTriggerObjects.pr(
          CPortGenerator.initializeInputMultiport(input, reactorSelfStruct));
    }
  }

  @Override
  public TargetTypes getTargetTypes() {
    return types;
  }

  /**
   * Get the Docker generator.
   *
   * @param context
   * @return
   */
  protected DockerGenerator getDockerGenerator(LFGeneratorContext context) {
    return new CDockerGenerator(context);
  }

  // //////////////////////////////////////////
  // // Protected methods.

  // Perform set up that does not generate code
  protected void setUpGeneralParameters() {
    accommodatePhysicalActionsIfPresent();
    CompileDefinitionsProperty.INSTANCE.update(
        targetConfig,
        Map.of("LOG_LEVEL", String.valueOf(targetConfig.get(LoggingProperty.INSTANCE).ordinal())));

    targetConfig.compileAdditionalSources.addAll(CCoreFilesUtils.getCTargetSrc());
    // Create the main reactor instance if there is a main reactor.
    this.main =
        ASTUtils.createMainReactorInstance(mainDef, reactors, messageReporter, targetConfig);
    if (hasModalReactors) {
      // So that each separate compile knows about modal reactors, do this:
      CompileDefinitionsProperty.INSTANCE.update(targetConfig, Map.of("MODAL_REACTORS", "TRUE"));
    }
    if (targetConfig.isSet(PlatformProperty.INSTANCE)) {

      final var platformOptions = targetConfig.get(PlatformProperty.INSTANCE);
      if (!targetConfig.get(SingleThreadedProperty.INSTANCE)
          && platformOptions.platform() == Platform.ARDUINO
          && (platformOptions.board() == null || !platformOptions.board().contains("mbed"))) {
        // non-MBED boards should not use threading
        messageReporter
            .nowhere()
            .info(
                "Threading is incompatible with plain (non-MBED) Arduino. Setting threading to"
                    + " false.");
        SingleThreadedProperty.INSTANCE.override(targetConfig, true);
      }

      if (platformOptions.platform() == Platform.ARDUINO
          && !targetConfig.get(NoCompileProperty.INSTANCE)
          && platformOptions.board() == null) {
        messageReporter
            .nowhere()
            .info(
                "To enable compilation for the Arduino platform, you must specify the"
                    + " fully-qualified board name (FQBN) in the target property. For example,"
                    + " platform: {name: arduino, board: arduino:avr:leonardo}. Entering"
                    + " \"no-compile\" mode and generating target code only.");
        NoCompileProperty.INSTANCE.override(targetConfig, true);
      }

      if (platformOptions.platform() == Platform.ZEPHYR
          && !targetConfig.get(SingleThreadedProperty.INSTANCE)
          && platformOptions.userThreads() >= 0) {
        targetConfig
            .get(CompileDefinitionsProperty.INSTANCE)
            .put(PlatformOption.USER_THREADS.name(), String.valueOf(platformOptions.userThreads()));
      } else if (platformOptions.userThreads() > 0) {
        messageReporter
            .nowhere()
            .warning(
                "Specifying user threads is only for threaded Lingua Franca on the Zephyr platform."
                    + " This option will be ignored."); // FIXME: do this during validation instead
      }

      if (!targetConfig.get(
          SingleThreadedProperty.INSTANCE)) { // FIXME: This logic is duplicated in CMake
        pickScheduler();
        // FIXME: this and pickScheduler should be combined.
        var map = new HashMap<String, String>();
        map.put("SCHEDULER", targetConfig.get(SchedulerProperty.INSTANCE).getSchedulerCompileDef());
        map.put("NUMBER_OF_WORKERS", String.valueOf(targetConfig.get(WorkersProperty.INSTANCE)));
        CompileDefinitionsProperty.INSTANCE.update(targetConfig, map);
      }
      pickCompilePlatform();
    }
  }

  protected void handleProtoFiles() {
    // Handle .proto files.
    for (String file : targetConfig.get(ProtobufsProperty.INSTANCE)) {
      this.processProtoFile(file);
    }
  }

  /**
   * Generate code that needs to appear at the top of the generated C file, such as #define and
   * #include statements.
   */
  public String generateDirectives() {
    CodeBuilder code = new CodeBuilder();
    code.prComment("Code generated by the Lingua Franca compiler from:");
    code.prComment("file:/" + FileUtil.toUnixString(fileConfig.srcFile));
    code.pr(CPreambleGenerator.generateDefineDirectives(targetConfig, fileConfig.getSrcGenPath()));
    code.pr(CPreambleGenerator.generateIncludeStatements(targetConfig, cppMode));
    return code.toString();
  }

  /** Generate top-level preamble code. */
  protected String generateTopLevelPreambles(Reactor reactor) {
    CodeBuilder builder = new CodeBuilder();
    var guard = "TOP_LEVEL_PREAMBLE_" + reactor.eContainer().hashCode() + "_H";
    builder.pr("#ifndef " + guard);
    builder.pr("#define " + guard);
    // Reactors that are instantiated by the specified reactor need to have
    // their file-level preambles included.  This needs to also include file-level
    // preambles of base classes of those reactors.
    Stream.concat(Stream.of(reactor), ASTUtils.allNestedClasses(reactor))
        .flatMap(it -> ASTUtils.allFileLevelPreambles(it).stream())
        .collect(Collectors.toSet())
        .forEach(it -> builder.pr(toText(it.getCode())));
    for (String file : targetConfig.get(ProtobufsProperty.INSTANCE)) {
      var dotIndex = file.lastIndexOf(".");
      var rootFilename = file;
      if (dotIndex > 0) {
        rootFilename = file.substring(0, dotIndex);
      }
      code.pr("#include " + addDoubleQuotes(rootFilename + ".pb-c.h"));
      builder.pr("#include " + addDoubleQuotes(rootFilename + ".pb-c.h"));
    }
    builder.pr("#endif");
    return builder.toString();
  }

  protected boolean targetLanguageIsCpp() {
    return cppMode;
  }

  /**
   * Given a line of text from the output of a compiler, return an instance of ErrorFileAndLine if
   * the line is recognized as the first line of an error message. Otherwise, return null.
   *
   * @param line A line of output from a compiler or other external tool that might generate errors.
   * @return If the line is recognized as the start of an error message, then return a class
   *     containing the path to the file on which the error occurred (or null if there is none), the
   *     line number (or the string "1" if there is none), the character position (or the string "0"
   *     if there is none), and the message (or an empty string if there is none).
   */
  @Override
  public GeneratorBase.ErrorFileAndLine parseCommandOutput(String line) {
    var matcher = compileErrorPattern.matcher(line);
    if (matcher.find()) {
      var result = new ErrorFileAndLine();
      result.filepath = matcher.group("path");
      result.line = matcher.group("line");
      result.character = matcher.group("column");
      result.message = matcher.group("message");

      if (!result.message.toLowerCase().contains("error:")) {
        result.isError = false;
      }
      return result;
    }
    return null;
  }

  ////////////////////////////////////////////
  //// Private methods.

  /** Returns the Target enum for this generator */
  @Override
  public Target getTarget() {
    return Target.C;
  }

  ////////////////////////////////////////////////////////////
  //// Private methods

  /**
   * Generate an array of self structs for the reactor and one for each of its children.
   *
   * @param r The reactor instance.
   */
  private void generateSelfStructs(ReactorInstance r) {
    initializeTriggerObjects.pr(
        CUtil.selfType(r) + "* " + CUtil.reactorRefName(r) + "[" + r.getTotalWidth() + "];");
    initializeTriggerObjects.pr("SUPPRESS_UNUSED_WARNING(" + CUtil.reactorRefName(r) + ");");
    for (ReactorInstance child : r.children) {
      generateSelfStructs(child);
    }
  }

  private Stream<TypeParameterizedReactor> allTypeParameterizedReactors() {
    return ASTUtils.recursiveChildren(main).stream().map(it -> it.tpr).distinct();
  }

  private void generateStaticSchedule() {
    CStaticScheduleGenerator schedGen =
        new CStaticScheduleGenerator(
            this.fileConfig,
            this.targetConfig,
            this.messageReporter,
            this.main,
            this.reactorInstances,
            this.reactionInstances);
    schedGen.generate();
  }
}<|MERGE_RESOLUTION|>--- conflicted
+++ resolved
@@ -52,15 +52,6 @@
 import org.eclipse.xtext.xbase.lib.Exceptions;
 import org.eclipse.xtext.xbase.lib.IterableExtensions;
 import org.lflang.FileConfig;
-<<<<<<< HEAD
-import org.lflang.Target;
-import org.lflang.TargetConfig;
-import org.lflang.TargetProperty;
-import org.lflang.TargetProperty.Platform;
-import org.lflang.TargetProperty.PlatformOption;
-import org.lflang.TargetProperty.SchedulerOption;
-=======
->>>>>>> f01889e2
 import org.lflang.ast.ASTUtils;
 import org.lflang.ast.DelayedConnectionTransformation;
 import org.lflang.federated.extensions.CExtensionUtils;
@@ -450,7 +441,7 @@
     }
 
     // Create a static schedule if the static scheduler is used.
-    if (targetConfig.schedulerType == TargetProperty.SchedulerOption.STATIC) {
+    if (targetConfig.getOrDefault(SchedulerProperty.INSTANCE) == Scheduler.STATIC) {
       System.out.println("--- Generating a static schedule");
       generateStaticSchedule();
     }
@@ -478,7 +469,7 @@
               .map(it -> it + (cppMode ? ".cpp" : ".c"))
               .collect(Collectors.toCollection(ArrayList::new));
       // If STATIC scheduler is used, add the schedule file.
-      if (targetConfig.schedulerType == SchedulerOption.STATIC) sources.add("static_schedule.c");
+      if (targetConfig.get(SchedulerProperty.INSTANCE) == Scheduler.STATIC) sources.add("static_schedule.c");
       sources.add(cFilename);
       var cmakeCode =
           cmakeGenerator.generateCMakeCode(sources, cppMode, mainDef != null, cMakeExtras, context);
