/*************
 * Copyright (c) 2019-2021, The University of California at Berkeley.
 *
 * Redistribution and use in source and binary forms, with or without modification,
 * are permitted provided that the following conditions are met:
 *
 * 1. Redistributions of source code must retain the above copyright notice,
 * this list of conditions and the following disclaimer.
 *
 * 2. Redistributions in binary form must reproduce the above copyright notice,
 * this list of conditions and the following disclaimer in the documentation
 * and/or other materials provided with the distribution.
 *
 * THIS SOFTWARE IS PROVIDED BY THE COPYRIGHT HOLDERS AND CONTRIBUTORS "AS IS" AND ANY
 * EXPRESS OR IMPLIED WARRANTIES, INCLUDING, BUT NOT LIMITED TO, THE IMPLIED WARRANTIES OF
 * MERCHANTABILITY AND FITNESS FOR A PARTICULAR PURPOSE ARE DISCLAIMED. IN NO EVENT SHALL
 * THE COPYRIGHT HOLDER OR CONTRIBUTORS BE LIABLE FOR ANY DIRECT, INDIRECT, INCIDENTAL,
 * SPECIAL, EXEMPLARY, OR CONSEQUENTIAL DAMAGES (INCLUDING, BUT NOT LIMITED TO,
 * PROCUREMENT OF SUBSTITUTE GOODS OR SERVICES; LOSS OF USE, DATA, OR PROFITS; OR BUSINESS
 * INTERRUPTION) HOWEVER CAUSED AND ON ANY THEORY OF LIABILITY, WHETHER IN CONTRACT,
 * STRICT LIABILITY, OR TORT (INCLUDING NEGLIGENCE OR OTHERWISE) ARISING IN ANY WAY OUT OF
 * THE USE OF THIS SOFTWARE, EVEN IF ADVISED OF THE POSSIBILITY OF SUCH DAMAGE.
 ***************/

package org.lflang.generator.c;

import static org.lflang.ast.ASTUtils.allActions;
import static org.lflang.ast.ASTUtils.allPorts;
import static org.lflang.ast.ASTUtils.allReactions;
import static org.lflang.ast.ASTUtils.allStateVars;
import static org.lflang.ast.ASTUtils.getInferredType;
import static org.lflang.ast.ASTUtils.isInitialized;
import static org.lflang.ast.ASTUtils.toDefinition;
import static org.lflang.ast.ASTUtils.toText;
import static org.lflang.util.StringUtil.addDoubleQuotes;

import com.google.common.base.Objects;
import com.google.common.collect.Iterables;
import java.io.File;
import java.io.IOException;
import java.nio.file.Files;
import java.nio.file.Path;
import java.util.ArrayList;
import java.util.LinkedHashSet;
import java.util.List;
import java.util.regex.Pattern;
import java.util.stream.Collectors;
import java.util.stream.Stream;
import org.eclipse.emf.ecore.resource.Resource;
import org.eclipse.xtext.xbase.lib.Exceptions;
import org.eclipse.xtext.xbase.lib.IterableExtensions;
import org.eclipse.xtext.xbase.lib.StringExtensions;
import org.lflang.FileConfig;
import org.lflang.Target;
import org.lflang.TargetConfig;
import org.lflang.TargetProperty;
import org.lflang.TargetProperty.Platform;
import org.lflang.TargetProperty.PlatformOption;
import org.lflang.ast.ASTUtils;
import org.lflang.ast.DelayedConnectionTransformation;
import org.lflang.federated.extensions.CExtensionUtils;
import org.lflang.generator.ActionInstance;
import org.lflang.generator.CodeBuilder;
import org.lflang.generator.CodeMap;
import org.lflang.generator.DelayBodyGenerator;
import org.lflang.generator.DockerComposeGenerator;
import org.lflang.generator.DockerGenerator;
import org.lflang.generator.GeneratorBase;
import org.lflang.generator.GeneratorResult;
import org.lflang.generator.GeneratorUtils;
import org.lflang.generator.LFGeneratorContext;
import org.lflang.generator.LFResource;
import org.lflang.generator.ParameterInstance;
import org.lflang.generator.PortInstance;
import org.lflang.generator.ReactionInstance;
import org.lflang.generator.ReactorInstance;
import org.lflang.generator.TargetTypes;
import org.lflang.generator.TimerInstance;
import org.lflang.generator.TriggerInstance;
import org.lflang.lf.Action;
import org.lflang.lf.ActionOrigin;
import org.lflang.lf.Input;
import org.lflang.lf.Instantiation;
import org.lflang.lf.Mode;
import org.lflang.lf.Port;
import org.lflang.lf.Preamble;
import org.lflang.lf.Reaction;
import org.lflang.lf.Reactor;
import org.lflang.lf.ReactorDecl;
import org.lflang.lf.StateVar;
import org.lflang.lf.Variable;
import org.lflang.util.ArduinoUtil;
import org.lflang.util.FileUtil;

/**
 * Generator for C target. This class generates C code defining each reactor class given in the
 * input .lf file and imported .lf files. The generated code has the following components:
 *
 * <ul>
 *   <li>A typedef for inputs, outputs, and actions of each reactor class. These define the types of
 *       the variables that reactions use to access inputs and action values and to set output
 *       values.
 *   <li>A typedef for a &quot;self&quot; struct for each reactor class. One instance of this struct
 *       will be created for each reactor instance. See below for details.
 *   <li>A function definition for each reaction in each reactor class. These functions take an
 *       instance of the self struct as an argument.
 *   <li>A constructor function for each reactor class. This is used to create a new instance of the
 *       reactor. After these, the main generated function is <code>_lf_initialize_trigger_objects()
 *       </code>. This function creates the instances of reactors (using their constructors) and
 *       makes connections between them. A few other smaller functions are also generated.
 *       <h2 id="self-struct">Self Struct</h2>
 *       The &quot;self&quot; struct has fields for each of the following:
 *   <li>parameter: the field name and type match the parameter.
 *   <li>state: the field name and type match the state.
 *   <li>action: the field name prepends the action name with &quot;<em>lf</em>&quot;. A second
 *       field for the action is also created to house the trigger_t object. That second field
 *       prepends the action name with &quot;_lf__&quot;.
 *   <li>output: the field name prepends the output name with &quot;<em>lf</em>&quot;.
 *   <li>input: the field name prepends the output name with &quot;<em>lf</em>&quot;. A second field
 *       for the input is also created to house the trigger_t object. That second field prepends the
 *       input name with &quot;_lf__&quot;. If, in addition, the reactor contains other reactors and
 *       reacts to their outputs, then there will be a struct within the self struct for each such
 *       contained reactor. The name of that self struct will be the name of the contained reactor
 *       prepended with &quot;<em>lf</em>&quot;. That inside struct will contain pointers the
 *       outputs of the contained reactors that are read together with pointers to booleans
 *       indicating whether those outputs are present. If, in addition, the reactor has a reaction
 *       to shutdown, then there will be a pointer to trigger_t object (see reactor.h) for the
 *       shutdown event and an action struct named _lf_shutdown on the self struct.
 *       <h2 id="reaction-functions">Reaction Functions</h2>
 *       For each reaction in a reactor class, this generator will produce a C function that expects
 *       a pointer to an instance of the &quot;self&quot; struct as an argument. This function will
 *       contain verbatim the C code specified in the reaction, but before that C code, the
 *       generator inserts a few lines of code that extract from the self struct the variables that
 *       that code has declared it will use. For example, if the reaction declares that it is
 *       triggered by or uses an input named &quot;x&quot; of type int, the function will contain a
 *       line like this:
 *       <pre><code>  r_x_t* x = <span class="hljs-keyword">self</span>-&gt;_lf_x;
 * </code></pre>
 *       where <code>r</code> is the full name of the reactor class and the struct type <code>r_x_t
 *       </code> has fields <code>is_present</code> and <code>value</code>, where the type of <code>
 *       value</code> matches the port type. If the programmer fails to declare that it uses x, then
 *       the absence of the above code will trigger a compile error when the verbatim code attempts
 *       to read <code>x</code>.
 *       <h2 id="constructor">Constructor</h2>
 *       For each reactor class, this generator will create a constructor function named <code>new_r
 *       </code>, where <code>r</code> is the reactor class name. This function will malloc and
 *       return a pointer to an instance of the &quot;self&quot; struct. This struct initially
 *       represents an unconnected reactor. To establish connections between reactors, additional
 *       information needs to be inserted (see below). The self struct is made visible to the body
 *       of a reaction as a variable named &quot;self&quot;. The self struct contains the following:
 *   <li>Parameters: For each parameter <code>p</code> of the reactor, there will be a field <code>p
 *       </code> with the type and value of the parameter. So C code in the body of a reaction can
 *       access parameter values as <code>self-&gt;p</code>.
 *   <li>State variables: For each state variable <code>s</code> of the reactor, there will be a
 *       field <code>s</code> with the type and value of the state variable. So C code in the body
 *       of a reaction can access state variables as <code>self-&gt;s</code>. The self struct also
 *       contains various fields that the user is not intended to use. The names of these fields
 *       begin with at least two underscores. They are:
 *   <li>Outputs: For each output named <code>out</code>, there will be a field <code>_lf_out</code>
 *       that is a struct containing a value field whose type matches that of the output. The output
 *       value is stored here. That struct also has a field <code>is_present</code> that is a
 *       boolean indicating whether the output has been set. This field is reset to false at the
 *       start of every time step. There is also a field <code>num_destinations</code> whose value
 *       matches the number of downstream reactors that use this variable. This field must be set
 *       when connections are made or changed. It is used to determine for a mutable input
 *       destination whether a copy needs to be made.
 *   <li>Inputs: For each input named <code>in</code> of type T, there is a field named <code>_lf_in
 *       </code> that is a pointer struct with a value field of type T. The struct pointed to also
 *       has an <code>is_present</code> field of type bool that indicates whether the input is
 *       present.
 *   <li>Outputs of contained reactors: If a reactor reacts to outputs of a contained reactor <code>
 *       r</code>, then the self struct will contain a nested struct named <code>_lf_r</code> that
 *       has fields pointing to those outputs. For example, if <code>r</code> has an output <code>
 *       out</code> of type T, then there will be field in <code>_lf_r</code> named <code>out</code>
 *       that points to a struct containing a value field of type T and a field named <code>
 *       is_present</code> of type bool.
 *   <li>Inputs of contained reactors: If a reactor sends to inputs of a contained reactor <code>r
 *       </code>, then the self struct will contain a nested struct named <code>_lf_r</code> that
 *       has fields for storing the values provided to those inputs. For example, if R has an input
 *       <code>in</code> of type T, then there will be field in _lf_R named <code>in</code> that is
 *       a struct with a value field of type T and a field named <code>is_present</code> of type
 *       bool.
 *   <li>Actions: If the reactor has an action a (logical or physical), then there will be a field
 *       in the self struct named <code>_lf_a</code> and another named <code>_lf__a</code>. The type
 *       of the first is specific to the action and contains a <code>value</code> field with the
 *       type and value of the action (if it has a value). That struct also has a <code>has_value
 *       </code> field, an <code>is_present</code> field, and a <code>token</code> field (which is
 *       NULL if the action carries no value). The <code>_lf__a</code> field is of type trigger_t.
 *       That struct contains various things, including an array of reactions sensitive to this
 *       trigger and a lf_token_t struct containing the value of the action, if it has a value. See
 *       reactor.h in the C library for details.
 *   <li>Reactions: Each reaction will have several fields in the self struct. Each of these has a
 *       name that begins with <code>_lf__reaction_i</code>, where i is the number of the reaction,
 *       starting with 0. The fields are:
 *       <ul>
 *         <li>_lf__reaction_i: The struct that is put onto the reaction queue to execute the
 *             reaction (see reactor.h in the C library).
 *         <li>Timers: For each timer t, there is are two fields in the self struct:
 *             <ul>
 *               <li>_lf__t: The trigger_t struct for this timer (see reactor.h).
 *               <li>_lf__t_reactions: An array of reactions (pointers to the reaction_t structs on
 *                   this self struct) sensitive to this timer.
 *             </ul>
 *       </ul>
 *   <li>Triggers: For each Timer, Action, Input, and Output of a contained reactor that triggers
 *       reactions, there will be a trigger_t struct on the self struct with name <code>_lf__t
 *       </code>, where t is the name of the trigger.
 *       <h2 id="connections-between-reactors">Connections Between Reactors</h2>
 *       Establishing connections between reactors involves two steps. First, each destination (e.g.
 *       an input port) must have pointers to the source (the output port). As explained above, for
 *       an input named <code>in</code>, the field <code>_lf_in-&gt;value</code> is a pointer to the
 *       output data being read. In addition, <code>_lf_in-&gt;is_present</code> is a pointer to the
 *       corresponding <code>out-&gt;is_present</code> field of the output reactor&#39;s self
 *       struct. In addition, the <code>reaction_i</code> struct on the self struct has a <code>
 *       triggers</code> field that records all the trigger_t structs for ports and actions that are
 *       triggered by the i-th reaction. The triggers field is an array of arrays of pointers to
 *       trigger_t structs. The length of the outer array is the number of output channels (single
 *       ports plus multiport widths) that the reaction effects plus the number of input port
 *       channels of contained reactors that it effects. Each inner array has a length equal to the
 *       number of final destinations of that output channel or input channel. The reaction_i struct
 *       has an array triggered_sizes that indicates the sizes of these inner arrays. The
 *       num_outputs field of the reaction_i struct gives the length of the triggered_sizes and
 *       (outer) triggers arrays. The num_outputs field is equal to the total number of single ports
 *       and multiport channels that the reaction writes to.
 *       <h2 id="runtime-tables">Runtime Tables</h2>
 *       This generator creates an populates the following tables used at run time. These tables may
 *       have to be resized and adjusted when mutations occur.
 *   <li>is_present_fields: An array of pointers to booleans indicating whether an event is present.
 *       The _lf_start_time_step() function in reactor_common.c uses this to mark every event absent
 *       at the start of a time step. The size of this table is contained in the variable
 *       is_present_fields_size.
 *       <ul>
 *         <li>This table is accompanied by another list, is_present_fields_abbreviated, which only
 *             contains the is_present fields that have been set to true in the current tag. This
 *             list can allow a performance improvement if most ports are seldom present because
 *             only fields that have been set to true need to be reset to false.
 *       </ul>
 *   <li>_lf_shutdown_triggers: An array of pointers to trigger_t structs for shutdown reactions.
 *       The length of this table is in the _lf_shutdown_triggers_size variable.
 *   <li>timer_triggers: An array of pointers to trigger_t structs for timers that need to be
 *       started when the program runs. The length of this table is in the timer_triggers_size
 *       variable.
 *   <li>_lf_action_table: For a federated execution, each federate will have this table that maps
 *       port IDs to the corresponding action struct, which can be cast to action_base_t.
 * </ul>
 *
 * @author Edward A. Lee
 * @author Marten Lohstroh
 * @author Mehrdad Niknami
 * @author Christian Menard
 * @author Matt Weber
 * @author Soroush Bateni
 * @author Alexander Schulz-Rosengarten
 * @author Hou Seng Wong
 * @author Anirudh Rengarajan
 */
@SuppressWarnings("StaticPseudoFunctionalStyleMethod")
public class CGenerator extends GeneratorBase {

  // Regular expression pattern for compiler error messages with resource
  // and line number information. The first match will a resource URI in the
  // form of "file:/path/file.lf". The second match will be a line number.
  // The third match is a character position within the line.
  // The fourth match will be the error message.
  static final Pattern compileErrorPattern =
      Pattern.compile("^(?<path>.*):(?<line>\\d+):(?<column>\\d+):(?<message>.*)$");

  public static int UNDEFINED_MIN_SPACING = -1;

  ////////////////////////////////////////////
  //// Protected fields

  /** The main place to put generated code. */
  protected CodeBuilder code = new CodeBuilder();

  /** Place to collect code to initialize the trigger objects for all reactor instances. */
  protected CodeBuilder initializeTriggerObjects = new CodeBuilder();

  protected final CFileConfig fileConfig;

  /**
   * Count of the number of is_present fields of the self struct that need to be reinitialized in
   * _lf_start_time_step().
   */

  ////////////////////////////////////////////
  //// Private fields
  /** Extra lines that need to go into the generated CMakeLists.txt. */
  private final String cMakeExtras = "";

  /** Place to collect code to execute at the start of a time step. */
  private final CodeBuilder startTimeStep = new CodeBuilder();

  private int watchdogCount = 0;

  // Indicate whether the generator is in Cpp mode or not
  private final boolean CCppMode;

  private final CTypes types;

  private final CCmakeGenerator cmakeGenerator;

  private CEnclaveGenerator enclaveGenerator;

  protected CGenerator(
      LFGeneratorContext context,
      boolean CCppMode,
      CTypes types,
      CCmakeGenerator cmakeGenerator,
      DelayBodyGenerator delayConnectionBodyGenerator) {
    super(context);
    this.fileConfig = (CFileConfig) context.getFileConfig();
    this.CCppMode = CCppMode;
    this.types = types;
    this.cmakeGenerator = cmakeGenerator;

    registerTransformation(
        new CEnclavedReactorTransformation(fileConfig.resource, context.getErrorReporter(), types));

    registerTransformation(
        new DelayedConnectionTransformation(
            delayConnectionBodyGenerator, types, fileConfig.resource, true, true));
  }

  public CGenerator(LFGeneratorContext context, boolean ccppMode) {
    this(
        context,
        ccppMode,
        new CTypes(),
        new CCmakeGenerator(context.getFileConfig(), List.of()),
        new CDelayBodyGenerator(new CTypes()));
  }

  /**
   * Look for physical actions in all resources. If found, set threads to be at least one to allow
   * asynchronous schedule calls.
   */
  public void accommodatePhysicalActionsIfPresent() {
    // If there are any physical actions, ensure the threaded engine is used and that
    // keepalive is set to true, unless the user has explicitly set it to false.
    for (Resource resource : GeneratorUtils.getResources(reactors)) {
      for (Action action : ASTUtils.allElementsOfClass(resource, Action.class)) {
        if (ActionOrigin.PHYSICAL.equals(action.getOrigin())) {
          // If the unthreaded runtime is not requested by the user, use the threaded runtime
          // instead
          // because it is the only one currently capable of handling asynchronous events.
          if (!targetConfig.threading
              && !targetConfig.setByUser.contains(TargetProperty.THREADING)) {
            targetConfig.threading = true;
            String message =
                "Using the threaded C runtime to allow for asynchronous handling of physical action"
                    + " "
                    + action.getName();
            messageReporter.at(action).warning(message);
            return;
          }
        }
      }
    }
  }

  /**
   * Return true if the host operating system is compatible and otherwise report an error and return
   * false.
   */
  protected boolean isOSCompatible() {
    if (GeneratorUtils.isHostWindows()) {
      if (CCppMode) {
        messageReporter
            .nowhere()
            .error(
                "LF programs with a CCpp target are currently not supported on Windows. "
                    + "Exiting code generation.");
        return false;
      }
    }
    return true;
  }

  /**
   * Generate C code from the Lingua Franca model contained by the specified resource. This is the
   * main entry point for code generation.
   *
   * @param resource The resource containing the source code.
   * @param context The context in which the generator is invoked, including whether it is cancelled
   *     and whether it is a standalone context
   */
  @Override
  public void doGenerate(Resource resource, LFGeneratorContext context) {
    super.doGenerate(resource, context);
    if (!GeneratorUtils.canGenerate(errorsOccurred(), mainDef, messageReporter, context)) return;
    if (!isOSCompatible()) return; // Incompatible OS and configuration

    // Perform set up that does not generate code
    setUpGeneralParameters();
    if (!GeneratorUtils.canGenerate(errorsOccurred(), mainDef, messageReporter, context)) return;

    FileUtil.createDirectoryIfDoesNotExist(fileConfig.getSrcGenPath().toFile());
    FileUtil.createDirectoryIfDoesNotExist(fileConfig.binPath.toFile());
    FileUtil.createDirectoryIfDoesNotExist(fileConfig.getIncludePath().toFile());
    handleProtoFiles();

    // Derive target filename from the .lf filename.
    var lfModuleName = fileConfig.name;
    var cFilename = CCompiler.getTargetFileName(lfModuleName, this.CCppMode, targetConfig);
    var targetFile = fileConfig.getSrcGenPath() + File.separator + cFilename;
    try {
      generateCodeFor(lfModuleName);
      copyTargetFiles();
      generateHeaders();
      code.writeToFile(targetFile);
    } catch (IOException e) {
      String message = e.getMessage();
      messageReporter.nowhere().error(message);
    } catch (RuntimeException e) {
      String message = e.getMessage();
      messageReporter.nowhere().error(message);
      throw e;
    }

    // Create docker file.
    if (targetConfig.dockerOptions != null && mainDef != null) {
      try {
        var dockerData = getDockerGenerator(context).generateDockerData();
        dockerData.writeDockerFile();
        (new DockerComposeGenerator(context)).writeDockerComposeFile(List.of(dockerData));
      } catch (IOException e) {
        throw new RuntimeException("Error while writing Docker files", e);
      }
    }

    // If cmake is requested, generate the CMakeLists.txt
    if (targetConfig.platformOptions.platform != Platform.ARDUINO) {
      var cmakeFile = fileConfig.getSrcGenPath() + File.separator + "CMakeLists.txt";
      var sources =
          allTypeParameterizedReactors()
              .map(CUtil::getName)
              .map(it -> it + (CCppMode ? ".cpp" : ".c"))
              .collect(Collectors.toCollection(ArrayList::new));
      sources.add(cFilename);
      var cmakeCode =
          cmakeGenerator.generateCMakeCode(
              sources,
              lfModuleName,
              messageReporter,
              CCppMode,
              mainDef != null,
              cMakeExtras,
              targetConfig);
      try {
        cmakeCode.writeToFile(cmakeFile);
      } catch (IOException e) {
        //noinspection ThrowableNotThrown,ResultOfMethodCallIgnored
        Exceptions.sneakyThrow(e);
      }
    } else {
      try {
        Path include = fileConfig.getSrcGenPath().resolve("include/");
        Path src = fileConfig.getSrcGenPath().resolve("src/");
        FileUtil.arduinoDeleteHelper(fileConfig.getSrcGenPath(), targetConfig.threading);
        FileUtil.relativeIncludeHelper(src, include, messageReporter);
        FileUtil.relativeIncludeHelper(include, include, messageReporter);
      } catch (IOException e) {
        //noinspection ThrowableNotThrown,ResultOfMethodCallIgnored
        Exceptions.sneakyThrow(e);
      }
      if (!targetConfig.noCompile) {
        ArduinoUtil arduinoUtil = new ArduinoUtil(context, commandFactory, messageReporter);
        arduinoUtil.buildArduino(fileConfig, targetConfig);
        context.finish(GeneratorResult.Status.COMPILED, null);
      } else {
        messageReporter.nowhere().info("********");
        messageReporter
            .nowhere()
            .info(
                "To compile your program, run the following command to see information about the"
                    + " board you plugged in:\n\n"
                    + "\tarduino-cli board list\n\n"
                    + "Grab the FQBN and PORT from the command and run the following command in the"
                    + " generated sources directory:\n\n"
                    + "\tarduino-cli compile -b <FQBN> --build-property"
                    + " compiler.c.extra_flags='-DLF_UNTHREADED -DPLATFORM_ARDUINO"
                    + " -DINITIAL_EVENT_QUEUE_SIZE=10 -DINITIAL_REACT_QUEUE_SIZE=10'"
                    + " --build-property compiler.cpp.extra_flags='-DLF_UNTHREADED"
                    + " -DPLATFORM_ARDUINO -DINITIAL_EVENT_QUEUE_SIZE=10"
                    + " -DINITIAL_REACT_QUEUE_SIZE=10' .\n\n"
                    + "To flash/upload your generated sketch to the board, run the following"
                    + " command in the generated sources directory:\n\n"
                    + "\tarduino-cli upload -b <FQBN> -p <PORT>\n");
        // System.out.println("For a list of all boards installed on your computer, you can use the
        // following command:\n\n\tarduino-cli board listall\n");
        context.finish(GeneratorResult.GENERATED_NO_EXECUTABLE.apply(context, null));
      }
      GeneratorUtils.refreshProject(resource, context.getMode());
      return;
    }

    // Dump the additional compile definitions to a file to keep the generated project
    // self-contained. In this way, third-party build tools like PlatformIO, west, arduino-cli can
    // take over and do the rest of compilation.
    try {
      String compileDefs =
          targetConfig.compileDefinitions.keySet().stream()
                  .map(key -> key + "=" + targetConfig.compileDefinitions.get(key))
                  .collect(Collectors.joining("\n"))
              + "\n";
      FileUtil.writeToFile(
          compileDefs,
          Path.of(fileConfig.getSrcGenPath() + File.separator + "CompileDefinitions.txt"));
    } catch (IOException e) {
      Exceptions.sneakyThrow(e);
    }

    // Create a .vscode/settings.json file in the target directory so that VSCode can
    // immediately compile the generated code.
    try {
      String compileDefs =
          targetConfig.compileDefinitions.keySet().stream()
              .map(key -> "\"-D" + key + "=" + targetConfig.compileDefinitions.get(key) + "\"")
              .collect(Collectors.joining(",\n"));
      String settings = "{\n" + "\"cmake.configureArgs\": [\n" + compileDefs + "\n]\n}\n";
      Path vscodePath = fileConfig.getSrcGenPath().resolve(".vscode");
      if (!Files.exists(vscodePath)) Files.createDirectory(vscodePath);
      FileUtil.writeToFile(
          settings,
          Path.of(
              fileConfig.getSrcGenPath()
                  + File.separator
                  + ".vscode"
                  + File.separator
                  + "settings.json"));
    } catch (IOException e) {
      Exceptions.sneakyThrow(e);
    }

    // If this code generator is directly compiling the code, compile it now so that we
    // clean it up after, removing the #line directives after errors have been reported.
    if (!targetConfig.noCompile
        && targetConfig.dockerOptions == null
        && IterableExtensions.isNullOrEmpty(targetConfig.buildCommands)
        // This code is unreachable in LSP_FAST mode, so that check is omitted.
        && context.getMode() != LFGeneratorContext.Mode.LSP_MEDIUM) {
      // FIXME: Currently, a lack of main is treated as a request to not produce
      // a binary and produce a .o file instead. There should be a way to control
      // this.
      // Create an anonymous Runnable class and add it to the compileThreadPool
      // so that compilation can happen in parallel.
      var cleanCode = code.removeLines("#line");

      var execName = lfModuleName;
      var threadFileConfig = fileConfig;
      var generator =
          this; // FIXME: currently only passed to report errors with line numbers in the Eclipse
      // IDE
      var CppMode = CCppMode;
      // generatingContext.reportProgress(
      //     String.format("Generated code for %d/%d executables. Compiling...", federateCount,
      // federates.size()),
      //     100 * federateCount / federates.size()
      // ); // FIXME: Move to FedGenerator
      // Create the compiler to be used later

      var cCompiler = new CCompiler(targetConfig, threadFileConfig, messageReporter, CppMode);
      try {
        if (!cCompiler.runCCompiler(generator, context)) {
          // If compilation failed, remove any bin files that may have been created.
          CUtil.deleteBinFiles(threadFileConfig);
          // If finish has already been called, it is illegal and makes no sense. However,
          //  if finish has already been called, then this must be a federated execution.
          context.unsuccessfulFinish();
        } else {
          context.finish(GeneratorResult.Status.COMPILED, null);
        }
        cleanCode.writeToFile(targetFile);
      } catch (IOException e) {
        Exceptions.sneakyThrow(e);
      }
    }

    // If a build directive has been given, invoke it now.
    // Note that the code does not get cleaned in this case.
    if (!targetConfig.noCompile) {
      if (!IterableExtensions.isNullOrEmpty(targetConfig.buildCommands)) {
        CUtil.runBuildCommand(
            fileConfig,
            targetConfig,
            commandFactory,
            messageReporter,
            this::reportCommandErrors,
            context.getMode());
        context.finish(GeneratorResult.Status.COMPILED, null);
      }
      if (!errorsOccurred()) {
        messageReporter.nowhere().info("Compiled binary is in " + fileConfig.binPath);
      }
    } else {
      context.finish(GeneratorResult.GENERATED_NO_EXECUTABLE.apply(context, null));
    }

    // In case we are in Eclipse, make sure the generated code is visible.
    GeneratorUtils.refreshProject(resource, context.getMode());
  }

  private void generateCodeFor(String lfModuleName) throws IOException {
    code.pr(generateDirectives());
    code.pr(new CMainFunctionGenerator(targetConfig).generateCode());
    // Generate code for each reactor.
    generateReactorDefinitions();

    // Generate main instance, if there is one.
    // Note that any main reactors in imported files are ignored.
    // Skip generation if there are cycles.
    if (main != null) {

      code.pr(enclaveGenerator.generateDeclarations());
      initializeTriggerObjects.pr(
          String.join(
              "\n",
              "int bank_index;",
              "SUPPRESS_UNUSED_WARNING(bank_index);",
              "int watchdog_number = 0;",
              "SUPPRESS_UNUSED_WARNING(watchdog_number);"));

      if (enclaveGenerator.numEnclaves() > 1) {
        targetConfig.compileDefinitions.put(
            "LF_ENCLAVES", Integer.toString(enclaveGenerator.numEnclaves()));
      }

      // Create an array of arrays to store all self structs.
      // This is needed because connections cannot be established until
      // all reactor instances have self structs because ports that
      // receive data reference the self structs of the originating
      // reactors, which are arbitarily far away in the program graph.
      generateSelfStructs(main);
      generateReactorInstance(main);

      code.pr(enclaveGenerator.generateDefinitions());

      if (targetConfig.fedSetupPreamble != null) {
        if (targetLanguageIsCpp()) code.pr("extern \"C\" {");
        code.pr("#include \"" + targetConfig.fedSetupPreamble + "\"");
        if (targetLanguageIsCpp()) code.pr("}");
      }

      // If there are watchdogs, create a table of triggers.
      code.pr(CWatchdogGenerator.generateWatchdogTable(watchdogCount));

      // Generate function to initialize the trigger objects for all reactors.
      code.pr(
          CTriggerObjectsGenerator.generateInitializeTriggerObjects(
              main, targetConfig, initializeTriggerObjects, startTimeStep, types, lfModuleName));

      // Generate a function that will either do nothing
      // (if there is only one federate or the coordination
      // is set to decentralized) or, if there are
      // downstream federates, will notify the RTI
      // that the specified logical time is complete.
      if (CCppMode || targetConfig.platformOptions.platform == Platform.ARDUINO)
        code.pr("extern \"C\"");
      code.pr(
          String.join(
              "\n",
              "void logical_tag_complete(tag_t tag_to_send) {",
              CExtensionUtils.surroundWithIfFederatedCentralized(
                  "        _lf_logical_tag_complete(tag_to_send);"),
              "}"));

      // Generate an empty termination function for non-federated
      // execution. For federated execution, an implementation is
      // provided in federate.c.  That implementation will resign
      // from the federation and close any open sockets.
      code.pr(
          """
                 #ifndef FEDERATED
                 void terminate_execution(environment_t* env) {}
                 #endif""");
    }
  }

  @Override
  public void checkModalReactorSupport(boolean __) {
    // Modal reactors are currently only supported for non federated applications
    super.checkModalReactorSupport(true);
  }

  @Override
  protected String getConflictingConnectionsInModalReactorsBody(String source, String dest) {
    return String.join(
        "\n",
        "// Generated forwarding reaction for connections with the same destination",
        "// but located in mutually exclusive modes.",
        "lf_set(" + dest + ", " + source + "->value);");
  }

  /** Set the scheduler type in the target config as needed. */
  private void pickScheduler() {
    // Don't use a scheduler that does not prioritize reactions based on deadlines
    // if the program contains a deadline (handler). Use the GEDF_NP scheduler instead.
    if (!targetConfig.schedulerType.prioritizesDeadline()) {
      // Check if a deadline is assigned to any reaction
      if (hasDeadlines(reactors)) {
        if (!targetConfig.setByUser.contains(TargetProperty.SCHEDULER)) {
          targetConfig.schedulerType = TargetProperty.SchedulerOption.GEDF_NP;
        }
      }
    }
  }

  private boolean hasDeadlines(List<Reactor> reactors) {
    for (Reactor reactor : reactors) {
      for (Reaction reaction : allReactions(reactor)) {
        if (reaction.getDeadline() != null) {
          return true;
        }
      }
    }
    return false;
  }

  /**
   * Look at the 'reactor' eResource. If it is an imported .lf file, incorporate it into the current
   * program in the following manner:
   *
   * <ul>
   *   <li>Merge its target property with {@code targetConfig}
   *   <li>If there are any preambles, add them to the preambles of the reactor.
   * </ul>
   */
  private void inspectReactorEResource(ReactorDecl reactor) {
    // If the reactor is imported, look at the
    // target definition of the .lf file in which the reactor is imported from and
    // append any cmake-include.
    // Check if the reactor definition is imported
    if (reactor.eResource() != mainDef.getReactorClass().eResource()) {
      // Find the LFResource corresponding to this eResource
      LFResource lfResource = null;
      for (var resource : resources) {
        if (resource.getEResource() == reactor.eResource()) {
          lfResource = resource;
          break;
        }
      }
      if (lfResource != null) {
        // Copy the user files and cmake-includes to the src-gen path of the main .lf file
        copyUserFiles(lfResource.getTargetConfig(), lfResource.getFileConfig());
        // Merge the CMake includes from the imported file into the target config
        lfResource
            .getTargetConfig()
            .cmakeIncludes
            .forEach(
                incl -> {
                  if (!this.targetConfig.cmakeIncludes.contains(incl)) {
                    this.targetConfig.cmakeIncludes.add(incl);
                  }
                });
      }
    }
  }

  /**
   * Copy all files or directories listed in the target property {@code files}, {@code
   * cmake-include}, and {@code _fed_setup} into the src-gen folder of the main .lf file
   *
   * @param targetConfig The targetConfig to read the target properties from.
   * @param fileConfig The fileConfig used to make the copy and resolve paths.
   */
  @Override
  protected void copyUserFiles(TargetConfig targetConfig, FileConfig fileConfig) {
    super.copyUserFiles(targetConfig, fileConfig);
    // Must use class variable to determine destination!
    var destination = this.fileConfig.getSrcGenPath();

    FileUtil.copyFilesOrDirectories(
        targetConfig.cmakeIncludes, destination, fileConfig, messageReporter, true);

    // FIXME: Unclear what the following does, but it does not appear to belong here.
    if (!StringExtensions.isNullOrEmpty(targetConfig.fedSetupPreamble)) {
      try {
        FileUtil.copyFile(
            fileConfig.srcFile.getParent().resolve(targetConfig.fedSetupPreamble),
            destination.resolve(targetConfig.fedSetupPreamble));
      } catch (IOException e) {
        messageReporter
            .nowhere()
            .error("Failed to find _fed_setup file " + targetConfig.fedSetupPreamble);
      }
    }
  }

  /**
   * Generate code for defining all instantiated reactors.
   *
   * <p>Imported reactors' original .lf file is incorporated in the following manner:
   *
   * <ul>
   *   <li>If there are any cmake-include files, add them to the current list of cmake-include
   *       files.
   *   <li>If there are any preambles, add them to the preambles of the reactor.
   * </ul>
   */
  private void generateReactorDefinitions() throws IOException {
    var generatedReactors = new LinkedHashSet<TypeParameterizedReactor>();
    if (this.main != null) {
      generateReactorChildren(this.main, generatedReactors);
      generateReactorClass(new TypeParameterizedReactor(this.mainDef, reactors));
    }
    // do not generate code for reactors that are not instantiated
  }

  private record TypeParameterizedReactorWithDecl(TypeParameterizedReactor tpr, ReactorDecl decl) {
    @Override
    public boolean equals(Object obj) {
      // This is equivalence modulo decl
      return obj == this
          || obj instanceof TypeParameterizedReactorWithDecl tprd && tprd.tpr.equals(this.tpr);
    }

    @Override
    public int hashCode() {
      return tpr.hashCode();
    }
  }

  /** Generate user-visible header files for all reactors instantiated. */
  private void generateHeaders() throws IOException {
    FileUtil.deleteDirectory(fileConfig.getIncludePath());
    FileUtil.copyFromClassPath(
        fileConfig.getRuntimeIncludePath(), fileConfig.getIncludePath(), false, true);
    for (TypeParameterizedReactor tpr :
        (Iterable<TypeParameterizedReactor>) () -> allTypeParameterizedReactors().iterator()) {
      CReactorHeaderFileGenerator.doGenerate(
          types,
          tpr,
          fileConfig,
          (builder, rr, userFacing) -> {
            generateAuxiliaryStructs(builder, rr, userFacing);
            if (userFacing) {
              rr.reactor().getInstantiations().stream()
                  .map(
                      it ->
                          new TypeParameterizedReactorWithDecl(
                              new TypeParameterizedReactor(it, rr), it.getReactorClass()))
                  .distinct()
                  .forEach(
                      it ->
                          ASTUtils.allPorts(it.tpr.reactor())
                              .forEach(
                                  p ->
                                      builder.pr(
                                          CPortGenerator.generateAuxiliaryStruct(
                                              it.tpr,
                                              p,
                                              getTarget(),
                                              messageReporter,
                                              types,
                                              new CodeBuilder(),
                                              true,
                                              it.decl()))));
            }
          },
          this::generateTopLevelPreambles);
    }
    FileUtil.copyDirectoryContents(
        fileConfig.getIncludePath(), fileConfig.getSrcGenPath().resolve("include"), false);
  }

  /**
   * Generate code for the children of 'reactor' that belong to 'federate'. Duplicates are avoided.
   *
   * <p>Imported reactors' original .lf file is incorporated in the following manner:
   *
   * <ul>
   *   <li>If there are any cmake-include files, add them to the current list of cmake-include
   *       files.
   *   <li>If there are any preambles, add them to the preambles of the reactor.
   * </ul>
   *
   * @param reactor Used to extract children from
   */
  private void generateReactorChildren(
      ReactorInstance reactor, LinkedHashSet<TypeParameterizedReactor> generatedReactors)
      throws IOException {
    for (ReactorInstance r : reactor.children) {
      var newTpr = r.tpr;
      if (r.reactorDeclaration != null && !generatedReactors.contains(newTpr)) {
        generatedReactors.add(newTpr);
        generateReactorChildren(r, generatedReactors);
        inspectReactorEResource(r.reactorDeclaration);
        generateReactorClass(newTpr);
      }
    }
  }

  /**
   * Choose which platform files to compile with according to the OS. If there is no main reactor,
   * then compilation will produce a .o file requiring further linking. Also, if useCmake is set to
   * true, we don't need to add platform files. The CMakeLists.txt file will detect and use the
   * appropriate platform file based on the platform that cmake is invoked on.
   */
  private void pickCompilePlatform() {
    var osName = System.getProperty("os.name").toLowerCase();
    // if platform target was set, use given platform instead
    if (targetConfig.platformOptions.platform != Platform.AUTO) {
      osName = targetConfig.platformOptions.platform.toString();
    } else if (Stream.of("mac", "darwin", "win", "nux").noneMatch(osName::contains)) {
      messageReporter.nowhere().error("Platform " + osName + " is not supported");
    }
  }

  /** Copy target-specific header file to the src-gen directory. */
  protected void copyTargetFiles() throws IOException {
    // Copy the core lib
    String coreLib = LFGeneratorContext.BuildParm.EXTERNAL_RUNTIME_PATH.getValue(context);
    Path dest = fileConfig.getSrcGenPath();
    if (targetConfig.platformOptions.platform == Platform.ARDUINO) {
      dest = dest.resolve("src");
    }
    if (coreLib != null) {
      FileUtil.copyDirectoryContents(Path.of(coreLib), dest, true);
    } else {
      FileUtil.copyFromClassPath("/lib/c/reactor-c/core", dest, true, false);
      FileUtil.copyFromClassPath("/lib/c/reactor-c/lib", dest, true, false);
    }

    // For the Zephyr target, copy default config and board files.
    if (targetConfig.platformOptions.platform == Platform.ZEPHYR) {
      FileUtil.copyFromClassPath(
          "/lib/platform/zephyr/boards", fileConfig.getSrcGenPath(), false, false);
      FileUtil.copyFileFromClassPath(
          "/lib/platform/zephyr/prj_lf.conf", fileConfig.getSrcGenPath(), true);

      FileUtil.copyFileFromClassPath(
          "/lib/platform/zephyr/Kconfig", fileConfig.getSrcGenPath(), true);
    }

    // For the pico src-gen, copy over vscode configurations for debugging
    if (targetConfig.platformOptions.platform == Platform.RP2040) {
      Path vscodePath = fileConfig.getSrcGenPath().resolve(".vscode");
      // If pico-sdk-path not defined, this can be used to pull the sdk into src-gen
      FileUtil.copyFileFromClassPath(
          "/lib/platform/rp2040/pico_sdk_import.cmake", fileConfig.getSrcGenPath(), true);
      // VS Code configurations
      FileUtil.copyFileFromClassPath("/lib/platform/rp2040/launch.json", vscodePath, true);
    }
  }

  ////////////////////////////////////////////
  //// Code generators.

  /**
   * Generate a reactor class definition for the specified federate. A class definition has four
   * parts:
   *
   * <ul>
   *   <li>Preamble code, if any, specified in the Lingua Franca file.
   *   <li>A &quot;self&quot; struct type definition (see the class documentation above).
   *   <li>A function for each reaction.
   *   <li>A constructor for creating an instance. for deleting an instance.
   * </ul>
   *
   * <p>If the reactor is the main reactor, then the generated code may be customized. Specifically,
   * if the main reactor has reactions, these reactions will not be generated if they are triggered
   * by or send data to contained reactors that are not in the federate.
   */
  private void generateReactorClass(TypeParameterizedReactor tpr) throws IOException {
    // FIXME: Currently we're not reusing definitions for declarations that point to the same
    // definition.
    CodeBuilder header = new CodeBuilder();
    CodeBuilder src = new CodeBuilder();
    final String headerName = CUtil.getName(tpr) + ".h";
    var guardMacro = headerName.toUpperCase().replace(".", "_");
    header.pr("#ifndef " + guardMacro);
    header.pr("#define " + guardMacro);
    generateReactorClassHeaders(tpr, headerName, header, src);
    header.pr(generateTopLevelPreambles(tpr.reactor()));
    generateUserPreamblesForReactor(tpr.reactor(), src);
    generateReactorClassBody(tpr, header, src);
    header.pr("#endif // " + guardMacro);
    FileUtil.writeToFile(
        CodeMap.fromGeneratedCode(header.toString()).getGeneratedCode(),
        fileConfig.getSrcGenPath().resolve(headerName),
        true);
    var extension =
        targetConfig.platformOptions.platform == Platform.ARDUINO
            ? ".ino"
            : CCppMode ? ".cpp" : ".c";
    FileUtil.writeToFile(
        CodeMap.fromGeneratedCode(src.toString()).getGeneratedCode(),
        fileConfig.getSrcGenPath().resolve(CUtil.getName(tpr) + extension),
        true);
  }

  protected void generateReactorClassHeaders(
      TypeParameterizedReactor tpr, String headerName, CodeBuilder header, CodeBuilder src) {
    if (CCppMode) {
      src.pr("extern \"C\" {");
      header.pr("extern \"C\" {");
    }
    header.pr("#include \"include/core/reactor.h\"");
    src.pr("#include \"include/api/api.h\"");
    generateIncludes(tpr);
    if (CCppMode) {
      src.pr("}");
      header.pr("}");
    }
    src.pr("#include \"include/" + CReactorHeaderFileGenerator.outputPath(tpr) + "\"");
    src.pr("#include \"" + headerName + "\"");
    tpr.doDefines(src);
    CUtil.allIncludes(tpr).stream().map(name -> "#include \"" + name + ".h\"").forEach(header::pr);
  }

  private void generateReactorClassBody(
      TypeParameterizedReactor tpr, CodeBuilder header, CodeBuilder src) {
    // Some of the following methods create lines of code that need to
    // go into the constructor.  Collect those lines of code here:
    var constructorCode = new CodeBuilder();
    generateAuxiliaryStructs(header, tpr, false);
    // The following must go before the self struct so the #include watchdog.h ends up in the
    // header.
    CWatchdogGenerator.generateWatchdogs(src, header, tpr, messageReporter);
    generateSelfStruct(header, tpr, constructorCode);
    generateMethods(src, tpr);
    generateReactions(src, tpr);
    generateConstructor(src, header, tpr, constructorCode);
  }

  /** Generate methods for {@code reactor}. */
  protected void generateMethods(CodeBuilder src, TypeParameterizedReactor tpr) {
    CMethodGenerator.generateMethods(tpr, src, types);
  }

  /**
   * Generates preambles defined by user for a given reactor
   *
   * @param reactor The given reactor
   */
  protected void generateUserPreamblesForReactor(Reactor reactor, CodeBuilder src) {
    for (Preamble p : ASTUtils.allPreambles(reactor)) {
      src.pr("// *********** From the preamble, verbatim:");
      src.prSourceLineNumber(p.getCode());
      src.pr(toText(p.getCode()));
      src.pr("\n// *********** End of preamble.");
    }
  }

  /**
   * Generate a constructor for the specified reactor in the specified federate.
   *
   * @param tpr The parsed reactor data structure.
   * @param constructorCode Lines of code previously generated that need to go into the constructor.
   */
  protected void generateConstructor(
      CodeBuilder src,
      CodeBuilder header,
      TypeParameterizedReactor tpr,
      CodeBuilder constructorCode) {
    header.pr(CConstructorGenerator.generateConstructorPrototype(tpr));
    src.pr(CConstructorGenerator.generateConstructor(tpr, constructorCode.toString()));
  }

  protected void generateIncludes(TypeParameterizedReactor tpr) {
    code.pr("#include \"" + CUtil.getName(tpr) + ".h\"");
  }

  /**
   * Generate the struct type definitions for inputs, outputs, and actions of the specified reactor.
   */
  protected void generateAuxiliaryStructs(
      CodeBuilder builder, TypeParameterizedReactor tpr, boolean userFacing) {
    // In the case where there are incoming
    // p2p logical connections in decentralized
    // federated execution, there will be an
    // intended_tag field added to accommodate
    // the case where a reaction triggered by a
    // port or action is late due to network
    // latency, etc..
    var federatedExtension = new CodeBuilder();
    federatedExtension.pr(
        String.format(
            """
             #ifdef FEDERATED
             #ifdef FEDERATED_DECENTRALIZED
             %s intended_tag;
             #endif
             %s physical_time_of_arrival;
             #endif
             """,
            types.getTargetTagType(), types.getTargetTimeType()));
    for (Port p : allPorts(tpr.reactor())) {
      builder.pr(
          CPortGenerator.generateAuxiliaryStruct(
              tpr, p, getTarget(), messageReporter, types, federatedExtension, userFacing, null));
    }
    // The very first item on this struct needs to be
    // a trigger_t* because the struct will be cast to (trigger_t*)
    // by the lf_schedule() functions to get to the trigger.
    for (Action action : allActions(tpr.reactor())) {
      builder.pr(
          CActionGenerator.generateAuxiliaryStruct(
              tpr, action, getTarget(), types, federatedExtension, userFacing));
    }
  }

  /**
   * Generate the self struct type definition for the specified reactor in the specified federate.
   *
   * @param constructorCode Place to put lines of code that need to go into the constructor.
   */
  private void generateSelfStruct(
      CodeBuilder builder, TypeParameterizedReactor tpr, CodeBuilder constructorCode) {
    var reactor = toDefinition(tpr.reactor());
    var selfType = CUtil.selfType(tpr);

    // Construct the typedef for the "self" struct.
    // Create a type name for the self struct.
    var body = new CodeBuilder();

    // Extensions can add functionality to the CGenerator
    generateSelfStructExtension(body, reactor, constructorCode);

    // Next handle parameters.
    body.pr(CParameterGenerator.generateDeclarations(tpr, types));

    // Next handle states.
    body.pr(CStateGenerator.generateDeclarations(tpr, types));

    // Next handle actions.
    CActionGenerator.generateDeclarations(tpr, body, constructorCode);

    // Next handle inputs and outputs.
    CPortGenerator.generateDeclarations(tpr, reactor, body, constructorCode);

    // If there are contained reactors that either receive inputs
    // from reactions of this reactor or produce outputs that trigger
    // reactions of this reactor, then we need to create a struct
    // inside the self struct for each contained reactor. That
    // struct has a place to hold the data produced by this reactor's
    // reactions and a place to put pointers to data produced by
    // the contained reactors.
    generateInteractingContainedReactors(tpr, body, constructorCode);

    // Next, generate the fields needed for each reaction.
    CReactionGenerator.generateReactionAndTriggerStructs(body, tpr, constructorCode, types);

    // Generate the fields needed for each watchdog.
    CWatchdogGenerator.generateWatchdogStruct(body, tpr, constructorCode);

    // Next, generate fields for modes
    CModesGenerator.generateDeclarations(reactor, body, constructorCode);

    // The first field has to always be a pointer to the list of
    // of allocated memory that must be freed when the reactor is freed.
    // This means that the struct can be safely cast to self_base_t.
    builder.pr("typedef struct {");
    builder.indent();
    builder.pr("struct self_base_t base;");
    builder.pr(body.toString());
    builder.unindent();
    builder.pr("} " + selfType + ";");
  }

  /**
   * Generate structs and associated code for contained reactors that send or receive data to or
   * from the container's reactions.
   *
   * <p>If there are contained reactors that either receive inputs from reactions of this reactor or
   * produce outputs that trigger reactions of this reactor, then we need to create a struct inside
   * the self struct of the container for each contained reactor. That struct has a place to hold
   * the data produced by the container reactor's reactions and a place to put pointers to data
   * produced by the contained reactors.
   *
   * @param tpr {@link TypeParameterizedReactor}
   * @param body The place to put the struct definition for the contained reactors.
   * @param constructorCode The place to put matching code that goes in the container's constructor.
   */
  private void generateInteractingContainedReactors(
      TypeParameterizedReactor tpr, CodeBuilder body, CodeBuilder constructorCode) {
    // The contents of the struct will be collected first so that
    // we avoid duplicate entries and then the struct will be constructed.
    var contained = new InteractingContainedReactors(tpr.reactor());
    // Next generate the relevant code.
    for (Instantiation containedReactor : contained.containedReactors()) {
      var containedTpr = new TypeParameterizedReactor(containedReactor, tpr);
      // First define an _width variable in case it is a bank.
      var array = "";
      var width = -2;
      // If the instantiation is a bank, find the maximum bank width
      // to define an array.
      if (containedReactor.getWidthSpec() != null) {
        width = CReactionGenerator.maxContainedReactorBankWidth(containedReactor, null, 0, mainDef);
        array = "[" + width + "]";
      }
      // NOTE: The following needs to be done for each instance
      // so that the width can be parameter, not in the constructor.
      // Here, we conservatively use a width that is the largest of all instances.
      constructorCode.pr(
          String.join(
              "\n",
              "// Set the _width variable for all cases. This will be -2",
              "// if the reactor is not a bank of reactors.",
              "self->_lf_" + containedReactor.getName() + "_width = " + width + ";"));

      // Generate one struct for each contained reactor that interacts.
      body.pr("struct {");
      body.indent();
      for (Port port : contained.portsOfInstance(containedReactor)) {
        if (port instanceof Input) {
          // If the variable is a multiport, then the place to store the data has
          // to be malloc'd at initialization.
          if (!ASTUtils.isMultiport(port)) {
            // Not a multiport.
            body.pr(
                port, variableStructType(port, containedTpr, false) + " " + port.getName() + ";");
          } else {
            // Is a multiport.
            // Memory will be malloc'd in initialization.
            body.pr(
                port,
                String.join(
                    "\n",
                    variableStructType(port, containedTpr, false) + "** " + port.getName() + ";",
                    "int " + port.getName() + "_width;"));
          }
        } else {
          // Must be an output port.
          // Outputs of contained reactors are pointers to the source of data on the
          // self struct of the container.
          if (!ASTUtils.isMultiport(port)) {
            // Not a multiport.
            body.pr(
                port, variableStructType(port, containedTpr, false) + "* " + port.getName() + ";");
          } else {
            // Is a multiport.
            // Here, we will use an array of pointers.
            // Memory will be malloc'd in initialization.
            body.pr(
                port,
                String.join(
                    "\n",
                    variableStructType(port, containedTpr, false) + "** " + port.getName() + ";",
                    "int " + port.getName() + "_width;"));
          }
          body.pr(port, "trigger_t " + port.getName() + "_trigger;");
          var reactorIndex = "";
          if (containedReactor.getWidthSpec() != null) {
            reactorIndex = "[reactor_index]";
            constructorCode.pr(
                "for (int reactor_index = 0; reactor_index < self->_lf_"
                    + containedReactor.getName()
                    + "_width; reactor_index++) {");
            constructorCode.indent();
          }
          var portOnSelf =
              "self->_lf_" + containedReactor.getName() + reactorIndex + "." + port.getName();

          constructorCode.pr(
              port,
              CExtensionUtils.surroundWithIfFederatedDecentralized(
                  portOnSelf
                      + "_trigger.intended_tag = (tag_t) { .time = NEVER, .microstep = 0u};"));

          var triggered = contained.reactionsTriggered(containedReactor, port);
          //noinspection StatementWithEmptyBody
          if (triggered.size() > 0) {
            body.pr(
                port, "reaction_t* " + port.getName() + "_reactions[" + triggered.size() + "];");
            var triggeredCount = 0;
            for (Integer index : triggered) {
              constructorCode.pr(
                  port,
                  portOnSelf
                      + "_reactions["
                      + triggeredCount++
                      + "] = &self->_lf__reaction_"
                      + index
                      + ";");
            }
            constructorCode.pr(
                port, portOnSelf + "_trigger.reactions = " + portOnSelf + "_reactions;");
          } else {
            // Since the self struct is created using calloc, there is no need to set
            // self->_lf_"+containedReactor.getName()+"."+port.getName()+"_trigger.reactions = NULL
          }
          // Since the self struct is created using calloc, there is no need to set falsy fields.
          constructorCode.pr(
              port,
              String.join(
                  "\n",
                  portOnSelf + "_trigger.last = NULL;",
                  portOnSelf + "_trigger.number_of_reactions = " + triggered.size() + ";"));

          // Set the physical_time_of_arrival
          constructorCode.pr(
              port,
              CExtensionUtils.surroundWithIfFederated(
                  portOnSelf + "_trigger.physical_time_of_arrival = NEVER;"));

          if (containedReactor.getWidthSpec() != null) {
            constructorCode.unindent();
            constructorCode.pr("}");
          }
        }
      }
      body.unindent();
      body.pr(
          String.join(
              "\n",
              "} _lf_" + containedReactor.getName() + array + ";",
              "int _lf_" + containedReactor.getName() + "_width;"));
    }
  }

  /**
   * This function is provided to allow extensions of the CGenerator to append the structure of the
   * self struct
   *
   * @param body The body of the self struct
   * @param reactor The reactor declaration for the self struct
   * @param constructorCode Code that is executed when the reactor is instantiated
   */
  protected void generateSelfStructExtension(
      CodeBuilder body, Reactor reactor, CodeBuilder constructorCode) {
    // Do nothing
  }

  /**
   * Generate reaction functions definition for a reactor. These functions have a single argument
   * that is a void* pointing to a struct that contains parameters, state variables, inputs
   * (triggering or not), actions (triggering or produced), and outputs.
   *
   * @param tpr The reactor.
   */
  public void generateReactions(CodeBuilder src, TypeParameterizedReactor tpr) {
    var reactionIndex = 0;
    var reactor = ASTUtils.toDefinition(tpr.reactor());
    for (Reaction reaction : allReactions(reactor)) {
      generateReaction(src, reaction, tpr, reactionIndex);
      // Increment reaction index even if the reaction is not in the federate
      // so that across federates, the reaction indices are consistent.
      reactionIndex++;
    }
  }

  /**
   * Generate a reaction function definition for a reactor. This function will have a single
   * argument that is a void* pointing to a struct that contains parameters, state variables, inputs
   * (triggering or not), actions (triggering or produced), and outputs.
   *
   * @param reaction The reaction.
   * @param tpr The reactor.
   * @param reactionIndex The position of the reaction within the reactor.
   */
  protected void generateReaction(
      CodeBuilder src, Reaction reaction, TypeParameterizedReactor tpr, int reactionIndex) {
    src.pr(
        CReactionGenerator.generateReaction(
            reaction,
            tpr,
            reactionIndex,
            mainDef,
            messageReporter,
            types,
            targetConfig,
            getTarget().requiresTypes));
  }

  /**
   * Record startup, shutdown, and reset reactions.
   *
   * @param instance A reactor instance.
   */
  private void recordBuiltinTriggers(ReactorInstance instance) {
    // For each reaction instance, allocate the arrays that will be used to
    // trigger downstream reactions.

    var enclaveInfo = CUtil.getClosestEnclave(instance).enclaveInfo;
    var enclaveStruct = CUtil.getEnvironmentStruct(instance);
    var enclaveId = CUtil.getEnvironmentId(instance);
    for (ReactionInstance reaction : instance.reactions) {
      var reactor = reaction.getParent();
      var temp = new CodeBuilder();
      var foundOne = false;

      var reactionRef = CUtil.reactionRef(reaction);

      // Next handle triggers of the reaction that come from a multiport output
      // of a contained reactor.  Also, handle startup and shutdown triggers.
      for (TriggerInstance<?> trigger : reaction.triggers) {
        if (trigger.isStartup()) {
          temp.pr(
              enclaveStruct
                  + ".startup_reactions[startup_reaction_count["
                  + enclaveId
                  + "]++] = &"
                  + reactionRef
                  + ";");
          enclaveInfo.numStartupReactions += reactor.getTotalWidth();
          foundOne = true;
        } else if (trigger.isShutdown()) {
          temp.pr(
              enclaveStruct
                  + ".shutdown_reactions[shutdown_reaction_count["
                  + enclaveId
                  + "]++] = &"
                  + reactionRef
                  + ";");
          foundOne = true;
          enclaveInfo.numShutdownReactions += reactor.getTotalWidth();

          if (targetConfig.tracing != null) {
            var description = CUtil.getShortenedName(reactor);
            var reactorRef = CUtil.reactorRef(reactor);
            var envTraceRef = CUtil.getEnvironmentStruct(reactor) + ".trace";
            temp.pr(
                String.join(
                    "\n",
                    "_lf_register_trace_event("
                        + envTraceRef
                        + ","
                        + reactorRef
                        + ", &("
                        + reactorRef
                        + "->_lf__shutdown),",
                    "trace_trigger, " + addDoubleQuotes(description + ".shutdown") + ");"));
          }
        } else if (trigger.isReset()) {
          temp.pr(
              enclaveStruct
                  + ".reset_reactions[reset_reaction_count["
                  + enclaveId
                  + "]++] = &"
                  + reactionRef
                  + ";");
          enclaveInfo.numResetReactions += reactor.getTotalWidth();
          foundOne = true;
        }
      }
      if (foundOne) initializeTriggerObjects.pr(temp.toString());
    }
  }

  /**
   * Generate code to set up the tables used in _lf_start_time_step to decrement reference counts
   * and mark outputs absent between time steps. This function puts the code into startTimeStep.
   */
  /**
   * Generate code to set up the tables used in _lf_start_time_step to decrement reference counts
   * and mark outputs absent between time steps. This function puts the code into startTimeStep.
   */
  private void generateStartTimeStep(ReactorInstance instance) {
    // Avoid generating dead code if nothing is relevant.
    var foundOne = false;
    var temp = new CodeBuilder();
    var containerSelfStructName = CUtil.reactorRef(instance);
    var enclave = CUtil.getClosestEnclave(instance);
    var enclaveInfo = enclave.enclaveInfo;
    var enclaveStruct = CUtil.getEnvironmentStruct(enclave);

    // Handle inputs that get sent data from a reaction rather than from
    // another contained reactor and reactions that are triggered by an
    // output of a contained reactor.
    // Note that there may be more than one reaction reacting to the same
    // port so we have to avoid listing the port more than once.
    var portsSeen = new LinkedHashSet<PortInstance>();
    for (ReactionInstance reaction : instance.reactions) {
      for (PortInstance port : Iterables.filter(reaction.effects, PortInstance.class)) {
        if (port.getDefinition() instanceof Input && !portsSeen.contains(port)) {
          portsSeen.add(port);
          // This reaction is sending to an input. Must be
          // the input of a contained reactor in the federate.
          // NOTE: If instance == main and the federate is within a bank,
          // this assumes that the reaction writes only to the bank member in the federate.
          foundOne = true;

          temp.pr("// Add port " + port.getFullName() + " to array of is_present fields.");

          if (!Objects.equal(port.getParent(), instance)) {
            // The port belongs to contained reactor, so we also have
            // iterate over the instance bank members.
            temp.startScopedBlock();
            temp.pr("int count = 0; SUPPRESS_UNUSED_WARNING(count);");
            temp.startScopedBlock(instance);
            temp.startScopedBankChannelIteration(port, null);
          } else {
            temp.startScopedBankChannelIteration(port, "count");
          }
          var portRef = CUtil.portRefNested(port);
          var con = (port.isMultiport()) ? "->" : ".";

          temp.pr(
              enclaveStruct
                  + ".is_present_fields["
                  + enclaveInfo.numIsPresentFields
                  + " + count] = &"
                  + portRef
                  + con
                  + "is_present;");
          // Intended_tag is only applicable to ports in federated execution.
          temp.pr(
              CExtensionUtils.surroundWithIfFederatedDecentralized(
                  enclaveStruct
                      + "._lf_intended_tag_fields["
                      + enclaveInfo.numIsPresentFields
                      + " + count] = &"
                      + portRef
                      + con
                      + "intended_tag;"));

          enclaveInfo.numIsPresentFields += port.getWidth() * port.getParent().getTotalWidth();

          if (!Objects.equal(port.getParent(), instance)) {
            temp.pr("count++;");
            temp.endScopedBlock();
            temp.endScopedBlock();
            temp.endScopedBankChannelIteration(port, null);
          } else {
            temp.endScopedBankChannelIteration(port, "count");
          }
        }
      }
    }
    if (foundOne) startTimeStep.pr(temp.toString());
    temp = new CodeBuilder();
    foundOne = false;

    for (ActionInstance action : instance.actions) {
      foundOne = true;
      temp.startScopedBlock(instance);

      temp.pr(
          String.join(
              "\n",
              "// Add action " + action.getFullName() + " to array of is_present fields.",
              enclaveStruct + ".is_present_fields[" + enclaveInfo.numIsPresentFields + "] ",
              "        = &"
                  + containerSelfStructName
                  + "->_lf_"
                  + action.getName()
                  + ".is_present;"));

      // Intended_tag is only applicable to actions in federated execution with decentralized
      // coordination.
      temp.pr(
          CExtensionUtils.surroundWithIfFederatedDecentralized(
              String.join(
                  "\n",
                  "// Add action " + action.getFullName() + " to array of intended_tag fields.",
                  enclaveStruct
                      + "._lf_intended_tag_fields["
                      + enclaveInfo.numIsPresentFields
                      + "] ",
                  "        = &"
                      + containerSelfStructName
                      + "->_lf_"
                      + action.getName()
                      + ".intended_tag;")));

      enclaveInfo.numIsPresentFields += action.getParent().getTotalWidth();
      temp.endScopedBlock();
    }
    if (foundOne) startTimeStep.pr(temp.toString());
    temp = new CodeBuilder();
    foundOne = false;

    // Next, set up the table to mark each output of each contained reactor absent.
    for (ReactorInstance child : instance.children) {
      if (child.outputs.size() > 0) {

        temp.startScopedBlock();
        temp.pr("int count = 0; SUPPRESS_UNUSED_WARNING(count);");
        temp.startScopedBlock(child);

        var channelCount = 0;
        for (PortInstance output : child.outputs) {
          if (!output.getDependsOnReactions().isEmpty()) {
            foundOne = true;
            temp.pr("// Add port " + output.getFullName() + " to array of is_present fields.");
            temp.startChannelIteration(output);
            temp.pr(
                enclaveStruct
                    + ".is_present_fields["
                    + enclaveInfo.numIsPresentFields
                    + " + count] = &"
                    + CUtil.portRef(output)
                    + ".is_present;");

            // Intended_tag is only applicable to ports in federated execution with decentralized
            // coordination.
            temp.pr(
                CExtensionUtils.surroundWithIfFederatedDecentralized(
                    String.join(
                        "\n",
                        "// Add port " + output.getFullName() + " to array of intended_tag fields.",
                        enclaveStruct
                            + "._lf_intended_tag_fields["
                            + enclaveInfo.numIsPresentFields
                            + " + count] = &"
                            + CUtil.portRef(output)
                            + ".intended_tag;")));

            temp.pr("count++;");
            channelCount += output.getWidth();
            temp.endChannelIteration(output);
          }
        }
        enclaveInfo.numIsPresentFields += channelCount * child.getTotalWidth();
        temp.endScopedBlock();
        temp.endScopedBlock();
      }
    }
    if (foundOne) startTimeStep.pr(temp.toString());
  }

  /**
   * For each timer in the given reactor, generate initialization code for the offset and period
   * fields.
   *
   * <p>This method will also populate the global timer_triggers array, which is used to start all
   * timers at the start of execution.
   *
   * @param instance A reactor instance.
   */
  private void generateTimerInitializations(ReactorInstance instance) {
    for (TimerInstance timer : instance.timers) {
      if (!timer.isStartup()) {
        initializeTriggerObjects.pr(CTimerGenerator.generateInitializer(timer));
        CUtil.getClosestEnclave(instance).enclaveInfo.numTimerTriggers +=
            timer.getParent().getTotalWidth();
      }
    }
  }

  /**
   * Process a given .proto file.
   *
   * <p>Run, if possible, the proto-c protocol buffer code generator to produce the required .h and
   * .c files.
   *
   * @param filename Name of the file to process.
   */
  public void processProtoFile(String filename) {
    var protoc =
        commandFactory.createCommand(
            "protoc-c",
            List.of("--c_out=" + this.fileConfig.getSrcGenPath(), filename),
            fileConfig.srcPath);
    if (protoc == null) {
      messageReporter.nowhere().error("Processing .proto files requires protoc-c >= 1.3.3.");
      return;
    }
    var returnCode = protoc.run();
    if (returnCode == 0) {
      var nameSansProto = filename.substring(0, filename.length() - 6);
      targetConfig.compileAdditionalSources.add(
          fileConfig.getSrcGenPath().resolve(nameSansProto + ".pb-c.c").toString());
    } else {
      messageReporter.nowhere().error("protoc-c returns error code " + returnCode);
    }
  }

  /**
   * Construct a unique type for the struct of the specified typed variable (port or action) of the
   * specified reactor class. This is required to be the same as the type name returned by {@link
   * #variableStructType(TriggerInstance)}.
   */
  public static String variableStructType(
      Variable variable, TypeParameterizedReactor tpr, boolean userFacing) {
    return (userFacing ? tpr.getName().toLowerCase() : CUtil.getName(tpr))
        + "_"
        + variable.getName()
        + "_t";
  }

  /**
   * Construct a unique type for the struct of the specified instance (port or action). This is
   * required to be the same as the type name returned by {@link #variableStructType(Variable,
   * TypeParameterizedReactor, boolean)}.
   *
   * @param portOrAction The port or action instance.
   * @return The name of the self struct.
   */
  public static String variableStructType(TriggerInstance<?> portOrAction) {
    return CUtil.getName(portOrAction.getParent().tpr) + "_" + portOrAction.getName() + "_t";
  }

  /**
   * If tracing is turned on, then generate code that records the full name of the specified reactor
   * instance in the trace table. If tracing is not turned on, do nothing.
   *
   * @param instance The reactor instance.
   */
  private void generateTraceTableEntries(ReactorInstance instance) {
    if (targetConfig.tracing != null) {
      initializeTriggerObjects.pr(CTracingGenerator.generateTraceTableEntries(instance));
    }
  }

  /**
   * Generate code to instantiate the specified reactor instance and initialize it.
   *
   * @param instance A reactor instance.
   */
  public void generateReactorInstance(ReactorInstance instance) {
    var reactorClass = ASTUtils.toDefinition(instance.getDefinition().getReactorClass());
    var fullName = instance.getFullName();
    initializeTriggerObjects.pr(
        "// ***** Start initializing " + fullName + " of class " + reactorClass.getName());
    // Generate the instance self struct containing parameters, state variables,
    // and outputs (the "self" struct).
    initializeTriggerObjects.pr(
        CUtil.reactorRefName(instance)
            + "["
            + CUtil.runtimeIndex(instance)
            + "] = new_"
            + CUtil.getName(instance.tpr)
            + "();");
    initializeTriggerObjects.pr(
        CUtil.reactorRefName(instance)
            + "["
            + CUtil.runtimeIndex(instance)
            + "]->base.environment = &envs["
            + CUtil.getEnvironmentId(instance)
            + "];");
    // Generate code to initialize the "self" struct in the
    // _lf_initialize_trigger_objects function.
    generateTraceTableEntries(instance);
    generateReactorInstanceExtension(instance);
    generateParameterInitialization(instance);
    initializeOutputMultiports(instance);
    initializeInputMultiports(instance);
    recordBuiltinTriggers(instance);
    watchdogCount +=
        CWatchdogGenerator.generateInitializeWatchdogs(initializeTriggerObjects, instance);

    // Next, initialize the "self" struct with state variables.
    // These values may be expressions that refer to the parameter values defined above.
    generateStateVariableInitializations(instance);

    // Generate trigger objects for the instance.
    generateTimerInitializations(instance);
    generateActionInitializations(instance);
    generateInitializeActionToken(instance);
    generateSetDeadline(instance);
    generateInitializeLocalMutex(instance);
    generateModeStructure(instance);

    // Recursively generate code for the children.
    for (ReactorInstance child : instance.children) {
      // If this reactor is a placeholder for a bank of reactors, then generate
      // an array of instances of reactors and create an enclosing for loop.
      // Need to do this for each of the builders into which the code writes.
      startTimeStep.startScopedBlock(child);
      initializeTriggerObjects.startScopedBlock(child);
      generateReactorInstance(child);
      initializeTriggerObjects.endScopedBlock();
      startTimeStep.endScopedBlock();
    }

    // For this instance, define what must be done at the start of
    // each time step. This sets up the tables that are used by the
    // _lf_start_time_step() function in reactor_common.c.
    // Note that this function is also run once at the end
    // so that it can deallocate any memory.
    generateStartTimeStep(instance);
    initializeTriggerObjects.pr("//***** End initializing " + fullName);
  }

  /**
   * For each action of the specified reactor instance, generate initialization code for the offset
   * and period fields.
   *
   * @param instance The reactor.
   */
  private void generateActionInitializations(ReactorInstance instance) {
    initializeTriggerObjects.pr(CActionGenerator.generateInitializers(instance));
  }

  /**
   * Initialize actions by creating a lf_token_t in the self struct. This has the information
   * required to allocate memory for the action payload. Skip any action that is not actually used
   * as a trigger.
   *
   * @param reactor The reactor containing the actions.
   */
  private void generateInitializeActionToken(ReactorInstance reactor) {
    for (ActionInstance action : reactor.actions) {
      // Skip this step if the action is not in use.
      if (action.getParent().getTriggers().contains(action)) {
        var type = reactor.tpr.resolveType(getInferredType(action.getDefinition()));
        var payloadSize = "0";
        if (!type.isUndefined()) {
          var typeStr = types.getTargetType(type);
          if (CUtil.isTokenType(type, types)) {
            typeStr = CUtil.rootType(typeStr);
          }
          if (typeStr != null && !typeStr.equals("") && !typeStr.equals("void")) {
            payloadSize = "sizeof(" + typeStr + ")";
          }
        }

        var selfStruct = CUtil.reactorRef(action.getParent());
        initializeTriggerObjects.pr(
            CActionGenerator.generateTokenInitializer(selfStruct, action.getName(), payloadSize));
      }
    }
  }

  /**
   * Generate code that is executed while the reactor instance is being initialized. This is
   * provided as an extension point for subclasses. Normally, the reactions argument is the full
   * list of reactions, but for the top-level of a federate, will be a subset of reactions that is
   * relevant to the federate.
   *
   * @param instance The reactor instance.
   */
  protected void generateReactorInstanceExtension(ReactorInstance instance) {
    // Do nothing
  }

  /**
   * Generate code that initializes the state variables for a given instance. Unlike parameters,
   * state variables are uniformly initialized for all instances of the same reactor.
   *
   * @param instance The reactor class instance
   */
  protected void generateStateVariableInitializations(ReactorInstance instance) {
    var reactorClass = instance.getDefinition().getReactorClass();
    var selfRef = CUtil.reactorRef(instance);
    for (StateVar stateVar : allStateVars(toDefinition(reactorClass))) {
      if (isInitialized(stateVar)) {
        var mode =
            stateVar.eContainer() instanceof Mode
                ? instance.lookupModeInstance((Mode) stateVar.eContainer())
                : instance.getMode(false);
        initializeTriggerObjects.pr(
            CStateGenerator.generateInitializer(instance, selfRef, stateVar, mode, types));
        if (mode != null && stateVar.isReset()) {
          CUtil.getClosestEnclave(instance).enclaveInfo.numModalResetStates +=
              instance.getTotalWidth();
        }
      }
    }
  }

  /**
   * Generate code to set the deadline field of the reactions in the specified reactor instance.
   *
   * @param instance The reactor instance.
   */
  private void generateSetDeadline(ReactorInstance instance) {
    for (ReactionInstance reaction : instance.reactions) {
      var selfRef = CUtil.reactorRef(reaction.getParent()) + "->_lf__reaction_" + reaction.index;
      if (reaction.declaredDeadline != null) {
        var deadline = reaction.declaredDeadline.maxDelay;
        initializeTriggerObjects.pr(
            selfRef + ".deadline = " + types.getTargetTimeExpr(deadline) + ";");
      } else { // No deadline.
        initializeTriggerObjects.pr(selfRef + ".deadline = NEVER;");
      }
    }
  }

  /**
   * Generate the code that initializes the reactor_mutex of each self_base_t.
   *
   * @param instance The reactor instance.
   */
  private void generateInitializeLocalMutex(ReactorInstance instance) {
    var selfRef = CUtil.reactorRef(instance);
    if (instance.hasLocalMutex() || watchdogCount > 0) {
      initializeTriggerObjects.pr(
          String.join(
              "\n",
              "// Allocate and initialize the local mutex",
              selfRef + "->base.reactor_mutex = (void *) calloc(1, sizeof(lf_mutex_t));",
              "lf_mutex_init((lf_mutex_t *) " + selfRef + "->base.reactor_mutex);"));
    } else {
      initializeTriggerObjects.pr("#if defined LF_THREADED");
      initializeTriggerObjects.pr(selfRef + "->base.reactor_mutex = NULL;");
      initializeTriggerObjects.pr("#endif");
    }
  }

  /**
   * Generate code to initialize modes.
   *
   * @param instance The reactor instance.
   */
  private void generateModeStructure(ReactorInstance instance) {
    CModesGenerator.generateModeStructure(instance, initializeTriggerObjects);
    if (!instance.modes.isEmpty()) {
      CUtil.getClosestEnclave(instance).enclaveInfo.numModalReactors += instance.getTotalWidth();
    }
  }

  /**
   * Generate runtime initialization code for parameters of a given reactor instance
   *
   * @param instance The reactor instance.
   */
  protected void generateParameterInitialization(ReactorInstance instance) {
    var selfRef = CUtil.reactorRef(instance);
    // Set the local bank_index variable so that initializers can use it.
    initializeTriggerObjects.pr(
        "bank_index = "
            + CUtil.bankIndex(instance)
            + ";"
            + " SUPPRESS_UNUSED_WARNING(bank_index);");
    for (ParameterInstance parameter : instance.parameters) {
      // NOTE: we now use the resolved literal value. For better efficiency, we could
      // store constants in a global array and refer to its elements to avoid duplicate
      // memory allocations.
      // NOTE: If the parameter is initialized with a static initializer for an array
      // or struct (the initialization expression is surrounded by { ... }), then we
      // have to declare a static variable to ensure that the memory is put in data space
      // and not on the stack.
      // FIXME: Is there a better way to determine this than the string comparison?
      var initializer = CParameterGenerator.getInitializer(parameter);
      if (initializer.startsWith("{")) {
        var temporaryVariableName = parameter.uniqueID();
        initializeTriggerObjects.pr(
            String.join(
                "\n",
                "static "
                    + types.getVariableDeclaration(
                        instance.tpr, parameter.type, temporaryVariableName, true)
                    + " = "
                    + initializer
                    + ";",
                selfRef + "->" + parameter.getName() + " = " + temporaryVariableName + ";"));
      } else {
        initializeTriggerObjects.pr(
            selfRef + "->" + parameter.getName() + " = " + initializer + ";");
      }
    }
  }

  /**
   * Generate code that mallocs memory for any output multiports.
   *
   * @param reactor The reactor instance.
   */
  private void initializeOutputMultiports(ReactorInstance reactor) {
    var reactorSelfStruct = CUtil.reactorRef(reactor);
    for (PortInstance output : reactor.outputs) {
      initializeTriggerObjects.pr(
          CPortGenerator.initializeOutputMultiport(output, reactorSelfStruct));
    }
  }

  /**
   * Allocate memory for inputs.
   *
   * @param reactor The reactor.
   */
  private void initializeInputMultiports(ReactorInstance reactor) {
    var reactorSelfStruct = CUtil.reactorRef(reactor);
    for (PortInstance input : reactor.inputs) {
      initializeTriggerObjects.pr(
          CPortGenerator.initializeInputMultiport(input, reactorSelfStruct));
    }
  }

  @Override
  public TargetTypes getTargetTypes() {
    return types;
  }

  /**
   * Get the Docker generator.
   *
   * @param context
   * @return
   */
  protected DockerGenerator getDockerGenerator(LFGeneratorContext context) {
    return new CDockerGenerator(context);
  }

  // //////////////////////////////////////////
  // // Protected methods.

  // Perform set up that does not generate code
  protected void setUpGeneralParameters() {
    accommodatePhysicalActionsIfPresent();
    targetConfig.compileDefinitions.put(
        "LOG_LEVEL", String.valueOf(targetConfig.logLevel.ordinal()));
    targetConfig.compileAdditionalSources.addAll(CCoreFilesUtils.getCTargetSrc());
    // Create the main reactor instance if there is a main reactor.
<<<<<<< HEAD
    createMainReactorInstance();

    // Create enclave generator which also checks for
    if (main != null) {
      enclaveGenerator =
          new CEnclaveGenerator(main, context.getTargetConfig(), fileConfig.name, messageReporter);
    }

=======
    this.main =
        ASTUtils.createMainReactorInstance(mainDef, reactors, messageReporter, targetConfig);
>>>>>>> 4aa386da
    if (hasModalReactors) {
      // So that each separate compile knows about modal reactors, do this:
      targetConfig.compileDefinitions.put("MODAL_REACTORS", "TRUE");
    }
    if (targetConfig.threading
        && targetConfig.platformOptions.platform == Platform.ARDUINO
        && (targetConfig.platformOptions.board == null
            || !targetConfig.platformOptions.board.contains("mbed"))) {
      // non-MBED boards should not use threading
      messageReporter
          .nowhere()
          .info(
              "Threading is incompatible on your current Arduino flavor. Setting threading to"
                  + " false.");
      targetConfig.threading = false;
    }

    if (targetConfig.platformOptions.platform == Platform.ARDUINO
        && !targetConfig.noCompile
        && targetConfig.platformOptions.board == null) {
      messageReporter
          .nowhere()
          .info(
              "To enable compilation for the Arduino platform, you must specify the fully-qualified"
                  + " board name (FQBN) in the target property. For example, platform: {name:"
                  + " arduino, board: arduino:avr:leonardo}. Entering \"no-compile\" mode and"
                  + " generating target code only.");
      targetConfig.noCompile = true;
    }

    if (targetConfig.platformOptions.platform == Platform.ZEPHYR
        && targetConfig.threading
        && targetConfig.platformOptions.userThreads >= 0) {
      targetConfig.compileDefinitions.put(
          PlatformOption.USER_THREADS.name(),
          String.valueOf(targetConfig.platformOptions.userThreads));
    } else if (targetConfig.platformOptions.userThreads > 0) {
      messageReporter
          .nowhere()
          .warning(
              "Specifying user threads is only for threaded Lingua Franca on the Zephyr platform."
                  + " This option will be ignored.");
    }

    if (targetConfig.threading) { // FIXME: This logic is duplicated in CMake
      pickScheduler();
      // FIXME: this and pickScheduler should be combined.
      targetConfig.compileDefinitions.put("SCHEDULER", targetConfig.schedulerType.name());
      targetConfig.compileDefinitions.put(
          "NUMBER_OF_WORKERS", String.valueOf(targetConfig.workers));
    }
    pickCompilePlatform();
  }

  protected void handleProtoFiles() {
    // Handle .proto files.
    for (String file : targetConfig.protoFiles) {
      this.processProtoFile(file);
    }
  }

  /**
   * Generate code that needs to appear at the top of the generated C file, such as #define and
   * #include statements.
   */
  public String generateDirectives() {
    CodeBuilder code = new CodeBuilder();
    code.prComment("Code generated by the Lingua Franca compiler from:");
    code.prComment("file:/" + FileUtil.toUnixString(fileConfig.srcFile));
    code.pr(
        CPreambleGenerator.generateDefineDirectives(
            targetConfig, fileConfig.getSrcGenPath(), hasModalReactors));
    code.pr(CPreambleGenerator.generateIncludeStatements(targetConfig, CCppMode));
    return code.toString();
  }

  /** Generate top-level preamble code. */
  protected String generateTopLevelPreambles(Reactor reactor) {
    CodeBuilder builder = new CodeBuilder();
    var guard = "TOP_LEVEL_PREAMBLE_" + reactor.eContainer().hashCode() + "_H";
    builder.pr("#ifndef " + guard);
    builder.pr("#define " + guard);
    // Reactors that are instantiated by the specified reactor need to have
    // their file-level preambles included.  This needs to also include file-level
    // preambles of base classes of those reactors.
    Stream.concat(Stream.of(reactor), ASTUtils.allNestedClasses(reactor))
        .flatMap(it -> ASTUtils.allFileLevelPreambles(it).stream())
        .collect(Collectors.toSet())
        .forEach(it -> builder.pr(toText(it.getCode())));
    for (String file : targetConfig.protoFiles) {
      var dotIndex = file.lastIndexOf(".");
      var rootFilename = file;
      if (dotIndex > 0) {
        rootFilename = file.substring(0, dotIndex);
      }
      code.pr("#include " + addDoubleQuotes(rootFilename + ".pb-c.h"));
      builder.pr("#include " + addDoubleQuotes(rootFilename + ".pb-c.h"));
    }
    builder.pr("#endif");
    return builder.toString();
  }

  protected boolean targetLanguageIsCpp() {
    return CCppMode;
  }

  /**
   * Given a line of text from the output of a compiler, return an instance of ErrorFileAndLine if
   * the line is recognized as the first line of an error message. Otherwise, return null.
   *
   * @param line A line of output from a compiler or other external tool that might generate errors.
   * @return If the line is recognized as the start of an error message, then return a class
   *     containing the path to the file on which the error occurred (or null if there is none), the
   *     line number (or the string "1" if there is none), the character position (or the string "0"
   *     if there is none), and the message (or an empty string if there is none).
   */
  @Override
  public GeneratorBase.ErrorFileAndLine parseCommandOutput(String line) {
    var matcher = compileErrorPattern.matcher(line);
    if (matcher.find()) {
      var result = new ErrorFileAndLine();
      result.filepath = matcher.group("path");
      result.line = matcher.group("line");
      result.character = matcher.group("column");
      result.message = matcher.group("message");

      if (!result.message.toLowerCase().contains("error:")) {
        result.isError = false;
      }
      return result;
    }
    return null;
  }

  ////////////////////////////////////////////
  //// Private methods.

  /** Returns the Target enum for this generator */
  @Override
  public Target getTarget() {
    return Target.C;
  }

  ////////////////////////////////////////////////////////////
  //// Private methods

  /**
<<<<<<< HEAD
   * If a main or federated reactor has been declared, create a ReactorInstance for this top level.
   * This will also assign levels to reactions, then, if the program is federated, perform an AST
   * transformation to disconnect connections between federates.
   */
  private void createMainReactorInstance() {
    if (this.mainDef != null) {
      if (this.main == null) {
        // Recursively build instances.
        this.main =
            new ReactorInstance(toDefinition(mainDef.getReactorClass()), messageReporter, reactors);
        var reactionInstanceGraph = this.main.assignLevels();
        if (reactionInstanceGraph.nodeCount() > 0) {
          messageReporter
              .nowhere()
              .error("Main reactor has causality cycles. Skipping code generation.");
          return;
        }
        if (hasDeadlines) {
          this.main.assignDeadlines();
        }
        // Inform the run-time of the breadth/parallelism of the reaction graph
        var breadth = reactionInstanceGraph.getBreadth(this.main);
        targetConfig.compileDefinitions.put("LF_REACTION_GRAPH_BREADTH", String.valueOf(breadth));
      }
    }
  }

  /**
=======
>>>>>>> 4aa386da
   * Generate an array of self structs for the reactor and one for each of its children.
   *
   * @param r The reactor instance.
   */
  private void generateSelfStructs(ReactorInstance r) {
    initializeTriggerObjects.pr(
        CUtil.selfType(r) + "* " + CUtil.reactorRefName(r) + "[" + r.getTotalWidth() + "];");
    initializeTriggerObjects.pr("SUPPRESS_UNUSED_WARNING(" + CUtil.reactorRefName(r) + ");");
    for (ReactorInstance child : r.children) {
      generateSelfStructs(child);
    }
  }

  private Stream<TypeParameterizedReactor> allTypeParameterizedReactors() {
    return ASTUtils.recursiveChildren(main).stream().map(it -> it.tpr).distinct();
  }
}<|MERGE_RESOLUTION|>--- conflicted
+++ resolved
@@ -1986,8 +1986,8 @@
         "LOG_LEVEL", String.valueOf(targetConfig.logLevel.ordinal()));
     targetConfig.compileAdditionalSources.addAll(CCoreFilesUtils.getCTargetSrc());
     // Create the main reactor instance if there is a main reactor.
-<<<<<<< HEAD
-    createMainReactorInstance();
+    this.main =
+        ASTUtils.createMainReactorInstance(mainDef, reactors, messageReporter, targetConfig);
 
     // Create enclave generator which also checks for
     if (main != null) {
@@ -1995,10 +1995,6 @@
           new CEnclaveGenerator(main, context.getTargetConfig(), fileConfig.name, messageReporter);
     }
 
-=======
-    this.main =
-        ASTUtils.createMainReactorInstance(mainDef, reactors, messageReporter, targetConfig);
->>>>>>> 4aa386da
     if (hasModalReactors) {
       // So that each separate compile knows about modal reactors, do this:
       targetConfig.compileDefinitions.put("MODAL_REACTORS", "TRUE");
@@ -2146,7 +2142,6 @@
   //// Private methods
 
   /**
-<<<<<<< HEAD
    * If a main or federated reactor has been declared, create a ReactorInstance for this top level.
    * This will also assign levels to reactions, then, if the program is federated, perform an AST
    * transformation to disconnect connections between federates.
@@ -2175,8 +2170,6 @@
   }
 
   /**
-=======
->>>>>>> 4aa386da
    * Generate an array of self structs for the reactor and one for each of its children.
    *
    * @param r The reactor instance.
