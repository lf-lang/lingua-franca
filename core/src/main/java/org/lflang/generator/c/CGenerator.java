--- conflicted
+++ resolved
@@ -41,15 +41,9 @@
 import java.nio.file.Path;
 import java.nio.file.Paths;
 import java.util.ArrayList;
-import java.util.HashMap;
-import java.util.HashSet;
 import java.util.LinkedHashSet;
 import java.util.List;
 import java.util.Map;
-<<<<<<< HEAD
-import java.util.Set;
-=======
->>>>>>> dbf8db13
 import java.util.regex.Pattern;
 import java.util.stream.Collectors;
 import java.util.stream.Stream;
@@ -351,7 +345,9 @@
     this.types = types;
     this.cmakeGenerator = cmakeGenerator;
 
-    if (targetConfig.schedulerType != SchedulerOption.STATIC)
+    // Perform the AST transformation for delayed connection,
+    // except when the static scheduler is used.
+    if (targetConfig.getOrDefault(SchedulerProperty.INSTANCE).type() != Scheduler.STATIC)
       registerTransformation(
         new DelayedConnectionTransformation(
           delayConnectionBodyGenerator, types, fileConfig.resource, true, true));
