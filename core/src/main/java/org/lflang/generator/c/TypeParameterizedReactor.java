--- conflicted
+++ resolved
@@ -100,24 +100,11 @@
 
   /** Return the name of the reactor given its type arguments. `*` is replaced with `Ptr`. */
   public String getName() {
-<<<<<<< HEAD
-    // FIXME: Types that are not just a single token need to be escaped or hashed
-    return reactor.getName()
-        + typeArgs.values().stream()
-            .map(it -> ASTUtils.toOriginalText(it).replace("*", "Ptr"))
-            .collect(Collectors.joining("_"));
-=======
     return reactor.getName() + argsString();
->>>>>>> 8c9a4651
   }
 
   /** Return a string representation of the type args of this. `*` is replaced with `Ptr`. */
   public String argsString() {
-<<<<<<< HEAD
-    return typeArgs.values().stream()
-        .map(it -> ASTUtils.toOriginalText(it).replace("*", "Ptr"))
-        .collect(Collectors.joining("_"));
-=======
     var stringRepresentation = new StringBuilder();
     int hash = 0;
     var first = false;
@@ -142,7 +129,6 @@
       stringRepresentation.append(Integer.toHexString(hash));
     }
     return stringRepresentation.toString();
->>>>>>> 8c9a4651
   }
 
   /**
