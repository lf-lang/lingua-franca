--- conflicted
+++ resolved
@@ -28,11 +28,8 @@
 import java.util.HashMap;
 import java.util.LinkedHashSet;
 import java.util.List;
-<<<<<<< HEAD
 import java.util.Map;
-=======
 import java.util.NavigableMap;
->>>>>>> 4aa386da
 import java.util.Set;
 import java.util.TreeMap;
 import java.util.stream.Collectors;
@@ -313,17 +310,9 @@
   ///////////////////////////////////////////////////////////
   //// Private fields
 
-<<<<<<< HEAD
   // Number of reactions per level, per enclave. Used to calculate how many workers to use
   // for each enclave
   private List<Map<ReactorInstance, Integer>> numReactionsPerEnclavePerLevel = new ArrayList<>();
-=======
-  /**
-   * Number of reactions per level, represented as a list of integers where the indices are the
-   * levels.
-   */
-  private final List<Integer> numReactionsPerLevel = new ArrayList<>(List.of(0));
->>>>>>> 4aa386da
 
   ///////////////////////////////////////////////////////////
   //// Private methods
@@ -422,10 +411,7 @@
 
       ReactorInstance enclave = CUtil.getClosestEnclave(origin.getReaction().parent);
       // Update numReactionsPerLevel info
-<<<<<<< HEAD
       adjustNumReactionsPerLevel(origin.level, enclave);
-=======
-      incrementNumReactionsPerLevel(origin.level);
     }
   }
 
@@ -435,7 +421,6 @@
   private void assignPortLevel(Runtime current) {
     for (var sp : current.sourcePorts) {
       sp.port().hasDependentReactionWithLevel(sp.index(), current.level);
->>>>>>> 4aa386da
     }
   }
 
@@ -484,8 +469,8 @@
    * If there is no previously recorded number for this level, then
    * create one with index <code>level</code> and value <code>valueToAdd</code>.
    * @param level The level.
-<<<<<<< HEAD
    * @param enclave The enclave with which to increment the level count.
+   * FIXME: This has conflict with changes Peter has done
    */
   private void adjustNumReactionsPerLevel(int level, ReactorInstance enclave) {
     while (numReactionsPerEnclavePerLevel.size() <= level) {
@@ -497,17 +482,6 @@
       numReactionsPerLevel.put(enclave, numReactionsPerLevel.get(enclave) + 1);
     } else {
       numReactionsPerLevel.put(enclave, 1);
-=======
-   */
-  private void incrementNumReactionsPerLevel(int level) {
-    if (numReactionsPerLevel.size() > level) {
-      numReactionsPerLevel.set(level, numReactionsPerLevel.get(level) + 1);
-    } else {
-      while (numReactionsPerLevel.size() < level) {
-        numReactionsPerLevel.add(0);
-      }
-      numReactionsPerLevel.add(1);
->>>>>>> 4aa386da
     }
   }
 
