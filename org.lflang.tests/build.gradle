dependencies {
<<<<<<< HEAD
	implementation project(':org.lflang')
	testImplementation "org.junit.jupiter:junit-jupiter-api:5.7.2"    
=======
    implementation project(':org.lflang')
    testImplementation "org.junit.jupiter:junit-jupiter-api:5.7.2"    
>>>>>>> e662ecf4
    testImplementation "org.junit.jupiter:junit-jupiter-engine:5.7.2"    
    testImplementation "org.junit.platform:junit-platform-commons:1.7.2"    
    testImplementation "org.junit.platform:junit-platform-engine:1.7.2"    
    testImplementation "org.opentest4j:opentest4j:1.2.0"    
    testImplementation "org.eclipse.xtext:org.eclipse.xtext.testing:${xtextVersion}"
    testImplementation "org.eclipse.xtext:org.eclipse.xtext.xbase.testing:${xtextVersion}"
}

jacoco {
    toolVersion = "0.8.7"
    reportsDir = file("$buildDir/reports/jacoco") //default directory where jacoco generates test reports
}

apply plugin: 'java'
apply plugin: 'jacoco'

jacocoTestReport {
    reports {
        xml.enabled true
        csv.enabled true
        html.destination file("${buildDir}/reports/html/jacoco")
        xml.destination file("${buildDir}/reports/xml/jacoco")
        csv.destination file("${buildDir}/reports/csv/jacoco")
    }
    def fileFilter = [  'org/lflang/services/**', 
                        'org/lflang/linguaFranca/impl/**', 
                        'org/lflang/serializer/**', 
                        'org/lflang/linguaFranca/util/**', 
                        'org/lflang/linguaFranca/**',
                        'org/lflang/parser/antlr/**'
                    ]
    def mainCls = fileTree(dir: "$project.buildDir/../../org.lflang/build/classes/java/main", excludes: fileFilter)
    def mainSrc =  "$project.buildDir/../../org.lflang/xtend-gen"
    def javaSrc = "$project.buildDir/../../org.lflang/src"
    
    classDirectories.from = files(mainCls)
    sourceDirectories.from = files([mainSrc, javaSrc])
}

test {
    testLogging {
        events "passed", "skipped", "failed"
        showStandardStreams = true
    }
    // Suggested by Gradle documentation: https://guides.gradle.org/performance/#parallel_test_execution
    maxParallelForks = Runtime.runtime.availableProcessors().intdiv(2) ?: 1
	useJUnitPlatform()
    finalizedBy jacocoTestReport
}<|MERGE_RESOLUTION|>--- conflicted
+++ resolved
@@ -1,11 +1,6 @@
 dependencies {
-<<<<<<< HEAD
-	implementation project(':org.lflang')
-	testImplementation "org.junit.jupiter:junit-jupiter-api:5.7.2"    
-=======
     implementation project(':org.lflang')
     testImplementation "org.junit.jupiter:junit-jupiter-api:5.7.2"    
->>>>>>> e662ecf4
     testImplementation "org.junit.jupiter:junit-jupiter-engine:5.7.2"    
     testImplementation "org.junit.platform:junit-platform-commons:1.7.2"    
     testImplementation "org.junit.platform:junit-platform-engine:1.7.2"    
