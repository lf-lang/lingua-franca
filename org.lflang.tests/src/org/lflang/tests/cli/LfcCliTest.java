/*
 * Copyright (c) 2022, TU Dresden.
 *
 * Redistribution and use in source and binary forms, with or without modification,
 * are permitted provided that the following conditions are met:
 *
 * 1. Redistributions of source code must retain the above copyright notice,
 *    this list of conditions and the following disclaimer.
 *
 * 2. Redistributions in binary form must reproduce the above copyright notice,
 *    this list of conditions and the following disclaimer in the documentation
 *    and/or other materials provided with the distribution.
 *
 * THIS SOFTWARE IS PROVIDED BY THE COPYRIGHT HOLDERS AND CONTRIBUTORS "AS IS" AND ANY
 * EXPRESS OR IMPLIED WARRANTIES, INCLUDING, BUT NOT LIMITED TO, THE IMPLIED WARRANTIES OF
 * MERCHANTABILITY AND FITNESS FOR A PARTICULAR PURPOSE ARE DISCLAIMED. IN NO EVENT SHALL
 * THE COPYRIGHT HOLDER OR CONTRIBUTORS BE LIABLE FOR ANY DIRECT, INDIRECT, INCIDENTAL,
 * SPECIAL, EXEMPLARY, OR CONSEQUENTIAL DAMAGES (INCLUDING, BUT NOT LIMITED TO,
 * PROCUREMENT OF SUBSTITUTE GOODS OR SERVICES; LOSS OF USE, DATA, OR PROFITS; OR BUSINESS
 * INTERRUPTION) HOWEVER CAUSED AND ON ANY THEORY OF LIABILITY, WHETHER IN CONTRACT,
 * STRICT LIABILITY, OR TORT (INCLUDING NEGLIGENCE OR OTHERWISE) ARISING IN ANY WAY OUT OF
 * THE USE OF THIS SOFTWARE, EVEN IF ADVISED OF THE POSSIBILITY OF SUCH DAMAGE.
 */

package org.lflang.tests.cli;

import static org.hamcrest.CoreMatchers.containsString;
import static org.hamcrest.CoreMatchers.equalTo;
import static org.junit.jupiter.api.Assertions.assertEquals;
import static org.lflang.tests.TestUtils.TempDirBuilder.dirBuilder;
import static org.lflang.tests.TestUtils.TempDirChecker.dirChecker;
import static org.lflang.tests.TestUtils.isDirectory;
import static org.lflang.tests.TestUtils.isRegularFile;

import com.google.inject.Injector;

import java.io.IOException;
import java.nio.file.Path;
import java.util.Properties;

import org.junit.jupiter.api.Test;
import org.junit.jupiter.api.io.TempDir;

import org.lflang.LocalStrings;
import org.lflang.cli.Io;
import org.lflang.cli.Lfc;
import org.lflang.generator.LFGeneratorContext.BuildParm;

/**
 * @author Clément Fournier
 * @author Atharva Patil
 */
public class LfcCliTest {

    LfcTestFixture lfcTester = new LfcTestFixture();

    static final String LF_PYTHON_FILE = """
        target Python
        main reactor {
            reaction(startup) {==}
        }
        """;


    @Test
    public void testHelpArg() {
        lfcTester.run("--help", "--version")
            .verify(result -> {
                result.checkOk();
                result.checkNoErrorOutput();
                result.checkStdOut(containsString("Usage: lfc"));
            });
    }

    @Test
    public void testVersion() {
        lfcTester.run("--version")
            .verify(result -> {
                result.checkOk();
                result.checkNoErrorOutput();
                result.checkStdOut(equalTo("lfc " + LocalStrings.VERSION + "\n"));
            });
    }


    @Test
    public void testWrongCliArg() {
        lfcTester.run("--notanargument", "File.lf")
            .verify(result -> {
                result.checkStdErr(containsString("Unknown option: '--notanargument'"));
                result.checkFailed();
            });
    }

    @Test
    public void testGenInSrcDir(@TempDir Path tempDir) throws IOException {
        dirBuilder(tempDir).file("src/File.lf", LF_PYTHON_FILE);

        lfcTester.run(tempDir, "src/File.lf", "--no-compile")
            .verify(result -> {
                result.checkOk();
                dirChecker(tempDir)
                    .check("src-gen", isDirectory())
                    .check("bin", isDirectory())
                    .check("src-gen/File/File.py", isRegularFile());
            });
    }

    @Test
    public void testBuildParams(@TempDir Path tempDir)
            throws IOException {
        dirBuilder(tempDir).file("src/File.lf", LF_PYTHON_FILE);

        String[] args = {
            "src/File.lf",
            "--output-path", "src",
            "--build-type", "Release",
            "--clean",
            "--target-compiler", "gcc",
            "--external-runtime-path", "src",
            "--federated",
            "--logging", "4",
            "--lint",
            "--no-compile",
            "--quiet",
            "--rti", "-1",
            "--runtime-version", "rs",
            "--scheduler", "2",
            "--threading", "false",
            "--workers", "1",
        };
        LfcOneShotTestFixture fixture = new LfcOneShotTestFixture();

        fixture.run(tempDir, args)
            .verify(result -> {
<<<<<<< HEAD
                result.checkOk();
                // Get the properties method.
                Method getPropsMethod =
                    Lfc.class.getDeclaredMethod("getTargetProperties");
                // Change the method's visibility to public for testing.
                getPropsMethod.setAccessible(true);
                Properties properties =
                    (Properties) getPropsMethod.invoke(result.lfcObj());
                assertEquals(
                        properties.getProperty(BuildParm.BUILD_TYPE.getKey()),
                        "Release");
                assertEquals(
                        properties.getProperty(BuildParm.CLEAN.getKey()),
                        "true");
                assertEquals(
                        properties.getProperty(
                            BuildParm.EXTERNAL_RUNTIME_PATH.getKey()),
                        "src");
                assertEquals(
                        properties.getProperty(BuildParm.LINT.getKey()),
                        "true");
                assertEquals(
                        properties.getProperty(BuildParm.LOGGING.getKey()),
                        "4");
                assertEquals(
                        properties.getProperty(
                            BuildParm.TARGET_COMPILER.getKey()),
                        "gcc");
                assertEquals(
                        properties.getProperty(BuildParm.QUIET.getKey()),
                        "true");
                assertEquals(
                        properties.getProperty(BuildParm.RTI.getKey()),
                        "-1");
                assertEquals(
                        properties.getProperty(
                            BuildParm.RUNTIME_VERSION.getKey()),
                        "rs");
                assertEquals(
                        properties.getProperty(BuildParm.THREADING.getKey()),
                        "false");
                assertEquals(
                        properties.getProperty(BuildParm.WORKERS.getKey()),
                        "1");
=======
                // Don't validate execution because args are dummy args.
                Properties properties = fixture.lfc.cliArgsToBuildParams();
                assertEquals(properties.getProperty(BuildParm.BUILD_TYPE.getKey()), "Release");
                assertEquals(properties.getProperty(BuildParm.CLEAN.getKey()), "true");
                assertEquals(properties.getProperty(BuildParm.EXTERNAL_RUNTIME_PATH.getKey()), "src");
                assertEquals(properties.getProperty(BuildParm.LINT.getKey()), "true");
                assertEquals(properties.getProperty(BuildParm.LOGGING.getKey()), "4");
                assertEquals(properties.getProperty(BuildParm.TARGET_COMPILER.getKey()), "gcc");
                assertEquals(properties.getProperty(BuildParm.QUIET.getKey()), "true");
                assertEquals(properties.getProperty(BuildParm.RTI.getKey()), "-1");
                assertEquals(properties.getProperty(BuildParm.RUNTIME_VERSION.getKey()), "rs");
                assertEquals(properties.getProperty(BuildParm.THREADING.getKey()), "false");
                assertEquals(properties.getProperty(BuildParm.WORKERS.getKey()), "1");
>>>>>>> 54ca2c24
            });
    }


    static class LfcTestFixture extends CliToolTestFixture {

        @Override
        protected void runCliProgram(Io io, String[] args) {
            Lfc.main(io, args);
        }
    }

    static class LfcOneShotTestFixture extends CliToolTestFixture {

        private Lfc lfc;

        @Override
        protected void runCliProgram(Io io, String[] args) {
            // Injector used to obtain Main instance.
            final Injector injector = Lfc.getInjector("lfc", io);
            // Main instance.
            this.lfc = injector.getInstance(Lfc.class);
            lfc.doExecute(io, args);
        }
    }
}<|MERGE_RESOLUTION|>--- conflicted
+++ resolved
@@ -133,53 +133,6 @@
 
         fixture.run(tempDir, args)
             .verify(result -> {
-<<<<<<< HEAD
-                result.checkOk();
-                // Get the properties method.
-                Method getPropsMethod =
-                    Lfc.class.getDeclaredMethod("getTargetProperties");
-                // Change the method's visibility to public for testing.
-                getPropsMethod.setAccessible(true);
-                Properties properties =
-                    (Properties) getPropsMethod.invoke(result.lfcObj());
-                assertEquals(
-                        properties.getProperty(BuildParm.BUILD_TYPE.getKey()),
-                        "Release");
-                assertEquals(
-                        properties.getProperty(BuildParm.CLEAN.getKey()),
-                        "true");
-                assertEquals(
-                        properties.getProperty(
-                            BuildParm.EXTERNAL_RUNTIME_PATH.getKey()),
-                        "src");
-                assertEquals(
-                        properties.getProperty(BuildParm.LINT.getKey()),
-                        "true");
-                assertEquals(
-                        properties.getProperty(BuildParm.LOGGING.getKey()),
-                        "4");
-                assertEquals(
-                        properties.getProperty(
-                            BuildParm.TARGET_COMPILER.getKey()),
-                        "gcc");
-                assertEquals(
-                        properties.getProperty(BuildParm.QUIET.getKey()),
-                        "true");
-                assertEquals(
-                        properties.getProperty(BuildParm.RTI.getKey()),
-                        "-1");
-                assertEquals(
-                        properties.getProperty(
-                            BuildParm.RUNTIME_VERSION.getKey()),
-                        "rs");
-                assertEquals(
-                        properties.getProperty(BuildParm.THREADING.getKey()),
-                        "false");
-                assertEquals(
-                        properties.getProperty(BuildParm.WORKERS.getKey()),
-                        "1");
-=======
-                // Don't validate execution because args are dummy args.
                 Properties properties = fixture.lfc.cliArgsToBuildParams();
                 assertEquals(properties.getProperty(BuildParm.BUILD_TYPE.getKey()), "Release");
                 assertEquals(properties.getProperty(BuildParm.CLEAN.getKey()), "true");
@@ -192,7 +145,6 @@
                 assertEquals(properties.getProperty(BuildParm.RUNTIME_VERSION.getKey()), "rs");
                 assertEquals(properties.getProperty(BuildParm.THREADING.getKey()), "false");
                 assertEquals(properties.getProperty(BuildParm.WORKERS.getKey()), "1");
->>>>>>> 54ca2c24
             });
     }
 
