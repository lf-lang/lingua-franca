/*************
Copyright (c) 2019, The University of California at Berkeley.

Redistribution and use in source and binary forms, with or without modification,
are permitted provided that the following conditions are met:

1. Redistributions of source code must retain the above copyright notice,
   this list of conditions and the following disclaimer.

2. Redistributions in binary form must reproduce the above copyright notice,
   this list of conditions and the following disclaimer in the documentation
   and/or other materials provided with the distribution.

THIS SOFTWARE IS PROVIDED BY THE COPYRIGHT HOLDERS AND CONTRIBUTORS "AS IS" AND 
ANY EXPRESS OR IMPLIED WARRANTIES, INCLUDING, BUT NOT LIMITED TO, THE IMPLIED 
WARRANTIES OF MERCHANTABILITY AND FITNESS FOR A PARTICULAR PURPOSE ARE 
DISCLAIMED. IN NO EVENT SHALL THE COPYRIGHT HOLDER OR CONTRIBUTORS BE LIABLE FOR
ANY DIRECT, INDIRECT, INCIDENTAL, SPECIAL, EXEMPLARY, OR CONSEQUENTIAL DAMAGES 
(INCLUDING, BUT NOT LIMITED TO, PROCUREMENT OF SUBSTITUTE GOODS OR SERVICES; 
LOSS OF USE, DATA, OR PROFITS; OR BUSINESS INTERRUPTION) HOWEVER CAUSED AND ON 
ANY THEORY OF LIABILITY, WHETHER IN CONTRACT, STRICT LIABILITY, OR TORT 
(INCLUDING NEGLIGENCE OR OTHERWISE) ARISING IN ANY WAY OUT OF THE USE OF THIS 
SOFTWARE, EVEN IF ADVISED OF THE POSSIBILITY OF SUCH DAMAGE.
***************/
package org.lflang.tests.runtime;

import java.util.Arrays;

import org.junit.jupiter.api.Disabled;
import org.junit.jupiter.api.Test;

import org.lflang.Target;

/**
 * Collection of tests for the Python target.
 *
 * Even though all tests are implemented in the base class, we @Override public void them
 * here so that each test can be easily invoked individually from the Eclipse.
 * This is done by right-clicking anywhere in the header or body of the test
 * method and selecting "Run As -> JUnit Test" from the pop-up menu.
 *
 * @author{Marten Lohstroh <marten@berkeley.edu>}
 */
public class PythonTest extends TestBase {

<<<<<<< HEAD
    public PythonTest() {
        this.targets = Arrays.asList(Target.Python);
=======
    PythonTest() {
        super(Target.Python);
>>>>>>> 8b8627f5
    }

    @Test
    @Override public void runGenericTests() {
        super.runGenericTests();
    }

    @Test
    @Override public void runTargetSpecificTests() {
        super.runTargetSpecificTests();
    }

    @Test
    @Override public void runMultiportTests() {
        super.runMultiportTests();
    }
    
    @Test
    @Override
    public void runSerializationTests() {
        // Skip the test if the OS is Windows
        if(isWindows()) { 
            printSkipMessage(Message.DESC_SERIALIZATION,
                    Message.NO_WINDOWS_SUPPORT);
            return; 
        }
        super.runSerializationTests();
    }

    @Test
    @Disabled("TODO")
    @Override public void runAsFederated() {
        // Skip the test if the OS is Windows
        if(isWindows()) { 
            printSkipMessage(Message.DESC_AS_FEDERATED,
                    Message.NO_WINDOWS_SUPPORT);
            return; 
        }
        super.runAsFederated();
    }


    @Test
    @Override public void runConcurrentTests() {
        super.runConcurrentTests();
    }

    @Test
    @Override public void runFederatedTests() {
        // Skip the test if the OS is Windows
        if(isWindows()) { 
            printSkipMessage(Message.DESC_FEDERATED,
                    Message.NO_WINDOWS_SUPPORT);
            return; 
        }
        super.runFederatedTests();
    }
}<|MERGE_RESOLUTION|>--- conflicted
+++ resolved
@@ -43,13 +43,8 @@
  */
 public class PythonTest extends TestBase {
 
-<<<<<<< HEAD
     public PythonTest() {
-        this.targets = Arrays.asList(Target.Python);
-=======
-    PythonTest() {
         super(Target.Python);
->>>>>>> 8b8627f5
     }
 
     @Test
