--- conflicted
+++ resolved
@@ -126,11 +126,6 @@
     public void reportErrors() {
         if (this.hasFailed()) {
             System.out.println("+---------------------------------------------------------------------------+");
-<<<<<<< HEAD
-            System.out.println("Failed: ");
-            System.out.println("-----------------------------------------------------------------------------");
-            System.out.println("Reason: " + this.result.message + " Exit code: " + this.exitValue);
-=======
             System.out.println("Failed: " + this);
             System.out.println("-----------------------------------------------------------------------------");
             System.out.println("Reason: " + this.result.message + " Exit code: " + this.exitValue);
@@ -139,7 +134,6 @@
                 // from a process that segfaults. We can only print a message indicating that the putput is incomplete.
                 System.out.println("This exit code typically indicates a segfault. In this case, the execution output is likely missing or incomplete.");
             }
->>>>>>> cebc15c0
             printIfNotEmpty("Reported issues", this.issues.toString());
             printIfNotEmpty("Compilation output", this.compilationLog.toString());
             printIfNotEmpty("Execution output", this.execLog.toString());
