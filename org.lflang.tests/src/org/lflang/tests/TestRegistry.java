package org.lflang.tests;

import static java.nio.file.FileVisitResult.CONTINUE;
import static java.nio.file.FileVisitResult.SKIP_SUBTREE;

import java.io.File;
import java.io.IOException;
import java.nio.file.FileVisitResult;
import java.nio.file.Files;
import java.nio.file.Path;
import java.nio.file.Paths;
import java.nio.file.SimpleFileVisitor;
import java.nio.file.attribute.BasicFileAttributes;
import java.util.Arrays;
import java.util.HashMap;
import java.util.HashSet;
import java.util.Iterator;
import java.util.Map;
import java.util.Set;
import java.util.Stack;
import java.util.TreeSet;

import org.eclipse.emf.common.util.EList;
import org.eclipse.emf.common.util.URI;
import org.eclipse.emf.ecore.EObject;
import org.eclipse.emf.ecore.resource.Resource;
import org.eclipse.emf.ecore.resource.Resource.Diagnostic;
import org.eclipse.emf.ecore.resource.ResourceSet;
import org.eclipse.xtext.xbase.lib.IteratorExtensions;
import org.lflang.LFStandaloneSetup;
import org.lflang.Target;
import org.lflang.generator.Main;
import org.lflang.lf.Reactor;
import org.lflang.lf.TargetDecl;
import org.lflang.tests.LFTest.Result;
import org.lflang.tests.runtime.TestBase;

import com.google.common.collect.Iterables;

/**
 * A registry to retrieve tests from, organized by target and category.
 * 
 * @author Marten Lohstroh <marten@berkeley.edu>
 */
public class TestRegistry {
    
    static class TestMap {
        /**
         * Registry that maps targets to maps from categories to sets of tests. 
         */
        protected final Map<Target,
                Map<TestCategory, Set<LFTest>>> map = new HashMap<>();

        /**
         * Create a new test map.
         */
        public TestMap() {
            // Populate the internal datastructures.
            for (Target target : Target.values()) {
                Map<TestCategory, Set<LFTest>> categories = new HashMap<>();
                for (TestCategory cat : TestCategory.values()) {
                    categories.put(cat, new TreeSet<>());
                }
                map.put(target, categories);
            }
        }
        
        /**
         * Return a set of tests given a target and test category.
         * @param t The target.
         * @param c The test category.
         * @return A set of tests for the given target and test category.
         */
        public Set<LFTest> getTests(Target t, TestCategory c) {
            return this.map.get(t).get(c);
        }
        
    }
    
    /**
     * List of directories that should be skipped when indexing test files. Any
     * test file that has a directory in its path that matches an entry in this
     * array will not be discovered.
     */
    public static final String[] IGNORED_DIRECTORIES = {"failing", "knownfailed", "failed"};
    
    /**
     * Path to the root of the repository.
     */
    public static final Path LF_REPO_PATH = Paths.get(new File("").getAbsolutePath()).getParent();
    
    /**
     * Path to the example directory in the repository.
     */
    public static final Path LF_EXAMPLE_PATH = LF_REPO_PATH.resolve("example");
    
    /**
     * Path to the test directory in the repository.
     */
    public static final Path LF_TEST_PATH = LF_REPO_PATH.resolve("test");

    /**
     * Internal data structure that stores registered tests. 
     */
    protected static final TestMap registered = new TestMap();

    /**
     * Internal data structure that stores ignored tests. For instance,
     * source files with no main reactor are indexed here.
     */
    protected static final TestMap ignored = new TestMap();

    /**
     * The set of found examples that that did not compile or specify a target.
     */
    protected static final Set<Path> erroneousExamples = new TreeSet<>();
    
    /**
     * A map from each test category to a set of tests that is the union of
     * all registered tests in that category across all targets.
     */
    protected static final Map<TestCategory, Set<LFTest>> allTargets = new HashMap<>();
    
    /**
     * Enumeration of test categories, used to map tests to categories. The
     * nearest containing directory that matches any of the categories will
     * determine the category that the test is mapped to. Matching is case
     * insensitive.
     * 
     * For example, the following files will all map to THREADED:
     * - C/threaded/Foo.lf
     * - C/THREADED/Foo.lf 
     * - C/Threaded/Foo.lf
     * - C/foo/threaded/Bar.lf 
     * - C/foo/bar/threaded/Threaded.lf 
     * - C/federated/threaded/bar.lf
     * but the following will not: 
     * - C/Foo.lf (maps to COMMON)
     * - C/Threaded.lf (maps to COMMON)
     * - C/threaded/federated/foo.lf (maps to FEDERATED)
     * 
     * @author Marten Lohstroh <marten@berkeley.edu>
     */
    public enum TestCategory {
        CONCURRENT(true), GENERIC(true), MULTIPORT(true), TARGET(false),
        FEDERATED(true), EXAMPLE(false), EXAMPLE_TEST(false);
        
        /**
         * Whether or not we should compare coverage against other targets.
         */
        public final boolean isCommon;
        
        /**
         * Create a new test category.
         */
        TestCategory(boolean isCommon) {
            this.isCommon = isCommon;
        }
        
        /**
         * Return a header associated with the category.
         * 
         * @return A header to print in the test report.
         */
        public String getHeader() {
            return TestBase.THICK_LINE + "Category: " + this.name();
        }
    }
    
    // Static code that performs the file system traversal and discovers
    // all .lf files to be included in the registry.
    static {
        System.out.println("Indexing...");
        ResourceSet rs = new LFStandaloneSetup()
<<<<<<< HEAD
                .createInjectorAndDoEMFRegistration()
                .getInstance(ResourceSet.class);
=======
            .createInjectorAndDoEMFRegistration()
            .getInstance(Main.class).getResourceSet();
>>>>>>> aa239806

        // Prepare for the collection of tests per category.
        for (TestCategory t: TestCategory.values()) {
            allTargets.put(t, new TreeSet<>());
        }
        // Populate the registry.
        for (Target target : Target.values()) {
            // Initialize the lists.
            Set<TestCategory> supported = new HashSet<>();
            // Walk the tree.
            try {
                Path dir = LF_TEST_PATH.resolve(target.toString());
                if (Files.exists(dir)) {
                    // A test directory exist. Assume support for generic tests.
                    supported.add(TestCategory.GENERIC);
                    Files.walkFileTree(dir, new TestDirVisitor(rs, target));
                } else {
                    System.out.println("WARNING: No test directory for target " + target + "\n");
                }
                
            } catch (IOException e) {
                System.err.println(
                        "ERROR: Caught exception while indexing tests for target " + target);
                e.printStackTrace();
            }
            // Record the tests for later use when reporting coverage.
            Arrays.asList(TestCategory.values()).forEach(
                    c -> allTargets.get(c).addAll(getRegisteredTests(target, c, false)));
        }
        
        // Also scan the examples directory.
        try {
            Files.walkFileTree(LF_EXAMPLE_PATH, new ExampleDirVisitor(rs));
        } catch (IOException e) {
            System.err.println(
                    "Error while indexing tests from example directory.");
            e.printStackTrace();
        }
        
        if (erroneousExamples.size() > 0) {
            System.err.println("The following examples do not compile or specify no target:");
            erroneousExamples.forEach(System.err::println);
        }
        
    }
    
    /**
     * Calling this function forces the lazy initialization of the static code
     * that indexes all files. It is advisable to do this prior to executing
     * other code that prints to standard out so that any error messages
     * printed while indexing are printed first.
     */
    public static void initialize() {}
    
    /**
     * Return the tests that were indexed for a given target and category.
     */
    public static Set<LFTest> getRegisteredTests(Target target,
            TestCategory category, boolean copy) {
        if (copy) {
            Set<LFTest> copies = new TreeSet<>();
            for (LFTest test : registered.getTests(target, category)) {
                copies.add(new LFTest(test.target, test.srcFile, test.packageRoot));
            }
            return copies;
        } else {
            return registered.getTests(target, category);
        }
    }
    
    /**
     * Return the test that were found but not indexed because they did not
     * have a main reactor.
     */
    public static Set<LFTest> getIgnoredTests(Target target, TestCategory category) {
        return ignored.getTests(target, category);
    }

    public static String getCoverageReport(Target target, TestCategory category) {
        StringBuilder s = new StringBuilder();
        Set<LFTest> ignored = TestRegistry.getIgnoredTests(target, category);
        s.append(TestBase.THIN_LINE);
        s.append("Ignored: ").append(ignored.size()).append("\n");
        s.append(TestBase.THIN_LINE);
        
        for (LFTest test : ignored) {
            s.append("No main reactor in: ").append(test.name).append("\n");
        }
        
        Set<LFTest> own = getRegisteredTests(target, category, false);
        if (category.isCommon) {
            Set<LFTest> all = allTargets.get(category);
            s.append("\n").append(TestBase.THIN_LINE);
            s.append("Covered: ").append(own.size()).append("/").append(all.size()).append("\n");
            s.append(TestBase.THIN_LINE);
            int missing = all.size() - own.size();
            if (missing > 0) {
                all.stream().filter(test -> !own.contains(test))
                        .forEach(test -> s.append("Missing: ").append(test.toString()).append("\n"));
            }
        } else {
            s.append("\n").append(TestBase.THIN_LINE);
            s.append("Covered: ").append(own.size()).append("/").append(own.size()).append("\n");
            s.append(TestBase.THIN_LINE);
        }
        
        return s.toString();
    }
    
    public static class ExampleDirVisitor extends SimpleFileVisitor<Path> {

        protected ResourceSet rs;
        
        boolean inTestDir = false;
        
        public ExampleDirVisitor(ResourceSet rs) {
            this.rs = rs;
        }
        
        /**
         * Update the state of the visitor to reflect whether it currently 
         * is in a test directory or not.
         */
        @Override
        public FileVisitResult postVisitDirectory(Path dir, IOException exc) {
            if (dir.getFileName().toString()
                    .equalsIgnoreCase("test")) {
                this.inTestDir = false;
            }
            return CONTINUE;
        }
        
        /**
         * Update the state of the visitor to reflect whether it currently 
         * is in a test directory or not.
         */
        @Override
        public FileVisitResult preVisitDirectory(Path dir,
                BasicFileAttributes attrs) {
            for (String ignored : IGNORED_DIRECTORIES) {
                if (dir.getFileName().toString().equalsIgnoreCase(ignored)) {
                    return SKIP_SUBTREE;
                }
            }
            if (dir.getFileName().toString()
                    .equalsIgnoreCase("test")) {
                this.inTestDir = true;
            }
            return CONTINUE;
        }
        
        /**
         * Add test files to the registry if they end with ".lf", but only if they have a main reactor.
         */
        @Override
        public FileVisitResult visitFile(Path path, BasicFileAttributes attr) {
            if (attr.isRegularFile() && path.toString().endsWith(".lf")) {
                // Parse the file. If this is unsuccessful, add the test and
                // report that it didn't compile.
                Resource r = rs.getResource(
                        URI.createFileURI(path.toFile().getAbsolutePath()),
                        true);

                EList<Diagnostic> errors = r.getErrors();
                if (!errors.isEmpty()) {
                    erroneousExamples.add(path);
                } else {
                    // No errors. Find the target.
                    Iterator<TargetDecl> targetDecls =
                        IteratorExtensions.filter(r.getAllContents(),TargetDecl.class);
                    
                    if (targetDecls.hasNext()) {
                        TargetDecl decl = targetDecls.next();
                        Target target = Target.forName(decl.getName()).get();
                        Iterator<Reactor> reactors =
                            IteratorExtensions.filter(r.getAllContents(),Reactor.class);

                        if (IteratorExtensions.exists(reactors, it -> it.isMain() || it.isFederated())) {
                            if (this.inTestDir
                                || path.getFileName().toString().toLowerCase().contains("test")) {
                                // File is labeled as test.
                                registered.getTests(target, 
                                        TestCategory.EXAMPLE_TEST).add(
                                                new LFTest(target, path,
                                                TestRegistry.LF_EXAMPLE_PATH)
                                        );
                            } else {
                                // Ordinary example.
                                registered
                                        .getTests(target, TestCategory.EXAMPLE)
                                        .add(new LFTest(target, path,
                                                TestRegistry.LF_EXAMPLE_PATH));
                            }
                            return CONTINUE;
                        }
                    } else {
                        // No target, list as failure.
                        erroneousExamples.add(path);
                    }
                }
            }
            return CONTINUE;
        }
    }
    
    
    /**
     * FileVisitor implementation that maintains a stack to map found tests to
     * the appropriate category and excludes directories that are listed as 
     * "ignored" from walks.
     * 
     * Specifically, when a directory is encountered that matches a category,
     * this category is pushed onto the stack. Similarly, when the DFS leaves
     * such a directory, its corresponding category is popped from the stack.
     * Any test (*.lf) file that is encountered will be mapped to the category
     * that is on top of the stack. Initially, the stack has one element that 
     * is TestCategory.COMMON, meaning that test files in the top-level test
     * directory for a given target will be mapped to that category.
     * 
     * @author Marten Lohstroh <marten@berkeley.edu>
     */
    public static class TestDirVisitor extends SimpleFileVisitor<Path> {

        /**
         * The stack of which the top element indicates the "current" category.
         */
        protected Stack<TestCategory> stack = new Stack<>();

        /**
         * The target that all encountered tests belong to.
         */
        protected Target target;
        
        protected ResourceSet rs;
        
        /**
         * Create a new file visitor based on a given target.
         * @param target The target that all encountered tests belong to.
         */
        public TestDirVisitor(ResourceSet rs, Target target) {
            stack.push(TestCategory.GENERIC);
            this.rs = rs;
            this.target = target;
        }
        
        /**
         * Push categories onto the stack as appropriate and skip directories
         * that should be ignored.
         */
        @Override
        public FileVisitResult preVisitDirectory(Path dir,
                BasicFileAttributes attrs) {
            for (String ignored : IGNORED_DIRECTORIES) {
                if (dir.getFileName().toString().equalsIgnoreCase(ignored)) {
                    return SKIP_SUBTREE;
                }
            }
            for (TestCategory category : TestCategory.values()) {
                if (dir.getFileName().toString()
                        .equalsIgnoreCase(category.name())) {
                    stack.push(category);
                }
            }
            return CONTINUE;
        }
        
               
        /**
         * Pop categories from the stack as appropriate.
         */
        @Override
        public FileVisitResult postVisitDirectory(Path dir, IOException exc) {
            for (TestCategory category : TestCategory.values()) {
                if (dir.getFileName().toString()
                        .equalsIgnoreCase(category.name())) {
                    this.stack.pop();
                }
            }
            return CONTINUE;
        }
        
        /**
         * Add test files to the registry if they end with ".lf", but only if they have a main reactor.
         */
        @Override
        public FileVisitResult visitFile(Path path, BasicFileAttributes attr) {
            if (attr.isRegularFile() && path.toString().endsWith(".lf")) {
                // Parse the file. If this is unsuccessful, add the test and
                // report that it didn't compile.
                Resource r = rs.getResource(
                        URI.createFileURI(path.toFile().getAbsolutePath()),
                        true);
                // FIXME: issue warning if target doesn't match!
                LFTest test = new LFTest(target, path, TestRegistry.LF_TEST_PATH.resolve(
                        target.toString()));
                EList<Diagnostic> errors = r.getErrors();
                if (!errors.isEmpty()) {
                    for (Diagnostic d : errors) {
                        test.issues.append(d.toString());
                    }
                    test.result = Result.PARSE_FAIL;
                } else {
                    Iterator<Reactor> reactors =
                        IteratorExtensions.filter(r.getAllContents(), Reactor.class);

                    if (!IteratorExtensions.exists(reactors,
                            it -> it.isMain() || it.isFederated())) {
                        // If the test compiles but doesn't have a main reactor,
                        // _do not add the file_. We assume it is a library
                        // file.
                        ignored.getTests(this.target, this.stack.peek()).add(test);
                        return CONTINUE;
                    }
                }
                registered.getTests(this.target, this.stack.peek()).add(test);
            }
            return CONTINUE;
        }
    }
}<|MERGE_RESOLUTION|>--- conflicted
+++ resolved
@@ -22,7 +22,6 @@
 
 import org.eclipse.emf.common.util.EList;
 import org.eclipse.emf.common.util.URI;
-import org.eclipse.emf.ecore.EObject;
 import org.eclipse.emf.ecore.resource.Resource;
 import org.eclipse.emf.ecore.resource.Resource.Diagnostic;
 import org.eclipse.emf.ecore.resource.ResourceSet;
@@ -34,8 +33,6 @@
 import org.lflang.lf.TargetDecl;
 import org.lflang.tests.LFTest.Result;
 import org.lflang.tests.runtime.TestBase;
-
-import com.google.common.collect.Iterables;
 
 /**
  * A registry to retrieve tests from, organized by target and category.
@@ -172,13 +169,8 @@
     static {
         System.out.println("Indexing...");
         ResourceSet rs = new LFStandaloneSetup()
-<<<<<<< HEAD
-                .createInjectorAndDoEMFRegistration()
-                .getInstance(ResourceSet.class);
-=======
             .createInjectorAndDoEMFRegistration()
             .getInstance(Main.class).getResourceSet();
->>>>>>> aa239806
 
         // Prepare for the collection of tests per category.
         for (TestCategory t: TestCategory.values()) {
