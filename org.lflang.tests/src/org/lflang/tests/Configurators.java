/*
 * Copyright (c) 2021, TU Dresden.
 *
 * Redistribution and use in source and binary forms, with or without modification,
 * are permitted provided that the following conditions are met:
 *
 * 1. Redistributions of source code must retain the above copyright notice,
 *    this list of conditions and the following disclaimer.
 *
 * 2. Redistributions in binary form must reproduce the above copyright notice,
 *    this list of conditions and the following disclaimer in the documentation
 *    and/or other materials provided with the distribution.
 *
 * THIS SOFTWARE IS PROVIDED BY THE COPYRIGHT HOLDERS AND CONTRIBUTORS "AS IS" AND ANY
 * EXPRESS OR IMPLIED WARRANTIES, INCLUDING, BUT NOT LIMITED TO, THE IMPLIED WARRANTIES OF
 * MERCHANTABILITY AND FITNESS FOR A PARTICULAR PURPOSE ARE DISCLAIMED. IN NO EVENT SHALL
 * THE COPYRIGHT HOLDER OR CONTRIBUTORS BE LIABLE FOR ANY DIRECT, INDIRECT, INCIDENTAL,
 * SPECIAL, EXEMPLARY, OR CONSEQUENTIAL DAMAGES (INCLUDING, BUT NOT LIMITED TO,
 * PROCUREMENT OF SUBSTITUTE GOODS OR SERVICES; LOSS OF USE, DATA, OR PROFITS; OR BUSINESS
 * INTERRUPTION) HOWEVER CAUSED AND ON ANY THEORY OF LIABILITY, WHETHER IN CONTRACT,
 * STRICT LIABILITY, OR TORT (INCLUDING NEGLIGENCE OR OTHERWISE) ARISING IN ANY WAY OUT OF
 * THE USE OF THIS SOFTWARE, EVEN IF ADVISED OF THE POSSIBILITY OF SUCH DAMAGE.
 */

package org.lflang.tests;

import org.lflang.TargetProperty;
import org.lflang.TargetProperty.Platform;
import org.lflang.tests.TestRegistry.TestCategory;

/**
 * Configuration procedures for {@link TestBase} methods.
 *
 * @author Clément Fournier
 * @author Marten Lohstroh
 */
public class Configurators {

  /** Test configuration function. */
  @FunctionalInterface
  public interface Configurator {

    /**
     * Apply a side effect to the given test case to change its default configuration. Return true
     * if configuration succeeded, false otherwise.
     */
    boolean configure(LFTest test);
  }

  /**
   * Configure the given test to use single-threaded execution.
   *
   * <p>For targets that provide a threaded and an unthreaded runtime, this configures using the
   * unthreaded runtime. For targets that do not distinguish threaded and unthreaded runtime, the
   * number of workers is set to 1.
   *
   * @param test The test to configure.
   * @return True if successful, false otherwise.
   */
  public static boolean disableThreading(LFTest test) {
    test.getContext().getArgs().setProperty("threading", "false");
    test.getContext().getArgs().setProperty("workers", "1");
    return true;
  }

<<<<<<< HEAD
  public static boolean makeZephyrCompatibleUnthreaded(LFTest test) {
=======
  public static boolean makeZephyrCompatible(LFTest test) {
>>>>>>> 2861e89d
    test.getContext().getArgs().setProperty("tracing", "false");
    test.getContext().getTargetConfig().threading = false;
    test.getContext().getTargetConfig().setByUser.add(TargetProperty.THREADING);
    test.getContext().getTargetConfig().platformOptions.platform = Platform.ZEPHYR;
    test.getContext().getTargetConfig().platformOptions.flash = false;
    test.getContext().getTargetConfig().platformOptions.board = "qemu_cortex_a53";
    return true;
  }
<<<<<<< HEAD

  public static boolean makeZephyrCompatible(LFTest test) {
    test.getContext().getArgs().setProperty("tracing", "false");
    test.getContext().getTargetConfig().platformOptions.platform = Platform.ZEPHYR;
    test.getContext().getTargetConfig().platformOptions.flash = false;
    test.getContext().getTargetConfig().platformOptions.board = "qemu_cortex_a53";
    return true;
  }

=======
>>>>>>> 2861e89d
  /**
   * Make no changes to the configuration.
   *
   * @param ignoredTest The test to configure.
   * @return True
   */
  public static boolean noChanges(LFTest ignoredTest) {
    return true;
  }

  /** Given a test category, return true if it is compatible with single-threaded execution. */
  public static boolean compatibleWithThreadingOff(TestCategory category) {

    // CONCURRENT, FEDERATED, DOCKER_FEDERATED, DOCKER
    // are not compatible with single-threaded execution.
    // ARDUINO and ZEPHYR have their own test suites, so we don't need to rerun.
    boolean excluded =
        category == TestCategory.CONCURRENT
            || category == TestCategory.SERIALIZATION
            || category == TestCategory.FEDERATED
            || category == TestCategory.DOCKER_FEDERATED
            || category == TestCategory.DOCKER
            || category == TestCategory.ARDUINO
            || category == TestCategory.ZEPHYR;

    // SERIALIZATION and TARGET tests are excluded on Windows.
    excluded |= TestBase.isWindows() && (category == TestCategory.TARGET);
    return !excluded;
  }
}<|MERGE_RESOLUTION|>--- conflicted
+++ resolved
@@ -63,11 +63,7 @@
     return true;
   }
 
-<<<<<<< HEAD
   public static boolean makeZephyrCompatibleUnthreaded(LFTest test) {
-=======
-  public static boolean makeZephyrCompatible(LFTest test) {
->>>>>>> 2861e89d
     test.getContext().getArgs().setProperty("tracing", "false");
     test.getContext().getTargetConfig().threading = false;
     test.getContext().getTargetConfig().setByUser.add(TargetProperty.THREADING);
@@ -76,18 +72,6 @@
     test.getContext().getTargetConfig().platformOptions.board = "qemu_cortex_a53";
     return true;
   }
-<<<<<<< HEAD
-
-  public static boolean makeZephyrCompatible(LFTest test) {
-    test.getContext().getArgs().setProperty("tracing", "false");
-    test.getContext().getTargetConfig().platformOptions.platform = Platform.ZEPHYR;
-    test.getContext().getTargetConfig().platformOptions.flash = false;
-    test.getContext().getTargetConfig().platformOptions.board = "qemu_cortex_a53";
-    return true;
-  }
-
-=======
->>>>>>> 2861e89d
   /**
    * Make no changes to the configuration.
    *
