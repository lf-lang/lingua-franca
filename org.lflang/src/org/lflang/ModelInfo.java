--- conflicted
+++ resolved
@@ -85,15 +85,6 @@
      * parameters are to be reported during validation.
      */
     public Set<Parameter> overflowingParameters;
-
-<<<<<<< HEAD
-    public List<ReactorInstance> topLevelReactorInstances;
-=======
-    /**
-     * A graph of ports and reactions.
-     */
-    public TopologyGraph topologyGraph;
->>>>>>> 58c44863
 
     /** Cycles found during topology analysis. */
     private List<Set<NamedInstance<?>>> topologyCycles = List.of();
