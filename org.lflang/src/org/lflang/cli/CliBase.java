package org.lflang.cli;

import java.io.IOException;
import java.io.PrintWriter;
import java.nio.file.Files;
import java.nio.file.Path;
<<<<<<< HEAD
import java.util.Arrays;
import java.util.HashMap;
import java.util.List;
import java.util.Map.Entry;
import java.util.Properties;
import java.util.Set;
import java.util.stream.Collectors;

import picocli.CommandLine;
import picocli.CommandLine.ArgGroup;
import picocli.CommandLine.Command;
import picocli.CommandLine.Model.CommandSpec;
=======
import java.util.List;
import java.util.stream.Collectors;

import picocli.CommandLine;
>>>>>>> 0e00a815
import picocli.CommandLine.Option;
import picocli.CommandLine.Parameters;

import org.eclipse.emf.common.util.URI;
import org.eclipse.emf.ecore.resource.Resource;
import org.eclipse.emf.ecore.resource.ResourceSet;
import org.eclipse.xtext.util.CancelIndicator;
import org.eclipse.xtext.validation.CheckMode;
import org.eclipse.xtext.validation.IResourceValidator;
import org.eclipse.xtext.validation.Issue;

import org.lflang.ErrorReporter;
import org.lflang.LFRuntimeModule;
import org.lflang.LFStandaloneSetup;
import org.lflang.util.FileUtil;
import com.google.gson.*;
import com.google.inject.Inject;
import com.google.inject.Injector;
import com.google.inject.Provider;

/**
 * Base class for standalone CLI applications.
 *
 * @author Marten Lohstroh
 * @author Christian Menard
 * @author Billy Bao
 * @author Atharva Patil
 */
public abstract class CliBase implements Runnable {

    /**
     * Options and parameters present in both Lfc and Lff.
     */
    static class MutuallyExclusive {
        @Parameters(
        arity = "1..",
        paramLabel = "FILES",
        description = "Paths of the files to run Lingua Franca programs on.")
            protected List<Path> files;

        @Option(
        names="--json",
        description="JSON object containing CLI arguments.")
            private String jsonString;

        @Option(
        names="--json-file",
        description="JSON file containing CLI arguments.")
            private Path jsonFile;
    }

    @ArgGroup(exclusive = true, multiplicity = "1")
    MutuallyExclusive topLevelArg;

    @Option(
<<<<<<< HEAD
    names = {"-o", "--output-path"},
    defaultValue = "",
    fallbackValue = "",
    description = "Specify the root output directory.")
        private Path outputPath;
=======
        names = {"-o", "--output-path"},
        defaultValue = "",
        fallbackValue = "",
        description = "Specify the root output directory.")
    private Path outputPath;
>>>>>>> 0e00a815

    /**
     * Used to collect all errors that happen during validation/generation.
     */
    @Inject
    protected IssueCollector issueCollector;

    /**
     * Used to report error messages at the end.
     */
    @Inject
    protected ReportingBackend reporter;

    /**
     * Used to report error messages at the end.
     */
    @Inject
    protected ErrorReporter errorReporter;

    /**
     * IO context of this run.
     */
    @Inject
    protected Io io;

    /**
     * Injected resource provider.
     */
    @Inject
    private Provider<ResourceSet> resourceSetProvider;

    /**
     * Injected resource validator.
     */
    @Inject
    private IResourceValidator validator;

    protected static void cliMain(
            String toolName, Class<? extends CliBase> toolClass,
            Io io, String[] args) {
        // Injector used to obtain Main instance.
        final Injector injector = getInjector(toolName, io);
        // Main instance.
        final CliBase main = injector.getInstance(toolClass);
        // Parse arguments and execute main logic.
        CommandLine cmd = new CommandLine(main)
            .setOut(new PrintWriter(io.getOut()))
            .setErr(new PrintWriter(io.getErr()));
        int exitCode = cmd.execute(args);
        io.callSystemExit(exitCode);
    }

    /**
     * The entrypoint of Picocli applications - the first method called when 
     * CliBase, which implements the Runnable interface, is instantiated.
     */ 
    public void run() {

        // If args are given in a json file, store its contents in jsonString.
        if (topLevelArg.jsonFile != null) {
            topLevelArg.jsonString = new String(
                    Files.readAllBytes(topLevelArg.jsonFile));
        }

        // If args are given in a json string, (1) unpack them into an args
        // string, and (2) call cmd.execute on them, which assigns them to their
        // correct instance variables, then (3) recurses into run().
        if (topLevelArg.jsonString != null) {
            // TODO: error handling.
            String args = jsonStringToArgs(topLevelArg.jsonString);
            // Execute application on unpacked args.
            CommandLine cmd = spec.commandLine();
            int exitCode = cmd.execute(args);
            io.callSystemExit(exitCode);

        // Args are already unpacked; invoke tool-specific logic.
        } else {
            runTool();
        }
    }

    /*
     * The entrypoint of tool-specific logic.
     * Lfc and Lff have their own specific implementations for this method.
     */
    public abstract void runTool();

    protected static Injector getInjector(String toolName, Io io) {
        final ReportingBackend reporter 
            = new ReportingBackend(io, toolName + ": ");

        // Injector used to obtain Main instance.
        return new LFStandaloneSetup(
                new LFRuntimeModule(),
                new LFStandaloneModule(reporter, io)
                ).createInjectorAndDoEMFRegistration();
    }

    /**
     * Resolve to an absolute path, in the given {@link #io} context.
     */
    protected Path toAbsolutePath(Path other) {
        return io.getWd().resolve(other).toAbsolutePath();
    }

    /**
     * Returns the validated input paths.
     *
     * @return Validated input paths.
     */
    protected List<Path> getInputPaths() {
        List<Path> paths = topLevelArg.files.stream()
            .map(io.getWd()::resolve)
            .collect(Collectors.toList());

        for (Path path : paths) {
            if (!Files.exists(path)) {
                reporter.printFatalErrorAndExit(
                        path + ": No such file or directory");
            }
        }

        return paths;
    }

    /**
     * Returns the validated, normalized output path.
     *
     * @return Validated, normalized output path.
     */
    protected Path getOutputRoot() {
        Path root = null;
        if (!outputPath.toString().isEmpty()) {
            root = io.getWd().resolve(outputPath).normalize();
            if (!Files.exists(root)) { // FIXME: Create it instead?
                reporter.printFatalErrorAndExit(
                        "Output location '" + root + "' does not exist.");
            }
            if (!Files.isDirectory(root)) {
                reporter.printFatalErrorAndExit(
                        "Output location '" + root + "' is not a directory.");
            }
        }

        return root;
    }

    /**
     * If some errors were collected, print them and abort execution.
     * Otherwise, return.
     */
    protected void exitIfCollectedErrors() {
        if (issueCollector.getErrorsOccurred()) {
            // if there are errors, don't print warnings.
            List<LfIssue> errors = printErrorsIfAny();
            String cause = errors.size() + " previous error";
            if (errors.size() > 1) {
                cause += 's';
            }
            reporter.printFatalErrorAndExit("Aborting due to " + cause + '.');
        }
    }

    /**
     * If any errors were collected, print them, then return them.
     * @return A list of collected errors.
     */
    public List<LfIssue> printErrorsIfAny() {
        List<LfIssue> errors = issueCollector.getErrors();
        errors.forEach(reporter::printIssue);
        return errors;
    }

    /**
     * Validates a given resource. If issues arise during validation,
     * these are recorded using the issue collector.
     *
     * @param resource The resource to validate.
     */
    public void validateResource(Resource resource) {
        assert resource != null;

        List<Issue> issues = this.validator.validate(
                resource, CheckMode.ALL, CancelIndicator.NullImpl);

        for (Issue issue : issues) {
            // Issues may also relate to imported resources.
            URI uri = issue.getUriToProblem(); 
            try {
                issueCollector.accept(
                        new LfIssue(
                            issue.getMessage(),
                            issue.getSeverity(),
                            issue.getLineNumber(),
                            issue.getColumn(),
                            issue.getLineNumberEnd(),
                            issue.getColumnEnd(),
                            issue.getLength(),
                            FileUtil.toPath(uri)));
            } catch (IOException e) {
                reporter.printError(
                        "Unable to convert '" + uri + "' to path." + e);
            }
        }
    }

    /**
     * Obtains a resource from a path. Returns null if path is not an LF file.
     *
     * @param path The path to obtain the resource from.
     * @return The obtained resource. Set to null if path is not an LF file.
     */
    public Resource getResource(Path path) {
        final ResourceSet set = this.resourceSetProvider.get();
        try {
            return set.getResource(URI.createFileURI(path.toString()), true);
        } catch (RuntimeException e) {
            return null;
        }
    }

    /**
     * Constructs an arguments string (specific to lingua franca cli tools) from 
     * a json string. 
     *
     * The given json object takes the following form:
     * {
     *      "src": "/home/lf-user/workspace/lf-test/src/main.lf",
     *      "out": "/home/lf-user/workspace/lf-test/src-gen",
     *      "properties": {
     *          "fast": true,
     *          "federated": true
     *      }
     * }
     */
    private String jsonStringToArgs(String jsonString) {
        String args = "";
        // Get top-level json object.
        JsonObject jsonObject = JsonParser
            .parseString(jsonString)
            .getAsJsonObject();

        // Append input and output paths.
        args += jsonObject.get("src").getAsString();
        args += " --output-path " + jsonObject.get("out").getAsString();

        // Get the remaining properties.
        Set<Entry<String, JsonElement>> entrySet = jsonObject
            .getAsJsonObject("properties")
            .entrySet();

        // Append the remaining properties to the args string.
        for(Entry<String,JsonElement> entry : entrySet) {
            String property = entry.getKey();
            String value = entry.getValue().getAsString();

            // Boolean except threading.
            if (value == "true" && property != "threading") {
                args += " --" + property;
                // Options with arguments.
            } else {
                args += String.format(" --%1$s %2$s", property, value);
            }
        }
        return args;
    }
}<|MERGE_RESOLUTION|>--- conflicted
+++ resolved
@@ -4,7 +4,6 @@
 import java.io.PrintWriter;
 import java.nio.file.Files;
 import java.nio.file.Path;
-<<<<<<< HEAD
 import java.util.Arrays;
 import java.util.HashMap;
 import java.util.List;
@@ -17,12 +16,7 @@
 import picocli.CommandLine.ArgGroup;
 import picocli.CommandLine.Command;
 import picocli.CommandLine.Model.CommandSpec;
-=======
-import java.util.List;
-import java.util.stream.Collectors;
-
-import picocli.CommandLine;
->>>>>>> 0e00a815
+
 import picocli.CommandLine.Option;
 import picocli.CommandLine.Parameters;
 
@@ -78,19 +72,11 @@
     MutuallyExclusive topLevelArg;
 
     @Option(
-<<<<<<< HEAD
-    names = {"-o", "--output-path"},
-    defaultValue = "",
-    fallbackValue = "",
-    description = "Specify the root output directory.")
-        private Path outputPath;
-=======
         names = {"-o", "--output-path"},
         defaultValue = "",
         fallbackValue = "",
         description = "Specify the root output directory.")
     private Path outputPath;
->>>>>>> 0e00a815
 
     /**
      * Used to collect all errors that happen during validation/generation.
