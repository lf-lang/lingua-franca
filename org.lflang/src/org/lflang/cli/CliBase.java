package org.lflang.cli;

import java.io.IOException;
import java.io.PrintWriter;
import java.nio.file.Files;
import java.nio.file.Path;
import java.util.Arrays;
import java.util.ArrayList;
import java.util.HashMap;
import java.util.List;
import java.util.Map.Entry;
import java.util.Properties;
import java.util.Set;
import java.util.stream.Collectors;

import picocli.CommandLine;
import picocli.CommandLine.ArgGroup;
import picocli.CommandLine.Command;
import picocli.CommandLine.Model.CommandSpec;
import picocli.CommandLine.Option;
import picocli.CommandLine.Parameters;
import picocli.CommandLine.Spec;

import org.eclipse.emf.common.util.URI;
import org.eclipse.emf.ecore.resource.Resource;
import org.eclipse.emf.ecore.resource.ResourceSet;
import org.eclipse.xtext.util.CancelIndicator;
import org.eclipse.xtext.validation.CheckMode;
import org.eclipse.xtext.validation.IResourceValidator;
import org.eclipse.xtext.validation.Issue;

import org.lflang.ErrorReporter;
import org.lflang.LFRuntimeModule;
import org.lflang.LFStandaloneSetup;
import org.lflang.util.FileUtil;
import com.google.gson.JsonElement;
import com.google.gson.JsonObject;
import com.google.gson.JsonParser;
import com.google.gson.JsonParseException;
import com.google.inject.Inject;
import com.google.inject.Injector;
import com.google.inject.Provider;

/**
 * Base class for standalone CLI applications.
 *
 * @author Marten Lohstroh
 * @author Christian Menard
 * @author Billy Bao
 * @author Atharva Patil
 */
public abstract class CliBase implements Runnable {
    /**
     * Models a command specification, including the options, positional
     * parameters and subcommands supported by the command.
     */
    @Spec CommandSpec spec;

    /**
     * Options and parameters present in both Lfc and Lff.
     */
    static class MutuallyExclusive {
        @Parameters(
        arity = "1..",
        paramLabel = "FILES",
        description = "Paths of the files to run Lingua Franca programs on.")
            protected List<Path> files;

        @Option(
        names="--json",
        description="JSON object containing CLI arguments.")
            private String jsonString;

        @Option(
        names="--json-file",
        description="JSON file containing CLI arguments.")
            private Path jsonFile;
    }

    @ArgGroup(exclusive = true, multiplicity = "1")
    MutuallyExclusive topLevelArg;

    @Option(
        names = {"-o", "--output-path"},
        defaultValue = "",
        fallbackValue = "",
        description = "Specify the root output directory.")
    private Path outputPath;

    /**
     * Used to collect all errors that happen during validation/generation.
     */
    @Inject
    protected IssueCollector issueCollector;

    /**
     * Used to report error messages at the end.
     */
    @Inject
    protected ReportingBackend reporter;

    /**
     * Used to report error messages at the end.
     */
    @Inject
    protected ErrorReporter errorReporter;

    /**
     * IO context of this run.
     */
    @Inject
    protected Io io;

    /**
     * Injected resource provider.
     */
    @Inject
    private Provider<ResourceSet> resourceSetProvider;

    /**
     * Injected resource validator.
     */
    @Inject
    private IResourceValidator validator;

    protected static void cliMain(
            String toolName, Class<? extends CliBase> toolClass,
            Io io, String[] args) {
        // Injector used to obtain Main instance.
        final Injector injector = getInjector(toolName, io);
        // Main instance.
        final CliBase main = injector.getInstance(toolClass);
        // Parse arguments and execute main logic.
        main.doExecute(io, args);
    }

    public void doExecute(Io io, String[] args) {
        CommandLine cmd = new CommandLine(this)
            .setOut(new PrintWriter(io.getOut()))
            .setErr(new PrintWriter(io.getErr()));
        int exitCode = cmd.execute(args);
        io.callSystemExit(exitCode);
    }

    /**
     * The entrypoint of Picocli applications - the first method called when 
     * CliBase, which implements the Runnable interface, is instantiated.
     */ 
    public void run() {
        // If args are given in a json file, store its contents in jsonString.
        if (topLevelArg.jsonFile != null) {
            try {
                topLevelArg.jsonString = new String(
                        Files.readAllBytes(topLevelArg.jsonFile));
            } catch (IOException e) {
                reporter.printFatalErrorAndExit(
                        "No such file: " + topLevelArg.jsonFile);
            }
        }

        // If args are given in a json string, (1) unpack them into an args
        // array, and (2) call cmd.execute on them, which assigns them to their
        // correct instance variables, then (3) recurses into run().
        if (topLevelArg.jsonString != null) {
            // Unpack args from json string.
            String[] args = jsonStringToArgs(topLevelArg.jsonString);
            // Execute application on unpacked args.
            CommandLine cmd = spec.commandLine();
            int exitCode = cmd.execute(args);
            io.callSystemExit(exitCode);

        // If args are already unpacked, invoke tool-specific logic.
        } else {
            runTool();
        }
    }

    /*
     * The entrypoint of tool-specific logic.
     * Lfc and Lff have their own specific implementations for this method.
     */
    public abstract void runTool();

    public static Injector getInjector(String toolName, Io io) {
        final ReportingBackend reporter 
            = new ReportingBackend(io, toolName + ": ");

        // Injector used to obtain Main instance.
        return new LFStandaloneSetup(
                new LFRuntimeModule(),
                new LFStandaloneModule(reporter, io)
                ).createInjectorAndDoEMFRegistration();
    }

    /**
     * Resolve to an absolute path, in the given {@link #io} context.
     */
    protected Path toAbsolutePath(Path other) {
        return io.getWd().resolve(other).toAbsolutePath();
    }

    /**
     * Returns the validated input paths.
     *
     * @return Validated input paths.
     */
    protected List<Path> getInputPaths() {
        List<Path> paths = topLevelArg.files.stream()
            .map(io.getWd()::resolve)
            .collect(Collectors.toList());

        for (Path path : paths) {
            if (!Files.exists(path)) {
                reporter.printFatalErrorAndExit(
<<<<<<< HEAD
                        path + ": No such file or directory");
=======
                    path + ": No such file or directory.");
>>>>>>> a537af24
            }
        }

        return paths;
    }

    /**
     * Returns the validated, normalized output path.
     *
     * @return Validated, normalized output path.
     */
    protected Path getOutputRoot() {
        Path root = null;
        if (!outputPath.toString().isEmpty()) {
            root = io.getWd().resolve(outputPath).normalize();
            if (!Files.exists(root)) { // FIXME: Create it instead?
                reporter.printFatalErrorAndExit(
<<<<<<< HEAD
                        "Output location '" + root + "' does not exist.");
            }
            if (!Files.isDirectory(root)) {
                reporter.printFatalErrorAndExit(
                        "Output location '" + root + "' is not a directory.");
=======
                    root + ": Output location does not exist.");
            }
            if (!Files.isDirectory(root)) {
                reporter.printFatalErrorAndExit(
                    root + ": Output location is not a directory.");
>>>>>>> a537af24
            }
        }

        return root;
    }

    /**
     * If some errors were collected, print them and abort execution.
     * Otherwise, return.
     */
    protected void exitIfCollectedErrors() {
        if (issueCollector.getErrorsOccurred()) {
            // if there are errors, don't print warnings.
            List<LfIssue> errors = printErrorsIfAny();
            String cause = errors.size() + " previous error";
            if (errors.size() > 1) {
                cause += 's';
            }
            reporter.printFatalErrorAndExit("Aborting due to " + cause + '.');
        }
    }

    /**
     * If any errors were collected, print them, then return them.
     * @return A list of collected errors.
     */
    public List<LfIssue> printErrorsIfAny() {
        List<LfIssue> errors = issueCollector.getErrors();
        errors.forEach(reporter::printIssue);
        return errors;
    }

    /**
     * Validates a given resource. If issues arise during validation,
     * these are recorded using the issue collector.
     *
     * @param resource The resource to validate.
     */
    public void validateResource(Resource resource) {
        assert resource != null;

        List<Issue> issues = this.validator.validate(
            resource, CheckMode.ALL, CancelIndicator.NullImpl);

        for (Issue issue : issues) {
            // Issues may also relate to imported resources.
            URI uri = issue.getUriToProblem();
            Path path = null;
            if (uri != null) {
                try {
                    path = FileUtil.toPath(uri);
                } catch (IOException e) {
                    reporter.printError("Unable to convert '" + uri + "' to path." + e);
                }
            }
            issueCollector.accept(
                new LfIssue(
                    issue.getMessage(),
                    issue.getSeverity(),
                    issue.getLineNumber(),
                    issue.getColumn(),
                    issue.getLineNumberEnd(),
                    issue.getColumnEnd(),
                    issue.getLength(),
                    path));
        }
    }

    /**
     * Obtains a resource from a path. Returns null if path is not an LF file.
     *
     * @param path The path to obtain the resource from.
     * @return The obtained resource. Set to null if path is not an LF file.
     */
    public Resource getResource(Path path) {
        final ResourceSet set = this.resourceSetProvider.get();
        try {
            return set.getResource(URI.createFileURI(path.toString()), true);
        } catch (RuntimeException e) {
            return null;
        }
    }

    /**
     * Constructs an arguments array (specific to lingua franca cli tools) from 
     * a json string. 
     *
     * The given json object takes the following form:
     * {
     *      "src": "/home/lf-user/workspace/lf-test/src/main.lf",
     *      "out": "/home/lf-user/workspace/lf-test/src-gen",
     *      "properties": {
     *          "fast": true,
     *          "federated": true
     *      }
     * }
     */
    private String[] jsonStringToArgs(String jsonString) {
        ArrayList<String> argsList = new ArrayList<>();
        JsonObject jsonObject = new JsonObject();

        // Parse JSON string and get top-level JSON object.
        try {
            jsonObject = JsonParser.parseString(jsonString).getAsJsonObject();
        } catch (JsonParseException e) {
            reporter.printFatalErrorAndExit(
                    "Invalid JSON string:\n" + jsonString);
        }

        // Append input paths.
        JsonElement src = jsonObject.get("src");
        if (src == null) {
            reporter.printFatalErrorAndExit(
                    "JSON Parse Exception: field \"src\" not found.");
        }
        argsList.add(src.getAsString());

        // Append output path if given.
        JsonElement out = jsonObject.get("out");
        if (out != null) {
            argsList.add("--output-path");
            argsList.add(out.getAsString());
        }

        // If there are no other properties, return args array.
        JsonElement properties = jsonObject.get("properties");
        if (properties != null) {
            // Get the remaining properties.
            Set<Entry<String, JsonElement>> entrySet = properties
                .getAsJsonObject()
                .entrySet();

            // Append the remaining properties to the args array.
            for(Entry<String,JsonElement> entry : entrySet) {
                String property = entry.getKey();
                String value = entry.getValue().getAsString();

                // Append option.
                argsList.add("--" + property);
                // Append argument for non-boolean options.
                if (value != "true" || property == "threading") {
                    argsList.add(value);
                }
            }
        }

        // Return as String[].
        String[] args = argsList.toArray(new String[argsList.size()]);
        return args;
    }
}<|MERGE_RESOLUTION|>--- conflicted
+++ resolved
@@ -212,11 +212,7 @@
         for (Path path : paths) {
             if (!Files.exists(path)) {
                 reporter.printFatalErrorAndExit(
-<<<<<<< HEAD
-                        path + ": No such file or directory");
-=======
                     path + ": No such file or directory.");
->>>>>>> a537af24
             }
         }
 
@@ -234,19 +230,11 @@
             root = io.getWd().resolve(outputPath).normalize();
             if (!Files.exists(root)) { // FIXME: Create it instead?
                 reporter.printFatalErrorAndExit(
-<<<<<<< HEAD
-                        "Output location '" + root + "' does not exist.");
-            }
-            if (!Files.isDirectory(root)) {
-                reporter.printFatalErrorAndExit(
-                        "Output location '" + root + "' is not a directory.");
-=======
                     root + ": Output location does not exist.");
             }
             if (!Files.isDirectory(root)) {
                 reporter.printFatalErrorAndExit(
                     root + ": Output location is not a directory.");
->>>>>>> a537af24
             }
         }
 
