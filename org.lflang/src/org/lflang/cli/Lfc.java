package org.lflang.cli;


import java.nio.file.Path;
import java.util.List;
import java.util.Properties;

import picocli.CommandLine.Command;
import picocli.CommandLine.Option;
import org.eclipse.emf.ecore.resource.Resource;
import org.eclipse.xtext.generator.GeneratorDelegate;
import org.eclipse.xtext.generator.JavaIoFileSystemAccess;
import org.eclipse.xtext.util.CancelIndicator;

import org.lflang.ASTUtils;
import org.lflang.FileConfig;

import org.lflang.generator.LFGeneratorContext;
import org.lflang.generator.LFGeneratorContext.BuildParm;
import org.lflang.generator.MainContext;

import com.google.inject.Inject;

/**
 * Standalone version of the Lingua Franca compiler (lfc).
 *
 * @author Marten Lohstroh
 * @author Christian Menard
 * @author Atharva Patil
 */
@Command(
    name = "lfc",
    // Enable usageHelp (--help) and versionHelp (--version) options.
    mixinStandardHelpOptions = true,
    versionProvider = VersionProvider.class)
public class Lfc extends CliBase {
    /**
     * Injected code generator.
     */
    @Inject
    private GeneratorDelegate generator;

    /**
     * Injected file access object.
     */
    @Inject
    private JavaIoFileSystemAccess fileAccess;

    /*
     * Supported CLI options.
     */

    @Option(
        names = "--build-type",
        description = "The build type to use.")
    private String buildType;

    @Option(
        names = {"-c", "--clean"},
        arity = "0",
        description = "Clean before building.")
    private boolean clean;

    @Option(
        names = "--target-compiler",
        description = "Target compiler to invoke.")
    private String targetCompiler;

    @Option(
        names = "--external-runtime-path",
        description = "Specify an external runtime library to be used by the"
                    + " compiled binary.")
    private Path externalRuntimePath;

    @Option(
        names = {"-f", "--federated"},
        arity = "0",
        description = "Treat main reactor as federated.")
    private boolean federated;

    @Option(
        names = "--logging",
        description = "The logging level to use by the generated binary")
    private String logging;

    @Option(
        names = {"-l", "--lint"},
        arity = "0",
        description = "Enable linting of generated code.")
    private boolean lint;

    @Option(
        names = {"-n", "--no-compile"},
        arity = "0",
        description = "Do not invoke target compiler.")
    private boolean noCompile;

    @Option(
        names = {"--no-verify"},
        arity = "0",
        description = "Do not run the generated verification models.")
    private boolean noVerify;

    @Option(
        names = {"-q", "--quiet"},
        arity = "0",
        description = 
            "Suppress output of the target compiler and other commands")
    private boolean quiet;

    @Option(
        names = {"-r", "--rti"},
        description = "Specify the location of the RTI.")
    private String rti;

    @Option(
        names = "--runtime-version",
        description = "Specify the version of the runtime library used for"
                    + " compiling LF programs.")
    private String runtimeVersion;

    @Option(
        names = {"-s", "--scheduler"},
        description = "Specify the runtime scheduler (if supported).")
    private String scheduler;

    @Option(
        names = {"-t", "--threading"},
        paramLabel = "<true/false>",
        description = "Specify whether the runtime should use multi-threading"
                    + " (true/false).")
    private String threading;

    @Option(
        names = {"-w", "--workers"},
        description = "Specify the default number of worker threads.")
    private Integer workers;

    /**
     * Main function of the stand-alone compiler.
     * Caution: this will invoke System.exit.
     *
     * @param args CLI arguments
     */
    public static void main(final String[] args) {
        main(Io.SYSTEM, args);
    }

    /**
     * Main function of the standalone compiler, with a custom IO.
     *
     * @param io IO streams.
     * @param args Command-line arguments.
     */
    public static void main(Io io, final String... args) {
        cliMain("lfc", Lfc.class, io, args);
    }

    /**
     * Load the resource, validate it, and, invoke the code generator.
     */
    @Override
    public void run() {
        List<Path> paths = getInputPaths();
        final Path outputRoot = getOutputRoot();
        // Hard code the props based on the options we want.
        Properties properties = this.filterPassOnProps();

        try {
            // Invoke the generator on all input file paths.
            invokeGenerator(paths, outputRoot, properties);
        } catch (RuntimeException e) {
            reporter.printFatalErrorAndExit("An unexpected error occurred:", e);
        }
    }

    /**
     * Invoke the code generator on the given validated file paths.
     */
    private void invokeGenerator(
            List<Path> files, Path root, Properties properties) {
        for (Path path : files) {
            path = toAbsolutePath(path);
            String outputPath = getActualOutputPath(root, path).toString();
            this.fileAccess.setOutputPath(outputPath);

            final Resource resource = getResource(path);
            if (resource == null) {
                reporter.printFatalErrorAndExit(path 
                    + " is not an LF file. Use the .lf file extension to"
                    + " denote LF files.");
            } else if (federated) {
                if (!ASTUtils.makeFederated(resource)) {
                    reporter.printError(
                        "Unable to change main reactor to federated reactor.");
                }
            }

            validateResource(resource);
            exitIfCollectedErrors();

            LFGeneratorContext context = new MainContext(
                LFGeneratorContext.Mode.STANDALONE, CancelIndicator.NullImpl,
                (m, p) -> {}, properties, resource, this.fileAccess,
                fileConfig -> errorReporter
            );

            try {
                this.generator.generate(resource, this.fileAccess, context);
            } catch (Exception e) {
                reporter.printFatalErrorAndExit("Error running generator", e);
            }

            exitIfCollectedErrors();
            // Print all other issues (not errors).
            issueCollector.getAllIssues().forEach(reporter::printIssue);

            this.io.getOut().println("Code generation finished.");
        }
    }

    private Path getActualOutputPath(Path root, Path path) {
        if (root != null) {
            return root.resolve("src-gen");
        } else {
            Path pkgRoot = FileConfig.findPackageRoot(
                path, reporter::printWarning);
            return pkgRoot.resolve("src-gen");
        }
    }

    /**
     * Filter the command-line arguments needed by the code generator, and
     * return them as properties.
     *
     * @return Properties for the code generator.
     */
    protected Properties filterPassOnProps() {
<<<<<<< HEAD
        // Parameters corresponding to the options that need to be passed on to
        // the generator as properties.
        final Set<String> passOnParams = Stream.of(
            BuildParm.BUILD_TYPE,
            BuildParm.CLEAN,
            BuildParm.TARGET_COMPILER,
            BuildParm.EXTERNAL_RUNTIME_PATH,
            BuildParm.LOGGING,
            BuildParm.LINT,
            BuildParm.NO_COMPILE,
            BuildParm.NO_VERIFY,
            BuildParm.QUIET,
            BuildParm.RTI,
            BuildParm.RUNTIME_VERSION,
            BuildParm.SCHEDULER,
            BuildParm.THREADING,
            BuildParm.WORKERS)
        .map(param -> param.getKey())
        .collect(Collectors.toUnmodifiableSet());

=======
>>>>>>> 5a91a676
        Properties props = new Properties();

        if (buildType != null) {
            props.setProperty(BuildParm.BUILD_TYPE.getKey(), buildType);
        }
        if (clean) {
            props.setProperty(BuildParm.CLEAN.getKey(), "true");
        }
        if (externalRuntimePath != null) {
            props.setProperty(BuildParm.EXTERNAL_RUNTIME_PATH.getKey(), externalRuntimePath.toString());
        }
        if (lint) {
            props.setProperty(BuildParm.LINT.getKey(), "true");
        }
        if (logging != null) {
            props.setProperty(BuildParm.LOGGING.getKey(), logging);
        }
        if (noCompile) {
            props.setProperty(BuildParm.NO_COMPILE.getKey(), "true");
        }
        if (targetCompiler != null) {
            props.setProperty(BuildParm.TARGET_COMPILER.getKey(), targetCompiler);
        }
        if (quiet) {
            props.setProperty(BuildParm.QUIET.getKey(), "true");
        }
        if (rti != null) {
            props.setProperty(BuildParm.RTI.getKey(), rti);
        }
        if (runtimeVersion != null) {
            props.setProperty(BuildParm.RUNTIME_VERSION.getKey(), runtimeVersion);
        }
        if (scheduler != null) {
            props.setProperty(BuildParm.SCHEDULER.getKey(), scheduler);
        }
        if (threading != null) {
            props.setProperty(BuildParm.THREADING.getKey(), threading);
        }
        if (workers != null) {
            props.setProperty(BuildParm.WORKERS.getKey(), workers.toString());
        }
        
        return props;
    }
}<|MERGE_RESOLUTION|>--- conflicted
+++ resolved
@@ -236,29 +236,6 @@
      * @return Properties for the code generator.
      */
     protected Properties filterPassOnProps() {
-<<<<<<< HEAD
-        // Parameters corresponding to the options that need to be passed on to
-        // the generator as properties.
-        final Set<String> passOnParams = Stream.of(
-            BuildParm.BUILD_TYPE,
-            BuildParm.CLEAN,
-            BuildParm.TARGET_COMPILER,
-            BuildParm.EXTERNAL_RUNTIME_PATH,
-            BuildParm.LOGGING,
-            BuildParm.LINT,
-            BuildParm.NO_COMPILE,
-            BuildParm.NO_VERIFY,
-            BuildParm.QUIET,
-            BuildParm.RTI,
-            BuildParm.RUNTIME_VERSION,
-            BuildParm.SCHEDULER,
-            BuildParm.THREADING,
-            BuildParm.WORKERS)
-        .map(param -> param.getKey())
-        .collect(Collectors.toUnmodifiableSet());
-
-=======
->>>>>>> 5a91a676
         Properties props = new Properties();
 
         if (buildType != null) {
