package org.lflang.cli;

import java.io.IOException;
import java.nio.file.FileAlreadyExistsException;
import java.nio.file.FileVisitResult;
import java.nio.file.Files;
import java.nio.file.Path;
import java.nio.file.SimpleFileVisitor;
import java.nio.file.attribute.BasicFileAttributes;
import java.util.List;

import picocli.CommandLine.Command;
import picocli.CommandLine.Option;
import org.eclipse.emf.ecore.resource.Resource;

import org.lflang.ast.FormattingUtils;
import org.lflang.util.FileUtil;

/**
 * Standalone version of the Lingua Franca formatter (lff). Based on lfc.
 *
 * @author Marten Lohstroh
 * @author Christian Menard
 * @author Billy Bao
 * @author Atharva Patil
 */
@Command(
    name = "lff",
    // Enable usageHelp (--help) and versionHelp (--version) options.
    mixinStandardHelpOptions = true,
    versionProvider = VersionProvider.class)
public class Lff extends CliBase {

    /**
     * Supported CLI options for Lff.
     */
    @Option(
        names = {"-d", "--dry-run"},
        description = "Send the formatted file contents to stdout"
                        + " without writing to the file system.")
    private boolean dryRun = false;

    @Option(
        names = {"-w", "--wrap"},
        description = "Causes the formatter to line wrap the files to a"
                        + " specified length.",
        defaultValue = "" + FormattingUtils.DEFAULT_LINE_LENGTH,
        fallbackValue = "" + FormattingUtils.DEFAULT_LINE_LENGTH)
    private int lineLength;

    @Option(
        names = "--no-recurse",
        description = "Do not format files in subdirectories of the"
                    + " specified paths.")
    private boolean noRecurse = false;

    @Option(
        names = {"-v", "--verbose"},
        description = "Print more details on files affected.")
    private boolean verbose = false;

    /**
     * Main function of the formatter.
     * Caution: this will invoke System.exit.
     *
     * @param args CLI arguments
     */
    public static void main(String[] args) {
        main(Io.SYSTEM, args);
    }

    /**
     * Programmatic entry point, with a custom IO.
     *
     * @param io IO streams.
     * @param args Command-line arguments.
     */
    public static void main(Io io, final String... args) {
        cliMain("lff", Lff.class, io, args);
    }

    /**
     * Validates all paths and invokes the formatter on the input paths.
     */
    @Override
    public void run() {
        List<Path> paths = getInputPaths();
        final Path outputRoot = getOutputRoot();

        try {
            // Format all files defined by the list of paths.
            formatAllFiles(paths, outputRoot);

            exitIfCollectedErrors();
            if (!dryRun || verbose) {
                reporter.printInfo("Done formatting.");
            }
        } catch (RuntimeException e) {
            reporter.printFatalErrorAndExit("An unexpected error occurred:", e);
        }
    }

    /*
     * Invokes the formatter on all files defined by the list of paths.
     */
    private void formatAllFiles(List<Path> paths, Path outputRoot) {
        for (Path relativePath : paths) {
            if (verbose) {
                reporter.printInfo("Formatting "
                        + io.getWd().relativize(relativePath) + ":");
            }

            Path path = toAbsolutePath(relativePath);
            if (Files.isDirectory(path) && !noRecurse) {
                // Walk the contents of this directory.
                try {
                    Files.walkFileTree(path, new SimpleFileVisitor<>() {
                        @Override
                        public FileVisitResult visitFile(
                                Path file, BasicFileAttributes attrs) {
                            formatSingleFile(file, path, outputRoot);
                            return FileVisitResult.CONTINUE;
                        }
                    });
                } catch (IOException e) {
                    reporter.printError("IO error: " + e);
                }
            } else {
                // Simple file.
                formatSingleFile(path, path.getParent(), outputRoot);
            }
        }
    }

<<<<<<< HEAD
    exitIfCollectedErrors();
    // Only errors are printed. Warnings are not helpful for LFF
    // and since they don't prevent the file from being formatted,
    // the position of the issue may be wrong in the formatted file.
    // issueCollector.getAllIssues().forEach(reporter::printIssue);
    if (verbose) {
      String msg = "Formatted " + io.getWd().relativize(file);
      if (file != outputPath) msg += " -> " + io.getWd().relativize(outputPath);
      reporter.printInfo(msg);
    }
  }
=======
    /*
     * Invokes the formatter on a single file defined by the given path.
     */
    private void formatSingleFile(Path path, Path inputRoot, Path outputRoot) {
        path = path.normalize();
        Path outputPath = outputRoot == null
            ? path // Format in place.
            : outputRoot.resolve(inputRoot.relativize(path)).normalize();

        final Resource resource = getResource(path);
        // Skip file if not an LF file.
        if (resource == null) {
            if (verbose) {
                reporter.printInfo("Skipped " + path + ": not an LF file");
            }
            return; 
        }
        validateResource(resource);

        // todo don't abort whole run if one file has errors
        exitIfCollectedErrors();
        final String formattedFileContents =
            FormattingUtils.render(resource.getContents().get(0), lineLength);

        if (dryRun) {
            io.getOut().print(formattedFileContents);
        } else {
            try {
                FileUtil.writeToFile(formattedFileContents, outputPath, true);
            } catch (IOException e) {
                if (e instanceof FileAlreadyExistsException) {
                    // Only happens if a subdirectory is named with 
                    // ".lf" at the end.
                    reporter.printFatalErrorAndExit(
                        "Error writing to "
                        + outputPath
                        + ": file already exists. Make sure that no file or" 
                        + " directory within provided input paths have the"
                        + " same relative paths.");
                }
            }
        }
>>>>>>> 0e00a815

        exitIfCollectedErrors();
        issueCollector.getAllIssues().forEach(reporter::printIssue);
        if (verbose) {
            String msg = "Formatted " + io.getWd().relativize(path);
            if (path != outputPath) msg += 
                " -> " + io.getWd().relativize(outputPath);
            reporter.printInfo(msg);
        }
    }
}<|MERGE_RESOLUTION|>--- conflicted
+++ resolved
@@ -132,19 +132,6 @@
         }
     }
 
-<<<<<<< HEAD
-    exitIfCollectedErrors();
-    // Only errors are printed. Warnings are not helpful for LFF
-    // and since they don't prevent the file from being formatted,
-    // the position of the issue may be wrong in the formatted file.
-    // issueCollector.getAllIssues().forEach(reporter::printIssue);
-    if (verbose) {
-      String msg = "Formatted " + io.getWd().relativize(file);
-      if (file != outputPath) msg += " -> " + io.getWd().relativize(outputPath);
-      reporter.printInfo(msg);
-    }
-  }
-=======
     /*
      * Invokes the formatter on a single file defined by the given path.
      */
@@ -160,7 +147,7 @@
             if (verbose) {
                 reporter.printInfo("Skipped " + path + ": not an LF file");
             }
-            return; 
+            return;
         }
         validateResource(resource);
 
@@ -176,25 +163,28 @@
                 FileUtil.writeToFile(formattedFileContents, outputPath, true);
             } catch (IOException e) {
                 if (e instanceof FileAlreadyExistsException) {
-                    // Only happens if a subdirectory is named with 
+                    // Only happens if a subdirectory is named with
                     // ".lf" at the end.
                     reporter.printFatalErrorAndExit(
                         "Error writing to "
                         + outputPath
-                        + ": file already exists. Make sure that no file or" 
+                        + ": file already exists. Make sure that no file or"
                         + " directory within provided input paths have the"
                         + " same relative paths.");
                 }
             }
         }
->>>>>>> 0e00a815
 
         exitIfCollectedErrors();
-        issueCollector.getAllIssues().forEach(reporter::printIssue);
+        // Only errors are printed. Warnings are not helpful for LFF
+        // and since they don't prevent the file from being formatted,
+        // the position of the issue may be wrong in the formatted file.
+        // issueCollector.getAllIssues().forEach(reporter::printIssue);
         if (verbose) {
             String msg = "Formatted " + io.getWd().relativize(path);
-            if (path != outputPath) msg += 
-                " -> " + io.getWd().relativize(outputPath);
+            if (path != outputPath) {
+              msg += " -> " + io.getWd().relativize(outputPath);
+            }
             reporter.printInfo(msg);
         }
     }
