/*
 * Copyright (c) 2021, The University of California at Berkeley.
 *
 * Redistribution and use in source and binary forms, with or without modification,
 * are permitted provided that the following conditions are met:
 *
 * 1. Redistributions of source code must retain the above copyright notice,
 * this list of conditions and the following disclaimer.
 *
 * 2. Redistributions in binary form must reproduce the above copyright notice,
 * this list of conditions and the following disclaimer in the documentation
 * and/or other materials provided with the distribution.
 *
 * THIS SOFTWARE IS PROVIDED BY THE COPYRIGHT HOLDERS AND CONTRIBUTORS "AS IS" AND ANY
 * EXPRESS OR IMPLIED WARRANTIES, INCLUDING, BUT NOT LIMITED TO, THE IMPLIED WARRANTIES OF
 * MERCHANTABILITY AND FITNESS FOR A PARTICULAR PURPOSE ARE DISCLAIMED. IN NO EVENT SHALL
 * THE COPYRIGHT HOLDER OR CONTRIBUTORS BE LIABLE FOR ANY DIRECT, INDIRECT, INCIDENTAL,
 * SPECIAL, EXEMPLARY, OR CONSEQUENTIAL DAMAGES (INCLUDING, BUT NOT LIMITED TO,
 * PROCUREMENT OF SUBSTITUTE GOODS OR SERVICES; LOSS OF USE, DATA, OR PROFITS; OR BUSINESS
 * INTERRUPTION) HOWEVER CAUSED AND ON ANY THEORY OF LIABILITY, WHETHER IN CONTRACT,
 * STRICT LIABILITY, OR TORT (INCLUDING NEGLIGENCE OR OTHERWISE) ARISING IN ANY WAY OUT OF
 * THE USE OF THIS SOFTWARE, EVEN IF ADVISED OF THE POSSIBILITY OF SUCH DAMAGE.
 */

package org.lflang

import org.lflang.generator.TargetCode
<<<<<<< HEAD
import java.util.*
=======
import org.lflang.util.StringUtil
import java.util.Locale
>>>>>>> 2b7f3003

/**
 * Parse and return an integer from this string, much
 * like [String.toIntOrNull], but allows any radix.
 *
 * @see Integer.decode
 */
internal fun String.toIntOrNullAnyRadix(): Int? =
    try {
        Integer.decode(this)
    } catch (e: NumberFormatException) {
        null
    }

/**
 * Return the sublist consisting of the tail elements of this list,
 * ie, everything except the first elements. This is a list view,
 * and does not copy the backing buffer (if any).
 *
 * @throws NoSuchElementException if the list is empty
 */
internal fun <T> List<T>.tail() = subList(1, size)

/**
 * Return a pair consisting of the [List.first] element and the [tail] sublist.
 * This may be used to deconstruct a list recursively, as is usual in
 * functional languages.
 *
 * @throws NoSuchElementException if the list is empty
 */
internal fun <T> List<T>.headAndTail() = Pair(first(), tail())

/**
 * Return [this] string surrounded with double quotes.
 * This escapes the string's content (see [escapeStringLiteral]).
 */
internal fun String.withDQuotes() = "\"${this.escapeStringLiteral()}\""

/**
 * Return [this] string with some common escapes to place it
 * into a string literal.
 */
fun String.escapeStringLiteral() =
    replace(Regex("[\\\\ \t\"]")) {
        when (it.value) {
            "\\" -> "\\\\"
            "\t" -> "\\t"
            "\"" -> "\\\""
            else -> it.value
        }
    }

/**
 * Remove quotation marks (double XOR single quotes)
 * surrounding the specified string.
 */
internal fun String.withoutQuotes(): String {
    val r = removeSurrounding("\"")
    return if (r !== this) this else removeSurrounding("'")
}

/**
 * Join this list into a comma-separated string. The toString
 * of members is used. Space must be irrelevant.
 */
internal fun List<CharSequence>.joinWithCommas() = joinToString(", ") { it }

/**
 * Convert a string in Camel case to snake case. E.g.
 * `MinimalReactor` will be converted to `minimal_reactor`.
 * The string is assumed to be a single camel case identifier
 * (no whitespace).
 */
fun String.camelToSnakeCase(): String = StringUtil.camelToSnakeCase(this)

private val nlPattern = Regex("\\R\\s+")

/**
 * Replace newlines with a single space.
 */
fun String.joinLines(): String = replace(nlPattern, " ")

/**
 * Something to throw to convince the compiler a branch is
 * unreachable.
 */
fun unreachable(message: String? = null): Nothing =
    throw AssertionError("Unreachable branch" + message?.let { ": $it" }.orEmpty())

/** Returns true if this string is an alphanumeric identifier. */
val String.isIdentifier get() = matches(IDENT_REGEX)

/** Matches alphanumeric identifiers. */
val IDENT_REGEX = Regex("[a-zA-Z][a-zA-Z0-9_]*")


/** Join with new lines. */
fun Iterable<CharSequence>.joinLn(): String =
    joinToString("\n")

/**
 * Join [this] iterable with commas. Supports an optional
 * [trailing] comma. The [transform] is used to render each
 * item. If [skipLines] is true, a newline will additionally
 * be inserted after each item except the last. The [prefix]
 * and [postfix] are appended even if this iterable is empty.
 */
fun <T> Iterable<T>.joinWithCommas(
    prefix: CharSequence = "",
    postfix: CharSequence = "",
    skipLines: Boolean = false,
    trailing: Boolean = true,
    transform: (T) -> CharSequence = { it.toString() }
): String {
    val delim =
        (if (skipLines) "\n" else " ")
            .let { if (trailing) it else ",$it" }

    return joinToString(delim, prefix, postfix) { t ->
        transform(t).let { if (trailing) "$it," else it }
    }
}

/** Like [joinWithCommas], setting the skipLines parameter to true. */
fun <T> Iterable<T>.joinWithCommasLn(
    prefix: CharSequence = "",
    postfix: CharSequence = "",
    trailing: Boolean = true,
    transform: (T) -> CharSequence = { it.toString() }
): String = joinWithCommas(prefix, postfix, skipLines = true, trailing, transform)

/**
 * Join this list with commas, surrounding it with angled brackets (`<...>`).
 * If this list is empty, returns an empty string.
 */
fun List<TargetCode>.angle() = if (this.isEmpty()) "" else joinWithCommas("<", ">")<|MERGE_RESOLUTION|>--- conflicted
+++ resolved
@@ -25,12 +25,8 @@
 package org.lflang
 
 import org.lflang.generator.TargetCode
-<<<<<<< HEAD
+import org.lflang.util.StringUtil
 import java.util.*
-=======
-import org.lflang.util.StringUtil
-import java.util.Locale
->>>>>>> 2b7f3003
 
 /**
  * Parse and return an integer from this string, much
