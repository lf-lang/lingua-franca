--- conflicted
+++ resolved
@@ -39,10 +39,7 @@
 import java.util.Objects;
 import java.util.Set;
 import java.util.stream.Collectors;
-<<<<<<< HEAD
 import org.eclipse.emf.ecore.EObject;
-=======
->>>>>>> e784c330
 import org.eclipse.emf.ecore.resource.Resource;
 import org.eclipse.emf.ecore.util.EcoreUtil;
 import org.eclipse.xtext.xbase.lib.IteratorExtensions;
@@ -72,10 +69,7 @@
 import org.lflang.lf.Type;
 import org.lflang.lf.VarRef;
 import org.lflang.lf.Variable;
-<<<<<<< HEAD
 import org.lflang.util.Pair;
-=======
->>>>>>> e784c330
 
 /**
  * A helper class for AST transformations needed for federated execution.
@@ -102,7 +96,6 @@
     }
     if (reactionBankIndices == null) {
       reactionBankIndices = new LinkedHashMap<>();
-<<<<<<< HEAD
     }
     reactionBankIndices.put(reaction, bankIndex);
   }
@@ -210,6 +203,8 @@
     } else {
       action.setOrigin(ActionOrigin.LOGICAL);
     }
+    reactionBankIndices.put(reaction, bankIndex);
+  }
 
     return action;
   }
@@ -268,72 +263,12 @@
     receiverFromReaction.getLeftPorts().add(instRef);
     receiverFromReaction.getRightPorts().add(destRef);
 
-=======
-    }
-    reactionBankIndices.put(reaction, bankIndex);
-  }
-
-  /**
-   * Return the reaction bank index.
-   *
-   * @see #setReactionBankIndex(Reaction reaction, int bankIndex)
-   * @param reaction The reaction.
-   * @return The reaction bank index, if one has been set, and -1 otherwise.
-   */
-  public static int getReactionBankIndex(Reaction reaction) {
-    if (reactionBankIndices == null) return -1;
-    if (reactionBankIndices.get(reaction) == null) return -1;
-    return reactionBankIndices.get(reaction);
-  }
-
-  /**
-   * Find the federated reactor in a .lf file.
-   *
-   * @param resource Resource representing a .lf file.
-   * @return The federated reactor if found.
-   */
-  public static Reactor findFederatedReactor(Resource resource) {
-    return IteratorExtensions.findFirst(
-        Iterators.filter(resource.getAllContents(), Reactor.class), Reactor::isFederated);
-  }
-
-  /**
-   * Replace the specified connection with communication between federates.
-   *
-   * @param connection Network connection between two federates.
-   * @param coordination One of CoordinationType.DECENTRALIZED or CoordinationType.CENTRALIZED.
-   * @param errorReporter Used to report errors encountered.
-   */
-  public static void makeCommunication(
-      FedConnectionInstance connection,
-      CoordinationType coordination,
-      ErrorReporter errorReporter) {
-
-    // Add the sender reaction.
-    addNetworkSenderReaction(connection, coordination, errorReporter);
-
-    // Next, generate control reactions
-    if (!connection.getDefinition().isPhysical()
-        &&
-        // Connections that are physical don't need control reactions
-        connection.getDefinition().getDelay()
-            == null // Connections that have delays don't need control reactions
-    ) {
-      // Add the network output control reaction to the parent
-      FedASTUtils.addNetworkOutputControlReaction(connection);
-
-      // Add the network input control reaction to the parent
-      FedASTUtils.addNetworkInputControlReaction(connection, coordination, errorReporter);
-    }
-
->>>>>>> e784c330
     // Create the network action (@see createNetworkAction)
     Action networkAction = createNetworkAction(connection);
 
     // Keep track of this action in the destination federate.
     connection.dstFederate.networkMessageActions.add(networkAction);
 
-<<<<<<< HEAD
     TimeValue maxSTP = findMaxSTP(connection, coordination);
 
     if (!connection.dstFederate.currentSTPOffsets.contains(maxSTP.time)) {
@@ -354,82 +289,6 @@
 
     // Add the action definition to the parent reactor.
     receiver.getActions().add(networkAction);
-=======
-    // Add the action definition to the parent reactor.
-    ((Reactor) connection.getDefinition().eContainer()).getActions().add(networkAction);
-
-    // Add the network receiver reaction in the destinationFederate
-    addNetworkReceiverReaction(networkAction, connection, coordination, errorReporter);
-  }
-
-  /**
-   * Create a "network action" in the reactor that contains the given connection and return it.
-   *
-   * <p>The purpose of this action is to serve as a trigger for a "network input reaction" that is
-   * responsible for relaying messages to the port that is on the receiving side of the given
-   * connection. The connection is assumed to be between two reactors that reside in distinct
-   * federates. Hence, the container of the connection is assumed to be top-level.
-   *
-   * @param connection A connection between two federates
-   * @return The newly created action.
-   */
-  private static Action createNetworkAction(FedConnectionInstance connection) {
-    Reactor top = (Reactor) connection.getDefinition().eContainer();
-    LfFactory factory = LfFactory.eINSTANCE;
-
-    Action action = factory.createAction();
-    // Name the newly created action; set its delay and type.
-    action.setName(ASTUtils.getUniqueIdentifier(top, "networkMessage"));
-    if (connection.serializer == SupportedSerializers.NATIVE) {
-      action.setType(EcoreUtil.copy(connection.getSourcePortInstance().getDefinition().getType()));
-    } else {
-      Type action_type = factory.createType();
-      action_type.setId(
-          FedTargetExtensionFactory.getExtension(connection.srcFederate.targetConfig.target)
-              .getNetworkBufferType());
-      action.setType(action_type);
-    }
-
-    // The connection is 'physical' if it uses the ~> notation.
-    if (connection.getDefinition().isPhysical()) {
-      action.setOrigin(ActionOrigin.PHYSICAL);
-      // Messages sent on physical connections do not
-      // carry a timestamp, or a delay. The delay
-      // provided using after is enforced by setting
-      // the minDelay.
-      if (connection.getDefinition().getDelay() != null) {
-        action.setMinDelay(connection.getDefinition().getDelay());
-      }
-    } else {
-      action.setOrigin(ActionOrigin.LOGICAL);
-    }
-
-    return action;
-  }
-
-  /**
-   * Add a network receiver reaction for a given input port 'destination' to destination's parent
-   * reactor. This reaction will react to a generated 'networkAction' (triggered asynchronously,
-   * e.g., by federate.c). This 'networkAction' will contain the actual message that is sent by the
-   * sender in 'action->value'. This value is forwarded to 'destination' in the network receiver
-   * reaction.
-   *
-   * @param networkAction The network action (also, @see createNetworkAction)
-   * @param connection FIXME
-   * @param coordination One of CoordinationType.DECENTRALIZED or CoordinationType.CENTRALIZED.
-   * @note: Used in federated execution
-   */
-  private static void addNetworkReceiverReaction(
-      Action networkAction,
-      FedConnectionInstance connection,
-      CoordinationType coordination,
-      ErrorReporter errorReporter) {
-    LfFactory factory = LfFactory.eINSTANCE;
-    VarRef sourceRef = factory.createVarRef();
-    VarRef destRef = factory.createVarRef();
-    Reactor parent = (Reactor) connection.getDefinition().eContainer();
-    Reaction networkReceiverReaction = factory.createReaction();
->>>>>>> e784c330
 
     // If the sender or receiver is in a bank of reactors, then we want
     // these reactions to appear only in the federate whose bank ID matches.
@@ -456,7 +315,6 @@
     sourceRef.setVariable(connection.getSourcePortInstance().getDefinition());
     destRef.setContainer(connection.getDestinationPortInstance().getParent().getDefinition());
     destRef.setVariable(connection.getDestinationPortInstance().getDefinition());
-<<<<<<< HEAD
     instRef.setContainer(networkInstance);
     instRef.setVariable(out);
 
@@ -468,21 +326,13 @@
 
     // Add the output port at the receiver reactor as an effect
     // networkReceiverReaction.getEffects().add(outRef);
-=======
-
-    // Add the input port at the receiver federate reactor as an effect
-    networkReceiverReaction.getEffects().add(destRef);
->>>>>>> e784c330
 
     VarRef triggerRef = factory.createVarRef();
     // Establish references to the action.
     triggerRef.setVariable(networkAction);
     // Add the action as a trigger to the receiver reaction
     networkReceiverReaction.getTriggers().add(triggerRef);
-<<<<<<< HEAD
     networkReceiverReaction.getEffects().add(outRef);
-=======
->>>>>>> e784c330
 
     // Generate code for the network receiver reaction
     networkReceiverReaction.setCode(factory.createCode());
@@ -499,7 +349,6 @@
                     coordination,
                     errorReporter));
 
-<<<<<<< HEAD
     // Add the receiver reaction to the parent
     // parent.getReactions().add(networkReceiverReaction);
 
@@ -513,16 +362,6 @@
         connection.getDestinationPortInstance(), networkInstance);
     connection.dstFederate.networkActionToInstantiation.put(networkAction, networkInstance);
     // System.out.println(connection.getSourcePortInstance());
-=======
-    ASTUtils.addReactionAttribute(networkReceiverReaction, "_unordered");
-
-    // Add the receiver reaction to the parent
-    parent.getReactions().add(networkReceiverReaction);
-
-    // Add the network receiver reaction to the federate instance's list
-    // of network reactions
-    connection.dstFederate.networkReactions.add(networkReceiverReaction);
->>>>>>> e784c330
 
     if (!connection.getDefinition().isPhysical()
         &&
@@ -530,15 +369,9 @@
         connection.getDefinition().getDelay()
             == null // Connections that have delays don't need control reactions
     ) {
-<<<<<<< HEAD
       // Add necessary dependency annotations to federate to ensure the level
       // assigner has enough information to correctly assign levels without introducing deadlock
       addRelativeDependencyAnnotation(connection, networkReceiverReaction, errorReporter);
-=======
-      // Add necessary dependencies to reaction to ensure that it executes correctly
-      // relative to other network input control reactions in the federate.
-      addRelativeDependency(connection, networkReceiverReaction, errorReporter);
->>>>>>> e784c330
     }
   }
 
@@ -608,11 +441,6 @@
             FedTargetExtensionFactory.getExtension(connection.dstFederate.targetConfig.target)
                 .generateNetworkInputControlReactionBody(receivingPortID, maxSTP, coordination));
 
-<<<<<<< HEAD
-=======
-    ASTUtils.addReactionAttribute(reaction, "_unordered");
-
->>>>>>> e784c330
     // Insert the reaction
     top.getReactions().add(reaction);
 
@@ -623,19 +451,11 @@
 
     // Add the network input control reaction to the federate instance's list
     // of network reactions
-<<<<<<< HEAD
     // connection.dstFederate.networkReactions.add(reaction);
 
     // Add necessary dependencies to reaction to ensure that it executes correctly
     // relative to other network input control reactions in the federate.
     // addRelativeDependency(connection, reaction, errorReporter);
-=======
-    connection.dstFederate.networkReactions.add(reaction);
-
-    // Add necessary dependencies to reaction to ensure that it executes correctly
-    // relative to other network input control reactions in the federate.
-    addRelativeDependency(connection, reaction, errorReporter);
->>>>>>> e784c330
   }
 
   /**
@@ -648,11 +468,7 @@
    * from the output port of this federate that is involved in the cycle to the signature of {@code
    * networkInputReaction} as a source.
    */
-<<<<<<< HEAD
   private static void addRelativeDependencyAnnotation(
-=======
-  private static void addRelativeDependency(
->>>>>>> e784c330
       FedConnectionInstance connection,
       Reaction networkInputReaction,
       ErrorReporter errorReporter) {
@@ -665,7 +481,6 @@
 
     ModelInfo info = new ModelInfo();
     for (var port : upstreamOutputPortsInFederate) {
-<<<<<<< HEAD
       // VarRef sourceRef = ASTUtils.factory.createVarRef();
       connection.dstFederate.networkReactionDependencyPairs.add(
           new Pair<PortInstance, PortInstance>(connection.getDestinationPortInstance(), port));
@@ -685,20 +500,6 @@
     }
     // System.out.println(connection.dstFederate.networkReactionDependencyPairs);
 
-=======
-      VarRef sourceRef = ASTUtils.factory.createVarRef();
-
-      sourceRef.setContainer(port.getParent().getDefinition());
-      sourceRef.setVariable(port.getDefinition());
-      networkInputReaction.getSources().add(sourceRef);
-
-      // Remove the port if it introduces cycles
-      info.update((Model) networkInputReaction.eContainer().eContainer(), errorReporter);
-      if (!info.topologyCycles().isEmpty()) {
-        networkInputReaction.getSources().remove(sourceRef);
-      }
-    }
->>>>>>> e784c330
   }
 
   /**
@@ -855,7 +656,6 @@
           } else {
             STPList.add(r.getStp().getValue());
           }
-<<<<<<< HEAD
         }
       }
       // Check the children for STPs as well
@@ -899,51 +699,6 @@
           }
         }
       }
-=======
-        }
-      }
-      // Check the children for STPs as well
-      for (Connection c : safe(connectionsWithPort)) {
-        VarRef childPort = c.getRightPorts().get(0);
-        Reactor childReactor = (Reactor) childPort.getVariable().eContainer();
-        // Find the list of reactions that have the port as trigger or
-        // source (could be a variable name)
-        List<Reaction> childReactionsWithPort =
-            ASTUtils.allReactions(childReactor).stream()
-                .filter(
-                    r ->
-                        r.getTriggers().stream()
-                                .anyMatch(
-                                    t -> {
-                                      if (t instanceof VarRef) {
-                                        // Check if the variables match
-                                        return ((VarRef) t).getVariable()
-                                            == childPort.getVariable();
-                                      } else {
-                                        // Not a network port (startup or shutdown)
-                                        return false;
-                                      }
-                                    })
-                            || r.getSources().stream()
-                                .anyMatch(s -> s.getVariable() == childPort.getVariable()))
-                .collect(Collectors.toList());
-
-        for (Reaction r : safe(childReactionsWithPort)) {
-          // If STP offset is determined, add it
-          // If not, assume it is zero
-          if (r.getStp() != null) {
-            if (r.getStp().getValue() instanceof ParameterReference) {
-              List<Instantiation> instantList = new ArrayList<>();
-              instantList.add(childPort.getContainer());
-              final var param = ((ParameterReference) r.getStp().getValue()).getParameter();
-              STPList.addAll(ASTUtils.initialValue(param, instantList));
-            } else {
-              STPList.add(r.getStp().getValue());
-            }
-          }
-        }
-      }
->>>>>>> e784c330
     }
 
     return STPList.stream()
@@ -963,7 +718,6 @@
     return list == null ? Collections.emptyList() : list;
   }
 
-<<<<<<< HEAD
   public static int networkIDSender = 0;
   public static int networkIDReceiver = 0;
 
@@ -995,30 +749,6 @@
     sender.setName("NetworkSender_" + networkIDSender++);
     // networkSenderReaction.setName("NetworkSenderReaction_" + networkIDSender++);
 
-=======
-  /**
-   * Add a network sender reaction for a given input port 'source' to source's parent reactor. This
-   * reaction will react to the 'source' and then send a message on the network destined for the
-   * destinationFederate.
-   *
-   * @param connection Network connection between two federates.
-   * @param coordination One of CoordinationType.DECENTRALIZED or CoordinationType.CENTRALIZED.
-   * @param errorReporter FIXME
-   * @note Used in federated execution
-   */
-  private static void addNetworkSenderReaction(
-      FedConnectionInstance connection,
-      CoordinationType coordination,
-      ErrorReporter errorReporter) {
-    LfFactory factory = LfFactory.eINSTANCE;
-    // Assume all the types are the same, so just use the first on the right.
-    Type type = EcoreUtil.copy(connection.getSourcePortInstance().getDefinition().getType());
-    VarRef sourceRef = factory.createVarRef();
-    VarRef destRef = factory.createVarRef();
-    Reactor parent = (Reactor) connection.getDefinition().eContainer();
-    Reaction networkSenderReaction = factory.createReaction();
-
->>>>>>> e784c330
     // FIXME: do not create a new extension every time it is used
     FedTargetExtensionFactory.getExtension(connection.srcFederate.targetConfig.target)
         .annotateReaction(networkSenderReaction);
@@ -1027,57 +757,30 @@
     // these reactions to appear only in the federate whose bank ID matches.
     setReactionBankIndex(networkSenderReaction, connection.getSrcBank());
 
-<<<<<<< HEAD
     in.setName("msg");
     in.setType(type);
     in.setWidthSpec(
         EcoreUtil.copy(connection.getSourcePortInstance().getDefinition().getWidthSpec()));
     inRef.setVariable(in);
 
-=======
-    // The connection is 'physical' if it uses the ~> notation.
-    if (connection.getDefinition().isPhysical()) {
-      connection.srcFederate.outboundP2PConnections.add(connection.dstFederate);
-    } else {
-      // If the connection is logical but coordination
-      // is decentralized, we would need
-      // to make P2P connections
-      if (coordination == CoordinationType.DECENTRALIZED) {
-        connection.srcFederate.outboundP2PConnections.add(connection.dstFederate);
-      }
-    }
-
-    // Establish references to the involved ports.
-    sourceRef.setContainer(connection.getSourcePortInstance().getParent().getDefinition());
-    sourceRef.setVariable(connection.getSourcePortInstance().getDefinition());
->>>>>>> e784c330
     destRef.setContainer(connection.getDestinationPortInstance().getParent().getDefinition());
     destRef.setVariable(connection.getDestinationPortInstance().getDefinition());
 
     // Configure the sending reaction.
-<<<<<<< HEAD
     networkSenderReaction.getTriggers().add(inRef);
-=======
-    networkSenderReaction.getTriggers().add(sourceRef);
->>>>>>> e784c330
     networkSenderReaction.setCode(factory.createCode());
     networkSenderReaction
         .getCode()
         .setBody(
             FedTargetExtensionFactory.getExtension(connection.srcFederate.targetConfig.target)
                 .generateNetworkSenderBody(
-<<<<<<< HEAD
                     inRef,
-=======
-                    sourceRef,
->>>>>>> e784c330
                     destRef,
                     connection,
                     InferredType.fromAST(type),
                     coordination,
                     errorReporter));
 
-<<<<<<< HEAD
     // Add the network sender reaction to the federate instance's list
     // of network reactions
     connection.srcFederate.networkSenderReactions.add(networkSenderReaction);
@@ -1114,28 +817,6 @@
     VarRef sourceRef = factory.createVarRef(); // out port from federate
     VarRef instRef = factory.createVarRef(); // out port from federate
 
-=======
-    ASTUtils.addReactionAttribute(networkSenderReaction, "_unordered");
-
-    // Add the sending reaction to the parent.
-    parent.getReactions().add(networkSenderReaction);
-
-    // Add the network sender reaction to the federate instance's list
-    // of network reactions
-    connection.srcFederate.networkReactions.add(networkSenderReaction);
-  }
-
-  /**
-   * Add a network control reaction for a given output port 'source' to source's parent reactor.
-   * This reaction will send a port absent message if the status of the output port is absent.
-   *
-   * @param connection FIXME
-   * @note Used in federated execution
-   */
-  private static void addNetworkOutputControlReaction(FedConnectionInstance connection) {
-    LfFactory factory = LfFactory.eINSTANCE;
-    Reaction reaction = factory.createReaction();
->>>>>>> e784c330
     Reactor top =
         connection
             .getSourcePortInstance()
@@ -1143,7 +824,6 @@
             .getParent()
             .reactorDefinition; // Top-level reactor.
 
-<<<<<<< HEAD
     networkInstance.setReactorClass(sender);
     networkInstance.setName(
         ASTUtils.getUniqueIdentifier(top, "ns_" + connection.getDstFederate().name));
@@ -1246,62 +926,6 @@
     reaction.getTriggers().add(triggerRef);
     // int val = networkIDSender-1;
     // reaction.setName("NetworkSenderControlReaction_" + val);
-=======
-    // Add the output from the contained reactor as a source to
-    // the reaction to preserve precedence order.
-    VarRef newPortRef = factory.createVarRef();
-    newPortRef.setContainer(connection.getSourcePortInstance().getParent().getDefinition());
-    newPortRef.setVariable(connection.getSourcePortInstance().getDefinition());
-    reaction.getSources().add(newPortRef);
-
-    // If the sender or receiver is in a bank of reactors, then we want
-    // these reactions to appear only in the federate whose bank ID matches.
-    setReactionBankIndex(reaction, connection.getSrcBank());
-
-    // FIXME: do not create a new extension every time it is used
-    FedTargetExtensionFactory.getExtension(connection.srcFederate.targetConfig.target)
-        .annotateReaction(reaction);
-
-    // We use an action at the top-level to manually
-    // trigger output control reactions. That action is created once
-    // and recorded in the federate instance.
-    // Check whether the action already has been created.
-    if (connection.srcFederate.networkOutputControlReactionsTrigger == null) {
-      // The port has not been created.
-      String triggerName = "outputControlReactionTrigger";
-
-      // Find the trigger definition in the reactor definition, which could have been
-      // generated for another federate instance if there are multiple instances
-      // of the same reactor that are each distinct federates.
-      Optional<Action> optTriggerInput =
-          top.getActions().stream().filter(I -> I.getName().equals(triggerName)).findFirst();
-
-      if (optTriggerInput.isEmpty()) {
-        // If no trigger with the name "outputControlReactionTrigger" is
-        // already added to the reactor definition, we need to create it
-        // for the first time. The trigger is a logical action.
-        Action newTriggerForControlReactionVariable = factory.createAction();
-        newTriggerForControlReactionVariable.setName(triggerName);
-        newTriggerForControlReactionVariable.setOrigin(ActionOrigin.LOGICAL);
-        top.getActions().add(newTriggerForControlReactionVariable);
-
-        // Now that the variable is created, store it in the federate instance
-        connection.srcFederate.networkOutputControlReactionsTrigger =
-            newTriggerForControlReactionVariable;
-      } else {
-        // If the "outputControlReactionTrigger" trigger is already
-        // there, we can re-use it for this new reaction since a single trigger
-        // will trigger
-        // all network output control reactions.
-        connection.srcFederate.networkOutputControlReactionsTrigger = optTriggerInput.get();
-      }
-    }
-
-    // Add the trigger for all output control reactions to the list of triggers
-    VarRef triggerRef = factory.createVarRef();
-    triggerRef.setVariable(connection.srcFederate.networkOutputControlReactionsTrigger);
-    reaction.getTriggers().add(triggerRef);
->>>>>>> e784c330
 
     // Generate the code
     reaction.setCode(factory.createCode());
@@ -1312,7 +936,6 @@
             FedTargetExtensionFactory.getExtension(connection.srcFederate.targetConfig.target)
                 .generateNetworkOutputControlReactionBody(newPortRef, connection));
 
-<<<<<<< HEAD
     // Insert the newly generated reaction after the generated sender and
     // receiver top-level reactions.
     top.getReactions().add(reaction);
@@ -1326,16 +949,5 @@
     // reaction);
     // connection.srcFederate.networkOutputControlReactionsTriggers.add(newTriggerForControlReactionVariable);
 
-=======
-    ASTUtils.addReactionAttribute(reaction, "_unordered");
-
-    // Insert the newly generated reaction after the generated sender and
-    // receiver top-level reactions.
-    top.getReactions().add(reaction);
-
-    // Add the network output control reaction to the federate instance's list
-    // of network reactions
-    connection.srcFederate.networkReactions.add(reaction);
->>>>>>> e784c330
   }
 }