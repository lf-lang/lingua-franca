/*************
 * Copyright (c) 2019-2022, The University of California at Berkeley.

 * Redistribution and use in source and binary forms, with or without modification,
 * are permitted provided that the following conditions are met:

 * 1. Redistributions of source code must retain the above copyright notice,
 *    this list of conditions and the following disclaimer.

 * 2. Redistributions in binary form must reproduce the above copyright notice,
 *    this list of conditions and the following disclaimer in the documentation
 *    and/or other materials provided with the distribution.

 * THIS SOFTWARE IS PROVIDED BY THE COPYRIGHT HOLDERS AND CONTRIBUTORS "AS IS" AND
 * ANY EXPRESS OR IMPLIED WARRANTIES, INCLUDING, BUT NOT LIMITED TO, THE IMPLIED
 * WARRANTIES OF MERCHANTABILITY AND FITNESS FOR A PARTICULAR PURPOSE ARE
 * DISCLAIMED. IN NO EVENT SHALL THE COPYRIGHT HOLDER OR CONTRIBUTORS BE LIABLE FOR
 * ANY DIRECT, INDIRECT, INCIDENTAL, SPECIAL, EXEMPLARY, OR CONSEQUENTIAL DAMAGES
 * (INCLUDING, BUT NOT LIMITED TO, PROCUREMENT OF SUBSTITUTE GOODS OR SERVICES;
 * LOSS OF USE, DATA, OR PROFITS; OR BUSINESS INTERRUPTION) HOWEVER CAUSED AND ON
 * ANY THEORY OF LIABILITY, WHETHER IN CONTRACT, STRICT LIABILITY, OR TORT
 * (INCLUDING NEGLIGENCE OR OTHERWISE) ARISING IN ANY WAY OUT OF THE USE OF THIS
 * SOFTWARE, EVEN IF ADVISED OF THE POSSIBILITY OF SUCH DAMAGE.
 ***************/

package org.lflang.validation;

import java.util.HashMap;
import java.util.HashSet;
import java.util.List;
import java.util.Map;
import java.util.Set;
import java.util.stream.Collectors;

import org.lflang.ASTUtils;
import org.lflang.lf.AttrParm;
import org.lflang.lf.Attribute;
import org.lflang.lf.LfPackage.Literals;
import org.lflang.util.StringUtil;

/**
 * Specification of the structure of an attribute annotation.
 * @author Clément Fournier
 * @author Shaokai Lin
 */
public class AttributeSpec {

    private final Map<String, AttrParamSpec> paramSpecByName;

    public static final String VALUE_ATTR = "value";
    public static final String NETWORK_MESSAGE_ACTIONS = "network_message_actions";
<<<<<<< HEAD
    public static final String NETWORK_OUTPUT_CONTROL_REACTION_TRIGGER = "network_output_control_reaction_trigger";


=======
>>>>>>> 6c2de90a
    public static final String EACH_ATTR = "each";

    /** A map from a string to a supported AttributeSpec */
    public static final Map<String, AttributeSpec> ATTRIBUTE_SPECS_BY_NAME = new HashMap<>();

    public AttributeSpec(List<AttrParamSpec> params) {
        if (params != null) {
            paramSpecByName = params.stream().collect(Collectors.toMap(it -> it.name, it -> it));
        } else {
            paramSpecByName = null;
        }
    }

    /**
     * Check that the attribute conforms to this spec and whether
     * attr has the correct name.
     */
    public void check(LFValidator validator, Attribute attr) {
        Set<String> seen;
        // If there is just one parameter, it is required to be named "value".
        if (attr.getAttrParms() != null
                && attr.getAttrParms().size() == 1
                && attr.getAttrParms().get(0).getName() == null) {
            // If we are in this branch,
            // then the user has provided @attr("value"),
            // which is a shorthand for @attr(value="value").
            if (paramSpecByName == null) {
                validator.error("Attribute doesn't take a parameter.", Literals.ATTRIBUTE__ATTR_NAME);
                return;
            }
            AttrParamSpec valueSpec = paramSpecByName.get(VALUE_ATTR);
            if (valueSpec == null) {
                validator.error("Attribute doesn't have a 'value' parameter.", Literals.ATTR_PARM__NAME);
                return;
            }

            valueSpec.check(validator, attr.getAttrParms().get(0));
            seen = Set.of(VALUE_ATTR);
        } else {
            // Process multiple parameters, each of which has to be named.
            seen = processNamedAttrParms(validator, attr);
        }

        // Check if there are any missing parameters required by this attribute.
        if (paramSpecByName != null) {
            Map<String, AttrParamSpec> missingParams = new HashMap<>(paramSpecByName);
            missingParams.keySet().removeAll(seen);
            missingParams.forEach((name, paramSpec) -> {
                if (!paramSpec.isOptional) {
                    validator.error("Missing required attribute parameter '" + name + "'.", Literals.ATTRIBUTE__ATTR_PARMS);
                }
            });
        }
    }

    /**
     * Check whether the attribute parameters are named, whether
     * these names are known, and whether the named parameters
     * conform to the param spec (whether the param has the
     * right type, etc.).
     *
     * @param validator The current validator in use.
     * @param attr The attribute being checked.
     * @return A set of named attribute parameters the user provides.
     */
    private Set<String> processNamedAttrParms(LFValidator validator, Attribute attr) {
        Set<String> seen = new HashSet<>();
        if (attr.getAttrParms() != null) {
            for (AttrParm parm : attr.getAttrParms()) {
                if (paramSpecByName == null) {
                    validator.error("Attribute does not take parameters.", Literals.ATTRIBUTE__ATTR_NAME);
                    break;
                }
                if (parm.getName() == null) {
                    validator.error("Missing name for attribute parameter.", Literals.ATTRIBUTE__ATTR_NAME);
                    continue;
                }

                AttrParamSpec parmSpec = paramSpecByName.get(parm.getName());
                if (parmSpec == null) {
                    validator.error("\"" + parm.getName() + "\"" + " is an unknown attribute parameter.",
                                    Literals.ATTRIBUTE__ATTR_NAME);
                    continue;
                }
                // Check whether a parameter conforms to its spec.
                parmSpec.check(validator, parm);
                seen.add(parm.getName());
            }
        }
        return seen;
    }

    /**
     * The specification of the attribute parameter.
     *
     * @param name The name of the attribute parameter
     * @param type The type of the parameter
     * @param isOptional True if the parameter is optional.
     */
    record AttrParamSpec(String name, AttrParamType type, boolean isOptional) {

        // Check if a parameter has the right type.
        // Currently, only String, Int, Boolean, Float, and target language are supported.
        public void check(LFValidator validator, AttrParm parm) {
            switch (type) {
            case STRING -> {
                if (!StringUtil.hasQuotes(parm.getValue())) {
                    validator.error("Incorrect type: \"" + parm.getName() + "\""
                            + " should have type String.",
                        Literals.ATTRIBUTE__ATTR_NAME);
                }
            }
            case INT -> {
                if (!ASTUtils.isInteger(parm.getValue())) {
                    validator.error(
                        "Incorrect type: \"" + parm.getName() + "\""
                            + " should have type Int.",
                        Literals.ATTRIBUTE__ATTR_NAME);
                }
            }
            case BOOLEAN -> {
                if (!ASTUtils.isBoolean(parm.getValue())) {
                    validator.error(
                        "Incorrect type: \"" + parm.getName() + "\""
                            + " should have type Boolean.",
                        Literals.ATTRIBUTE__ATTR_NAME);
                }
            }
            case FLOAT -> {
                if (!ASTUtils.isFloat(parm.getValue())) {
                    validator.error(
                        "Incorrect type: \"" + parm.getName() + "\""
                            + " should have type Float.",
                        Literals.ATTRIBUTE__ATTR_NAME);
                }
            }
            default -> throw new IllegalArgumentException("unexpected type");
            }
        }
    }

    /**
     * The type of attribute parameters currently supported.
     */
    enum AttrParamType {
        STRING,
        INT,
        BOOLEAN,
        FLOAT,
    }

    /*
     * The specs of the known annotations are declared here.
     * Note: If an attribute only has one parameter, the parameter name should be "value."
     */
    static {
        // @label("value")
        ATTRIBUTE_SPECS_BY_NAME.put("label", new AttributeSpec(
            List.of(new AttrParamSpec(VALUE_ATTR, AttrParamType.STRING, false))
        ));
        // @sparse
        ATTRIBUTE_SPECS_BY_NAME.put("sparse", new AttributeSpec(null));
        // @icon("value")
        ATTRIBUTE_SPECS_BY_NAME.put("icon", new AttributeSpec(
            List.of(new AttrParamSpec(VALUE_ATTR, AttrParamType.STRING, false))
        ));
        // @enclave(each=boolean)
        ATTRIBUTE_SPECS_BY_NAME.put("enclave", new AttributeSpec(
            List.of(new AttrParamSpec(EACH_ATTR, AttrParamType.BOOLEAN, true))
        ));

        // attributes that are used internally only by the federated code generation
        ATTRIBUTE_SPECS_BY_NAME.put("_unordered", new AttributeSpec(null));
        ATTRIBUTE_SPECS_BY_NAME.put("_fed_config", new AttributeSpec(
            List.of(new AttrParamSpec(AttributeSpec.NETWORK_MESSAGE_ACTIONS,
                                      AttrParamType.STRING, false))));
        ATTRIBUTE_SPECS_BY_NAME.put("_c_body", new AttributeSpec(null));
    }
}<|MERGE_RESOLUTION|>--- conflicted
+++ resolved
@@ -49,12 +49,9 @@
 
     public static final String VALUE_ATTR = "value";
     public static final String NETWORK_MESSAGE_ACTIONS = "network_message_actions";
-<<<<<<< HEAD
     public static final String NETWORK_OUTPUT_CONTROL_REACTION_TRIGGER = "network_output_control_reaction_trigger";
 
 
-=======
->>>>>>> 6c2de90a
     public static final String EACH_ATTR = "each";
 
     /** A map from a string to a supported AttributeSpec */
