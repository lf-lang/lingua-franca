/*************
 * Copyright (c) 2019-2022, The University of California at Berkeley.

 * Redistribution and use in source and binary forms, with or without modification,
 * are permitted provided that the following conditions are met:

 * 1. Redistributions of source code must retain the above copyright notice,
 *    this list of conditions and the following disclaimer.

 * 2. Redistributions in binary form must reproduce the above copyright notice,
 *    this list of conditions and the following disclaimer in the documentation
 *    and/or other materials provided with the distribution.

 * THIS SOFTWARE IS PROVIDED BY THE COPYRIGHT HOLDERS AND CONTRIBUTORS "AS IS" AND
 * ANY EXPRESS OR IMPLIED WARRANTIES, INCLUDING, BUT NOT LIMITED TO, THE IMPLIED
 * WARRANTIES OF MERCHANTABILITY AND FITNESS FOR A PARTICULAR PURPOSE ARE
 * DISCLAIMED. IN NO EVENT SHALL THE COPYRIGHT HOLDER OR CONTRIBUTORS BE LIABLE FOR
 * ANY DIRECT, INDIRECT, INCIDENTAL, SPECIAL, EXEMPLARY, OR CONSEQUENTIAL DAMAGES
 * (INCLUDING, BUT NOT LIMITED TO, PROCUREMENT OF SUBSTITUTE GOODS OR SERVICES;
 * LOSS OF USE, DATA, OR PROFITS; OR BUSINESS INTERRUPTION) HOWEVER CAUSED AND ON
 * ANY THEORY OF LIABILITY, WHETHER IN CONTRACT, STRICT LIABILITY, OR TORT
 * (INCLUDING NEGLIGENCE OR OTHERWISE) ARISING IN ANY WAY OUT OF THE USE OF THIS
 * SOFTWARE, EVEN IF ADVISED OF THE POSSIBILITY OF SUCH DAMAGE.
 ***************/

package org.lflang.validation;

import java.util.HashMap;
import java.util.HashSet;
import java.util.List;
import java.util.Map;
import java.util.Set;
import java.util.stream.Collectors;

import org.lflang.ASTUtils;
import org.lflang.lf.AttrParm;
import org.lflang.lf.Attribute;
import org.lflang.lf.LfPackage.Literals;
import org.lflang.util.StringUtil;

/**
 * Specification of the structure of an attribute annotation.
 * @author Clément Fournier
 * @author Shaokai Lin
 */
public class AttributeSpec {

    private final Map<String, AttrParamSpec> paramSpecByName;

    public static final String VALUE_ATTR = "value";
    public static final String NETWORK_MESSAGE_ACTIONS = "network_message_actions";
    public static final String EACH_ATTR = "each";

    /** A map from a string to a supported AttributeSpec */
    public static final Map<String, AttributeSpec> ATTRIBUTE_SPECS_BY_NAME = new HashMap<>();

    public AttributeSpec(List<AttrParamSpec> params) {
        if (params != null) {
            paramSpecByName = params.stream().collect(Collectors.toMap(it -> it.name, it -> it));
        } else {
            paramSpecByName = null;
        }
    }

    /**
     * Check that the attribute conforms to this spec and whether
     * attr has the correct name.
     */
    public void check(LFValidator validator, Attribute attr) {
        Set<String> seen;
        // If there is just one parameter, it is required to be named "value".
        if (attr.getAttrParms() != null
                && attr.getAttrParms().size() == 1
                && attr.getAttrParms().get(0).getName() == null) {
            // If we are in this branch,
            // then the user has provided @attr("value"),
            // which is a shorthand for @attr(value="value").
            if (paramSpecByName == null) {
                validator.error("Attribute doesn't take a parameter.", Literals.ATTRIBUTE__ATTR_NAME);
                return;
            }
            AttrParamSpec valueSpec = paramSpecByName.get(VALUE_ATTR);
            if (valueSpec == null) {
                validator.error("Attribute doesn't have a 'value' parameter.", Literals.ATTR_PARM__NAME);
                return;
            }

            valueSpec.check(validator, attr.getAttrParms().get(0));
            seen = Set.of(VALUE_ATTR);
        } else {
            // Process multiple parameters, each of which has to be named.
            seen = processNamedAttrParms(validator, attr);
        }

        // Check if there are any missing parameters required by this attribute.
        if (paramSpecByName != null) {
            Map<String, AttrParamSpec> missingParams = new HashMap<>(paramSpecByName);
            missingParams.keySet().removeAll(seen);
            missingParams.forEach((name, paramSpec) -> {
                if (!paramSpec.isOptional) {
                    validator.error("Missing required attribute parameter '" + name + "'.", Literals.ATTRIBUTE__ATTR_PARMS);
                }
            });
        }
    }

    /**
     * Check whether the attribute parameters are named, whether
     * these names are known, and whether the named parameters
     * conform to the param spec (whether the param has the
     * right type, etc.).
     *
     * @param validator The current validator in use.
     * @param attr The attribute being checked.
     * @return A set of named attribute parameters the user provides.
     */
    private Set<String> processNamedAttrParms(LFValidator validator, Attribute attr) {
        Set<String> seen = new HashSet<>();
        if (attr.getAttrParms() != null) {
            for (AttrParm parm : attr.getAttrParms()) {
                if (paramSpecByName == null) {
                    validator.error("Attribute does not take parameters.", Literals.ATTRIBUTE__ATTR_NAME);
                    break;
                }
                if (parm.getName() == null) {
                    validator.error("Missing name for attribute parameter.", Literals.ATTRIBUTE__ATTR_NAME);
                    continue;
                }

                AttrParamSpec parmSpec = paramSpecByName.get(parm.getName());
                if (parmSpec == null) {
                    validator.error("\"" + parm.getName() + "\"" + " is an unknown attribute parameter.",
                                    Literals.ATTRIBUTE__ATTR_NAME);
                    continue;
                }
                // Check whether a parameter conforms to its spec.
                parmSpec.check(validator, parm);
                seen.add(parm.getName());
            }
        }
        return seen;
    }

    /**
     * The specification of the attribute parameter.
     *
     * @param name The name of the attribute parameter
     * @param type The type of the parameter
     * @param isOptional True if the parameter is optional.
     */
    record AttrParamSpec(String name, AttrParamType type, boolean isOptional) {

        // Check if a parameter has the right type.
        // Currently, only String, Int, Boolean, Float, and target language are supported.
        public void check(LFValidator validator, AttrParm parm) {
            switch (type) {
            case STRING -> {
                if (!StringUtil.hasQuotes(parm.getValue())) {
                    validator.error("Incorrect type: \"" + parm.getName() + "\""
                            + " should have type String.",
                        Literals.ATTRIBUTE__ATTR_NAME);
                }
            }
            case INT -> {
                if (!ASTUtils.isInteger(parm.getValue())) {
                    validator.error(
                        "Incorrect type: \"" + parm.getName() + "\""
                            + " should have type Int.",
                        Literals.ATTRIBUTE__ATTR_NAME);
                }
            }
            case BOOLEAN -> {
                if (!ASTUtils.isBoolean(parm.getValue())) {
                    validator.error(
                        "Incorrect type: \"" + parm.getName() + "\""
                            + " should have type Boolean.",
                        Literals.ATTRIBUTE__ATTR_NAME);
                }
            }
            case FLOAT -> {
                if (!ASTUtils.isFloat(parm.getValue())) {
                    validator.error(
                        "Incorrect type: \"" + parm.getName() + "\""
                            + " should have type Float.",
                        Literals.ATTRIBUTE__ATTR_NAME);
                }
            }
            default -> throw new IllegalArgumentException("unexpected type");
            }
        }
    }

    /**
     * The type of attribute parameters currently supported.
     */
    enum AttrParamType {
        STRING,
        INT,
        BOOLEAN,
        FLOAT,
    }

    /*
     * The specs of the known annotations are declared here.
     * Note: If an attribute only has one parameter, the parameter name should be "value."
     */
    static {
        // @label("value")
        ATTRIBUTE_SPECS_BY_NAME.put("label", new AttributeSpec(
            List.of(new AttrParamSpec(VALUE_ATTR, AttrParamType.STRING, false))
        ));
        // @sparse
        ATTRIBUTE_SPECS_BY_NAME.put("sparse", new AttributeSpec(null));
        // @icon("value")
        ATTRIBUTE_SPECS_BY_NAME.put("icon", new AttributeSpec(
            List.of(new AttrParamSpec(VALUE_ATTR, AttrParamType.STRING, false))
        ));
<<<<<<< HEAD
        // @let
        ATTRIBUTE_SPECS_BY_NAME.put("let", new AttributeSpec(null));
=======
        // @enclave(each=boolean)
        ATTRIBUTE_SPECS_BY_NAME.put("enclave", new AttributeSpec(
            List.of(new AttrParamSpec(EACH_ATTR, AttrParamType.BOOLEAN, true))
        ));

        // attributes that are used internally only by the federated code generation
        ATTRIBUTE_SPECS_BY_NAME.put("_unordered", new AttributeSpec(null));
        ATTRIBUTE_SPECS_BY_NAME.put("_fed_config", new AttributeSpec(
            List.of(new AttrParamSpec(AttributeSpec.NETWORK_MESSAGE_ACTIONS,
                                      AttrParamType.STRING, false))));
        ATTRIBUTE_SPECS_BY_NAME.put("_c_body", new AttributeSpec(null));
>>>>>>> 9df671af
    }
}<|MERGE_RESOLUTION|>--- conflicted
+++ resolved
@@ -215,10 +215,8 @@
         ATTRIBUTE_SPECS_BY_NAME.put("icon", new AttributeSpec(
             List.of(new AttrParamSpec(VALUE_ATTR, AttrParamType.STRING, false))
         ));
-<<<<<<< HEAD
         // @let
         ATTRIBUTE_SPECS_BY_NAME.put("let", new AttributeSpec(null));
-=======
         // @enclave(each=boolean)
         ATTRIBUTE_SPECS_BY_NAME.put("enclave", new AttributeSpec(
             List.of(new AttrParamSpec(EACH_ATTR, AttrParamType.BOOLEAN, true))
@@ -230,6 +228,5 @@
             List.of(new AttrParamSpec(AttributeSpec.NETWORK_MESSAGE_ACTIONS,
                                       AttrParamType.STRING, false))));
         ATTRIBUTE_SPECS_BY_NAME.put("_c_body", new AttributeSpec(null));
->>>>>>> 9df671af
     }
 }