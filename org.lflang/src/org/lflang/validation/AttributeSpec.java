/*************
 * Copyright (c) 2019-2022, The University of California at Berkeley.

 * Redistribution and use in source and binary forms, with or without modification,
 * are permitted provided that the following conditions are met:

 * 1. Redistributions of source code must retain the above copyright notice,
 *    this list of conditions and the following disclaimer.

 * 2. Redistributions in binary form must reproduce the above copyright notice,
 *    this list of conditions and the following disclaimer in the documentation
 *    and/or other materials provided with the distribution.

 * THIS SOFTWARE IS PROVIDED BY THE COPYRIGHT HOLDERS AND CONTRIBUTORS "AS IS" AND
 * ANY EXPRESS OR IMPLIED WARRANTIES, INCLUDING, BUT NOT LIMITED TO, THE IMPLIED
 * WARRANTIES OF MERCHANTABILITY AND FITNESS FOR A PARTICULAR PURPOSE ARE
 * DISCLAIMED. IN NO EVENT SHALL THE COPYRIGHT HOLDER OR CONTRIBUTORS BE LIABLE FOR
 * ANY DIRECT, INDIRECT, INCIDENTAL, SPECIAL, EXEMPLARY, OR CONSEQUENTIAL DAMAGES
 * (INCLUDING, BUT NOT LIMITED TO, PROCUREMENT OF SUBSTITUTE GOODS OR SERVICES;
 * LOSS OF USE, DATA, OR PROFITS; OR BUSINESS INTERRUPTION) HOWEVER CAUSED AND ON
 * ANY THEORY OF LIABILITY, WHETHER IN CONTRACT, STRICT LIABILITY, OR TORT
 * (INCLUDING NEGLIGENCE OR OTHERWISE) ARISING IN ANY WAY OUT OF THE USE OF THIS
 * SOFTWARE, EVEN IF ADVISED OF THE POSSIBILITY OF SUCH DAMAGE.
 ***************/

package org.lflang.validation;

import java.util.HashMap;
import java.util.HashSet;
import java.util.List;
import java.util.Map;
import java.util.Set;
import java.util.stream.Collectors;

import org.lflang.lf.AttrParm;
import org.lflang.lf.Attribute;
import org.lflang.lf.LfPackage.Literals;

/**
 * Specification of the structure of an attribute annotation.
 * 
 * @author{Clément Fournier, TU Dresden, INSA Rennes}
 * @author{Shaokai Lin <shaokai@berkeley.edu>}
 */
class AttributeSpec {

    private final Map<String, AttrParamSpec> paramSpecByName;

    public static final String VALUE_ATTR = "value";

    /** A map from a string to a supported AttributeSpec */
    public static final Map<String, AttributeSpec> ATTRIBUTE_SPECS_BY_NAME = new HashMap<>();

    public AttributeSpec(List<AttrParamSpec> params) {
        if (params != null) {
            paramSpecByName = params.stream().collect(Collectors.toMap(it -> it.name, it -> it));
        } else {
            paramSpecByName = null;
        }
    }

    /**
     * Check that the attribute conforms to this spec and whether
     * attr has the correct name.
     */
    public void check(LFValidator validator, Attribute attr) {
        Set<String> seen;
        // If there is just one parameter, it is required to be named "value".
        if (attr.getAttrParms() != null
                && attr.getAttrParms().size() == 1
                && attr.getAttrParms().get(0).getName() == null) {
            // If we are in this branch,
            // then the user has provided @attr("value"),
            // which is a shorthand for @attr(value="value").
            if (paramSpecByName == null) {
                validator.error("Attribute doesn't take a parameter.", Literals.ATTRIBUTE__ATTR_NAME);
                return;
            }
            AttrParamSpec valueSpec = paramSpecByName.get(VALUE_ATTR);
            if (valueSpec == null) {
                validator.error("Attribute doesn't have a 'value' parameter.", Literals.ATTR_PARM__NAME);
                return;
            }

            valueSpec.check(validator, attr.getAttrParms().get(0));
            seen = Set.of(VALUE_ATTR);
        } else {
            // Process multiple parameters, each of which has to be named.
            seen = processNamedAttrParms(validator, attr);
        }

        // Check if there are any missing parameters required by this attribute.
        if (paramSpecByName != null) {
            Map<String, AttrParamSpec> missingParams = new HashMap<>(paramSpecByName);
            missingParams.keySet().removeAll(seen);
            missingParams.forEach((name, paramSpec) -> {
                if (!paramSpec.isOptional()) {
                    validator.error("Missing required attribute parameter '" + name + "'.", Literals.ATTRIBUTE__ATTR_PARMS);
                }
            });
        }
    }

    /**
     * Check whether the attribute parameters are named, whether
     * these names are known, and whether the named parameters
     * conform to the param spec (whether the param has the
     * right type, etc.).
     * 
     * @param validator The current validator in use.
     * @param attr The attribute being checked.
     * @return A set of named attribute parameters the user provides.
     */
    private Set<String> processNamedAttrParms(LFValidator validator, Attribute attr) {
        Set<String> seen = new HashSet<>();
        if (attr.getAttrParms() != null) {
            for (AttrParm parm : attr.getAttrParms()) {
                if (paramSpecByName == null) {
                    validator.error("Attribute does not take parameters.", Literals.ATTRIBUTE__ATTR_NAME);
                    break;
                }
                if (parm.getName() == null) {
                    validator.error("Missing name for attribute parameter.", Literals.ATTRIBUTE__ATTR_NAME);
                    continue;
                }
    
                AttrParamSpec parmSpec = paramSpecByName.get(parm.getName());
                if (parmSpec == null) {
                    validator.error("\"" + parm.getName() + "\"" + " is an unknown attribute parameter.",
                                    Literals.ATTRIBUTE__ATTR_NAME);
                    continue;
                }
                // Check whether a parameter conforms to its spec.
                parmSpec.check(validator, parm);
                seen.add(parm.getName());
            }
        }
        return seen;
    }

    /**
     * The specification of the attribute parameter.
     * 
     * @param name The name of the attribute parameter
     * @param type The type of the parameter
     * @param defaultValue If non-null, parameter is optional.
     */
    record AttrParamSpec(String name, AttrParamType type, Object defaultValue) {

        private boolean isOptional() {
            return defaultValue == null;
        }

        // Check if a parameter has the right type.
        // Currently only String, Int, Boolean, and Float are supported.
        public void check(LFValidator validator, AttrParm parm) {
            switch(type) {
                case STRING:
                    if (parm.getValue().getStr() == null) {
                        validator.error("Incorrect type: \"" + parm.getName() + "\"" + " should have type String.",
                                        Literals.ATTRIBUTE__ATTR_NAME);
                    }
                    break;
                case INT:
                    if (parm.getValue().getInt() == null) {
                        validator.error("Incorrect type: \"" + parm.getName() + "\"" + " should have type Int.",
                                        Literals.ATTRIBUTE__ATTR_NAME);
                    }
                    break;
                case BOOLEAN:
                    if (parm.getValue().getBool() == null) {
                        validator.error("Incorrect type: \"" + parm.getName() + "\"" + " should have type Boolean.",
                                        Literals.ATTRIBUTE__ATTR_NAME);
                    }
                    break;
                case FLOAT:
                    if (parm.getValue().getFloat() == null) {
                        validator.error("Incorrect type: \"" + parm.getName() + "\"" + " should have type Float.",
                                        Literals.ATTRIBUTE__ATTR_NAME);
                    }
                    break;
            }
        }
    }

    /**
     * The type of attribute parameters currently supported.
     */
    enum AttrParamType {
        STRING,
        INT,
        BOOLEAN,
        FLOAT
    }

    /**
     * The specs of the known annotations are declared here.
     * Note: If an attribute only has one parameter, the parameter name should be "value."
     */
    static {
        // @label("value")
        ATTRIBUTE_SPECS_BY_NAME.put("label", new AttributeSpec(
            List.of(new AttrParamSpec(AttributeSpec.VALUE_ATTR, AttrParamType.STRING, null))
        ));
<<<<<<< HEAD
        // @icon("value")
        ATTRIBUTE_SPECS_BY_NAME.put("icon", new AttributeSpec(
            List.of(new AttrParamSpec(AttributeSpec.VALUE_ATTR, AttrParamType.STRING, null))
        ));
=======
        // @sparse
        ATTRIBUTE_SPECS_BY_NAME.put("sparse", new AttributeSpec(null));
>>>>>>> 29947fa1
    }
}<|MERGE_RESOLUTION|>--- conflicted
+++ resolved
@@ -202,14 +202,11 @@
         ATTRIBUTE_SPECS_BY_NAME.put("label", new AttributeSpec(
             List.of(new AttrParamSpec(AttributeSpec.VALUE_ATTR, AttrParamType.STRING, null))
         ));
-<<<<<<< HEAD
+        // @sparse
+        ATTRIBUTE_SPECS_BY_NAME.put("sparse", new AttributeSpec(null));
         // @icon("value")
         ATTRIBUTE_SPECS_BY_NAME.put("icon", new AttributeSpec(
             List.of(new AttrParamSpec(AttributeSpec.VALUE_ATTR, AttrParamType.STRING, null))
         ));
-=======
-        // @sparse
-        ATTRIBUTE_SPECS_BY_NAME.put("sparse", new AttributeSpec(null));
->>>>>>> 29947fa1
     }
 }