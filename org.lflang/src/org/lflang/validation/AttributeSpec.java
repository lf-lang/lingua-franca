--- conflicted
+++ resolved
@@ -251,10 +251,6 @@
         ATTRIBUTE_SPECS_BY_NAME.put("_fed_out_ctrl", new AttributeSpec(null));
         // @_fed_config
         ATTRIBUTE_SPECS_BY_NAME.put("_fed_config", new AttributeSpec(
-<<<<<<< HEAD
-            List.of(new AttrParamSpec(AttributeSpec.NETWORK_MESSAGE_ACTIONS, AttrParamType.STRING, null),
-            new AttrParamSpec(AttributeSpec.NETWORK_OUTPUT_CONTROL_REACTION_TRIGGER, AttrParamType.STRING, null))
-=======
                 List.of(new AttrParamSpec(AttributeSpec.NETWORK_MESSAGE_ACTIONS,
                 AttrParamType.STRING, false))));
         // @icon("value")
@@ -264,7 +260,6 @@
         // @enclave(each=boolean)
         ATTRIBUTE_SPECS_BY_NAME.put("enclave", new AttributeSpec(
             List.of(new AttrParamSpec(EACH_ATTR, AttrParamType.BOOLEAN, true))
->>>>>>> 130243a2
         ));
     }
 }