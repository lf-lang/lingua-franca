/*************
 * Copyright (c) 2019-2022, The University of California at Berkeley.

 * Redistribution and use in source and binary forms, with or without modification,
 * are permitted provided that the following conditions are met:

 * 1. Redistributions of source code must retain the above copyright notice,
 *    this list of conditions and the following disclaimer.

 * 2. Redistributions in binary form must reproduce the above copyright notice,
 *    this list of conditions and the following disclaimer in the documentation
 *    and/or other materials provided with the distribution.

 * THIS SOFTWARE IS PROVIDED BY THE COPYRIGHT HOLDERS AND CONTRIBUTORS "AS IS" AND
 * ANY EXPRESS OR IMPLIED WARRANTIES, INCLUDING, BUT NOT LIMITED TO, THE IMPLIED
 * WARRANTIES OF MERCHANTABILITY AND FITNESS FOR A PARTICULAR PURPOSE ARE
 * DISCLAIMED. IN NO EVENT SHALL THE COPYRIGHT HOLDER OR CONTRIBUTORS BE LIABLE FOR
 * ANY DIRECT, INDIRECT, INCIDENTAL, SPECIAL, EXEMPLARY, OR CONSEQUENTIAL DAMAGES
 * (INCLUDING, BUT NOT LIMITED TO, PROCUREMENT OF SUBSTITUTE GOODS OR SERVICES;
 * LOSS OF USE, DATA, OR PROFITS; OR BUSINESS INTERRUPTION) HOWEVER CAUSED AND ON
 * ANY THEORY OF LIABILITY, WHETHER IN CONTRACT, STRICT LIABILITY, OR TORT
 * (INCLUDING NEGLIGENCE OR OTHERWISE) ARISING IN ANY WAY OUT OF THE USE OF THIS
 * SOFTWARE, EVEN IF ADVISED OF THE POSSIBILITY OF SUCH DAMAGE.
 ***************/

package org.lflang.validation;

import java.util.HashMap;
import java.util.HashSet;
import java.util.List;
import java.util.Map;
import java.util.Set;
import java.util.stream.Collectors;

import org.lflang.lf.AttrParm;
import org.lflang.lf.Attribute;
import org.lflang.lf.LfPackage.Literals;

/**
 * Specification of the structure of an attribute annotation.
 * 
 * @author{Clément Fournier, TU Dresden, INSA Rennes}
 * @author{Shaokai Lin <shaokai@berkeley.edu>}
 */
class AttributeSpec {

    private final Map<String, AttrParamSpec> paramSpecByName;

    public static final String VALUE_ATTR = "value";

    /** A map from a string to a supported AttributeSpec */
    public static final Map<String, AttributeSpec> ATTRIBUTE_SPECS_BY_NAME = new HashMap<>();

    public AttributeSpec(List<AttrParamSpec> params) {
        if (params != null) {
            paramSpecByName = params.stream().collect(Collectors.toMap(it -> it.name, it -> it));
        } else {
            paramSpecByName = null;
        }
    }

    /**
     * Check that the attribute conforms to this spec and whether
     * attr has the correct name.
     */
    public void check(LFValidator validator, Attribute attr) {
        Set<String> seen;
        // If there is just one parameter, it is required to be named "value".
        if (attr.getAttrParms() != null
                && attr.getAttrParms().size() == 1
                && attr.getAttrParms().get(0).getName() == null) {
            // If we are in this branch,
            // then the user has provided @attr("value"),
            // which is a shorthand for @attr(value="value").
            if (paramSpecByName == null) {
                validator.error("Attribute doesn't take a parameter.", Literals.ATTRIBUTE__ATTR_NAME);
                return;
            }
            AttrParamSpec valueSpec = paramSpecByName.get(VALUE_ATTR);
            if (valueSpec == null) {
                validator.error("Attribute doesn't have a 'value' parameter.", Literals.ATTR_PARM__NAME);
                return;
            }

            valueSpec.check(validator, attr.getAttrParms().get(0));
            seen = Set.of(VALUE_ATTR);
        } else {
            // Process multiple parameters, each of which has to be named.
            seen = processNamedAttrParms(validator, attr);
        }

        // Check if there are any missing parameters required by this attribute.
        if (paramSpecByName != null) {
            Map<String, AttrParamSpec> missingParams = new HashMap<>(paramSpecByName);
            missingParams.keySet().removeAll(seen);
            missingParams.forEach((name, paramSpec) -> {
                if (!paramSpec.isOptional()) {
                    validator.error("Missing required attribute parameter '" + name + "'.", Literals.ATTRIBUTE__ATTR_PARMS);
                }
            });
        }
    }

    /**
     * Check whether the attribute parameters are named, whether
     * these names are known, and whether the named parameters
     * conform to the param spec (whether the param has the
     * right type, etc.).
     * 
     * @param validator The current validator in use.
     * @param attr The attribute being checked.
     * @return A set of named attribute parameters the user provides.
     */
    private Set<String> processNamedAttrParms(LFValidator validator, Attribute attr) {
        Set<String> seen = new HashSet<>();
        if (attr.getAttrParms() != null) {
            for (AttrParm parm : attr.getAttrParms()) {
                if (paramSpecByName == null) {
                    validator.error("Attribute does not take parameters.", Literals.ATTRIBUTE__ATTR_NAME);
                    break;
                }
                if (parm.getName() == null) {
                    validator.error("Missing name for attribute parameter.", Literals.ATTRIBUTE__ATTR_NAME);
                    continue;
                }
    
                AttrParamSpec parmSpec = paramSpecByName.get(parm.getName());
                if (parmSpec == null) {
                    validator.error("\"" + parm.getName() + "\"" + " is an unknown attribute parameter.",
                                    Literals.ATTRIBUTE__ATTR_NAME);
                    continue;
                }
                // Check whether a parameter conforms to its spec.
                parmSpec.check(validator, parm);
                seen.add(parm.getName());
            }
        }
        return seen;
    }

    /**
     * The specification of the attribute parameter.
     * 
     * @param name The name of the attribute parameter
     * @param type The type of the parameter
     * @param defaultValue If non-null, parameter is optional.
     */
    record AttrParamSpec(String name, AttrParamType type, Object defaultValue) {

        private boolean isOptional() {
            return defaultValue == null;
        }

        // Check if a parameter has the right type.
        // Currently only String, Int, Boolean, and Float are supported.
        public void check(LFValidator validator, AttrParm parm) {
            switch(type) {
                case STRING:
                    if (parm.getValue().getStr() == null) {
                        validator.error("Incorrect type: \"" + parm.getName() + "\"" + " should have type String.",
                                        Literals.ATTRIBUTE__ATTR_NAME);
                    }
                    break;
                case INT:
                    if (parm.getValue().getInt() == null) {
                        validator.error("Incorrect type: \"" + parm.getName() + "\"" + " should have type Int.",
                                        Literals.ATTRIBUTE__ATTR_NAME);
                    }
                    break;
                case BOOLEAN:
                    if (parm.getValue().getBool() == null) {
                        validator.error("Incorrect type: \"" + parm.getName() + "\"" + " should have type Boolean.",
                                        Literals.ATTRIBUTE__ATTR_NAME);
                    }
                    break;
                case FLOAT:
                    if (parm.getValue().getFloat() == null) {
                        validator.error("Incorrect type: \"" + parm.getName() + "\"" + " should have type Float.",
                                        Literals.ATTRIBUTE__ATTR_NAME);
                    }
                    break;
            }
        }
    }

    /**
     * The type of attribute parameters currently supported.
     */
    enum AttrParamType {
        STRING,
        INT,
        BOOLEAN,
        FLOAT
    }

    /**
     * The specs of the known annotations are declared here.
     * Note: If an attribute only has one parameter, the parameter name should be "value."
     */
    static {
        // @label("value")
        ATTRIBUTE_SPECS_BY_NAME.put("label", new AttributeSpec(
            List.of(new AttrParamSpec(AttributeSpec.VALUE_ATTR, AttrParamType.STRING, null))
        ));
<<<<<<< HEAD
        // @btnode("value")
        ATTRIBUTE_SPECS_BY_NAME.put("btnode", new AttributeSpec(
            List.of(new AttrParamSpec(AttributeSpec.VALUE_ATTR, AttrParamType.STRING, null))
        ));
=======
        // @sparse
        ATTRIBUTE_SPECS_BY_NAME.put("sparse", new AttributeSpec(null));
>>>>>>> b970bbf1
    }
}<|MERGE_RESOLUTION|>--- conflicted
+++ resolved
@@ -202,14 +202,11 @@
         ATTRIBUTE_SPECS_BY_NAME.put("label", new AttributeSpec(
             List.of(new AttrParamSpec(AttributeSpec.VALUE_ATTR, AttrParamType.STRING, null))
         ));
-<<<<<<< HEAD
+        // @sparse
+        ATTRIBUTE_SPECS_BY_NAME.put("sparse", new AttributeSpec(null));
         // @btnode("value")
         ATTRIBUTE_SPECS_BY_NAME.put("btnode", new AttributeSpec(
             List.of(new AttrParamSpec(AttributeSpec.VALUE_ATTR, AttrParamType.STRING, null))
         ));
-=======
-        // @sparse
-        ATTRIBUTE_SPECS_BY_NAME.put("sparse", new AttributeSpec(null));
->>>>>>> b970bbf1
     }
 }