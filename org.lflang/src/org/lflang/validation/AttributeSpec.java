/*************
 * Copyright (c) 2019-2022, The University of California at Berkeley.

 * Redistribution and use in source and binary forms, with or without modification,
 * are permitted provided that the following conditions are met:

 * 1. Redistributions of source code must retain the above copyright notice,
 *    this list of conditions and the following disclaimer.

 * 2. Redistributions in binary form must reproduce the above copyright notice,
 *    this list of conditions and the following disclaimer in the documentation
 *    and/or other materials provided with the distribution.

 * THIS SOFTWARE IS PROVIDED BY THE COPYRIGHT HOLDERS AND CONTRIBUTORS "AS IS" AND
 * ANY EXPRESS OR IMPLIED WARRANTIES, INCLUDING, BUT NOT LIMITED TO, THE IMPLIED
 * WARRANTIES OF MERCHANTABILITY AND FITNESS FOR A PARTICULAR PURPOSE ARE
 * DISCLAIMED. IN NO EVENT SHALL THE COPYRIGHT HOLDER OR CONTRIBUTORS BE LIABLE FOR
 * ANY DIRECT, INDIRECT, INCIDENTAL, SPECIAL, EXEMPLARY, OR CONSEQUENTIAL DAMAGES
 * (INCLUDING, BUT NOT LIMITED TO, PROCUREMENT OF SUBSTITUTE GOODS OR SERVICES;
 * LOSS OF USE, DATA, OR PROFITS; OR BUSINESS INTERRUPTION) HOWEVER CAUSED AND ON
 * ANY THEORY OF LIABILITY, WHETHER IN CONTRACT, STRICT LIABILITY, OR TORT
 * (INCLUDING NEGLIGENCE OR OTHERWISE) ARISING IN ANY WAY OUT OF THE USE OF THIS
 * SOFTWARE, EVEN IF ADVISED OF THE POSSIBILITY OF SUCH DAMAGE.
 ***************/

package org.lflang.validation;

import java.util.HashMap;
import java.util.HashSet;
import java.util.List;
import java.util.Map;
import java.util.Set;
import java.util.stream.Collectors;

import org.lflang.ASTUtils;
import org.lflang.lf.AttrParm;
import org.lflang.lf.Attribute;
import org.lflang.lf.LfPackage.Literals;
import org.lflang.util.StringUtil;

/**
 * Specification of the structure of an attribute annotation.
 * @author Clément Fournier
 * @author Shaokai Lin
 */
public class AttributeSpec {

    private final Map<String, AttrParamSpec> paramSpecByName;

    public static final String VALUE_ATTR = "value";
    public static final String NETWORK_MESSAGE_ACTIONS = "network_message_actions";
    public static final String EACH_ATTR = "each";

    /** A map from a string to a supported AttributeSpec */
    public static final Map<String, AttributeSpec> ATTRIBUTE_SPECS_BY_NAME = new HashMap<>();

    public AttributeSpec(List<AttrParamSpec> params) {
        if (params != null) {
            paramSpecByName = params.stream().collect(Collectors.toMap(it -> it.name, it -> it));
        } else {
            paramSpecByName = null;
        }
    }

    /**
     * Check that the attribute conforms to this spec and whether
     * attr has the correct name.
     */
    public void check(LFValidator validator, Attribute attr) {
        Set<String> seen;
        // If there is just one parameter, it is required to be named "value".
        if (attr.getAttrParms() != null
                && attr.getAttrParms().size() == 1
                && attr.getAttrParms().get(0).getName() == null) {
            // If we are in this branch,
            // then the user has provided @attr("value"),
            // which is a shorthand for @attr(value="value").
            if (paramSpecByName == null) {
                validator.error("Attribute doesn't take a parameter.", Literals.ATTRIBUTE__ATTR_NAME);
                return;
            }
            AttrParamSpec valueSpec = paramSpecByName.get(VALUE_ATTR);
            if (valueSpec == null) {
                validator.error("Attribute doesn't have a 'value' parameter.", Literals.ATTR_PARM__NAME);
                return;
            }

            valueSpec.check(validator, attr.getAttrParms().get(0));
            seen = Set.of(VALUE_ATTR);
        } else {
            // Process multiple parameters, each of which has to be named.
            seen = processNamedAttrParms(validator, attr);
        }

        // Check if there are any missing parameters required by this attribute.
        if (paramSpecByName != null) {
            Map<String, AttrParamSpec> missingParams = new HashMap<>(paramSpecByName);
            missingParams.keySet().removeAll(seen);
            missingParams.forEach((name, paramSpec) -> {
                if (!paramSpec.isOptional) {
                    validator.error("Missing required attribute parameter '" + name + "'.", Literals.ATTRIBUTE__ATTR_PARMS);
                }
            });
        }
    }

    /**
     * Check whether the attribute parameters are named, whether
     * these names are known, and whether the named parameters
     * conform to the param spec (whether the param has the
     * right type, etc.).
     *
     * @param validator The current validator in use.
     * @param attr The attribute being checked.
     * @return A set of named attribute parameters the user provides.
     */
    private Set<String> processNamedAttrParms(LFValidator validator, Attribute attr) {
        Set<String> seen = new HashSet<>();
        if (attr.getAttrParms() != null) {
            for (AttrParm parm : attr.getAttrParms()) {
                if (paramSpecByName == null) {
                    validator.error("Attribute does not take parameters.", Literals.ATTRIBUTE__ATTR_NAME);
                    break;
                }
                if (parm.getName() == null) {
                    validator.error("Missing name for attribute parameter.", Literals.ATTRIBUTE__ATTR_NAME);
                    continue;
                }

                AttrParamSpec parmSpec = paramSpecByName.get(parm.getName());
                if (parmSpec == null) {
                    validator.error("\"" + parm.getName() + "\"" + " is an unknown attribute parameter.",
                                    Literals.ATTRIBUTE__ATTR_NAME);
                    continue;
                }
                // Check whether a parameter conforms to its spec.
                parmSpec.check(validator, parm);
                seen.add(parm.getName());
            }
        }
        return seen;
    }

    /**
     * The specification of the attribute parameter.
     *
     * @param name The name of the attribute parameter
     * @param type The type of the parameter
     * @param isOptional True if the parameter is optional.
     */
    record AttrParamSpec(String name, AttrParamType type, boolean isOptional) {

        // Check if a parameter has the right type.
        // Currently, only String, Int, Boolean, Float, and target language are supported.
        public void check(LFValidator validator, AttrParm parm) {
            switch (type) {
            case STRING -> {
                if (!StringUtil.hasQuotes(parm.getValue())) {
                    validator.error("Incorrect type: \"" + parm.getName() + "\""
                            + " should have type String.",
                        Literals.ATTRIBUTE__ATTR_NAME);
                }
            }
            case INT -> {
                if (!ASTUtils.isInteger(parm.getValue())) {
                    validator.error(
                        "Incorrect type: \"" + parm.getName() + "\""
                            + " should have type Int.",
                        Literals.ATTRIBUTE__ATTR_NAME);
                }
            }
            case BOOLEAN -> {
                if (!ASTUtils.isBoolean(parm.getValue())) {
                    validator.error(
                        "Incorrect type: \"" + parm.getName() + "\""
                            + " should have type Boolean.",
                        Literals.ATTRIBUTE__ATTR_NAME);
                }
            }
            case FLOAT -> {
                if (!ASTUtils.isFloat(parm.getValue())) {
                    validator.error(
                        "Incorrect type: \"" + parm.getName() + "\""
                            + " should have type Float.",
                        Literals.ATTRIBUTE__ATTR_NAME);
                }
            }
            default -> throw new IllegalArgumentException("unexpected type");
            }
        }
    }

    /**
     * The type of attribute parameters currently supported.
     */
    enum AttrParamType {
        STRING,
        INT,
        BOOLEAN,
        FLOAT,
    }

    /*
     * The specs of the known annotations are declared here.
     * Note: If an attribute only has one parameter, the parameter name should be "value."
     */
    static {
        // @label("value")
        ATTRIBUTE_SPECS_BY_NAME.put("label", new AttributeSpec(
            List.of(new AttrParamSpec(VALUE_ATTR, AttrParamType.STRING, false))
        ));
        // @sparse
        ATTRIBUTE_SPECS_BY_NAME.put("sparse", new AttributeSpec(null));
        // @icon("value")
        ATTRIBUTE_SPECS_BY_NAME.put("icon", new AttributeSpec(
            List.of(new AttrParamSpec(VALUE_ATTR, AttrParamType.STRING, false))
        ));
<<<<<<< HEAD
        // @io
        // This is used in the Lean-target to mark reactions that can use IO.
        ATTRIBUTE_SPECS_BY_NAME.put("io", new AttributeSpec(null));
=======
        // @enclave(each=boolean)
        ATTRIBUTE_SPECS_BY_NAME.put("enclave", new AttributeSpec(
            List.of(new AttrParamSpec(EACH_ATTR, AttrParamType.BOOLEAN, true))
        ));

        // attributes that are used internally only by the federated code generation
        ATTRIBUTE_SPECS_BY_NAME.put("_unordered", new AttributeSpec(null));
        ATTRIBUTE_SPECS_BY_NAME.put("_fed_config", new AttributeSpec(
            List.of(new AttrParamSpec(AttributeSpec.NETWORK_MESSAGE_ACTIONS,
                                      AttrParamType.STRING, false))));
        ATTRIBUTE_SPECS_BY_NAME.put("_c_body", new AttributeSpec(null));
>>>>>>> c42a5bc0
    }
}<|MERGE_RESOLUTION|>--- conflicted
+++ resolved
@@ -215,11 +215,9 @@
         ATTRIBUTE_SPECS_BY_NAME.put("icon", new AttributeSpec(
             List.of(new AttrParamSpec(VALUE_ATTR, AttrParamType.STRING, false))
         ));
-<<<<<<< HEAD
         // @io
         // This is used in the Lean-target to mark reactions that can use IO.
         ATTRIBUTE_SPECS_BY_NAME.put("io", new AttributeSpec(null));
-=======
         // @enclave(each=boolean)
         ATTRIBUTE_SPECS_BY_NAME.put("enclave", new AttributeSpec(
             List.of(new AttrParamSpec(EACH_ATTR, AttrParamType.BOOLEAN, true))
@@ -231,6 +229,5 @@
             List.of(new AttrParamSpec(AttributeSpec.NETWORK_MESSAGE_ACTIONS,
                                       AttrParamType.STRING, false))));
         ATTRIBUTE_SPECS_BY_NAME.put("_c_body", new AttributeSpec(null));
->>>>>>> c42a5bc0
     }
 }