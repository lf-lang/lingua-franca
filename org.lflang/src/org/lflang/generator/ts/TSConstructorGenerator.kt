--- conflicted
+++ resolved
@@ -119,11 +119,11 @@
     // this federate via ports in the TypeScript's FederatedApp.
     // These Fed IDs are used to let the RTI know about the connections
     // between federates during the initialization with the RTI.
-    fun generateNetworkControlActionRegistrations(federateConfig: TSFederateConfig): String {
+    fun generateNetworkControlActionRegistrations(networkOutputControlReactionTrigger: String): String {
         val connectionInstantiations= LinkedList<String>()
-        // TODO: Add registerInputControlReaction function 
-        if (federateConfig.getSendsToFedIds().size != 0) {
-            connectionInstantiations.add("this.registerOutputControlReactionTrigger(this.outputControlReactionTrigger);");
+        if (networkOutputControlReactionTrigger !== "") {
+            connectionInstantiations.add(
+                "this.registerNetworkOutputControlReactionTrigger(this.outputControlReactionTrigger);")
         }
         return connectionInstantiations.joinToString("\n")
     }
@@ -137,7 +137,8 @@
         actions: TSActionGenerator,
         ports: TSPortGenerator,
         isFederate: Boolean,
-        networkMessageActions: List<String>
+        networkMessageActions: List<String>,
+        networkOutputControlReactionTrigger: String
     ): String {
         val connections = TSConnectionGenerator(reactor.connections, errorReporter)
         val reactions = TSReactionGenerator(tsGenerator, errorReporter, reactor)
@@ -156,12 +157,8 @@
             ${" |    "..actions.generateInstantiations()}
             ${" |    "..ports.generateInstantiations()}
             ${" |    "..connections.generateInstantiations()}
-<<<<<<< HEAD
-            ${" |    "..if (reactor.isMain && federateConfig != null) generateFederatePortActionRegistrations(federateConfig) else ""}
-            ${" |    "..if (reactor.isMain && federateConfig != null) generateNetworkControlActionRegistrations(federateConfig) else ""}
-=======
             ${" |    "..if (reactor.isMain && isFederate) generateFederatePortActionRegistrations(networkMessageActions) else ""}
->>>>>>> 78c3a877
+            ${" |    "..if (reactor.isMain && isFederate) generateNetworkControlActionRegistrations(networkOutputControlReactionTrigger) else ""}
             ${" |    "..reactions.generateAllReactions()}
                 |}
             """.trimMargin()
