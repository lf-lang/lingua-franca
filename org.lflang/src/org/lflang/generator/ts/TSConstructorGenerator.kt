--- conflicted
+++ resolved
@@ -120,15 +120,16 @@
     // this federate via ports in the TypeScript's FederatedApp.
     // These Fed IDs are used to let the RTI know about the connections
     // between federates during the initialization with the RTI.
-    fun generateNetworkControlActionRegistrations(federateConfig: TSFederateConfig): String {
+    fun generateNetworkControlActionRegistrations(networkInputControlReactionsTriggers: List<String>): String {
         val connectionInstantiations= LinkedList<String>()
-        var fedPortID = 0;
-        for (id in federateConfig.getnetworkInputControlReactionsTriggers()) {
-            connectionInstantiations.add("this.registerInputControlReactionTrigger(${fedPortID}, this.$id);")
-            fedPortID++;
+        for ((fedPortID, actionName) in networkInputControlReactionsTriggers.withIndex()) {
+            val registration = """
+                this.registerNetworkInputControlReactionsTriggers(${fedPortID}, this.${actionName});
+                """
+            connectionInstantiations.add(registration)
         }
         if (federateConfig.getSendsToFedIds().size != 0) {
-            connectionInstantiations.add("this.registerOutputControlReactionTrigger(this.outputControlReactionTrigger);")
+            connectionInstantiations.add("this.registerNetworkOutputControlReactionTrigger(this.outputControlReactionTrigger);")
         }
         return connectionInstantiations.joinToString("\n")
     }
@@ -142,7 +143,8 @@
         actions: TSActionGenerator,
         ports: TSPortGenerator,
         isFederate: Boolean,
-        networkMessageActions: List<String>
+        networkMessageActions: List<String>,
+        networkInputControlReactionsTriggers: List<String>
     ): String {
         val connections = TSConnectionGenerator(reactor.connections, errorReporter)
         val reactions = TSReactionGenerator(tsGenerator, errorReporter, reactor)
@@ -161,12 +163,8 @@
             ${" |    "..actions.generateInstantiations()}
             ${" |    "..ports.generateInstantiations()}
             ${" |    "..connections.generateInstantiations()}
-<<<<<<< HEAD
-            ${" |    "..if (reactor.isMain && federateConfig != null) generateFederatePortActionRegistrations(federateConfig) else ""}
-            ${" |    "..if (reactor.isMain && federateConfig != null) generateNetworkControlActionRegistrations(federateConfig) else ""}
-=======
             ${" |    "..if (reactor.isMain && isFederate) generateFederatePortActionRegistrations(networkMessageActions) else ""}
->>>>>>> 78c3a877
+            ${" |    "..if (reactor.isMain && isFederate) generateNetworkControlActionRegistrations(networkInputControlReactionsTriggers) else ""}
             ${" |    "..reactions.generateAllReactions()}
                 |}
             """.trimMargin()
