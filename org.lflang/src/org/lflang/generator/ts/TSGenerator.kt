--- conflicted
+++ resolved
@@ -37,12 +37,8 @@
 import org.lflang.lf.*
 import org.lflang.scoping.LFGlobalScopeProvider
 import java.nio.file.Files
-<<<<<<< HEAD
 import java.util.*
-=======
-import java.util.LinkedList
 import org.lflang.federated.SupportedSerializers
->>>>>>> 570e2183
 
 /**
  * Generator for TypeScript target.
@@ -420,7 +416,8 @@
         receivingFed: FederateInstance,
         type: InferredType,
         isPhysical: Boolean,
-        delay: Delay?
+        delay: Delay?,
+        serializer: SupportedSerializers
     ): String {
         return with(PrependOperator) {"""
         |// FIXME: For now assume the data is a Buffer, but this is not checked.
