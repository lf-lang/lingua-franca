--- conflicted
+++ resolved
@@ -162,15 +162,7 @@
 
         val codeMaps = HashMap<Path, CodeMap>()
         val dockerGenerator = TSDockerGenerator(false)
-<<<<<<< HEAD
-        val federateConfig = TSFederateConfig.createFederateConfig(resource.model.preambles)
-        if (federateConfig != null) {
-            targetConfig.keepalive = true;
-        }
-        generateCode(codeMaps, dockerGenerator, federateConfig)
-=======
         generateCode(codeMaps, dockerGenerator, resource.model.preambles)
->>>>>>> 78c3a877
         if (targetConfig.dockerOptions != null) {
             dockerGenerator.writeDockerFiles(tsFileConfig.tsDockerComposeFilePath())
         }
