/*************
 * Copyright (c) 2019-2020, The University of California at Berkeley.

 * Redistribution and use in source and binary forms, with or without modification,
 * are permitted provided that the following conditions are met:

 * 1. Redistributions of source code must retain the above copyright notice,
 *    this list of conditions and the following disclaimer.

 * 2. Redistributions in binary form must reproduce the above copyright notice,
 *    this list of conditions and the following disclaimer in the documentation
 *    and/or other materials provided with the distribution.

 * THIS SOFTWARE IS PROVIDED BY THE COPYRIGHT HOLDERS AND CONTRIBUTORS "AS IS" AND
 * ANY EXPRESS OR IMPLIED WARRANTIES, INCLUDING, BUT NOT LIMITED TO, THE IMPLIED
 * WARRANTIES OF MERCHANTABILITY AND FITNESS FOR A PARTICULAR PURPOSE ARE
 * DISCLAIMED. IN NO EVENT SHALL THE COPYRIGHT HOLDER OR CONTRIBUTORS BE LIABLE FOR
 * ANY DIRECT, INDIRECT, INCIDENTAL, SPECIAL, EXEMPLARY, OR CONSEQUENTIAL DAMAGES
 * (INCLUDING, BUT NOT LIMITED TO, PROCUREMENT OF SUBSTITUTE GOODS OR SERVICES;
 * LOSS OF USE, DATA, OR PROFITS; OR BUSINESS INTERRUPTION) HOWEVER CAUSED AND ON
 * ANY THEORY OF LIABILITY, WHETHER IN CONTRACT, STRICT LIABILITY, OR TORT
 * (INCLUDING NEGLIGENCE OR OTHERWISE) ARISING IN ANY WAY OUT OF THE USE OF THIS
 * SOFTWARE, EVEN IF ADVISED OF THE POSSIBILITY OF SUCH DAMAGE.
 ***************/

package org.lflang.generator.ts

import org.eclipse.emf.ecore.resource.Resource
import org.eclipse.xtext.generator.IFileSystemAccess2
import org.eclipse.xtext.generator.IGeneratorContext
import org.lflang.*
import org.lflang.ASTUtils.isInitialized
import org.lflang.Target
import org.lflang.generator.FederateInstance
import org.lflang.generator.GeneratorBase
import org.lflang.generator.PrependOperator
import org.lflang.lf.*
import org.lflang.scoping.LFGlobalScopeProvider
import java.lang.StringBuilder
import java.nio.file.Files
import java.util.LinkedList

/**
 * Generator for TypeScript target.
 *
 *  @author{Matt Weber <matt.weber@berkeley.edu>}
 *  @author{Edward A. Lee <eal@berkeley.edu>}
 *  @author{Marten Lohstroh <marten@berkeley.edu>}
 *  @author {Christian Menard <christian.menard@tu-dresden.de>}
 *  @author {Hokeun Kim <hokeunkim@berkeley.edu>}
 */
class TSGenerator(
    private val tsFileConfig: TSFileConfig,
    errorReporter: ErrorReporter,
    private val scopeProvider: LFGlobalScopeProvider
) : GeneratorBase(tsFileConfig, errorReporter) {

    companion object {
        /** Path to the Cpp lib directory (relative to class path)  */
        const val LIB_PATH = "/lib/TS"

        /**
         * Names of the configuration files to check for and copy to the generated
         * source package root if they cannot be found in the source directory.
         */
        val CONFIG_FILES = arrayOf("package.json", "tsconfig.json", "babel.config.js")

        /**
         * Files to be copied from the reactor-ts submodule into the generated
         * source directory.
         */
        val RUNTIME_FILES = arrayOf("cli.ts", "command-line-args.d.ts",
            "command-line-usage.d.ts", "component.ts", "federation.ts", "reaction.ts",
            "reactor.ts", "microtime.d.ts", "nanotimer.d.ts", "time.ts", "ulog.d.ts",
            "util.ts")
    }

    init {
        // Set defaults for federate compilation.
        targetConfig.compiler = "gcc"
        targetConfig.compilerFlags.add("-O2")
    }

    // Wrappers to expose GeneratorBase methods.
    fun prw(builder: StringBuilder, text: Any) = pr(builder, text)
    fun indentw(builder: StringBuilder) = indent(builder)
    fun unindentw(builder: StringBuilder) = unindent(builder)

    fun federationRTIPropertiesW() = federationRTIProperties

    fun getTargetValueW(v: Value): String = getTargetValue(v)
    fun getTargetTypeW(p: Parameter): String = getTargetType(p.inferredType)
    fun getTargetTypeW(state: StateVar): String = getTargetType(state)
    fun getTargetTypeW(a: Action): String = getTargetType(a)
    fun getTargetTypeW(p: Port): String = getTargetType(p)
    fun getTargetTypeW(t: Type): String = getTargetType(t)

    fun getInitializerListW(state: StateVar): List<String> = getInitializerList(state)
    fun getInitializerListW(param: Parameter): List<String> = getInitializerList(param)
    fun getInitializerListW(param: Parameter, i: Instantiation): List<String> =
        getInitializerList(param, i)
    fun generateVarRefW(reference: VarRef): String =generateVarRef(reference)

    /** Generate TypeScript code from the Lingua Franca model contained by the
     *  specified resource. This is the main entry point for code
     *  generation.
     *  @param resource The resource containing the source code.
     *  @param fsa The file system access (used to write the result).
     *  @param context FIXME: Undocumented argument. No idea what this is.
     */
    // TODO(hokeun): Split this method into smaller methods.
    override fun doGenerate(resource: Resource, fsa: IFileSystemAccess2,
                            context: IGeneratorContext) {
        super.doGenerate(resource, fsa, context)

        // stop if there are any errors found in the program by doGenerate() in GeneratorBase
        if (errorsOccurred()) return

        // abort if there is no main reactor
        if (mainDef == null) {
            println("WARNING: The given Lingua Franca program does not define a main reactor. Therefore, no code was generated.")
            return
        }

        fileConfig.deleteDirectory(fileConfig.srcGenPath)
        for (runtimeFile in RUNTIME_FILES) {
            copyFileFromClassPath(
                "/lib/TS/reactor-ts/src/core/$runtimeFile",
                tsFileConfig.tsCoreGenPath().resolve(runtimeFile).toString())
        }

        /**
         * Check whether configuration files are present in the same directory
         * as the source file. For those that are missing, install a default
         * If the given filename is not present in the same directory as the source
         * file, copy a default version of it from /lib/TS/.
         */
        for (configFile in CONFIG_FILES) {
            val configFileDest = fileConfig.srcGenPath.resolve(configFile).toString()
            val configFileInSrc = fileConfig.srcPath.resolve(configFile).toString()
            if (fsa.isFile(configFileInSrc)) {
                // TODO(hokeun): Check if this logic is still necessary.
                println("Copying '" + configFile + "' from " + fileConfig.srcPath)
                copyFileFromClassPath(configFileInSrc, configFileDest)
            } else {
                println(
                    "No '" + configFile + "' exists in " + fileConfig.srcPath +
                            ". Using default configuration."
                )
                copyFileFromClassPath("/lib/TS/$configFile", configFileDest)
            }
        }

        for (federate in federates) {
            var tsFileName = fileConfig.name
            // TODO(hokeun): Consider using FedFileConfig when enabling federated execution for TypeScript.
            // For details, see https://github.com/icyphy/lingua-franca/pull/431#discussion_r676302102
            if (isFederated) {
                tsFileName += '_' + federate.name
            }

            val tsFilePath = tsFileConfig.tsSrcGenPath().resolve("$tsFileName.ts")

            val tsCode = StringBuilder()

            val preambleGenerator = TSPreambleGenerator(fileConfig.srcFile,
                targetConfig.protoFiles)
            tsCode.append(preambleGenerator.generatePreamble())

            val parameterGenerator = TSParameterGenerator(this, fileConfig, targetConfig, reactors)
            val (mainParameters, parameterCode) = parameterGenerator.generateParameters()
            tsCode.append(parameterCode)

            val reactorGenerator = TSReactorGenerator(this, errorReporter)
            for (reactor in reactors) {
                reactorGenerator.generateReactor(reactor, federate)
            }
            reactorGenerator.generateReactorInstanceAndStart(this.mainDef, mainParameters)
            tsCode.append(reactorGenerator.getCode())
            fsa.generateFile(fileConfig.srcGenBasePath.relativize(tsFilePath).toString(),
                tsCode.toString())
        }

        // Run necessary commands.

        Files.createDirectories(fileConfig.srcGenPkgPath) // may throw

        val pnpmInstall = commandFactory.createCommand(
            "pnpm",
            listOf("install"),
<<<<<<< HEAD
        fileConfig.srcGenPkgPath,
=======
            fileConfig.srcGenPkgPath,
>>>>>>> 1b4d24c8
        false // only produce a warning if command is not found
        )

        // Attempt to use pnpm, but fall back on npm if it is not available.
        if (pnpmInstall != null) {
            val ret = pnpmInstall.run()
            if (ret != 0) {
                errorReporter.reportError(findTarget(resource),
                    "ERROR: pnpm install command failed: " + pnpmInstall.errors.toString())
            }
        } else {
            errorReporter.reportWarning(
                "Falling back on npm. To prevent an accumulation of replicated dependencies, " +
                        "it is highly recommended to install pnpm globally (npm install -g pnpm).")
            val npmInstall = commandFactory.createCommand("npm", listOf("install"), fileConfig.srcGenPkgPath)

            if (npmInstall == null) {
                errorReporter.reportError(
                    "The TypeScript target requires npm >= 6.14.4. " +
                            "For installation instructions, see: https://www.npmjs.com/get-npm. \n" +
                            "Auto-compiling can be disabled using the \"no-compile: true\" target property.")
                return
            }

            if (npmInstall.run() != 0) {
                errorReporter.reportError(findTarget(resource),
                    "ERROR: npm install command failed: " + npmInstall.errors.toString())
                errorReporter.reportError(findTarget(resource), "ERROR: npm install command failed." +
                        "\nFor installation instructions, see: https://www.npmjs.com/get-npm")
                return
            }
        }

        refreshProject()

        // Invoke the protocol buffers compiler on all .proto files in the project directory
        // Assumes protoc compiler has been installed on this machine

        // First test if the project directory contains any .proto files
        if (targetConfig.protoFiles.size != 0) {
            // For more info, see: https://www.npmjs.com/package/ts-protoc-gen

            // FIXME: Check whether protoc is installed and provides hints how to install if it cannot be found.
            val protocArgs = LinkedList<String>()
            val tsOutPath = tsFileConfig.srcPath.relativize(tsFileConfig.tsSrcGenPath())

            protocArgs.addAll(
                listOf(
                "--plugin=protoc-gen-ts=" + tsFileConfig.srcGenPkgPath.resolve("node_modules").resolve(".bin").resolve("protoc-gen-ts"),
                    "--js_out=import_style=commonjs,binary:$tsOutPath",
                    "--ts_out=$tsOutPath"
                )
            )
            protocArgs.addAll(targetConfig.protoFiles)
            val protoc = commandFactory.createCommand("protoc", protocArgs, tsFileConfig.srcPath)

            if (protoc == null) {
                errorReporter.reportError("Processing .proto files requires libprotoc >= 3.6.1")
                return
            }

            val returnCode = protoc.run()
            if (returnCode == 0) {
                  // FIXME: this code makes no sense. It is removing 6 chars from a file with a 3-char extension
//                val nameSansProto = fileConfig.name.substring(0, fileConfig.name.length - 6)
//
//                targetConfig.compileAdditionalSources.add(
//                this.fileConfig.getSrcGenPath.resolve(nameSansProto + ".pb-c.c").toString)
//
//                targetConfig.compileLibraries.add('-l')
//                targetConfig.compileLibraries.add('protobuf-c')
            } else {
                errorReporter.reportError("protoc returns error code $returnCode")
            }
            // FIXME: report errors from this command.
        } else {
            println("No .proto files have been imported. Skipping protocol buffer compilation.")
        }

        val errorMessage = "The TypeScript target requires npm >= 6.14.1 to compile the generated code. " +
                "Auto-compiling can be disabled using the \"no-compile: true\" target property."

        // Invoke the compiler on the generated code.
        println("Type Checking")
        val tsc = commandFactory.createCommand("npm", listOf("run", "check-types"), fileConfig.srcGenPkgPath)
        if (tsc == null) {
            errorReporter.reportError(errorMessage);
            return
        }

        if (tsc.run() == 0) {
            // Babel will compile TypeScript to JS even if there are type errors
            // so only run compilation if tsc found no problems.
            //val babelPath = codeGenConfig.outPath + File.separator + "node_modules" + File.separator + ".bin" + File.separator + "babel"
            // Working command  $./node_modules/.bin/babel src-gen --out-dir js --extensions '.ts,.tsx'
            println("Compiling")
            val babel = commandFactory.createCommand("npm", listOf("run", "build"), fileConfig.srcGenPkgPath)

            if (babel == null) {
                errorReporter.reportError(errorMessage);
                return
            }

            if (babel.run() == 0) {
                println("SUCCESS (compiling generated TypeScript code)")
            } else {
                errorReporter.reportError("Compiler failed.")
            }
        } else {
            errorReporter.reportError("Type checking failed.")
        }

        // TODO(hokeun): Modify this to make this work with standalone RTI.
        // If this is a federated execution, generate C code for the RTI.
//        if (isFederated) {
//
//            // Copy the required library files into the target file system.
//            // This will overwrite previous versions.
//            var files = ArrayList("rti.c", "rti.h", "federate.c", "reactor_threaded.c", "reactor.c", "reactor_common.c", "reactor.h", "pqueue.c", "pqueue.h", "util.h", "util.c")
//
//            for (file : files) {
//                copyFileFromClassPath(
//                    File.separator + "lib" + File.separator + "core" + File.separator + file,
//                    fileConfig.getSrcGenPath.toString + File.separator + file
//                )
//            }
//        }
    }

    /**
     * Return a TS type for the specified action.
     * If the type has not been specified, return
     * "Present" which is the base type for Actions.
     * @param action The action
     * @return The TS type.
     */
    private fun getActionType(action: Action): String {
        return if (action.type != null) {
            getTargetType(action.type)
        } else {
            "Present"
        }
    }

    /** Given a representation of time that may possibly include units,
     *  return a string that TypeScript can recognize as a value.
     *  @param value Literal that represents a time value.
     *  @return A string, as "[ timeLiteral, TimeUnit.unit]" .
     */
    override fun timeInTargetLanguage(value: TimeValue): String {
        return if (value.unit != TimeUnit.NONE) {
            "TimeValue.${value.unit}(${value.time})"
        } else {
            // The value must be zero.
            "TimeValue.zero()"
        }
    }

    override fun getTargetType(s: StateVar): String {
        val type = super.getTargetType(s)
        return if (!isInitialized(s)) {
            "$type | undefined"
        } else {
            type
        }
    }

    override fun getTargetReference(param: Parameter): String {
        return "this.${param.name}.get()"
    }

    /**
     * Generate code for the body of a reaction that handles the
     * action that is triggered by receiving a message from a remote
     * federate.
     * @param action The action.
     * @param sendingPort The output port providing the data to send.
     * @param receivingPort The ID of the destination port.
     * @param receivingPortID The ID of the destination port.
     * @param sendingFed The sending federate.
     * @param receivingFed The destination federate.
     * @param receivingBankIndex The receiving federate's bank index, if it is in a bank.
     * @param receivingChannelIndex The receiving federate's channel index, if it is a multiport.
     * @param type The type.
     * @param isPhysical Indicates whether or not the connection is physical
     */
    override fun generateNetworkReceiverBody(
        action: Action,
        sendingPort: VarRef,
        receivingPort: VarRef,
        receivingPortID: Int,
        sendingFed: FederateInstance,
        receivingFed: FederateInstance,
        receivingBankIndex: Int,
        receivingChannelIndex: Int,
        type: InferredType,
        isPhysical: Boolean
    ): String {
        return with(PrependOperator) {"""
        // FIXME: For now assume the data is a Buffer, but this is not checked.
        // Replace with ProtoBufs or MessagePack.
        |if (${action.name} !== undefined) {
        |    ${receivingPort.container.name}.${receivingPort.variable.name} = 
        |    ${action.name}; // defaults to utf8 encoding
        |}
        """.trimMargin()}
    }

    // Virtual methods.
    override fun generateDelayBody(action: Action, port: VarRef): String {
        return "actions.${action.name}.schedule(0, ${generateVarRef(port)} as ${getActionType(action)});"
    }

    override fun generateForwardBody(action: Action, port: VarRef): String {
        return "${generateVarRef(port)} = ${action.name} as ${getActionType(action)};"
    }

    override fun generateDelayGeneric(): String {
        return "T extends Present"
    }

    override fun supportsGenerics(): Boolean {
        return true
    }

    override fun getTargetTimeType(): String {
        return "TimeValue"
    }

    override fun getTargetTagType(): String {
        return "TimeValue"
    }

    override fun getTargetTagIntervalType(): String {
        return this.targetUndefinedType
    }

    override fun getTargetUndefinedType(): String {
        return "Present"
    }

    override fun getTargetFixedSizeListType(baseType: String, size: Int): String {
        return "Array(${size})<${baseType}>"
    }

    override fun getTargetVariableSizeListType(baseType: String): String {
        return "Array<${baseType}>"
    }

    override fun getTarget(): Target {
        return Target.TS
    }
}<|MERGE_RESOLUTION|>--- conflicted
+++ resolved
@@ -188,12 +188,8 @@
         val pnpmInstall = commandFactory.createCommand(
             "pnpm",
             listOf("install"),
-<<<<<<< HEAD
-        fileConfig.srcGenPkgPath,
-=======
             fileConfig.srcGenPkgPath,
->>>>>>> 1b4d24c8
-        false // only produce a warning if command is not found
+            false // only produce a warning if command is not found
         )
 
         // Attempt to use pnpm, but fall back on npm if it is not available.
