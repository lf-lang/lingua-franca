/*************
 * Copyright (c) 2019-2020, The University of California at Berkeley.

 * Redistribution and use in source and binary forms, with or without modification,
 * are permitted provided that the following conditions are met:

 * 1. Redistributions of source code must retain the above copyright notice,
 *    this list of conditions and the following disclaimer.

 * 2. Redistributions in binary form must reproduce the above copyright notice,
 *    this list of conditions and the following disclaimer in the documentation
 *    and/or other materials provided with the distribution.

 * THIS SOFTWARE IS PROVIDED BY THE COPYRIGHT HOLDERS AND CONTRIBUTORS "AS IS" AND
 * ANY EXPRESS OR IMPLIED WARRANTIES, INCLUDING, BUT NOT LIMITED TO, THE IMPLIED
 * WARRANTIES OF MERCHANTABILITY AND FITNESS FOR A PARTICULAR PURPOSE ARE
 * DISCLAIMED. IN NO EVENT SHALL THE COPYRIGHT HOLDER OR CONTRIBUTORS BE LIABLE FOR
 * ANY DIRECT, INDIRECT, INCIDENTAL, SPECIAL, EXEMPLARY, OR CONSEQUENTIAL DAMAGES
 * (INCLUDING, BUT NOT LIMITED TO, PROCUREMENT OF SUBSTITUTE GOODS OR SERVICES;
 * LOSS OF USE, DATA, OR PROFITS; OR BUSINESS INTERRUPTION) HOWEVER CAUSED AND ON
 * ANY THEORY OF LIABILITY, WHETHER IN CONTRACT, STRICT LIABILITY, OR TORT
 * (INCLUDING NEGLIGENCE OR OTHERWISE) ARISING IN ANY WAY OUT OF THE USE OF THIS
 * SOFTWARE, EVEN IF ADVISED OF THE POSSIBILITY OF SUCH DAMAGE.
 ***************/

package org.lflang.generator.ts

import org.lflang.generator.PrependOperator
import java.nio.file.Path
import java.util.*

/**
 * Preamble generator for imports in TypeScript target.
 *
 *  @author{Matt Weber <matt.weber@berkeley.edu>}
 *  @author{Edward A. Lee <eal@berkeley.edu>}
 *  @author{Marten Lohstroh <marten@berkeley.edu>}
 *  @author {Christian Menard <christian.menard@tu-dresden.de>}
 *  @author {Hokeun Kim <hokeunkim@berkeley.edu>}
 */

class TSImportPreambleGenerator(
    private val filePath: Path,
    private val protoFiles: MutableList<String>
) {
    companion object {
        /**
         * Default imports for importing all the core classes and helper classes
         * for CLI argument handling.
         */
        const val DEFAULT_IMPORTS =  """
            |import commandLineArgs from 'command-line-args'
            |import commandLineUsage from 'command-line-usage'
<<<<<<< HEAD
            |import {Parameter as __Parameter, Timer as __Timer, Reactor as __Reactor, App as __App} from './core/reactor'
            |import {Action as __Action, Startup as __Startup, FederatePortAction as __FederatePortAction} from './core/action'
            |import {Bank as __Bank} from './core/bank'
            |import {FederatedApp as __FederatedApp} from './core/federation'
            |import {InPort as __InPort, OutPort as __OutPort, Port as __Port, WritablePort as __WritablePort, WritableMultiPort as __WritableMultiPort} from './core/port'
            |import {InMultiPort as __InMultiPort, OutMultiPort as __OutMultiPort} from './core/multiport'
            |import {Reaction as __Reaction} from './core/reaction'
            |import {State as __State} from './core/state'
            |import {TimeUnit, TimeValue, Tag as __Tag, Origin as __Origin} from './core/time'
            |import {Args as __Args, Variable as __Variable, Triggers as __Triggers, Present, Read, Write, ReadWrite, MultiReadWrite, Sched} from './core/types'
            |import {Log} from './core/util'
            |import {ProcessedCommandLineArgs as __ProcessedCommandLineArgs, CommandLineOptionDefs as __CommandLineOptionDefs, CommandLineUsageDefs as __CommandLineUsageDefs, CommandLineOptionSpec as __CommandLineOptionSpec, unitBasedTimeValueCLAType as __unitBasedTimeValueCLAType, booleanCLAType as __booleanCLAType} from './core/cli'
=======
            |import {Parameter as __Parameter, Timer as __Timer, Reactor as __Reactor, App as __App} from 'reactor-ts'
            |import {Action as __Action, Startup as __Startup, FederatePortAction as __FederatePortAction} from 'reactor-ts'
            |import {Bank as __Bank} from 'reactor-ts'
            |import {FederatedApp as __FederatedApp} from 'reactor-ts'
            |import {InPort as __InPort, OutPort as __OutPort, Port as __Port} from 'reactor-ts'
            |import {InMultiPort as __InMultiPort, OutMultiPort as __OutMultiPort} from 'reactor-ts'
            |import {Reaction as __Reaction} from 'reactor-ts'
            |import {State as __State} from 'reactor-ts'
            |import {TimeUnit, TimeValue, Tag as __Tag, Origin as __Origin} from 'reactor-ts'
            |import {Args as __Args, Variable as __Variable, Triggers as __Triggers, Present, Read, Write, ReadWrite, MultiReadWrite, Sched} from 'reactor-ts'
            |import {Log} from 'reactor-ts'
            |import {ProcessedCommandLineArgs as __ProcessedCommandLineArgs, CommandLineOptionDefs as __CommandLineOptionDefs, CommandLineUsageDefs as __CommandLineUsageDefs, CommandLineOptionSpec as __CommandLineOptionSpec, unitBasedTimeValueCLAType as __unitBasedTimeValueCLAType, booleanCLAType as __booleanCLAType} from 'reactor-ts'
>>>>>>> d485bcce
            |"""
    }

    private fun generateDefaultImports(): String {
        return with(PrependOperator) {
            """
                |// Code generated by the Lingua Franca compiler from:
                |// file:/${filePath.toString()}
                $DEFAULT_IMPORTS
                |
            """.trimMargin()
        }
    }

    private fun generateProtoPreamble(): String {
        val protoFileImports = StringJoiner("\n")
        for (file in protoFiles) {
            var name = file
            // Remove any extension the file name may have.
            val dot = name.lastIndexOf('.')
            if (dot > 0) {
                name = name.substring(0, dot)
            }
            protoFileImports.add("""
                |import * as ${name} from "./${name}_pb"
            """.trimMargin())
        }
        return with(PrependOperator) {"""
                |// Imports for protocol buffers
                |${protoFileImports}
                |
                |
            """.trimMargin()
        }
    }

    fun generatePreamble(): String {
        return generateDefaultImports() + generateProtoPreamble()
    }
}<|MERGE_RESOLUTION|>--- conflicted
+++ resolved
@@ -51,7 +51,6 @@
         const val DEFAULT_IMPORTS =  """
             |import commandLineArgs from 'command-line-args'
             |import commandLineUsage from 'command-line-usage'
-<<<<<<< HEAD
             |import {Parameter as __Parameter, Timer as __Timer, Reactor as __Reactor, App as __App} from './core/reactor'
             |import {Action as __Action, Startup as __Startup, FederatePortAction as __FederatePortAction} from './core/action'
             |import {Bank as __Bank} from './core/bank'
@@ -64,7 +63,6 @@
             |import {Args as __Args, Variable as __Variable, Triggers as __Triggers, Present, Read, Write, ReadWrite, MultiReadWrite, Sched} from './core/types'
             |import {Log} from './core/util'
             |import {ProcessedCommandLineArgs as __ProcessedCommandLineArgs, CommandLineOptionDefs as __CommandLineOptionDefs, CommandLineUsageDefs as __CommandLineUsageDefs, CommandLineOptionSpec as __CommandLineOptionSpec, unitBasedTimeValueCLAType as __unitBasedTimeValueCLAType, booleanCLAType as __booleanCLAType} from './core/cli'
-=======
             |import {Parameter as __Parameter, Timer as __Timer, Reactor as __Reactor, App as __App} from 'reactor-ts'
             |import {Action as __Action, Startup as __Startup, FederatePortAction as __FederatePortAction} from 'reactor-ts'
             |import {Bank as __Bank} from 'reactor-ts'
@@ -77,7 +75,6 @@
             |import {Args as __Args, Variable as __Variable, Triggers as __Triggers, Present, Read, Write, ReadWrite, MultiReadWrite, Sched} from 'reactor-ts'
             |import {Log} from 'reactor-ts'
             |import {ProcessedCommandLineArgs as __ProcessedCommandLineArgs, CommandLineOptionDefs as __CommandLineOptionDefs, CommandLineUsageDefs as __CommandLineUsageDefs, CommandLineOptionSpec as __CommandLineOptionSpec, unitBasedTimeValueCLAType as __unitBasedTimeValueCLAType, booleanCLAType as __booleanCLAType} from 'reactor-ts'
->>>>>>> d485bcce
             |"""
     }
 
