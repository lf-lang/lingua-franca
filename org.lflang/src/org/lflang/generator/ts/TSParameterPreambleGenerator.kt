--- conflicted
+++ resolved
@@ -162,133 +162,12 @@
         val customArgsList = "[\n$customArgs]"
         val clTypeExtensionDef = "{$clTypeExtension}"
 
-<<<<<<< HEAD
+        // Temporaly disable below code which for making keepalive value true while in federated execution
+        /** 
         if (tsGenerator.mainDef.reactor.attributes.stream().anyMatch{ it.attrName == "_fed_config" }) {
             targetConfig.keepalive = true
-        }
-
-        val codeText = with(PrependOperator) {"""
-            |// ************* App Parameters
-            |let __timeout: TimeValue | undefined = ${getTimeoutTimeValue()};
-            |let __keepAlive: boolean = ${targetConfig.keepalive};
-            |let __fast: boolean = ${targetConfig.fastMode};
-            |let __federationID: string = 'Unidentified Federation'
-            |
-            |let __noStart = false; // If set to true, don't start the app.
-            |
-            |// ************* Custom Command Line Arguments
-            |let __additionalCommandLineArgs : __CommandLineOptionSpec = ${customArgsList};
-            |let __customCommandLineArgs = __CommandLineOptionDefs.concat(__additionalCommandLineArgs);
-            |let __customCommandLineUsageDefs = __CommandLineUsageDefs;
-            |type __customCLTypeExtension = ${clTypeExtensionDef};
-            |__customCommandLineUsageDefs[1].optionList = __customCommandLineArgs;
-            |const __clUsage = commandLineUsage(__customCommandLineUsageDefs);
-            |
-            |// Set App parameters using values from the constructor or command line args.
-            |// Command line args have precedence over values from the constructor
-            |let __processedCLArgs: __ProcessedCommandLineArgs & __customCLTypeExtension;
-            |try {
-            |    __processedCLArgs =  commandLineArgs(__customCommandLineArgs) as __ProcessedCommandLineArgs & __customCLTypeExtension;
-            |} catch (e){
-            |    Log.global.error(__clUsage);
-            |    throw new Error("Command line argument parsing failed with: " + e);
-            |}
-            |
-            |// Fast Parameter
-            |if (__processedCLArgs.fast !== undefined) {
-            |    if (__processedCLArgs.fast !== null) {
-            |        __fast = __processedCLArgs.fast;
-            |    } else {
-            |        Log.global.error(__clUsage);
-            |        throw new Error("'fast' command line argument is malformed.");
-            |    }
-            |}
-            |
-            |// federationID Parameter
-            |if (__processedCLArgs.id !== undefined) {
-            |    if (__processedCLArgs.id !== null) {
-            |        __federationID = __processedCLArgs.id;
-            |    } else {
-            |        Log.global.error(__clUsage);
-            |        throw new Error("'id (federationID)' command line argument is malformed.");
-            |    }
-            |}
-            |
-            |// KeepAlive parameter
-            |if (__processedCLArgs.keepalive !== undefined) {
-            |    if (__processedCLArgs.keepalive !== null) {
-            |        __keepAlive = __processedCLArgs.keepalive;
-            |    } else {
-            |        Log.global.error(__clUsage);
-            |        throw new Error("'keepalive' command line argument is malformed.");
-            |    }
-            |}
-            |
-            |// Timeout parameter
-            |if (__processedCLArgs.timeout !== undefined) {
-            |    if (__processedCLArgs.timeout !== null) {
-            |        __timeout = __processedCLArgs.timeout;
-            |    } else {
-            |        Log.global.error(__clUsage);
-            |        throw new Error("'timeout' command line argument is malformed.");
-            |    }
-            |}
-            |
-            |// Logging parameter (not a constructor parameter, but a command line option)
-            |if (__processedCLArgs.logging !== undefined) {
-            |    if (__processedCLArgs.logging !== null) {
-            |        Log.global.level = __processedCLArgs.logging;
-            |    } else {
-            |        Log.global.error(__clUsage);
-            |        throw new Error("'logging' command line argument is malformed.");
-            |    }
-            |} else {
-            |    Log.global.level = Log.levels.${targetConfig.logLevel.name}; // Default from target property.
-            |}
-            |
-            |// Help parameter (not a constructor parameter, but a command line option)
-            |// NOTE: this arg has to be checked after logging, because the help mode should
-            |// suppress debug statements from it changes logging
-            |if (__processedCLArgs.help === true) {
-            |    Log.global.error(__clUsage);
-            |    __noStart = true;
-            |    // Don't execute the app if the help flag is given.
-            |}
-            |
-            |// Now the logging property has been set to its final value,
-            |// log information about how command line arguments were set,
-            |// but only if not in help mode.
-            |
-            |// Runtime command line arguments 
-            |if (__processedCLArgs.fast !== undefined && __processedCLArgs.fast !== null
-            |    && !__noStart) {
-            |    Log.global.info("'fast' property overridden by command line argument.");
-            |}
-            |if (__processedCLArgs.id !== undefined && __processedCLArgs.id !== null
-            |    && !__noStart) {
-            |    Log.global.info("'id (federationID)' property overridden by command line argument.");
-            |}
-            |if (__processedCLArgs.keepalive !== undefined && __processedCLArgs.keepalive !== null
-            |    && !__noStart) {
-            |    Log.global.info("'keepalive' property overridden by command line argument.");
-            |}
-            |if (__processedCLArgs.timeout !== undefined && __processedCLArgs.timeout !== null
-            |    && !__noStart) {
-            |    Log.global.info("'timeout' property overridden by command line argument.");
-            |}
-            |if (__processedCLArgs.logging !== undefined && __processedCLArgs.logging !== null
-            |    && !__noStart) {
-            |     Log.global.info("'logging' property overridden by command line argument.");
-            |}
-            |
-            |// Custom command line arguments
-            |${logCustomCLArgs(mainParameters)}
-            |// Assign custom command line arguments
-            |${assignCustomCLArgs(mainParameters)}
-            |
-        """.trimMargin()
-        }
-=======
+        }*/
+
         val codeText = """
         |// ************* App Parameters
         |let __timeout: TimeValue | undefined = ${getTimeoutTimeValue()};
@@ -409,7 +288,6 @@
         |${assignCustomCLArgs(mainParameters)}
         |
     """.trimMargin()
->>>>>>> 03ba4515
 
         return Pair(mainParameters, codeText)
     }
