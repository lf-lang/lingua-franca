--- conflicted
+++ resolved
@@ -115,29 +115,8 @@
                 reactor.typeParms.joinToString(", ", "<", ">") { it.toText() }
         }
 
-<<<<<<< HEAD
-        var isFederate = false
-        var networkMessageActions = listOf<String>()
-        var networkOutputControlReactionTrigger: String = ""
-        for (attribute in reactor.attributes) {
-            if (attribute.attrName == "_fed_config") {
-                isFederate = true
-                for (attrParam in attribute.attrParms) {
-                    if (attrParam.name == "network_message_actions") {
-                        if (attrParam.value[0] != '"' || attrParam.value[attrParam.value.length - 1] != '"') throw IllegalArgumentException("Expected attrParam.value to be wrapped in double quotes")
-                        networkMessageActions = attrParam.value.substring(1, attrParam.value.length - 1).split(",").filter { it.isNotEmpty() }
-                    }
-                    if (attrParam.name == "network_output_control_reaction_trigger") {
-                        if (attrParam.value[0] != '"' || attrParam.value[attrParam.value.length - 1] != '"') throw IllegalArgumentException("Expected attrParam.value to be wrapped in double quotes")
-                        networkOutputControlReactionTrigger = attrParam.value.substring(1, attrParam.value.length - 1).split(",").filter { it.isNotEmpty() }
-                    }
-                }
-            }
-        }
-=======
         val isFederate = AttributeUtils.isFederate(reactor)
         val networkMessageActions = getNetworkMessagActions(reactor)
->>>>>>> 6c2de90a
 
         // NOTE: type parameters that are referenced in ports or actions must extend
         // Present in order for the program to type check.
