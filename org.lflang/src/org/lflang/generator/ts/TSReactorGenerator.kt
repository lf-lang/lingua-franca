package org.lflang.generator.ts

import org.lflang.*
import org.lflang.ASTUtils.isInitialized
import org.lflang.ASTUtils.toText
import org.lflang.federated.FederateInstance
import org.lflang.generator.PrependOperator
import org.lflang.lf.*
import java.util.*

/**
 * Reactor generator for TypeScript target.
 *
 *  @author{Matt Weber <matt.weber@berkeley.edu>}
 *  @author{Edward A. Lee <eal@berkeley.edu>}
 *  @author{Marten Lohstroh <marten@berkeley.edu>}
 *  @author {Christian Menard <christian.menard@tu-dresden.de>}
 *  @author {Hokeun Kim <hokeunkim@berkeley.edu>}
 */
class TSReactorGenerator(
    private val tsGenerator: TSGenerator,
    private val errorReporter: ErrorReporter
) {
    // Initializer functions
    fun getTargetInitializerHelper(param: Parameter,
                                   list: List<String>): String {
        return if (list.isEmpty()) {
            errorReporter.reportError(param, "Parameters must have a default value!")
        } else if (list.size == 1) {
            list[0]
        } else {
            list.joinToString(", ", "[", "]")
        }
    }
<<<<<<< HEAD
    private fun getTargetInitializer(param: Parameter): String {
        return getTargetInitializerHelper(param, getInitializerList(param))
    }
    private fun getTargetInitializer(param: Parameter, i: Instantiation): String {
        return getTargetInitializerHelper(param, getInitializerList(param, i))
    }
    private fun initializeParameter(p: Parameter): String {
        return """${p.name}: ${p.getTargetType()} = ${getTargetInitializer(p)}"""
    }

    /**
     * Return a TS type for the specified port.
     * If the type has not been specified, return
     * "Present" which is the base type for ports.
     * @param port The port
     * @return The TS type.
     */
    private fun getPortType(port: Port): String {
        if (port.type != null) {
            return port.type.getTargetType()
        } else {
            return "Present"
        }
    }

    private fun generateConstructorArguments(reactor: Reactor): String {
        val arguments = LinkedList<String>()
        if (reactor.isMain || reactor.isFederated) {
            arguments.add("timeout: TimeValue | undefined = undefined")
            arguments.add("keepAlive: boolean = false")
            arguments.add("fast: boolean = false")
        } else {
            arguments.add("parent: __Reactor")
        }

        // For TS, parameters are arguments of the class constructor.
        for (parameter in reactor.parameters) {
            arguments.add(initializeParameter(parameter))
        }

        if (reactor.isMain || reactor.isFederated) {
            arguments.add("success?: () => void")
            arguments.add("fail?: () => void")
        }

        return with(PrependOperator) {
            """
                |constructor (
            ${" |    "..arguments.joinToString(", \n")}
                |)
            """.trimMargin()}
    }

    // TODO(hokeun): Split this method into smaller methods.
    fun generateReactorFederated(reactor: Reactor, federate: FederateInstance) {
        pr("// =============== START reactor class " + reactor.name)

        for (p in reactor.preambles?: emptyList()) {
            pr("// *********** From the preamble, verbatim:")
            pr(p.code.toText())
            pr("\n// *********** End of preamble.")
        }

        var reactorName = reactor.name
        if (!reactor.typeParms.isEmpty()) {
            reactorName +=
                reactor.typeParms.joinToString(", ", "<", ">") { it.toText() }
        }
        // NOTE: type parameters that are referenced in ports or actions must extend
        // Present in order for the program to type check.
        if (reactor.isMain()) {
            pr("class $reactorName extends __App {")
        } else if (reactor.isFederated) {
            pr("class $reactorName extends __FederatedApp {")
        } else {
            pr("export class $reactorName extends __Reactor {")
        }

        indent()

        val reactorConstructor = StringBuilder()
        pr(reactorConstructor, "${generateConstructorArguments(reactor)} {")
        indent(reactorConstructor)
        var superCall: String
        if (reactor.isMain) {
            superCall = "super(timeout, keepAlive, fast, success, fail);"
        } else if (reactor.isFederated) {
            var port = federationRTIProperties()["port"]
            // Default of 0 is an indicator to use the default port, 15045.
            if (port == 0) {
                port = 15045
            }
            superCall = """
            super(${federate.id}, ${port},
                "${federationRTIProperties()["host"]}",
                timeout, keepAlive, fast, success, fail);
            """
        } else {
            superCall = "super(parent);"
        }
        pr(reactorConstructor, superCall)

        // Next handle child reactors instantiations.
        // If the app isn't federated, instantiate all
        // the child reactors. If the app is federated
        val childReactors: List<Instantiation>
        if (!reactor.isFederated) {
            childReactors = reactor.instantiations
        } else {
            childReactors = LinkedList<Instantiation>()
            childReactors.add(federate.instantiation)
        }

        for (childReactor in childReactors) {
            pr(childReactor.name + ": " + childReactor.reactorClass.name +
                    if (childReactor.typeParms.isEmpty()) {""} else {
                        childReactor.typeParms.joinToString(", ", "<", ">") { it.toText() }})

            val childReactorArguments = StringJoiner(", ");
            childReactorArguments.add("this")

            // Iterate through parameters in the order they appear in the
            // reactor class, find the matching parameter assignments in
            // the reactor instance, and write the corresponding parameter
            // value as an argument for the TypeScript constructor
            for (parameter in childReactor.reactorClass.toDefinition().parameters) {
                childReactorArguments.add(getTargetInitializer(parameter, childReactor))
            }

            pr(reactorConstructor, "this." + childReactor.name
                    + " = new " + childReactor.reactorClass.name +
                    "(" + childReactorArguments + ")" )
        }

        // Next handle timers.
        for (timer in reactor.timers) {
            val timerPeriod: String = timer.period?.getTargetValue() ?: "0"
            val timerOffset: String = timer.offset?.getTargetValue() ?: "0"

            pr(timer.name + ": __Timer;")
            pr(reactorConstructor, "this." + timer.name
                    + " = new __Timer(this, " + timerOffset + ", "+ timerPeriod + ");")

        }

        // Create properties for parameters
        for (param in reactor.parameters) {
            pr(param.name + ": __Parameter<" + param.getTargetType() + ">;")
            pr(reactorConstructor, "this." + param.name +
                    " = new __Parameter(" + param.name + ");" )
        }

        val stateGenerator = TSStateGenerator(tsGenerator, reactor)
        pr(stateGenerator.generateClassProperties())
        pr(reactorConstructor, stateGenerator.generateInstantiations())

        val actionGenerator = TSActionGenerator(tsGenerator, reactor)
        pr(actionGenerator.generateClassProperties())
        pr(reactorConstructor, actionGenerator.generateInstantiations())

        // Next handle inputs.
        for (input in reactor.inputs) {
            pr(input.name + ": " + "__InPort<" + getPortType(input) + ">;")
            pr(reactorConstructor, "this." + input.name + " = new __InPort<"
                    + getPortType(input) + ">(this);")
        }

        // Next handle outputs.
        for (output in reactor.outputs) {
            pr(output.name + ": " + "__OutPort<" + getPortType(output) + ">;")
            pr(reactorConstructor, "this." + output.name + " = new __OutPort<"
                    + getPortType(output) + ">(this);")
        }

        // Next handle connections
        for (connection in reactor.connections) {
            var leftPortName = ""
            // FIXME: Add support for multiports.
            if (connection.leftPorts.size > 1) {
                errorReporter.reportError(connection, "Multiports are not yet supported in the TypeScript target.")
            } else {
                if (connection.leftPorts[0].container != null) {
                    leftPortName += connection.leftPorts[0].container.name + "."
                }
                leftPortName += connection.leftPorts[0].variable.name
            }
            var rightPortName = ""
            if (connection.leftPorts.size > 1) {
                errorReporter.reportError(connection, "Multiports are not yet supported in the TypeScript target.")
            } else {
                if (connection.rightPorts[0].container != null) {
                    rightPortName += connection.rightPorts[0].container.name + "."
                }
                rightPortName += connection.rightPorts[0].variable.name
            }
            if (leftPortName != "" && rightPortName != "") {
                pr(reactorConstructor, "this._connect(this.$leftPortName, this.$rightPortName);")
            }
        }

        // If the app is federated, register its
        // networkMessageActions with the RTIClient
        if (reactor.isFederated) {
            // The ID of the receiving port is simply
            // the position of the action in the networkMessageActions list.
            var fedPortID = 0;
            for (nAction in federate.networkMessageActions) {
                val registration = """
                this.registerFederatePortAction(${fedPortID}, this.${nAction.name});
                """
                pr(reactorConstructor, registration)
                fedPortID++
            }
        }

        // Next handle reaction instances.
        // If the app is federated, only generate
        // reactions that are contained by that federate
        val generatedReactions: List<Reaction>
        if (reactor.isFederated) {
            generatedReactions = LinkedList<Reaction>()
            for (reaction in reactor.reactions) {
                if (federate.containsReaction(reaction)) {
                    generatedReactions.add(reaction)
                }
            }
        } else {
            generatedReactions = reactor.reactions
        }

        ///////////////////// Reaction generation begins /////////////////////
        // TODO(hokeun): Consider separating this out as a new class.
        for (reaction in generatedReactions) {
            // Write the reaction itself
            val reactionGenerator = TSReactionGenerator(tsGenerator, errorReporter)
            pr(reactorConstructor, reactionGenerator.generateReaction(reactor, reaction))
        }
        ///////////////////// Reaction generation ends /////////////////////

        unindent(reactorConstructor)
        pr(reactorConstructor, "}")
        pr(reactorConstructor.toString())
        unindent()
        pr("}")
        pr("// =============== END reactor class " + reactor.name)
        pr("")

    }
=======
>>>>>>> 6f938ef9

    /** Generate the main app instance. This function is only used once
     *  because all other reactors are instantiated as properties of the
     *  main one.
     *  @param instance A reactor instance.
     */
    fun generateReactorInstance(defn: Instantiation, mainParameters: Set<Parameter>): String {
        val fullName = defn.name

        // Iterate through parameters in the order they appear in the
        // main reactor class. If the parameter is typed such that it can
        // be a custom command line argument, use the parameter's command line
        // assignment variable ("__CL" + the parameter's name). That variable will
        // be undefined if the command line argument wasn't specified. Otherwise
        // use undefined in the constructor.
        val mainReactorParams = StringJoiner(", ")
        for (parameter in defn.reactorClass.toDefinition().parameters) {

            if (mainParameters.contains(parameter)) {
                mainReactorParams.add("__CL" + parameter.name)
            } else {
                mainReactorParams.add("undefined")
            }
        }

        return with(PrependOperator) {
            """
            |// ************* Instance $fullName of class ${defn.reactorClass.name}
            |let __app;
            |if (!__noStart) {
            |    __app = new $fullName(__timeout, __keepAlive, __fast, $mainReactorParams);
            |}
            """
        }.trimMargin()
    }

    /** Generate code to call the _start function on the main App
     *  instance to start the runtime
     *  @param instance A reactor instance.
     */
    private fun generateRuntimeStart(defn: Instantiation): String {
        return with(PrependOperator) {
                """
            |// ************* Starting Runtime for ${defn.name} + of class ${defn.reactorClass.name}.
            |if (!__noStart && __app) {
            |    __app._start();
            |}
            |
            """
            }.trimMargin()
    }

    private fun generateReactorPreambles(preambles: List<Preamble>): String {
        val preambleCodes = LinkedList<String>()

        for (preamble in preambles) {
            preambleCodes.add(with(PrependOperator) {
                """
                |// *********** From the preamble, verbatim:
                |${preamble.code.toText()}
                |
                |// *********** End of preamble."""}.trimMargin())
        }
        return preambleCodes.joinToString("\n")
    }

    fun generateReactor(reactor: Reactor, federate: FederateInstance): String {
        var reactorName = reactor.name
        if (!reactor.typeParms.isEmpty()) {
            reactorName +=
                reactor.typeParms.joinToString(", ", "<", ">") { it.toText() }
        }

        // NOTE: type parameters that are referenced in ports or actions must extend
        // Present in order for the program to type check.
        val classDefinition: String = if (reactor.isMain()) {
            "class $reactorName extends __App {"
        } else if (reactor.isFederated) {
            "class $reactorName extends __FederatedApp {"
        } else {
            "export class $reactorName extends __Reactor {"
        }

        val instanceGenerator = TSInstanceGenerator(tsGenerator, this, reactor, federate)
        val timerGenerator = TSTimerGenerator(tsGenerator, reactor.timers)
        val parameterGenerator = TSParameterGenerator(tsGenerator, reactor.parameters)
        val stateGenerator = TSStateGenerator(tsGenerator, reactor.stateVars)
        val actionGenerator = TSActionGenerator(tsGenerator, reactor.actions)
        val portGenerator = TSPortGenerator(tsGenerator, reactor.inputs, reactor.outputs)

        val constructorGenerator = TSConstructorGenerator(tsGenerator, errorReporter, reactor, federate)
        return with(PrependOperator) {
            """
                |// =============== START reactor class ${reactor.name}
                |${generateReactorPreambles(reactor.preambles)}
                |
                |$classDefinition
            ${" |    "..instanceGenerator.generateClassProperties()}
            ${" |    "..timerGenerator.generateClassProperties()}
            ${" |    "..parameterGenerator.generateClassProperties()}
            ${" |    "..stateGenerator.generateClassProperties()}
            ${" |    "..actionGenerator.generateClassProperties()}
            ${" |    "..portGenerator.generateClassProperties()}
            ${" |    "..constructorGenerator.generateConstructor(instanceGenerator, timerGenerator, parameterGenerator,
                stateGenerator, actionGenerator, portGenerator)}
                |}
                |// =============== END reactor class ${reactor.name}
                |
            """.trimMargin()
        }
    }

    fun generateReactorInstanceAndStart(mainDef: Instantiation, mainParameters: Set<Parameter>): String {
        return with(PrependOperator) {
            """
            |${generateReactorInstance(mainDef, mainParameters)}
            |${generateRuntimeStart(mainDef)}
            |
            """
        }.trimMargin()
    }
}<|MERGE_RESOLUTION|>--- conflicted
+++ resolved
@@ -32,257 +32,6 @@
             list.joinToString(", ", "[", "]")
         }
     }
-<<<<<<< HEAD
-    private fun getTargetInitializer(param: Parameter): String {
-        return getTargetInitializerHelper(param, getInitializerList(param))
-    }
-    private fun getTargetInitializer(param: Parameter, i: Instantiation): String {
-        return getTargetInitializerHelper(param, getInitializerList(param, i))
-    }
-    private fun initializeParameter(p: Parameter): String {
-        return """${p.name}: ${p.getTargetType()} = ${getTargetInitializer(p)}"""
-    }
-
-    /**
-     * Return a TS type for the specified port.
-     * If the type has not been specified, return
-     * "Present" which is the base type for ports.
-     * @param port The port
-     * @return The TS type.
-     */
-    private fun getPortType(port: Port): String {
-        if (port.type != null) {
-            return port.type.getTargetType()
-        } else {
-            return "Present"
-        }
-    }
-
-    private fun generateConstructorArguments(reactor: Reactor): String {
-        val arguments = LinkedList<String>()
-        if (reactor.isMain || reactor.isFederated) {
-            arguments.add("timeout: TimeValue | undefined = undefined")
-            arguments.add("keepAlive: boolean = false")
-            arguments.add("fast: boolean = false")
-        } else {
-            arguments.add("parent: __Reactor")
-        }
-
-        // For TS, parameters are arguments of the class constructor.
-        for (parameter in reactor.parameters) {
-            arguments.add(initializeParameter(parameter))
-        }
-
-        if (reactor.isMain || reactor.isFederated) {
-            arguments.add("success?: () => void")
-            arguments.add("fail?: () => void")
-        }
-
-        return with(PrependOperator) {
-            """
-                |constructor (
-            ${" |    "..arguments.joinToString(", \n")}
-                |)
-            """.trimMargin()}
-    }
-
-    // TODO(hokeun): Split this method into smaller methods.
-    fun generateReactorFederated(reactor: Reactor, federate: FederateInstance) {
-        pr("// =============== START reactor class " + reactor.name)
-
-        for (p in reactor.preambles?: emptyList()) {
-            pr("// *********** From the preamble, verbatim:")
-            pr(p.code.toText())
-            pr("\n// *********** End of preamble.")
-        }
-
-        var reactorName = reactor.name
-        if (!reactor.typeParms.isEmpty()) {
-            reactorName +=
-                reactor.typeParms.joinToString(", ", "<", ">") { it.toText() }
-        }
-        // NOTE: type parameters that are referenced in ports or actions must extend
-        // Present in order for the program to type check.
-        if (reactor.isMain()) {
-            pr("class $reactorName extends __App {")
-        } else if (reactor.isFederated) {
-            pr("class $reactorName extends __FederatedApp {")
-        } else {
-            pr("export class $reactorName extends __Reactor {")
-        }
-
-        indent()
-
-        val reactorConstructor = StringBuilder()
-        pr(reactorConstructor, "${generateConstructorArguments(reactor)} {")
-        indent(reactorConstructor)
-        var superCall: String
-        if (reactor.isMain) {
-            superCall = "super(timeout, keepAlive, fast, success, fail);"
-        } else if (reactor.isFederated) {
-            var port = federationRTIProperties()["port"]
-            // Default of 0 is an indicator to use the default port, 15045.
-            if (port == 0) {
-                port = 15045
-            }
-            superCall = """
-            super(${federate.id}, ${port},
-                "${federationRTIProperties()["host"]}",
-                timeout, keepAlive, fast, success, fail);
-            """
-        } else {
-            superCall = "super(parent);"
-        }
-        pr(reactorConstructor, superCall)
-
-        // Next handle child reactors instantiations.
-        // If the app isn't federated, instantiate all
-        // the child reactors. If the app is federated
-        val childReactors: List<Instantiation>
-        if (!reactor.isFederated) {
-            childReactors = reactor.instantiations
-        } else {
-            childReactors = LinkedList<Instantiation>()
-            childReactors.add(federate.instantiation)
-        }
-
-        for (childReactor in childReactors) {
-            pr(childReactor.name + ": " + childReactor.reactorClass.name +
-                    if (childReactor.typeParms.isEmpty()) {""} else {
-                        childReactor.typeParms.joinToString(", ", "<", ">") { it.toText() }})
-
-            val childReactorArguments = StringJoiner(", ");
-            childReactorArguments.add("this")
-
-            // Iterate through parameters in the order they appear in the
-            // reactor class, find the matching parameter assignments in
-            // the reactor instance, and write the corresponding parameter
-            // value as an argument for the TypeScript constructor
-            for (parameter in childReactor.reactorClass.toDefinition().parameters) {
-                childReactorArguments.add(getTargetInitializer(parameter, childReactor))
-            }
-
-            pr(reactorConstructor, "this." + childReactor.name
-                    + " = new " + childReactor.reactorClass.name +
-                    "(" + childReactorArguments + ")" )
-        }
-
-        // Next handle timers.
-        for (timer in reactor.timers) {
-            val timerPeriod: String = timer.period?.getTargetValue() ?: "0"
-            val timerOffset: String = timer.offset?.getTargetValue() ?: "0"
-
-            pr(timer.name + ": __Timer;")
-            pr(reactorConstructor, "this." + timer.name
-                    + " = new __Timer(this, " + timerOffset + ", "+ timerPeriod + ");")
-
-        }
-
-        // Create properties for parameters
-        for (param in reactor.parameters) {
-            pr(param.name + ": __Parameter<" + param.getTargetType() + ">;")
-            pr(reactorConstructor, "this." + param.name +
-                    " = new __Parameter(" + param.name + ");" )
-        }
-
-        val stateGenerator = TSStateGenerator(tsGenerator, reactor)
-        pr(stateGenerator.generateClassProperties())
-        pr(reactorConstructor, stateGenerator.generateInstantiations())
-
-        val actionGenerator = TSActionGenerator(tsGenerator, reactor)
-        pr(actionGenerator.generateClassProperties())
-        pr(reactorConstructor, actionGenerator.generateInstantiations())
-
-        // Next handle inputs.
-        for (input in reactor.inputs) {
-            pr(input.name + ": " + "__InPort<" + getPortType(input) + ">;")
-            pr(reactorConstructor, "this." + input.name + " = new __InPort<"
-                    + getPortType(input) + ">(this);")
-        }
-
-        // Next handle outputs.
-        for (output in reactor.outputs) {
-            pr(output.name + ": " + "__OutPort<" + getPortType(output) + ">;")
-            pr(reactorConstructor, "this." + output.name + " = new __OutPort<"
-                    + getPortType(output) + ">(this);")
-        }
-
-        // Next handle connections
-        for (connection in reactor.connections) {
-            var leftPortName = ""
-            // FIXME: Add support for multiports.
-            if (connection.leftPorts.size > 1) {
-                errorReporter.reportError(connection, "Multiports are not yet supported in the TypeScript target.")
-            } else {
-                if (connection.leftPorts[0].container != null) {
-                    leftPortName += connection.leftPorts[0].container.name + "."
-                }
-                leftPortName += connection.leftPorts[0].variable.name
-            }
-            var rightPortName = ""
-            if (connection.leftPorts.size > 1) {
-                errorReporter.reportError(connection, "Multiports are not yet supported in the TypeScript target.")
-            } else {
-                if (connection.rightPorts[0].container != null) {
-                    rightPortName += connection.rightPorts[0].container.name + "."
-                }
-                rightPortName += connection.rightPorts[0].variable.name
-            }
-            if (leftPortName != "" && rightPortName != "") {
-                pr(reactorConstructor, "this._connect(this.$leftPortName, this.$rightPortName);")
-            }
-        }
-
-        // If the app is federated, register its
-        // networkMessageActions with the RTIClient
-        if (reactor.isFederated) {
-            // The ID of the receiving port is simply
-            // the position of the action in the networkMessageActions list.
-            var fedPortID = 0;
-            for (nAction in federate.networkMessageActions) {
-                val registration = """
-                this.registerFederatePortAction(${fedPortID}, this.${nAction.name});
-                """
-                pr(reactorConstructor, registration)
-                fedPortID++
-            }
-        }
-
-        // Next handle reaction instances.
-        // If the app is federated, only generate
-        // reactions that are contained by that federate
-        val generatedReactions: List<Reaction>
-        if (reactor.isFederated) {
-            generatedReactions = LinkedList<Reaction>()
-            for (reaction in reactor.reactions) {
-                if (federate.containsReaction(reaction)) {
-                    generatedReactions.add(reaction)
-                }
-            }
-        } else {
-            generatedReactions = reactor.reactions
-        }
-
-        ///////////////////// Reaction generation begins /////////////////////
-        // TODO(hokeun): Consider separating this out as a new class.
-        for (reaction in generatedReactions) {
-            // Write the reaction itself
-            val reactionGenerator = TSReactionGenerator(tsGenerator, errorReporter)
-            pr(reactorConstructor, reactionGenerator.generateReaction(reactor, reaction))
-        }
-        ///////////////////// Reaction generation ends /////////////////////
-
-        unindent(reactorConstructor)
-        pr(reactorConstructor, "}")
-        pr(reactorConstructor.toString())
-        unindent()
-        pr("}")
-        pr("// =============== END reactor class " + reactor.name)
-        pr("")
-
-    }
-=======
->>>>>>> 6f938ef9
 
     /** Generate the main app instance. This function is only used once
      *  because all other reactors are instantiated as properties of the
