package org.lflang.generator;

import com.google.common.collect.ImmutableMap;
import java.nio.file.Path;
import java.util.ArrayList;
import java.util.Collection;
import java.util.Comparator;
import java.util.List;
import java.util.Map;
import java.util.concurrent.Callable;
import java.util.concurrent.CompletableFuture;
import java.util.concurrent.ExecutionException;
import java.util.concurrent.ExecutorService;
import java.util.concurrent.Executors;
import java.util.concurrent.Future;
import java.util.stream.Collectors;
import org.eclipse.xtext.util.CancelIndicator;
import org.lflang.ErrorReporter;
import org.lflang.util.LFCommand;

/**
 * Validate generated code.
 *
 * @author Peter Donovan
 */
public abstract class Validator {

  /**
   * Files older than {@code FILE_AGE_THRESHOLD_MILLIS} may be skipped in validation on the grounds
   * that they probably have not been updated since the last validator pass.
   */
  // This will cause silent validation failures if it takes too long to write all generated code to
  // the file system.
  private static final long FILE_AGE_THRESHOLD_MILLIS = 10000;

  protected static class Pair<S, T> {
    public final S first;
    public final T second;

    public Pair(S first, T second) {
      this.first = first;
      this.second = second;
    }
  }

  protected final ErrorReporter errorReporter;
  protected final ImmutableMap<Path, CodeMap> codeMaps;

  /**
   * Initialize a {@code Validator} that reports errors to {@code errorReporter} and adjusts
   * document positions using {@code codeMaps}.
   */
  protected Validator(ErrorReporter errorReporter, Map<Path, CodeMap> codeMaps) {
    this.errorReporter = errorReporter;
    this.codeMaps = ImmutableMap.copyOf(codeMaps);
  }

  /**
   * Validate this Validator's group of generated files.
   *
   * @param context The context of the current build.
   */
  public final void doValidate(LFGeneratorContext context)
      throws ExecutionException, InterruptedException {
    if (!validationEnabled(context)) return;
    final List<Callable<Pair<ValidationStrategy, LFCommand>>> tasks =
        getValidationStrategies().stream()
            .map(
                it ->
                    (Callable<Pair<ValidationStrategy, LFCommand>>)
                        () -> {
                          it.second.run(context.getCancelIndicator());
                          return it;
                        })
            .collect(Collectors.toList());
    for (Future<Pair<ValidationStrategy, LFCommand>> f : getFutures(tasks)) {
      f.get()
          .first
          .getErrorReportingStrategy()
          .report(f.get().second.getErrors(), errorReporter, codeMaps);
      f.get()
          .first
          .getOutputReportingStrategy()
          .report(f.get().second.getOutput(), errorReporter, codeMaps);
    }
  }

  /**
   * Return whether generated code validation is enabled for this build.
   *
   * @param context The context of the current build.
   */
  private boolean validationEnabled(LFGeneratorContext context) {
    return context.getArgs().containsKey("lint") || validationEnabledByDefault(context);
  }

  /**
   * Return whether validation of generated code is enabled by default.
   *
   * @param context The context of the current build.
   * @return Whether validation of generated code is enabled by default.
   */
  protected boolean validationEnabledByDefault(LFGeneratorContext context) {
    return context.getMode() != LFGeneratorContext.Mode.STANDALONE;
  }

  /**
   * Invoke all the given tasks.
   *
   * @param tasks Any set of tasks.
   * @param <T> The return type of the tasks.
   * @return Futures corresponding to each task, or an empty list upon failure.
   * @throws InterruptedException If interrupted while waiting.
   */
  private static <T> List<Future<T>> getFutures(List<Callable<T>> tasks)
      throws InterruptedException {
    List<Future<T>> futures = List.of();
    switch (tasks.size()) {
      case 0:
        break;
      case 1:
        try {
          futures = List.of(CompletableFuture.completedFuture(tasks.get(0).call()));
        } catch (Exception e) {
          System.err.println(e.getMessage()); // This should never happen
        }
        break;
      default:
        ExecutorService service =
            Executors.newFixedThreadPool(
                Math.min(Runtime.getRuntime().availableProcessors(), tasks.size()));
        futures = service.invokeAll(tasks);
        service.shutdown();
    }
    return futures;
  }

  /**
   * Run the given command, report any messages produced using the reporting strategies given by
   * {@code getBuildReportingStrategies}, and return its return code.
   */
  public final int run(LFCommand command, CancelIndicator cancelIndicator) {
    final int returnCode = command.run(cancelIndicator);
    getBuildReportingStrategies().first.report(command.getErrors(), errorReporter, codeMaps);
    getBuildReportingStrategies().second.report(command.getOutput(), errorReporter, codeMaps);
    return returnCode;
  }

  /**
   * Return the validation strategies and validation commands corresponding to each generated file.
   *
   * @return the validation strategies and validation commands corresponding to each generated file
   */
  private List<Pair<ValidationStrategy, LFCommand>> getValidationStrategies() {
    final List<Pair<ValidationStrategy, LFCommand>> commands = new ArrayList<>();
    long mostRecentDateModified =
        codeMaps.keySet().stream().map(it -> it.toFile().lastModified()).reduce(0L, Math::max);
    for (Path generatedFile : codeMaps.keySet()) {
      if (generatedFile.toFile().lastModified()
          > mostRecentDateModified - FILE_AGE_THRESHOLD_MILLIS) {
        final Pair<ValidationStrategy, LFCommand> p = getValidationStrategy(generatedFile);
        if (p.first == null || p.second == null) continue;
        commands.add(p);
        if (p.first.isFullBatch()) break;
      }
    }
    return commands;
  }

  /**
   * Return the validation strategy and command corresponding to the given file if such a strategy
   * and command are available.
   *
   * @return the validation strategy and command corresponding to the given file if such a strategy
   *     and command are available
   */
  private Pair<ValidationStrategy, LFCommand> getValidationStrategy(Path generatedFile) {
    List<ValidationStrategy> sorted =
        getPossibleStrategies().stream()
            .sorted(Comparator.comparingInt(vs -> -vs.getPriority()))
            .toList();
    for (ValidationStrategy strategy : sorted) {
      LFCommand validateCommand = strategy.getCommand(generatedFile);
      if (validateCommand != null) {
        return new Pair<>(strategy, validateCommand);
      }
    }
<<<<<<< HEAD
    return new Pair<>(null, null);
  }

  /**
   * List all validation strategies that exist for the implementor without filtering by platform or
   * availability.
   */
  protected abstract Collection<ValidationStrategy> getPossibleStrategies();

  /** Return the appropriate output and error reporting strategies for the main build process. */
  protected abstract Pair<DiagnosticReporting.Strategy, DiagnosticReporting.Strategy>
      getBuildReportingStrategies();
=======

    /**
     * Return the validation strategy and command
     * corresponding to the given file if such a strategy
     * and command are available.
     * @return the validation strategy and command
     * corresponding to the given file if such a strategy
     * and command are available
     */
    private Pair<ValidationStrategy, LFCommand> getValidationStrategy(Path generatedFile) {
        List<ValidationStrategy> sorted = getPossibleStrategies().stream()
            .sorted(Comparator.comparingInt(vs -> -vs.getPriority())).toList();
        for (ValidationStrategy strategy : sorted) {
            LFCommand validateCommand = strategy.getCommand(generatedFile);
            if (validateCommand != null) {
                return new Pair<>(strategy, validateCommand);
            }
        }
        return new Pair<>(null, null);
    }

    /**
     * List all validation strategies that exist for the implementor
     * without filtering by platform or availability.
     */
    protected abstract Collection<ValidationStrategy> getPossibleStrategies();

    /**
     * Return the appropriate output and error reporting
     * strategies for the main build process.
     */
    protected abstract Pair<DiagnosticReporting.Strategy, DiagnosticReporting.Strategy> getBuildReportingStrategies();
>>>>>>> 2b75fe73
}<|MERGE_RESOLUTION|>--- conflicted
+++ resolved
@@ -1,6 +1,5 @@
 package org.lflang.generator;
 
-import com.google.common.collect.ImmutableMap;
 import java.nio.file.Path;
 import java.util.ArrayList;
 import java.util.Collection;
@@ -14,9 +13,13 @@
 import java.util.concurrent.Executors;
 import java.util.concurrent.Future;
 import java.util.stream.Collectors;
+
 import org.eclipse.xtext.util.CancelIndicator;
+
 import org.lflang.ErrorReporter;
 import org.lflang.util.LFCommand;
+
+import com.google.common.collect.ImmutableMap;
 
 /**
  * Validate generated code.
@@ -167,39 +170,6 @@
     return commands;
   }
 
-  /**
-   * Return the validation strategy and command corresponding to the given file if such a strategy
-   * and command are available.
-   *
-   * @return the validation strategy and command corresponding to the given file if such a strategy
-   *     and command are available
-   */
-  private Pair<ValidationStrategy, LFCommand> getValidationStrategy(Path generatedFile) {
-    List<ValidationStrategy> sorted =
-        getPossibleStrategies().stream()
-            .sorted(Comparator.comparingInt(vs -> -vs.getPriority()))
-            .toList();
-    for (ValidationStrategy strategy : sorted) {
-      LFCommand validateCommand = strategy.getCommand(generatedFile);
-      if (validateCommand != null) {
-        return new Pair<>(strategy, validateCommand);
-      }
-    }
-<<<<<<< HEAD
-    return new Pair<>(null, null);
-  }
-
-  /**
-   * List all validation strategies that exist for the implementor without filtering by platform or
-   * availability.
-   */
-  protected abstract Collection<ValidationStrategy> getPossibleStrategies();
-
-  /** Return the appropriate output and error reporting strategies for the main build process. */
-  protected abstract Pair<DiagnosticReporting.Strategy, DiagnosticReporting.Strategy>
-      getBuildReportingStrategies();
-=======
-
     /**
      * Return the validation strategy and command
      * corresponding to the given file if such a strategy
@@ -220,16 +190,13 @@
         return new Pair<>(null, null);
     }
 
-    /**
-     * List all validation strategies that exist for the implementor
-     * without filtering by platform or availability.
-     */
-    protected abstract Collection<ValidationStrategy> getPossibleStrategies();
-
-    /**
-     * Return the appropriate output and error reporting
-     * strategies for the main build process.
-     */
-    protected abstract Pair<DiagnosticReporting.Strategy, DiagnosticReporting.Strategy> getBuildReportingStrategies();
->>>>>>> 2b75fe73
+  /**
+   * List all validation strategies that exist for the implementor without filtering by platform or
+   * availability.
+   */
+  protected abstract Collection<ValidationStrategy> getPossibleStrategies();
+
+  /** Return the appropriate output and error reporting strategies for the main build process. */
+  protected abstract Pair<DiagnosticReporting.Strategy, DiagnosticReporting.Strategy>
+      getBuildReportingStrategies();
 }