--- conflicted
+++ resolved
@@ -68,12 +68,7 @@
 import org.lflang.lf.VarRef
 
 import static extension org.lflang.ASTUtils.*
-<<<<<<< HEAD
-import static extension org.lflang.JavaAstUtils.*
-import org.lflang.TargetProperty.SchedulerOptions
-=======
 import org.lflang.validation.AbstractLFValidator
->>>>>>> 5e3d1840
 
 /**
  * Generator base class for specifying core functionality
@@ -261,90 +256,6 @@
     }
 
     /**
-<<<<<<< HEAD
-     * Set the appropriate target properties based on the target properties of
-     * the main .lf file.
-     */
-    protected def void setTargetConfig(LFGeneratorContext context) {
-
-        val target = fileConfig.resource.findTarget
-        if (target.config !== null) {
-            // Update the configuration according to the set target properties.
-            TargetProperty.set(this.targetConfig, target.config.pairs ?: emptyList, errorReporter)
-        }
-
-        // Accommodate the physical actions in the main .lf file
-        accommodatePhysicalActionsIfPresent(fileConfig.resource);
-
-        // Override target properties if specified, e.g. as command line arguments.
-        if (context.args.containsKey("no-compile")) {
-            targetConfig.noCompile = true
-        }
-        if (context.args.containsKey("threads")) {
-            targetConfig.threads = Integer.parseInt(context.args.getProperty("threads"))
-        }
-        if (context.args.containsKey("scheduler")) {
-            targetConfig.schedulerType = SchedulerOptions::valueOf(
-                SchedulerOptions, 
-                context.args.getProperty("scheduler")
-            )
-        }
-        if (context.args.containsKey("target-compiler")) {
-            targetConfig.compiler = context.args.getProperty("target-compiler")
-        }
-        if (context.args.containsKey("target-flags")) {
-            targetConfig.compilerFlags.clear()
-            if (!context.args.getProperty("target-flags").isEmpty) {
-                targetConfig.compilerFlags.addAll(context.args.getProperty("target-flags").split(' '))
-            }
-        }
-        if (context.args.containsKey("runtime-version")) {
-            targetConfig.runtimeVersion = context.args.getProperty("runtime-version")
-        }
-        if (context.args.containsKey("external-runtime-path")) {
-            targetConfig.externalRuntimePath = context.args.getProperty("external-runtime-path")
-        }
-        if (context.args.containsKey(TargetProperty.KEEPALIVE.description)) {
-            targetConfig.keepalive = Boolean.parseBoolean(
-                context.args.getProperty(TargetProperty.KEEPALIVE.description));
-        }
-    }
-
-    /**
-     * Look for physical actions in 'resource'.
-     * If found, take appropriate actions to accommodate.
-     *
-     * Set keepalive to true.
-     */
-    protected def void accommodatePhysicalActionsIfPresent(Resource resource) {
-        if (!target.setsKeepAliveOptionAutomatically) {
-            return; // nothing to do
-        }
-
-        // If there are any physical actions, ensure the threaded engine is used and that
-        // keepalive is set to true, unless the user has explicitly set it to false.
-        for (action : resource.allContents.toIterable.filter(Action)) {
-            if (action.origin == ActionOrigin.PHYSICAL) {
-                // Check if the user has explicitly set keepalive to false or true
-                if (!targetConfig.setByUser.contains(TargetProperty.KEEPALIVE)
-                    && targetConfig.keepalive == false
-                ) {
-                    // If not, set it to true
-                    targetConfig.keepalive = true
-                    errorReporter.reportWarning(
-                        action,
-                        '''Setting «TargetProperty.KEEPALIVE.displayName» to true because of «action.name».«
-                        » This can be overridden by setting the «TargetProperty.KEEPALIVE.description»«
-                        » target property manually.'''
-                    );
-                }
-            }
-        }
-    }
-
-    /**
-=======
->>>>>>> 5e3d1840
      * If there is a main or federated reactor, then create a synthetic Instantiation
      * for that top-level reactor and set the field mainDef to refer to it.
      */
