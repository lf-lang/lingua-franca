/* Generator base class for shared code between code generators. */

/*************
 * Copyright (c) 2019-2020, The University of California at Berkeley.

 * Redistribution and use in source and binary forms, with or without modification,
 * are permitted provided that the following conditions are met:

 * 1. Redistributions of source code must retain the above copyright notice,
 *    this list of conditions and the following disclaimer.

 * 2. Redistributions in binary form must reproduce the above copyright notice,
 *    this list of conditions and the following disclaimer in the documentation
 *    and/or other materials provided with the distribution.

 * THIS SOFTWARE IS PROVIDED BY THE COPYRIGHT HOLDERS AND CONTRIBUTORS "AS IS" AND 
 * ANY EXPRESS OR IMPLIED WARRANTIES, INCLUDING, BUT NOT LIMITED TO, THE IMPLIED 
 * WARRANTIES OF MERCHANTABILITY AND FITNESS FOR A PARTICULAR PURPOSE ARE 
 * DISCLAIMED. IN NO EVENT SHALL THE COPYRIGHT HOLDER OR CONTRIBUTORS BE LIABLE FOR
 * ANY DIRECT, INDIRECT, INCIDENTAL, SPECIAL, EXEMPLARY, OR CONSEQUENTIAL DAMAGES 
 * (INCLUDING, BUT NOT LIMITED TO, PROCUREMENT OF SUBSTITUTE GOODS OR SERVICES; 
 * LOSS OF USE, DATA, OR PROFITS; OR BUSINESS INTERRUPTION) HOWEVER CAUSED AND ON 
 * ANY THEORY OF LIABILITY, WHETHER IN CONTRACT, STRICT LIABILITY, OR TORT 
 * (INCLUDING NEGLIGENCE OR OTHERWISE) ARISING IN ANY WAY OUT OF THE USE OF THIS 
 * SOFTWARE, EVEN IF ADVISED OF THE POSSIBILITY OF SUCH DAMAGE.
 ***************/
package org.lflang.generator

import java.io.File
import java.io.FileOutputStream
import java.nio.file.Files
import java.nio.file.Paths
import java.util.HashSet
import java.util.LinkedHashMap
import java.util.LinkedHashSet
import java.util.ArrayList
import java.util.List
import java.util.Map
import java.util.Set
import java.util.regex.Pattern
import org.eclipse.core.resources.IMarker
import org.eclipse.core.resources.IResource
import org.eclipse.core.resources.ResourcesPlugin
import org.eclipse.emf.ecore.EObject
import org.eclipse.emf.ecore.resource.Resource
import org.eclipse.xtext.generator.IFileSystemAccess2
import org.eclipse.xtext.generator.IGeneratorContext
import org.eclipse.xtext.nodemodel.util.NodeModelUtils
import org.eclipse.xtext.resource.XtextResource
import org.eclipse.xtext.validation.CheckMode
import org.eclipse.xtext.util.CancelIndicator
import org.lflang.ASTUtils
import org.lflang.ErrorReporter
import org.lflang.FileConfig
import org.lflang.InferredType
import org.lflang.MainConflictChecker
import org.lflang.Target
import org.lflang.TargetConfig
import org.lflang.TargetConfig.Mode
import org.lflang.TargetProperty
import org.lflang.TargetProperty.CoordinationType
import org.lflang.TimeValue
import org.lflang.federated.FedASTUtils
import org.lflang.federated.FederateInstance
import org.lflang.federated.SupportedSerializers
import org.lflang.graph.InstantiationGraph
import org.lflang.lf.Action
import org.lflang.lf.ActionOrigin
import org.lflang.lf.Code
import org.lflang.lf.Delay
import org.lflang.lf.Instantiation
import org.lflang.lf.LfFactory
import org.lflang.lf.Model
import org.lflang.lf.Parameter
import org.lflang.lf.Port
import org.lflang.lf.Reaction
import org.lflang.lf.Reactor
import org.lflang.lf.StateVar
import org.lflang.lf.TargetDecl
import org.lflang.lf.Time
import org.lflang.lf.TimeUnit
import org.lflang.lf.Value
import org.lflang.lf.VarRef
import org.lflang.lf.Variable
import org.lflang.validation.AbstractLFValidator

import static extension org.lflang.ASTUtils.*
import static extension org.lflang.JavaAstUtils.*

/**
 * Generator base class for shared code between code generators.
 * This extends AbstractLinguaFrancaValidator so that errors can be highlighted
 * in the XText-based IDE.
 * 
 * @author{Edward A. Lee <eal@berkeley.edu>}
 * @author{Marten Lohstroh <marten@berkeley.edu>}
 * @author{Christian Menard <christian.menard@tu-dresden.de}
 * @author{Matt Weber <matt.weber@berkeley.edu>}
 */
abstract class GeneratorBase extends AbstractLFValidator implements TargetTypes {

    ////////////////////////////////////////////
    //// Public fields.
    
    /**
     * Constant that specifies how to name generated delay reactors.
     */
    public static val GEN_DELAY_CLASS_NAME = "__GenDelay"

    /** 
     * The main (top-level) reactor instance.
     */
    public ReactorInstance main
    
    /** A error reporter for reporting any errors or warnings during the code generation */
    public ErrorReporter errorReporter
    
    ////////////////////////////////////////////
    //// Protected fields.
        
    /**
     * All code goes into this string buffer.
     */
    protected var code = new StringBuilder

    /**
     * The current target configuration.
     */
    protected var TargetConfig targetConfig = new TargetConfig()
    def TargetConfig getTargetConfig() { return this.targetConfig;}
    
    /**
     * The current file configuration.
     */
    protected var FileConfig fileConfig
    
    /**
     * A factory for compiler commands.
     */
    protected var GeneratorCommandFactory commandFactory   

    /**
     * Collection of generated delay classes.
     */
    val delayClasses = new LinkedHashSet<Reactor>()

    /**
     * Definition of the main (top-level) reactor.
     * This is an automatically generated AST node for the top-level
     * reactor.
     */
    protected Instantiation mainDef
    def getMainDef() { return mainDef; }

    /**
     * A list of Reactor definitions in the main resource, including non-main 
     * reactors defined in imported resources. These are ordered in the list in
     * such a way that each reactor is preceded by any reactor that it instantiates
     * using a command like `foo = new Foo();`
     */
    protected var List<Reactor> reactors = new ArrayList
    
    /**
     * The set of resources referenced reactor classes reside in.
     */
    protected var Set<LFResource> resources = newLinkedHashSet
    
    /**
     * Graph that tracks dependencies between instantiations. 
     * This is a graph where each node is a Reactor (not a ReactorInstance)
     * and an arc from Reactor A to Reactor B means that B contains an instance of A, constructed with a statement
     * like `a = new A();`  After creating the graph, 
     * sort the reactors in topological order and assign them to the reactors class variable. 
     * Hence, after this method returns, `this.reactors` will be a list of Reactors such that any
     * reactor is preceded in the list by reactors that it instantiates.
     */
    protected var InstantiationGraph instantiationGraph

    /**
     * The set of unordered reactions. An unordered reaction is one that does
     * not have any dependency on other reactions in the containing reactor, 
     * and where no other reaction in the containing reactor depends on it.
     * There is currently no way in the syntax of LF to make a reaction
     * unordered, deliberately, because it can introduce unexpected
     * nondeterminacy. However, certain automatically generated reactions are
     * known to be safe to be unordered because they do not interact with the
     * state of the containing reactor. To make a reaction unordered, when
     * the Reaction instance is created, add that instance to this set.
     */
    protected var Set<Reaction> unorderedReactions = null

    /**
     * Map from reactions to bank indices
     */
    protected var Map<Reaction,Integer> reactionBankIndices = null

    /**
     * Keep a unique list of enabled serializers
     */
    public var HashSet<SupportedSerializers> enabledSerializers = new HashSet<SupportedSerializers>();

    /**
     * Indicates whether or not the current Lingua Franca program
     * contains a federation.
     */
    public var boolean isFederated = false

    // //////////////////////////////////////////
    // // Target properties, if they are included.
    /**
     * A list of federate instances or a list with a single empty string
     * if there are no federates specified. FIXME: Why put a single empty string there? It should be just empty...
     */
    public var List<FederateInstance> federates = new ArrayList<FederateInstance>

    /**
     * A map from federate IDs to federate instances.
     */
    protected var Map<Integer, FederateInstance> federateByID = new LinkedHashMap<Integer, FederateInstance>()

    /**
     * A map from instantiations to the federate instances for that instantiation.
     * If the instantiation has a width, there may be more than one federate instance.
     */
    protected var Map<Instantiation, List<FederateInstance>> federatesByInstantiation

    /**
     * The federation RTI properties, which defaults to 'localhost: 15045'.
     */
    protected val federationRTIProperties = newLinkedHashMap(
        'host' -> 'localhost',
        'port' -> 0 // Indicator to use the default port, typically 15045.
    )

    /**
     * Contents of $LF_CLASSPATH, if it was set.
     */
    protected String classpathLF

    /**
     * The name of the top-level reactor.
     */
    protected var String topLevelName; // FIXME: remove and use fileConfig.name instead

    // //////////////////////////////////////////
    // // Private fields.
    /**
     * Map from builder to its current indentation.
     */
    var indentation = new LinkedHashMap<StringBuilder, String>()
    
    /**
     * Create a new GeneratorBase object.
     */
    new(FileConfig fileConfig, ErrorReporter errorReporter) {
        this.fileConfig = fileConfig
        this.topLevelName = fileConfig.name
        this.errorReporter = errorReporter
        this.commandFactory = new GeneratorCommandFactory(errorReporter, fileConfig)
    }

    // //////////////////////////////////////////
    // // Code generation functions to override for a concrete code generator.

    /**
     * Store the given reactor in the collection of generated delay classes
     * and insert it in the AST under the top-level reactors node.
     */
    def void addDelayClass(Reactor generatedDelay) {
        // Record this class, so it can be reused.
        this.delayClasses.add(generatedDelay)
        // And hook it into the AST.
        (fileConfig.resource.allContents.findFirst[it|it instanceof Model] as Model).reactors.add(generatedDelay)
    }

    /**
     * Return the generated delay reactor that corresponds to the given class
     * name if it had been created already, `null` otherwise.
     */
    def Reactor findDelayClass(String className) {
        return this.delayClasses.findFirst[it|it.name.equals(className)]
    }

    /**
     * Set the appropriate target properties based on the target properties of
     * the main .lf file.
     */
    protected def void setTargetConfig(IGeneratorContext context) {

        val target = fileConfig.resource.findTarget
        if (target.config !== null) {
            // Update the configuration according to the set target properties.
            TargetProperty.set(this.targetConfig, target.config.pairs ?: emptyList)
        }

        // Accommodate the physical actions in the main .lf file
        accommodatePhysicalActionsIfPresent(fileConfig.resource);

       // Override target properties if specified as command line arguments.
       if (context instanceof StandaloneContext) {
            if (context.args.containsKey("no-compile")) {
                targetConfig.noCompile = true
            }
            if (context.args.containsKey("threads")) {
                targetConfig.threads = Integer.parseInt(context.args.getProperty("threads"))
            }
            if (context.args.containsKey("target-compiler")) {
                targetConfig.compiler = context.args.getProperty("target-compiler")
            }
            if (context.args.containsKey("target-flags")) {
                targetConfig.compilerFlags.clear()
                if (!context.args.getProperty("target-flags").isEmpty) {
                    targetConfig.compilerFlags.addAll(context.args.getProperty("target-flags").split(' '))
                }
            }
            if (context.args.containsKey("runtime-version")) {
                targetConfig.runtimeVersion = context.args.getProperty("runtime-version")
            }
            if (context.args.containsKey("external-runtime-path")) {
                targetConfig.externalRuntimePath = context.args.getProperty("external-runtime-path")
            }
            if (context.args.containsKey(TargetProperty.KEEPALIVE.description)) {
                targetConfig.keepalive = Boolean.parseBoolean(
                    context.args.getProperty(TargetProperty.KEEPALIVE.description));
            }
        }
    }

    /**
     * Look for physical actions in 'resource'.
     * If found, take appropriate actions to accommodate.
     *
     * Set keepalive to true.
     */
    protected def void accommodatePhysicalActionsIfPresent(Resource resource) {
        // If there are any physical actions, ensure the threaded engine is used and that
        // keepalive is set to true, unless the user has explicitly set it to false.
        for (action : resource.allContents.toIterable.filter(Action)) {
            if (action.origin == ActionOrigin.PHYSICAL) {
                // Check if the user has explicitly set keepalive to false or true
                if (!targetConfig.setByUser.contains(TargetProperty.KEEPALIVE)
                    && targetConfig.keepalive == false
                ) {
                    // If not, set it to true
                    targetConfig.keepalive = true
                    errorReporter.reportWarning(
                        action,
                        '''Setting «TargetProperty.KEEPALIVE.description» to true because of «action.name».«
                        » This can be overridden by setting the «TargetProperty.KEEPALIVE.description»«
                        » target property manually.'''
                    );
                }
            }
        }
    }

    /**
     * If there is a main or federated reactor, then create a synthetic Instantiation
     * for that top-level reactor and set the field mainDef to refer to it.
     */
    def createMainInstance() {
        // Find the main reactor and create an AST node for its instantiation.
        for (reactor : fileConfig.resource.allContents.toIterable.filter(Reactor)) {
            if (reactor.isMain || reactor.isFederated) {
                // Creating an definition for the main reactor because there isn't one.
                this.mainDef = LfFactory.eINSTANCE.createInstantiation()
                this.mainDef.setName(reactor.name)
                this.mainDef.setReactorClass(reactor)
            }
        }
    }

    /**
     * Generate code from the Lingua Franca model contained by the specified resource.
     * 
     * This is the main entry point for code generation. This base class finds all
     * reactor class definitions, including any reactors defined in imported .lf files
     * (except any main reactors in those imported files), and adds them to the 
     * {@link #GeneratorBase.reactors reactors} list. If errors occur during
     * generation, then a subsequent call to errorsOccurred() will return true.
     * @param resource The resource containing the source code.
     * @param fsa The file system access (used to write the result).
     * @param context Context relating to invocation of the code generator.
     * In stand alone mode, this object is also used to relay CLI arguments.
     */
    def void doGenerate(Resource resource, IFileSystemAccess2 fsa, IGeneratorContext context) {
        
        setTargetConfig(context)

        fileConfig.cleanIfNeeded()

        printInfo()

        // Clear any IDE markers that may have been created by a previous build.
        // Markers mark problems in the Eclipse IDE when running in integrated mode.
        if (errorReporter instanceof EclipseErrorReporter) {
            errorReporter.clearMarkers()
        }
        
        ASTUtils.setMainName(fileConfig.resource, fileConfig.name)
        
        createMainInstance()

        // Check if there are any conflicting main reactors elsewhere in the package.
        if (fileConfig.compilerMode == Mode.STANDALONE && mainDef !== null) {
            for (String conflict : new MainConflictChecker(fileConfig).conflicts) {
                errorReporter.reportError(this.mainDef.reactorClass, "Conflicting main reactor in " + conflict);
            }
        }
        
        // If federates are specified in the target, create a mapping
        // from Instantiations in the main reactor to federate names.
        // Also create a list of federate names or a list with a single
        // empty name if there are no federates specified.
        // This must be done before desugaring delays below.
        analyzeFederates()
        
        // Process target files. Copy each of them into the src-gen dir.
        // FIXME: Should we do this here? I think the Cpp target doesn't support
        // the files property and this doesn't make sense for federates the way it is
        // done here.
        copyUserFiles(this.targetConfig, this.fileConfig);

        // Collect reactors and create an instantiation graph. These are needed to figure out which resources we need
        // to validate, which happens in setResources().
        setReactorsAndInstantiationGraph()

        // Collect the reactors defined in this resource (i.e., file in Eclipse speak) and (non-main)
        // reactors defined in imported resources.
        setResources(context)
        
        // Reroute connections that have delays associated with them via generated delay reactors.
        transformDelays()

        // Invoke this function a second time because transformations may have introduced new reactors!
        setReactorsAndInstantiationGraph()

        // First, produce any preamble code that the code generator needs
        // to produce before anything else goes into the code generated files.
        generatePreamble() // FIXME: Move this elsewhere. See awkwardness with CppGenerator because it will not even
        // use the result.

        if (!enabledSerializers.isNullOrEmpty) {
            // If serialization support is
            // requested by the programmer
            // enable support for them.
            enableSupportForSerialization(context.cancelIndicator);
        }
    }

    /**
     * Create a new instantiation graph. This is a graph where each node is a Reactor (not a ReactorInstance)
     * and an arc from Reactor A to Reactor B means that B contains an instance of A, constructed with a statement
     * like `a = new A();`  After creating the graph, 
     * sort the reactors in topological order and assign them to the reactors class variable. 
     * Hence, after this method returns, `this.reactors` will be a list of Reactors such that any
     * reactor is preceded in the list by reactors that it instantiates.
     */
    protected def setReactorsAndInstantiationGraph() {
        // Build the instantiation graph . 
        this.instantiationGraph = new InstantiationGraph(fileConfig.resource, false)

        // Topologically sort the reactors such that all of a reactor's instantiation dependencies occur earlier in 
        // the sorted list of reactors. This helps the code generator output code in the correct order.
        // For example if `reactor Foo {bar = new Bar()}` then the definition of `Bar` has to be generated before
        // the definition of `Foo`.
        this.reactors = this.instantiationGraph.nodesInTopologicalOrder

        // If there is no main reactor, then make sure the reactors list includes
        // even reactors that are not instantiated anywhere.
        if (mainDef === null) {
            for (r : fileConfig.resource.allContents.toIterable.filter(Reactor)) {
                if (!this.reactors.contains(r)) {
                    this.reactors.add(r);
                }
            }
        }
    }

    /**
     * For each involved resource, replace connections with delays with generated delay reactors.
     */
    protected def transformDelays() {
         for (r : this.resources) {
             r.eResource.insertGeneratedDelays(this)
        }
    }

    /**
     * Update the class variable that lists all the involved resources. Also report validation problems of imported 
     * resources at the import statements through those failing resources are reached.
     * 
     * @param context The context providing the cancel indicator used by the validator.
     */
    protected def setResources(IGeneratorContext context) {
        val fsa = this.fileConfig.fsa;
        val validator = (this.fileConfig.resource as XtextResource).resourceServiceProvider.resourceValidator
        if (mainDef !== null) {
            reactors.add(mainDef.reactorClass as Reactor);
            this.resources.add(
                new LFResource(
                    mainDef.reactorClass.eResource,
                    this.fileConfig,
                    this.targetConfig));
        }
        // Iterate over reactors and mark their resources as tainted if they import resources that are either marked
        // as tainted or fail to validate.
        val tainted = newHashSet
        for (r : this.reactors) {
            val res = r.eResource
            if (!this.resources.contains(res)) {
                if (res !== this.fileConfig.resource) {
                    if (tainted.contains(res) ||
                        (validator.validate(res, CheckMode.ALL, context.cancelIndicator)).size > 0) {
                        for (inst : this.instantiationGraph.getDownstreamAdjacentNodes(r)) {
                            for (imp : (inst.eContainer as Model).imports) {
                                for (decl : imp.reactorClasses) {
                                    if (decl.reactorClass.eResource === res) {
                                        errorReporter.reportError(imp, '''Unresolved compilation issues in '«imp.importURI»'.''')
                                        tainted.add(decl.eResource)
                                    }
                                }
                            }
                        }
                    }
                    // Read the target property of the imported file
                    val target = res.findTarget
                    var targetConfig = new TargetConfig();
                    if (target.config !== null) {
                        TargetProperty.set(targetConfig, target.config.pairs ?: emptyList);
                    }
                    val fileConfig = new FileConfig(res, fsa, context);
                    // Add it to the list of LFResources
                    this.resources.add(
                        new LFResource(
                            res,
                            fileConfig,
                            targetConfig)
                    );

                    // Accommodate the physical actions in the imported .lf file
                    accommodatePhysicalActionsIfPresent(res);
                    // FIXME: Should the GeneratorBase pull in `files` from imported
                    // resources? If so, uncomment the following line.
                    // copyUserFiles(targetConfig, fileConfig);
                }
            }
        }
    }

    /**
     * Copy all files listed in the target property `files` into the
     * src-gen folder of the main .lf file.
     *
     * @param targetConfig The targetConfig to read the `files` from.
     * @param fileConfig The fileConfig used to make the copy and resolve paths.
     */
    protected def copyUserFiles(TargetConfig targetConfig, FileConfig fileConfig) {
        // Make sure the target directory exists.
        val targetDir = this.fileConfig.getSrcGenPath
        Files.createDirectories(targetDir)

        for (filename : targetConfig.fileNames) {
            val relativeFileName = fileConfig.copyFileOrResource(
                    filename,
                    fileConfig.srcFile.parent,
                    targetDir);
            if (relativeFileName.isNullOrEmpty) {
                errorReporter.reportError(
                    "Failed to find file " + filename + "specified in the" +
                    " files target property."
                )
            } else {
                this.targetConfig.filesNamesWithoutPath.add(
                    relativeFileName
                );
            }
        }
    }

    /**
     * Return true if errors occurred in the last call to doGenerate().
     * This will return true if any of the reportError methods was called.
     * @return True if errors occurred.
     */
    def errorsOccurred() {
        return errorReporter.getErrorsOccurred();
    }

    /**
     * Generate code for the body of a reaction that takes an input and
     * schedules an action with the value of that input.
     * @param the action to schedule
     * @param the port to read from
     */
    abstract def String generateDelayBody(Action action, VarRef port);

    /**
     * Generate code for the body of a reaction that is triggered by the
     * given action and writes its value to the given port.
     * @param the action that triggers the reaction
     * @param the port to write to
     */
    abstract def String generateForwardBody(Action action, VarRef port);

    /**
     * Generate code for the generic type to be used in the class definition
     * of a generated delay reactor.
     */
    abstract def String generateDelayGeneric();

    /**
     * Generate code for referencing a port, action, or timer.
     * @param reference The reference to the variable.
     */
    def String generateVarRef(VarRef reference) {
        var prefix = "";
        if (reference.container !== null) {
            prefix = reference.container.name + "."
        }
        return prefix + reference.variable.name
    }

    /**
     * Generate code for referencing a port possibly indexed by
     * a bank index and/or a multiport index. This assumes the target language uses
     * the usual array indexing [n] for both cases. If not, this needs to be overridden
     * by the target code generator.  If the provided reference is not a port, then
     * this return the string "ERROR: not a port.".
     * @param reference The reference to the port.
     * @param bankIndex A bank index or null or negative if not in a bank.
     * @param multiportIndex A multiport index or null or negative if not in a multiport.
     */
    def String generatePortRef(VarRef reference, Integer bankIndex, Integer multiportIndex) {
        if (!(reference.variable instanceof Port)) {
            return "ERROR: not a port.";
        }
        var prefix = "";
        if (reference.container !== null) {
            var bank = "";
            if (reference.container.widthSpec !== null && bankIndex !== null && bankIndex >= 0) {
                bank = "[" + bankIndex + "]";
            }
            prefix = reference.container.name + bank + "."
        }
        var multiport = "";
        if ((reference.variable as Port).widthSpec !== null && multiportIndex !== null && multiportIndex >= 0) {
            multiport = "[" + multiportIndex + "]";
        }
        return prefix + reference.variable.name + multiport;
    }

    /**
     * Return true if the reaction is unordered. An unordered reaction is one
     * that does not have any dependency on other reactions in the containing
     * reactor, and where no other reaction in the containing reactor depends
     * on it. There is currently no way in the syntax of LF to make a reaction
     * unordered, deliberately, because it can introduce unexpected 
     * nondeterminacy. However, certain automatically generated reactions are
     * known to be safe to be unordered because they do not interact with the
     * state of the containing reactor. To make a reaction unordered, when
     * the Reaction instance is created, add that instance to this set.
     * @return True if the reaction has been marked unordered.
     */
    def isUnordered(Reaction reaction) {
        if (unorderedReactions !== null) {
            unorderedReactions.contains(reaction)
        } else {
            false
        }
    }

    /**
     * Mark the reaction unordered. An unordered reaction is one that does not
     * have any dependency on other reactions in the containing reactor, and
     * where no other reaction in the containing reactor depends on it. There
     * is currently no way in the syntax of LF to make a reaction unordered,
     * deliberately, because it can introduce unexpected nondeterminacy. 
     * However, certain automatically generated reactions are known to be safe
     * to be unordered because they do not interact with the state of the 
     * containing reactor. To make a reaction unordered, when the Reaction
     * instance is created, add that instance to this set.
     * @param reaction The reaction to make unordered.
     */
    def makeUnordered(Reaction reaction) {
        if (unorderedReactions === null) {
            unorderedReactions = new LinkedHashSet<Reaction>()
        }
        unorderedReactions.add(reaction)
    }

    /**
     * Mark the specified reaction to belong to only the specified
     * bank index. This is needed because reactions cannot declare
     * a specific bank index as an effect or trigger. Reactions that
     * send messages between federates, including absent messages,
     * need to be specific to a bank member.
     * @param The reaction.
     * @param bankIndex The bank index, or -1 if there is no bank.
     */
    def setReactionBankIndex(Reaction reaction, int bankIndex) {
        if (bankIndex >= 0) {
            if (reactionBankIndices === null) {
                reactionBankIndices = new LinkedHashMap<Reaction,Integer>()
            }  
            reactionBankIndices.put(reaction, bankIndex)
        }
    }

    /**
     * Return the reaction bank index.
     * @see setReactionBankIndex(Reaction reaction, int bankIndex)
     * @param The reaction.
     * @return The reaction bank index, if one has been set, and -1 otherwise.
     */
    def int getReactionBankIndex(Reaction reaction) {
        if (reactionBankIndices === null) return -1
        if (reactionBankIndices.get(reaction) === null) return -1
        return reactionBankIndices.get(reaction)
    }
    
    /**
     * Given a representation of time that may possibly include units, return
     * a string that the target language can recognize as a value. In this base
     * class, if units are given, e.g. "msec", then we convert the units to upper
     * case and return an expression of the form "MSEC(value)". Particular target
     * generators will need to either define functions or macros for each possible
     * time unit or override this method to return something acceptable to the
     * target language.
     * @param time A TimeValue that represents a time.
     * @return A string, such as "MSEC(100)" for 100 milliseconds.
     */
    def String timeInTargetLanguage(TimeValue time) {
        if (time !== null) {
            if (time.unit != TimeUnit.NONE) {
                return time.unit.name() + '(' + time.time + ')'
            } else {
                return time.time.toString()
            }
        }
        return "0" // FIXME: do this or throw exception?
    }

    /**
     * Run the custom build command specified with the "build" parameter.
     * This command is executed in the same directory as the source file.
     * 
     * The following environment variables will be available to the command:
     * 
     * * LF_CURRENT_WORKING_DIRECTORY: The directory in which the command is invoked.
     * * LF_SOURCE_DIRECTORY: The directory containing the .lf file being compiled.
     * * LF_SOURCE_GEN_DIRECTORY: The directory in which generated files are placed.
     * * LF_BIN_DIRECTORY: The directory into which to put binaries.
     * 
     */
    protected def runBuildCommand() {
        var commands = new ArrayList
        for (cmd : targetConfig.buildCommands) {
            val tokens = newArrayList(cmd.split("\\s+"))
            if (tokens.size > 0) {
                val buildCommand = commandFactory.createCommand(
                    tokens.head,
                    tokens.tail.toList,
                    this.fileConfig.srcPath
                )
                // If the build command could not be found, abort.
                // An error has already been reported in createCommand.
                if (buildCommand === null) {
                    return
                }
                commands.add(buildCommand)
            }
        }

        for (cmd : commands) {
            // execute the command
            val returnCode = cmd.run()

            if (returnCode != 0 && fileConfig.compilerMode === Mode.STANDALONE) {
                errorReporter.reportError('''Build command "«targetConfig.buildCommands»" returns error code «returnCode»''')
                return
            }
            // For warnings (vs. errors), the return code is 0.
            // But we still want to mark the IDE.
            if (cmd.errors.toString.length > 0 && fileConfig.compilerMode !== Mode.STANDALONE) {
                reportCommandErrors(cmd.errors.toString())
                return
            }
        }
    }

    // //////////////////////////////////////////
    // // Protected methods.

    /**
     * Clear the buffer of generated code.
     */
    protected def clearCode() {
        code = new StringBuilder
    }

    /**
     * Return the target.
     */
    def findTarget(Resource resource) {
        var TargetDecl targetDecl
        for (t : resource.allContents.toIterable.filter(TargetDecl)) {
            if (targetDecl !== null) {
                throw new InvalidSourceException("There is more than one target!") // FIXME: check this in validator
            }
            targetDecl = t
        }
        if (targetDecl === null) {
            throw new InvalidSourceException("No target found!")
        }
        targetDecl
    }

    /**
     * Generate code for the body of a reaction that handles the
     * action that is triggered by receiving a message from a remote
     * federate.
     * @param action The action.
     * @param sendingPort The output port providing the data to send.
     * @param receivingPort The ID of the destination port.
     * @param receivingPortID The ID of the destination port.
     * @param sendingFed The sending federate.
     * @param receivingFed The destination federate.
     * @param receivingBankIndex The receiving federate's bank index, if it is in a bank.
     * @param receivingChannelIndex The receiving federate's channel index, if it is a multiport.
     * @param type The type.
     * @param isPhysical Indicates whether or not the connection is physical
     * @param serializer The serializer used on the connection.
     */
    def String generateNetworkReceiverBody(
        Action action,
        VarRef sendingPort,
        VarRef receivingPort,
        int receivingPortID, 
        FederateInstance sendingFed,
        FederateInstance receivingFed,
        int receivingBankIndex,
        int receivingChannelIndex,
        InferredType type,
        boolean isPhysical,
        SupportedSerializers serializer
    ) {
        throw new UnsupportedOperationException("This target does not support network connections between federates.")
    }

    /**
     * Generate code for the body of a reaction that handles an output
     * that is to be sent over the network. This base class throws an exception.
     * @param sendingPort The output port providing the data to send.
     * @param receivingPort The ID of the destination port.
     * @param receivingPortID The ID of the destination port.
     * @param sendingFed The sending federate.
     * @param sendingBankIndex The bank index of the sending federate, if it is a bank.
     * @param sendingChannelIndex The channel index of the sending port, if it is a multiport.
     * @param receivingFed The destination federate.
     * @param type The type.
     * @param isPhysical Indicates whether the connection is physical or not
     * @param delay The delay value imposed on the connection using after
     * @throws UnsupportedOperationException If the target does not support this operation.
     * @param serializer The serializer used on the connection.
     */
    def String generateNetworkSenderBody(
        VarRef sendingPort,
        VarRef receivingPort,
        int receivingPortID,
        FederateInstance sendingFed,
        int sendingBankIndex,
        int sendingChannelIndex,
        FederateInstance receivingFed,
        InferredType type,
        boolean isPhysical,
        Delay delay,
        SupportedSerializers serializer
    ) {
        throw new UnsupportedOperationException("This target does not support network connections between federates.")
    }
    
    /**
     * Generate code for the body of a reaction that waits long enough so that the status
     * of the trigger for the given port becomes known for the current logical time.
     * 
     * @param port The port to generate the control reaction for
     * @param maxSTP The maximum value of STP is assigned to reactions (if any)
     *  that have port as their trigger or source
     */
    def String generateNetworkInputControlReactionBody(
        int receivingPortID,
        TimeValue maxSTP
    ) {
        throw new UnsupportedOperationException("This target does not support network connections between federates.")
    }    
    
    /**
     * Generate code for the body of a reaction that sends a port status message for the given
     * port if it is absent.
     * 
     * @param port The port to generate the control reaction for
     * @param portID The ID assigned to the port in the AST transformation
     * @param receivingFederateID The ID of the receiving federate
     * @param sendingBankIndex The bank index of the sending federate, if it is a bank.
     * @param sendingChannelIndex The channel if a multiport
     * @param delay The delay value imposed on the connection using after
     */
    def String generateNetworkOutputControlReactionBody(
        VarRef port,
        int portID,
        int receivingFederateID,
        int sendingBankIndex,
        int sendingChannelIndex,
        Delay delay
    ) {
        throw new UnsupportedOperationException("This target does not support network connections between federates.")
    }

    /**
     * Add necessary code to the source and necessary build support to
     * enable the requested serializations in 'enabledSerializations'
     */
    def void enableSupportForSerialization(CancelIndicator cancelIndicator) {
        throw new UnsupportedOperationException(
            "Serialization is target-specific "+
            " and is not implemented for the "+target.toString+" target."
        );
    }
    
    /**
     * Returns true if the program is federated and uses the decentralized
     * coordination mechanism.
     */
    def isFederatedAndDecentralized() {
        if (isFederated &&
            targetConfig.coordination === CoordinationType.DECENTRALIZED) {
            return true
        }
        return false
    }
    
    /**
     * Returns true if the program is federated and uses the centralized
     * coordination mechanism.
     */
    def isFederatedAndCentralized() {
        if (isFederated &&
            targetConfig.coordination === CoordinationType.CENTRALIZED) {
            return true
        }
        return false
    }

    /**
     * Parsed error message from a compiler is returned here.
     */
    static class ErrorFileAndLine {
        public var filepath = null as String
        public var line = "1"
        public var character = "0"
        public var message = ""
        public var isError = true // false for a warning.
        override String toString() {
          return (isError ? "Error" : "Non-error") + " at " + line + ":" + character + " of file " + filepath + ": " + message;
        }
    }

    /**
     * Generate any preamble code that appears in the code generated
     * file before anything else.
     */
    protected def void generatePreamble() {
        prComment("Code generated by the Lingua Franca compiler from:")
        prComment("file:/" +FileConfig.toUnixString(fileConfig.srcFile))
        val models = new LinkedHashSet<Model>

        for (r : this.reactors ?: emptyList) {
            // The following assumes all reactors have a container.
            // This means that generated reactors **have** to be
            // added to a resource; not doing so will result in a NPE.
            models.add(r.toDefinition.eContainer as Model)
        }
        // Add the main reactor if it is defined
        if (this.mainDef !== null) {
            val mainModel = this.mainDef.reactorClass.toDefinition.eContainer as Model
            models.add(mainModel)
            for (p : mainModel.preambles) {
                pr(p.code.toText)
            }
        }
    }

    /**
     * Get the code produced so far.
     * @return The code produced so far as a String.
     */
    protected def getCode() {
        code.toString()
    }

    /**
     * Increase the indentation of the output code produced.
     */
    protected def indent() {
        indent(code)
    }

    /**
     * Increase the indentation of the output code produced
     * on the specified builder.
     * @param The builder to indent.
     */
    protected def indent(StringBuilder builder) {
        var prefix = indentation.get(builder)
        if (prefix === null) {
            prefix = ""
        }
        prefix += "    ";
        indentation.put(builder, prefix)
    }

    /**
     * Append the specified text plus a final newline to the current
     * code buffer.
     * @param format A format string to be used by String.format or
     * the text to append if no further arguments are given.
     * @param args Additional arguments to pass to the formatter.
     */
    protected def pr(String format, Object... args) {
        pr(code, if (args !== null && args.length > 0)
            String.format(format, args)
        else
            format)
    }

    /**
     * Append the specified text plus a final newline to the specified
     * code buffer.
     * @param builder The code buffer.
     * @param text The text to append.
     */
    protected def pr(StringBuilder builder, Object text) {
        // Handle multi-line text.
        var string = text.toString
        var indent = indentation.get(builder)
        if (indent === null) {
            indent = ""
        }
        if (string.contains("\n")) {
            // Replace all tabs with four spaces.
            string = string.replaceAll("\t", "    ")
            // Use two passes, first to find the minimum leading white space
            // in each line of the source text.
            var split = string.split("\n")
            var offset = Integer.MAX_VALUE
            var firstLine = true
            for (line : split) {
                // Skip the first line, which has white space stripped.
                if (firstLine) {
                    firstLine = false
                } else {
                    var numLeadingSpaces = line.indexOf(line.trim());
                    if (numLeadingSpaces < offset) {
                        offset = numLeadingSpaces
                    }
                }
            }
            // Now make a pass for each line, replacing the offset leading
            // spaces with the current indentation.
            firstLine = true
            for (line : split) {
                builder.append(indent)
                // Do not trim the first line
                if (firstLine) {
                    builder.append(line)
                    firstLine = false
                } else {
                    builder.append(line.substring(offset))
                }
                builder.append("\n")
            }
        } else {
            builder.append(indent)
            builder.append(text)
            builder.append("\n")
        }
    }

    /**
     * Prints an indented block of text with the given begin and end markers,
     * but only if the actions print any text at all.
     * This is helpful to avoid the production of empty blocks.
     * @param begin The prologue of the block.
     * @param end The epilogue of the block.
     * @param actions Actions that print the interior of the block. 
     */
    protected def prBlock(String begin, String end, Runnable... actions) {
        val i = code.length
        indent()
        for (action : actions) {
            action.run()
        }
        unindent()
        if (i < code.length) {
            val inserted = code.substring(i, code.length)
            code.delete(i, code.length)
            pr(begin)
            code.append(inserted)
            pr(end)
        }
    }

    /**
     * Leave a marker in the generated code that indicates the original line
     * number in the LF source.
     * @param eObject The node.
     */
    protected def prSourceLineNumber(EObject eObject) {
        if (eObject instanceof Code) {
            pr(code, '''// «NodeModelUtils.getNode(eObject).startLine +1»''')
        } else {
            pr(code, '''// «NodeModelUtils.getNode(eObject).startLine»''')
        }
    }

    /**
     * Print a comment to the generated file.
     * Particular targets will need to override this if comments
     * start with something other than '//'.
     * @param comment The comment.
     */
    protected def prComment(String comment) {
        pr(code, '// ' + comment);
    }

    /**
     * Given a line of text from the output of a compiler, return
     * an instance of ErrorFileAndLine if the line is recognized as
     * the first line of an error message. Otherwise, return null.
     * This base class simply returns null.
     * @param line A line of output from a compiler or other external
     * tool that might generate errors.
     * @return If the line is recognized as the start of an error message,
     * then return a class containing the path to the file on which the
     * error occurred (or null if there is none), the line number (or the
     * string "1" if there is none), the character position (or the string
     * "0" if there is none), and the message (or an empty string if there
     * is none).
     */
    protected def parseCommandOutput(String line) {
        return null as ErrorFileAndLine
    }

    /**
     * Parse the specified string for command errors that can be reported
     * using marks in the Eclipse IDE. In this class, we attempt to parse
     * the messages to look for file and line information, thereby generating
     * marks on the appropriate lines. This should not be called in standalone
     * mode.
     * 
     * @param stderr The output on standard error of executing a command.
     */
    def reportCommandErrors(String stderr) {
        // First, split the message into lines.
        val lines = stderr.split("\\r?\\n")
        var message = new StringBuilder()
        var lineNumber = null as Integer
        var path = fileConfig.srcFile
        // In case errors occur within an imported file, record the original path.
        val originalPath = path;
        
        var severity = IMarker.SEVERITY_ERROR
        for (line : lines) {
            val parsed = parseCommandOutput(line)
            if (parsed !== null) {
                // Found a new line number designator.
                // If there is a previously accumulated message, report it.
                if (message.length > 0) {
                    if (severity == IMarker.SEVERITY_ERROR)
                        errorReporter.reportError(path, lineNumber, message.toString())
                    else
                        errorReporter.reportWarning(path, lineNumber, message.toString())
                      
<<<<<<< HEAD
                    if (originalPath.toFile != path.toFile) {
=======
                    if (originalPath.compareTo(path) != 0) {
>>>>>>> 53685857
                        // Report an error also in the top-level resource.
                        // FIXME: It should be possible to descend through the import
                        // statements to find which one matches and mark all the
                        // import statements down the chain. But what a pain!
                        if (severity == IMarker.SEVERITY_ERROR) {
                            errorReporter.reportError(originalPath, 0, "Error in imported file: " + path)
                        } else {
                            errorReporter.reportWarning(originalPath, 0, "Warning in imported file: " + path)
                        }
                     }
                }
                if (parsed.isError) {
                    severity = IMarker.SEVERITY_ERROR
                } else {
                    severity = IMarker.SEVERITY_WARNING
                }

                // Start accumulating a new message.
                message = new StringBuilder()
                // Append the message on the line number designator line.
                message.append(parsed.message)

                // Set the new line number.
                try {
                    lineNumber = Integer.decode(parsed.line)
                } catch (Exception ex) {
                    // Set the line number unknown.
                    lineNumber = null
                }
                // FIXME: Ignoring the position within the line.
                // Determine the path within which the error occurred.
                path = Paths.get(parsed.filepath)
            } else {
                // No line designator.
                if (message.length > 0) {
                    message.append("\n")
                } else {
                    if (!line.toLowerCase.contains('error:')) {
                        severity = IMarker.SEVERITY_WARNING
                    }
                }
                message.append(line);
            }
        } // FIXME: This is apparently copy-pasted from above. This method needs to be refactored.
        if (message.length > 0) {
            if (severity == IMarker.SEVERITY_ERROR) {
                errorReporter.reportError(path, lineNumber, message.toString())
            } else {
                errorReporter.reportWarning(path, lineNumber, message.toString())
            }

<<<<<<< HEAD
            if (originalPath.toFile != path.toFile) {
=======
            if (originalPath.compareTo(path) != 0) {
>>>>>>> 53685857
                // Report an error also in the top-level resource.
                // FIXME: It should be possible to descend through the import
                // statements to find which one matches and mark all the
                // import statements down the chain. But what a pain!
                if (severity == IMarker.SEVERITY_ERROR) {
                    errorReporter.reportError(originalPath, 0, "Error in imported file: " + path)
                } else {
                    errorReporter.reportWarning(originalPath, 0, "Warning in imported file: " + path)
                }
            }
        }
    }

    /** If the mode is EPOCH (the code generator is running in an
     *  an Eclipse IDE), then refresh the project. This will ensure that
     *  any generated files become visible in the project.
     */
    protected def refreshProject() {
        if (fileConfig.compilerMode == Mode.EPOCH) {
            // Find name of current project
            val id = "((:?[a-z]|[A-Z]|_\\w)*)";
            var pattern = if (File.separator.equals("/")) { // Linux/Mac file separator
                    Pattern.compile("platform:" + File.separator + "resource" + File.separator + id + File.separator);
                } else { // Windows file separator
                    Pattern.compile(
                        "platform:" + File.separator + File.separator + "resource" + File.separator + File.separator +
                            id + File.separator + File.separator);
                }
            val matcher = pattern.matcher(code);
            var projName = ""
            if (matcher.find()) {
                projName = matcher.group(1)
            }
            try {
                val members = ResourcesPlugin.getWorkspace().root.members
                for (member : members) {
                    // Refresh current project, or simply entire workspace if project name was not found
                    if (projName == "" || projName.equals(member.fullPath.toString.substring(1))) {
                        member.refreshLocal(IResource.DEPTH_INFINITE, null)
                        println("Refreshed " + member.fullPath.toString)
                    }
                }
            } catch (IllegalStateException e) {
                println("Unable to refresh workspace: " + e)
            }
        }
    }  

    /** Reduce the indentation by one level for generated code
     *  in the default code buffer.
     */
    protected def unindent() {
        unindent(code)
    }

    /** Reduce the indentation by one level for generated code
     *  in the specified code buffer.
     */
    protected def unindent(StringBuilder builder) {
        var indent = indentation.get(builder)
        if (indent !== null) {
            val end = indent.length - 4;
            if (end < 0) {
                indent = ""
            } else {
                indent = indent.substring(0, end)
            }
            indentation.put(builder, indent)
        }
    }

    /**
     * Create a list of default parameter initializers in target code.
     * 
     * @param param The parameter to create initializers for
     * @return A list of initializers in target code
     */
    protected def getInitializerList(Parameter param) {
        var list = new ArrayList<String>();

        for (i : param?.init) {
            if (param.isOfTimeType) {
                list.add(i.targetTime)
            } else {
                list.add(i.targetValue)
            }
        }
        return list
    }

    /**
     * Create a list of state initializers in target code.
     * 
     * @param state The state variable to create initializers for
     * @return A list of initializers in target code
     */
    protected def List<String> getInitializerList(StateVar state) {
        if (!state.isInitialized) {
            return null
        }

        var list = new ArrayList<String>();

        for (i : state?.init) {
            if (i.parameter !== null) {
                list.add(i.parameter.targetReference)
            } else if (state.isOfTimeType) {
                list.add(i.targetTime)
            } else {
                list.add(i.targetValue)
            }
        }
        return list
    }

    /**
     * Create a list of parameter initializers in target code in the context
     * of an reactor instantiation.
     * 
     * This respects the parameter assignments given in the reactor
     * instantiation and falls back to the reactors default initializers
     * if no value is assigned to it. 
     * 
     * @param param The parameter to create initializers for
     * @return A list of initializers in target code
     */
    protected def getInitializerList(Parameter param, Instantiation i) {
        if (i === null || param === null) {
            return null
        }

        val assignments = i.parameters.filter[p|p.lhs === param]

        if (assignments.size == 0) {
            // the parameter was not overwritten in the instantiation
            return param.initializerList
        } else {
            // the parameter was overwritten in the instantiation
            var list = new ArrayList<String>();
            for (init : assignments.get(0)?.rhs) {
                if (param.isOfTimeType) {
                    list.add(init.targetTime)
                } else {
                    list.add(init.targetValue)
                }
            }
            return list
        }
    }

    /**
     * Generate target code for a parameter reference.
     * 
     * @param param The parameter to generate code for
     * @return Parameter reference in target code
     */
    protected def String getTargetReference(Parameter param) {
        return param.name
    }

    // // Utility functions supporting multiports.
    /**
     * If the argument is a multiport, return a list of strings
     * describing the width of the port, and otherwise, return null.
     * If the list is empty, then the width is variable (specified
     * as '[]'). Otherwise, it is a list of integers and/or parameter
     * references obtained by getTargetReference().
     * @param variable The port.
     * @return The width specification for a multiport or null if it is
     *  not a multiport.
     */
    protected def List<String> multiportWidthSpec(Variable variable) {
        var result = null as List<String>
        if (variable instanceof Port) {
            if (variable.widthSpec !== null) {
                result = new ArrayList<String>()
                if (!variable.widthSpec.ofVariableLength) {
                    for (term : variable.widthSpec.terms) {
                        if (term.parameter !== null) {
                            result.add(getTargetReference(term.parameter))
                        } else {
                            result.add('' + term.width)
                        }
                    }
                }
            }
        }
        return result
    }

    /**
     * If the argument is a multiport, then return a string that
     * gives the width as an expression, and otherwise, return null.
     * The string will be empty if the width is variable (specified
     * as '[]'). Otherwise, if is a single term or a sum of terms
     * (separated by '+'), where each term is either an integer
     * or a parameter reference in the target language.
     */
    protected def String multiportWidthExpression(Variable variable) {
        val spec = multiportWidthSpec(variable)
        if (spec !== null) {
            return spec.join(' + ')
        }
        return null
    }

    /**
     * Return true if the specified port is a multiport.
     * @param port The port.
     * @return True if the port is a multiport.
     */
    def boolean isMultiport(Port port) {
        port.widthSpec !== null
    }

    // //////////////////////////////////////////////////
    // // Private functions
    /**
     * Get textual representation of a time in the target language.
     * This is a separate function from 
     * getTargetTime to avoid producing invalid RTI
     * code for targets that override timeInTargetLanguage
     * to return a C-incompatible time type.
     * 
     * @param v A time AST node
     * @return An RTI-compatible (ie. C target) time string
     */
    protected def getRTITime(Delay d) {
        var TimeValue time
        if (d.parameter !== null) {
            return d.toText
        }

        time = new TimeValue(d.interval, d.unit)

        if (time.unit != TimeUnit.NONE) {
            return time.unit.name() + '(' + time.time + ')'
        } else {
            return time.time.toString()
        }
    }

    /** Analyze the resource (the .lf file) that is being parsed
     *  to determine whether code is being mapped to single or to
     *  multiple target machines. If it is being mapped to multiple
     *  machines, then set the 'federates' list, the 'federateIDs'
     *  map, and the 'federationRTIHost' and 'federationRTIPort'
     *  variables.
     * 
     *  In addition, analyze the connections between federates.
     *  Ensure that every cycle has a non-zero delay (microstep
     *  delays will not be sufficient). Construct the dependency
     *  graph between federates. And replace connections between
     *  federates with a pair of reactions, one triggered by
     *  the sender's output port, and the other triggered by
     *  an action.
     * 
     *  This class is target independent, so the target code
     *  generator still has quite a bit of work to do.
     *  It needs to provide the body of the sending and
     *  receiving reactions. It also needs to provide the
     *  runtime infrastructure that uses the dependency
     *  information between federates. See the C target
     *  for a reference implementation.
     */
    private def analyzeFederates() {
        // Next, if there actually are federates, analyze the topology
        // interconnecting them and replace the connections between them
        // with an action and two reactions.
        val mainReactor = this.mainDef?.reactorClass.toDefinition

        if (this.mainDef === null || !mainReactor.isFederated) {
            // The program is not federated.
            // Ensure federates is never empty.
            var federateInstance = new FederateInstance(null, 0, 0, this, errorReporter)
            federates.add(federateInstance)
            federateByID.put(0, federateInstance)
        } else {
            // The Lingua Franca program is federated
            isFederated = true
            if (mainReactor.host !== null) {
                // Get the host information, if specified.
                // If not specified, this defaults to 'localhost'
                if (mainReactor.host.addr !== null) {
                    federationRTIProperties.put('host', mainReactor.host.addr)
                }
                // Get the port information, if specified.
                // If not specified, this defaults to 14045
                if (mainReactor.host.port !== 0) {
                    federationRTIProperties.put('port', mainReactor.host.port)
                }
                // Get the user information, if specified.
                if (mainReactor.host.user !== null) {
                    federationRTIProperties.put('user', mainReactor.host.user)
                }
            }

            // Since federates are always within the main (federated) reactor,
            // create a list containing just that one containing instantiation.
            // This will be used to look up parameter values.
            val context = new ArrayList<Instantiation>();
            context.add(mainDef);

            // Create a FederateInstance for each top-level reactor.
            for (instantiation : mainReactor.allInstantiations) {
                var bankWidth = ASTUtils.width(instantiation.widthSpec, context);
                if (bankWidth < 0) {
                    errorReporter.reportError(instantiation, "Cannot determine bank width!");
                    // Continue with a bank width of 1.
                    bankWidth = 1;
                }
                // Create one federate instance for each reactor instance in the bank of reactors.
                val federateInstances = new ArrayList<FederateInstance>();
                for (var i = 0; i < bankWidth; i++) {
                    // Assign an integer ID to the federate.
                    var federateID = federates.size
                    var federateInstance = new FederateInstance(instantiation, federateID, i, this, errorReporter)
                    federateInstance.bankIndex = i;
                    federates.add(federateInstance)
                    federateInstances.add(federateInstance)
                    federateByID.put(federateID, federateInstance)

                    if (instantiation.host !== null) {
                        federateInstance.host = instantiation.host.addr
                        // The following could be 0.
                        federateInstance.port = instantiation.host.port
                        // The following could be null.
                        federateInstance.user = instantiation.host.user
                        /* FIXME: The at keyword should support a directory component.
                         * federateInstance.dir = instantiation.host.dir
                         */
                        if (federateInstance.host !== null &&
                            federateInstance.host != 'localhost' &&
                            federateInstance.host != '0.0.0.0'
                        ) {
                            federateInstance.isRemote = true;
                        }
                    }
                }
                if (federatesByInstantiation === null) {
                    federatesByInstantiation = new LinkedHashMap<Instantiation, List<FederateInstance>>();
                }
                federatesByInstantiation.put(instantiation, federateInstances);
            }

            // In a federated execution, we need keepalive to be true,
            // otherwise a federate could exit simply because it hasn't received
            // any messages.
            targetConfig.keepalive = true

            // Analyze the connection topology of federates.
            // First, find all the connections between federates.
            // For each connection between federates, replace it in the
            // AST with an action (which inherits the delay) and two reactions.
            // The action will be physical for physical connections and logical
            // for logical connections.
            replaceFederateConnectionsWithActions()
        }
    }
    
    /**
     * Replace connections between federates in the AST with actions that
     * handle sending and receiving data.
     */
    private def replaceFederateConnectionsWithActions() {
        val mainReactor = this.mainDef?.reactorClass.toDefinition

        // Since federates are always within the main (federated) reactor,
        // create a list containing just that one containing instantiation.
        // This will be used to look up parameter values.
        val context = new ArrayList<Instantiation>();
        context.add(mainDef);
        
        // Each connection in the AST may represent more than one connection between
        // federate instances because of banks and multiports. We need to generate communication
        // for each of these. To do this, we create a ReactorInstance so that we don't have
        // to duplicate the rather complicated logic in that class. We specify a depth of 1,
        // so it only creates the reactors immediately within the top level, not reactors
        // that those contain.
        val mainInstance = new ReactorInstance(mainReactor, errorReporter, 1)

        for (federate : mainInstance.children) {
            // Skip banks and just process the individual instances.
            if (federate.bankIndex > -2) {
                val bankIndex = (federate.bankIndex >= 0)? federate.bankIndex : 0
                val leftFederate = federatesByInstantiation.get(federate.definition).get(bankIndex);
                for (source : federate.outputs) {
                    // Skip multiports and process only individual instances.
                    if (source instanceof MultiportInstance) {
                        for (containedSource : source.instances) {
                            replaceConnectionFromSource(containedSource, leftFederate, federate, mainInstance)
                        }
                    } else {
                        replaceConnectionFromSource(source, leftFederate, federate, mainInstance)
                    }
                }
            }
        }
        // Remove all connections for the main reactor.
        mainReactor.connections.clear()
    }
    
    /**
     * Replace the specific connection from the specified port instance, which is assumed to be
     * a simple port, not a multiport.
     * @param source The port instance.
     * @param leftFederate The federate for which this source is an output.
     * @param federate The reactor instance for that federate.
     * @param mainInstance The main reactor instance.
     */
    def void replaceConnectionFromSource(
        PortInstance source, FederateInstance leftFederate, ReactorInstance federate, ReactorInstance mainInstance
    ) {
        for (destination : source.dependentPorts) {
            // assume the destination is a single port instance, not a multiport.
            // There shouldn't be any outputs in the destination list
            // because these would be outputs of the top level.
            // But if there are, ignore them.
            if (destination.isInput) {
                val parentBankIndex = (destination.parent.bankIndex >= 0) ? destination.parent.bankIndex : 0
                val rightFederate = federatesByInstantiation.get(destination.parent.definition).get(parentBankIndex);

                // Set up dependency information.
                var connection = mainInstance.getConnection(source, destination)
                if (connection === null) {
                    // This should not happen.
                    errorReporter.reportError(source.definition, "Unexpected error. Cannot find connection for port")
                } else {
                    if (leftFederate !== rightFederate
                            && !connection.physical 
                            && targetConfig.coordination !== CoordinationType.DECENTRALIZED) {
                        var dependsOnDelays = rightFederate.dependsOn.get(leftFederate)
                        if (dependsOnDelays === null) {
                            dependsOnDelays = new LinkedHashSet<Delay>()
                            rightFederate.dependsOn.put(leftFederate, dependsOnDelays)
                        }
                        if (connection.delay !== null) {
                            dependsOnDelays.add(connection.delay)
                        } else {
                            // To indicate that at least one connection has no delay, add a null entry.
                            dependsOnDelays.add(null)
                        }
                        var sendsToDelays = leftFederate.sendsTo.get(rightFederate)
                        if (sendsToDelays === null) {
                            sendsToDelays = new LinkedHashSet<Delay>()
                            leftFederate.sendsTo.put(rightFederate, sendsToDelays)
                        }
                        if (connection.delay !== null) {
                            sendsToDelays.add(connection.delay)
                        } else {
                            // To indicate that at least one connection has no delay, add a null entry.
                            sendsToDelays.add(null)
                        }
                    }

                    FedASTUtils.makeCommunication(
                        source,
                        destination,
                        connection,
                        leftFederate,
                        federate.bankIndex,
                        source.index,
                        rightFederate,
                        destination.parent.bankIndex,
                        destination.index,
                        this,
                        targetConfig.coordination
                    )
                }
            }
        }
    }

    /**
     * Print to stdout information about what source file is being generated,
     * what mode the generator is in, and where the generated sources are to be put.
     */
    def printInfo() {
        println("Generating code for: " + fileConfig.resource.getURI.toString)
        println('******** mode: ' + fileConfig.compilerMode)
        println('******** source file: ' + fileConfig.srcFile) // FIXME: redundant
        println('******** generated sources: ' + fileConfig.getSrcGenPath)
    }

    /**
     * Indicates whether delay banks generated from after delays should have a variable length width.
     * 
     * If this is true, any delay reactors that are inserted for after delays on multiport connections 
     * will have a unspecified variable length width. The code generator is then responsible for inferring the
     * correct width of the delay bank, which is only possible if the precise connection width is known at compile time.
     * 
     * If this is false, the width specification of the generated bank will list all the ports listed on the right
     * side of the connection. This gives the code generator the information needed to infer the correct width at 
     * runtime.
     */
    def boolean generateAfterDelaysWithVariableWidth() { return true }

    /**
     * Get the buffer type used for network messages
     */
    def String getNetworkBufferType() ''''''

    /**
     * Return the Targets enum for the current target
     */
    abstract def Target getTarget()

    protected def getTargetType(Parameter p) {
        return p.inferredType.targetType
    }

    protected def getTargetType(StateVar s) {
        return s.inferredType.targetType
    }

    protected def getTargetType(Action a) {
        return a.inferredType.targetType
    }

    protected def getTargetType(Port p) {
        return p.inferredType.targetType
    }

    /**
     * Get textual representation of a time in the target language.
     * 
     * @param t A time AST node
     * @return A time string in the target language
     */
    protected def getTargetTime(Time t) {
        val value = new TimeValue(t.interval, t.unit)
        return value.timeInTargetLanguage
    }

    /**
     * Get textual representation of a value in the target language.
     * 
     * If the value evaluates to 0, it is interpreted as a normal value.
     * 
     * @param v A time AST node
     * @return A time string in the target language
     */
    protected def getTargetValue(Value v) {
        if (v.time !== null) {
            return v.time.targetTime
        }
        return v.toText
    }

    /**
     * Get textual representation of a value in the target language.
     * 
     * If the value evaluates to 0, it is interpreted as a time.
     * 
     * @param v A time AST node
     * @return A time string in the target language
     */
    protected def getTargetTime(Value v) {
        if (v.time !== null) {
            return v.time.targetTime
        } else if (v.isZero) {
            val value = new TimeValue(0, TimeUnit.NONE)
            return value.timeInTargetLanguage
        }
        return v.toText
    }

    protected def getTargetTime(Delay d) {
        if (d.parameter !== null) {
            return d.toText
        } else {
            return new TimeValue(d.interval, d.unit).timeInTargetLanguage
        }
    }

    /**
     * Write the source code to file.
     * @param code The code to be written.
     * @param path The file to write the code to.
     */
    protected def writeSourceCodeToFile(byte[] code, String path) {
        // Write the generated code to the output file.
        var fOut = new FileOutputStream(new File(path), false);
        fOut.write(code)
        fOut.close()
    }
    
}<|MERGE_RESOLUTION|>--- conflicted
+++ resolved
@@ -1181,12 +1181,8 @@
                         errorReporter.reportError(path, lineNumber, message.toString())
                     else
                         errorReporter.reportWarning(path, lineNumber, message.toString())
-                      
-<<<<<<< HEAD
+
                     if (originalPath.toFile != path.toFile) {
-=======
-                    if (originalPath.compareTo(path) != 0) {
->>>>>>> 53685857
                         // Report an error also in the top-level resource.
                         // FIXME: It should be possible to descend through the import
                         // statements to find which one matches and mark all the
@@ -1238,11 +1234,7 @@
                 errorReporter.reportWarning(path, lineNumber, message.toString())
             }
 
-<<<<<<< HEAD
             if (originalPath.toFile != path.toFile) {
-=======
-            if (originalPath.compareTo(path) != 0) {
->>>>>>> 53685857
                 // Report an error also in the top-level resource.
                 // FIXME: It should be possible to descend through the import
                 // statements to find which one matches and mark all the
