/* Generator base class for shared code between code generators. */

/*************
 * Copyright (c) 2019-2020, The University of California at Berkeley.

 * Redistribution and use in source and binary forms, with or without modification,
 * are permitted provided that the following conditions are met:

 * 1. Redistributions of source code must retain the above copyright notice,
 *    this list of conditions and the following disclaimer.

 * 2. Redistributions in binary form must reproduce the above copyright notice,
 *    this list of conditions and the following disclaimer in the documentation
 *    and/or other materials provided with the distribution.

 * THIS SOFTWARE IS PROVIDED BY THE COPYRIGHT HOLDERS AND CONTRIBUTORS "AS IS" AND 
 * ANY EXPRESS OR IMPLIED WARRANTIES, INCLUDING, BUT NOT LIMITED TO, THE IMPLIED 
 * WARRANTIES OF MERCHANTABILITY AND FITNESS FOR A PARTICULAR PURPOSE ARE 
 * DISCLAIMED. IN NO EVENT SHALL THE COPYRIGHT HOLDER OR CONTRIBUTORS BE LIABLE FOR
 * ANY DIRECT, INDIRECT, INCIDENTAL, SPECIAL, EXEMPLARY, OR CONSEQUENTIAL DAMAGES 
 * (INCLUDING, BUT NOT LIMITED TO, PROCUREMENT OF SUBSTITUTE GOODS OR SERVICES; 
 * LOSS OF USE, DATA, OR PROFITS; OR BUSINESS INTERRUPTION) HOWEVER CAUSED AND ON 
 * ANY THEORY OF LIABILITY, WHETHER IN CONTRACT, STRICT LIABILITY, OR TORT 
 * (INCLUDING NEGLIGENCE OR OTHERWISE) ARISING IN ANY WAY OUT OF THE USE OF THIS 
 * SOFTWARE, EVEN IF ADVISED OF THE POSSIBILITY OF SUCH DAMAGE.
 ***************/
package org.lflang.generator

import java.io.File
import java.nio.file.Files
import java.nio.file.Paths
import java.util.ArrayList
import java.util.HashSet
import java.util.LinkedHashMap
import java.util.LinkedHashSet
import java.util.List
import java.util.Map
import java.util.Set
import java.util.regex.Pattern
import org.eclipse.core.resources.IMarker
import org.eclipse.core.resources.IResource
import org.eclipse.core.resources.ResourcesPlugin
import org.eclipse.emf.ecore.EObject
import org.eclipse.emf.ecore.resource.Resource
import org.eclipse.xtext.generator.IFileSystemAccess2
import org.eclipse.xtext.generator.IGeneratorContext
import org.eclipse.xtext.nodemodel.util.NodeModelUtils
import org.eclipse.xtext.resource.XtextResource
import org.eclipse.xtext.util.CancelIndicator
import org.eclipse.xtext.validation.CheckMode
import org.lflang.ASTUtils
import org.lflang.ErrorReporter
import org.lflang.FileConfig
import org.lflang.InferredType
import org.lflang.MainConflictChecker
import org.lflang.Target
import org.lflang.TargetConfig
import org.lflang.TargetConfig.Mode
import org.lflang.TargetProperty
import org.lflang.TargetProperty.CoordinationType
import org.lflang.TimeUnit
import org.lflang.TimeValue
import org.lflang.federated.FedASTUtils
import org.lflang.federated.FederateInstance
import org.lflang.federated.serialization.SupportedSerializers
import org.lflang.graph.InstantiationGraph
import org.lflang.lf.Action
import org.lflang.lf.ActionOrigin
import org.lflang.lf.Code
import org.lflang.lf.Delay
import org.lflang.lf.Initializer
import org.lflang.lf.Instantiation
import org.lflang.lf.LfFactory
import org.lflang.lf.Model
import org.lflang.lf.Parameter
import org.lflang.lf.ParamRef
import org.lflang.lf.Port
import org.lflang.lf.Reaction
import org.lflang.lf.Reactor
import org.lflang.lf.StateVar
import org.lflang.lf.TargetDecl
import org.lflang.lf.Time
import org.lflang.lf.Value
import org.lflang.lf.VarRef
import org.lflang.lf.Variable
import org.lflang.validation.AbstractLFValidator

import static extension org.lflang.ASTUtils.*
import static extension org.lflang.JavaAstUtils.*

/**
 * Generator base class for shared code between code generators.
 * This extends AbstractLinguaFrancaValidator so that errors can be highlighted
 * in the XText-based IDE.
 * 
 * @author{Edward A. Lee <eal@berkeley.edu>}
 * @author{Marten Lohstroh <marten@berkeley.edu>}
 * @author{Christian Menard <christian.menard@tu-dresden.de}
 * @author{Matt Weber <matt.weber@berkeley.edu>}
 * @author{Soroush Bateni <soroush@utdallas.edu>}
 */
abstract class GeneratorBase extends AbstractLFValidator implements TargetTypes {

    ////////////////////////////////////////////
    //// Public fields.
    
    /**
     * Constant that specifies how to name generated delay reactors.
     */
    public static val GEN_DELAY_CLASS_NAME = "_lf_GenDelay"

    /** 
     * The main (top-level) reactor instance.
     */
    public ReactorInstance main
    
    /** A error reporter for reporting any errors or warnings during the code generation */
    public ErrorReporter errorReporter
    
    ////////////////////////////////////////////
    //// Protected fields.
        
    /**
     * All code goes into this string buffer.
     */
    protected var code = new StringBuilder

    /**
     * The current target configuration.
     */
    protected var TargetConfig targetConfig = new TargetConfig()
    def TargetConfig getTargetConfig() { return this.targetConfig;}
    
    /**
     * The current file configuration.
     */
    protected var FileConfig fileConfig
    
    /**
     * A factory for compiler commands.
     */
    protected var GeneratorCommandFactory commandFactory   

    /**
     * Collection of generated delay classes.
     */
    val delayClasses = new LinkedHashSet<Reactor>()

    /**
     * Definition of the main (top-level) reactor.
     * This is an automatically generated AST node for the top-level
     * reactor.
     */
    protected Instantiation mainDef
    def getMainDef() { return mainDef; }

    /**
     * A list of Reactor definitions in the main resource, including non-main 
     * reactors defined in imported resources. These are ordered in the list in
     * such a way that each reactor is preceded by any reactor that it instantiates
     * using a command like `foo = new Foo();`
     */
    protected var List<Reactor> reactors = new ArrayList
    
    /**
     * The set of resources referenced reactor classes reside in.
     */
    protected var Set<LFResource> resources = newLinkedHashSet
    
    /**
     * Graph that tracks dependencies between instantiations. 
     * This is a graph where each node is a Reactor (not a ReactorInstance)
     * and an arc from Reactor A to Reactor B means that B contains an instance of A, constructed with a statement
     * like `a = new A();`  After creating the graph, 
     * sort the reactors in topological order and assign them to the reactors class variable. 
     * Hence, after this method returns, `this.reactors` will be a list of Reactors such that any
     * reactor is preceded in the list by reactors that it instantiates.
     */
    protected var InstantiationGraph instantiationGraph

    /**
     * The set of unordered reactions. An unordered reaction is one that does
     * not have any dependency on other reactions in the containing reactor, 
     * and where no other reaction in the containing reactor depends on it.
     * There is currently no way in the syntax of LF to make a reaction
     * unordered, deliberately, because it can introduce unexpected
     * nondeterminacy. However, certain automatically generated reactions are
     * known to be safe to be unordered because they do not interact with the
     * state of the containing reactor. To make a reaction unordered, when
     * the Reaction instance is created, add that instance to this set.
     */
    protected var Set<Reaction> unorderedReactions = null

    /**
     * Map from reactions to bank indices
     */
    protected var Map<Reaction,Integer> reactionBankIndices = null

    /**
     * Keep a unique list of enabled serializers
     */
    public var HashSet<SupportedSerializers> enabledSerializers = new HashSet<SupportedSerializers>();

    /**
     * Indicates whether or not the current Lingua Franca program
     * contains a federation.
     */
    public var boolean isFederated = false

    // //////////////////////////////////////////
    // // Target properties, if they are included.
    /**
     * A list of federate instances or a list with a single empty string
     * if there are no federates specified. FIXME: Why put a single empty string there? It should be just empty...
     */
    public var List<FederateInstance> federates = new ArrayList<FederateInstance>

    /**
     * A map from federate IDs to federate instances.
     */
    protected var Map<Integer, FederateInstance> federateByID = new LinkedHashMap<Integer, FederateInstance>()

    /**
     * A map from instantiations to the federate instances for that instantiation.
     * If the instantiation has a width, there may be more than one federate instance.
     */
    protected var Map<Instantiation, List<FederateInstance>> federatesByInstantiation

    /**
     * The federation RTI properties, which defaults to 'localhost: 15045'.
     */
    protected val federationRTIProperties = newLinkedHashMap(
        'host' -> 'localhost',
        'port' -> 0 // Indicator to use the default port, typically 15045.
    )

    /**
     * Contents of $LF_CLASSPATH, if it was set.
     */
    protected String classpathLF

    /**
     * The name of the top-level reactor.
     */
    protected var String topLevelName; // FIXME: remove and use fileConfig.name instead

    // //////////////////////////////////////////
    // // Private fields.
    /**
     * Map from builder to its current indentation.
     */
    var indentation = new LinkedHashMap<StringBuilder, String>()
    
    /**
     * Create a new GeneratorBase object.
     */
    new(FileConfig fileConfig, ErrorReporter errorReporter) {
        this.fileConfig = fileConfig
        this.topLevelName = fileConfig.name
        this.errorReporter = errorReporter
        this.commandFactory = new GeneratorCommandFactory(errorReporter, fileConfig)
    }

    // //////////////////////////////////////////
    // // Code generation functions to override for a concrete code generator.

    /**
     * Store the given reactor in the collection of generated delay classes
     * and insert it in the AST under the top-level reactors node.
     */
    def void addDelayClass(Reactor generatedDelay) {
        // Record this class, so it can be reused.
        this.delayClasses.add(generatedDelay)
        // And hook it into the AST.
        (fileConfig.resource.allContents.findFirst[it|it instanceof Model] as Model).reactors.add(generatedDelay)
    }

    /**
     * Return the generated delay reactor that corresponds to the given class
     * name if it had been created already, `null` otherwise.
     */
    def Reactor findDelayClass(String className) {
        return this.delayClasses.findFirst[it|it.name.equals(className)]
    }

    /**
     * Set the appropriate target properties based on the target properties of
     * the main .lf file.
     */
    protected def void setTargetConfig(IGeneratorContext context) {

        val target = fileConfig.resource.findTarget
        if (target.config !== null) {
            // Update the configuration according to the set target properties.
            TargetProperty.set(this.targetConfig, target.config.pairs ?: emptyList, errorReporter)
        }

        // Accommodate the physical actions in the main .lf file
        accommodatePhysicalActionsIfPresent(fileConfig.resource);

       // Override target properties if specified as command line arguments.
       if (context instanceof StandaloneContext) {
            if (context.args.containsKey("no-compile")) {
                targetConfig.noCompile = true
            }
            if (context.args.containsKey("threads")) {
                targetConfig.threads = Integer.parseInt(context.args.getProperty("threads"))
            }
            if (context.args.containsKey("target-compiler")) {
                targetConfig.compiler = context.args.getProperty("target-compiler")
            }
            if (context.args.containsKey("target-flags")) {
                targetConfig.compilerFlags.clear()
                if (!context.args.getProperty("target-flags").isEmpty) {
                    targetConfig.compilerFlags.addAll(context.args.getProperty("target-flags").split(' '))
                }
            }
            if (context.args.containsKey("runtime-version")) {
                targetConfig.runtimeVersion = context.args.getProperty("runtime-version")
            }
            if (context.args.containsKey("external-runtime-path")) {
                targetConfig.externalRuntimePath = context.args.getProperty("external-runtime-path")
            }
            if (context.args.containsKey(TargetProperty.KEEPALIVE.description)) {
                targetConfig.keepalive = Boolean.parseBoolean(
                    context.args.getProperty(TargetProperty.KEEPALIVE.description));
            }
        }
    }

    /**
     * Look for physical actions in 'resource'.
     * If found, take appropriate actions to accommodate.
     *
     * Set keepalive to true.
     */
    protected def void accommodatePhysicalActionsIfPresent(Resource resource) {
        if (!target.setsKeepAliveOptionAutomatically) {
            return; // nothing to do
        }

        // If there are any physical actions, ensure the threaded engine is used and that
        // keepalive is set to true, unless the user has explicitly set it to false.
        for (action : resource.allContents.toIterable.filter(Action)) {
            if (action.origin == ActionOrigin.PHYSICAL) {
                // Check if the user has explicitly set keepalive to false or true
                if (!targetConfig.setByUser.contains(TargetProperty.KEEPALIVE)
                    && targetConfig.keepalive == false
                ) {
                    // If not, set it to true
                    targetConfig.keepalive = true
                    errorReporter.reportWarning(
                        action,
                        '''Setting «TargetProperty.KEEPALIVE.displayName» to true because of «action.name».«
                        » This can be overridden by setting the «TargetProperty.KEEPALIVE.description»«
                        » target property manually.'''
                    );
                }
            }
        }
    }

    /**
     * If there is a main or federated reactor, then create a synthetic Instantiation
     * for that top-level reactor and set the field mainDef to refer to it.
     */
    def createMainInstance() {
        // Find the main reactor and create an AST node for its instantiation.
        for (reactor : fileConfig.resource.allContents.toIterable.filter(Reactor)) {
            if (reactor.isMain || reactor.isFederated) {
                // Creating an definition for the main reactor because there isn't one.
                this.mainDef = LfFactory.eINSTANCE.createInstantiation()
                this.mainDef.setName(reactor.name)
                this.mainDef.setReactorClass(reactor)
            }
        }
    }

    /**
     * Generate code from the Lingua Franca model contained by the specified resource.
     * 
     * This is the main entry point for code generation. This base class finds all
     * reactor class definitions, including any reactors defined in imported .lf files
     * (except any main reactors in those imported files), and adds them to the 
     * {@link #GeneratorBase.reactors reactors} list. If errors occur during
     * generation, then a subsequent call to errorsOccurred() will return true.
     * @param resource The resource containing the source code.
     * @param fsa The file system access (used to write the result).
     * @param context Context relating to invocation of the code generator.
     * In stand alone mode, this object is also used to relay CLI arguments.
     */
    def void doGenerate(Resource resource, IFileSystemAccess2 fsa, IGeneratorContext context) {
        
        setTargetConfig(context)

        fileConfig.cleanIfNeeded()

        printInfo()

        // Clear any IDE markers that may have been created by a previous build.
        // Markers mark problems in the Eclipse IDE when running in integrated mode.
        if (errorReporter instanceof EclipseErrorReporter) {
            errorReporter.clearMarkers()
        }
        
        ASTUtils.setMainName(fileConfig.resource, fileConfig.name)
        
        createMainInstance()

        // Check if there are any conflicting main reactors elsewhere in the package.
        if (mainDef !== null) {
            for (String conflict : new MainConflictChecker(fileConfig).conflicts) {
                errorReporter.reportError(this.mainDef.reactorClass, "Conflicting main reactor in " + conflict);
            }
        }
        
        // If federates are specified in the target, create a mapping
        // from Instantiations in the main reactor to federate names.
        // Also create a list of federate names or a list with a single
        // empty name if there are no federates specified.
        // This must be done before desugaring delays below.
        analyzeFederates()
        
        // Process target files. Copy each of them into the src-gen dir.
        // FIXME: Should we do this here? I think the Cpp target doesn't support
        // the files property and this doesn't make sense for federates the way it is
        // done here.
        copyUserFiles(this.targetConfig, this.fileConfig);

        // Collect reactors and create an instantiation graph. These are needed to figure out which resources we need
        // to validate, which happens in setResources().
        setReactorsAndInstantiationGraph()

        // Collect the reactors defined in this resource (i.e., file in Eclipse speak) and (non-main)
        // reactors defined in imported resources.
        setResources(context)
        
        // Reroute connections that have delays associated with them via generated delay reactors.
        transformDelays()

        // Invoke this function a second time because transformations may have introduced new reactors!
        setReactorsAndInstantiationGraph()

        // First, produce any preamble code that the code generator needs
        // to produce before anything else goes into the code generated files.
        generatePreamble() // FIXME: Move this elsewhere. See awkwardness with CppGenerator because it will not even
        // use the result.

        if (!enabledSerializers.isNullOrEmpty) {
            // If serialization support is
            // requested by the programmer
            // enable support for them.
            enableSupportForSerialization(context.cancelIndicator);
        }


    }

    /**
     * Create a new instantiation graph. This is a graph where each node is a Reactor (not a ReactorInstance)
     * and an arc from Reactor A to Reactor B means that B contains an instance of A, constructed with a statement
     * like `a = new A();`  After creating the graph, 
     * sort the reactors in topological order and assign them to the reactors class variable. 
     * Hence, after this method returns, `this.reactors` will be a list of Reactors such that any
     * reactor is preceded in the list by reactors that it instantiates.
     */
    protected def setReactorsAndInstantiationGraph() {
        // Build the instantiation graph . 
        this.instantiationGraph = new InstantiationGraph(fileConfig.resource, false)

        // Topologically sort the reactors such that all of a reactor's instantiation dependencies occur earlier in 
        // the sorted list of reactors. This helps the code generator output code in the correct order.
        // For example if `reactor Foo {bar = new Bar()}` then the definition of `Bar` has to be generated before
        // the definition of `Foo`.
        this.reactors = this.instantiationGraph.nodesInTopologicalOrder

        // If there is no main reactor, then make sure the reactors list includes
        // even reactors that are not instantiated anywhere.
        if (mainDef === null) {
            for (r : fileConfig.resource.allContents.toIterable.filter(Reactor)) {
                if (!this.reactors.contains(r)) {
                    this.reactors.add(r);
                }
            }
        }
    }

    /**
     * For each involved resource, replace connections with delays with generated delay reactors.
     */
    protected def transformDelays() {
         for (r : this.resources) {
             r.eResource.insertGeneratedDelays(this)
        }
    }

    /**
     * Update the class variable that lists all the involved resources. Also report validation problems of imported 
     * resources at the import statements through those failing resources are reached.
     * 
     * @param context The context providing the cancel indicator used by the validator.
     */
    protected def setResources(IGeneratorContext context) {
        val fsa = this.fileConfig.fsa;
        val validator = (this.fileConfig.resource as XtextResource).resourceServiceProvider.resourceValidator
        if (mainDef !== null) {
            reactors.add(mainDef.reactorClass as Reactor);
            this.resources.add(
                new LFResource(
                    mainDef.reactorClass.eResource,
                    this.fileConfig,
                    this.targetConfig));
        }
        // Iterate over reactors and mark their resources as tainted if they import resources that are either marked
        // as tainted or fail to validate.
        val tainted = newHashSet
        for (r : this.reactors) {
            val res = r.eResource
            if (!this.resources.contains(res)) {
                if (res !== this.fileConfig.resource) {
                    if (tainted.contains(res) ||
                        (validator.validate(res, CheckMode.ALL, context.cancelIndicator)).size > 0) {
                        for (inst : this.instantiationGraph.getDownstreamAdjacentNodes(r)) {
                            for (imp : (inst.eContainer as Model).imports) {
                                for (decl : imp.reactorClasses) {
                                    if (decl.reactorClass.eResource === res) {
                                        errorReporter.reportError(imp, '''Unresolved compilation issues in '«imp.importURI»'.''')
                                        tainted.add(decl.eResource)
                                    }
                                }
                            }
                        }
                    }
                    // Read the target property of the imported file
                    val target = res.findTarget
                    var targetConfig = new TargetConfig();
                    if (target.config !== null) {
                        TargetProperty.set(targetConfig, target.config.pairs ?: emptyList, errorReporter);
                    }
                    val fileConfig = new FileConfig(res, fsa, context);
                    // Add it to the list of LFResources
                    this.resources.add(
                        new LFResource(
                            res,
                            fileConfig,
                            targetConfig)
                    );

                    // Accommodate the physical actions in the imported .lf file
                    accommodatePhysicalActionsIfPresent(res);
                    // FIXME: Should the GeneratorBase pull in `files` from imported
                    // resources? If so, uncomment the following line.
                    // copyUserFiles(targetConfig, fileConfig);
                }
            }
        }
    }

    /**
     * Copy all files listed in the target property `files` into the
     * src-gen folder of the main .lf file.
     *
     * @param targetConfig The targetConfig to read the `files` from.
     * @param fileConfig The fileConfig used to make the copy and resolve paths.
     */
    protected def copyUserFiles(TargetConfig targetConfig, FileConfig fileConfig) {
        // Make sure the target directory exists.
        val targetDir = this.fileConfig.getSrcGenPath
        Files.createDirectories(targetDir)

        for (filename : targetConfig.fileNames) {
            val relativeFileName = fileConfig.copyFileOrResource(
                    filename,
                    fileConfig.srcFile.parent,
                    targetDir);
            if (relativeFileName.isNullOrEmpty) {
                errorReporter.reportError(
                    "Failed to find file " + filename + " specified in the" +
                    " files target property."
                )
            } else {
                this.targetConfig.filesNamesWithoutPath.add(
                    relativeFileName
                );
            }
        }
    }

    /**
     * Return true if errors occurred in the last call to doGenerate().
     * This will return true if any of the reportError methods was called.
     * @return True if errors occurred.
     */
    def errorsOccurred() {
        return errorReporter.getErrorsOccurred();
    }

    /**
     * Generate code for the body of a reaction that takes an input and
     * schedules an action with the value of that input.
     * @param the action to schedule
     * @param the port to read from
     */
    abstract def String generateDelayBody(Action action, VarRef port);

    /**
     * Generate code for the body of a reaction that is triggered by the
     * given action and writes its value to the given port.
     * @param the action that triggers the reaction
     * @param the port to write to
     */
    abstract def String generateForwardBody(Action action, VarRef port);

    /**
     * Generate code for the generic type to be used in the class definition
     * of a generated delay reactor.
     */
    abstract def String generateDelayGeneric();

    /**
     * Generate code for referencing a port, action, or timer.
     * @param reference The reference to the variable.
     */
    def String generateVarRef(VarRef reference) {
        var prefix = "";
        if (reference.container !== null) {
            prefix = reference.container.name + "."
        }
        return prefix + reference.variable.name
    }

    /**
     * Generate code for referencing a port possibly indexed by
     * a bank index and/or a multiport index. This assumes the target language uses
     * the usual array indexing [n] for both cases. If not, this needs to be overridden
     * by the target code generator.  If the provided reference is not a port, then
     * this return the string "ERROR: not a port.".
     * @param reference The reference to the port.
     * @param bankIndex A bank index or null or negative if not in a bank.
     * @param multiportIndex A multiport index or null or negative if not in a multiport.
     */
    def String generatePortRef(VarRef reference, Integer bankIndex, Integer multiportIndex) {
        if (!(reference.variable instanceof Port)) {
            return "ERROR: not a port.";
        }
        var prefix = "";
        if (reference.container !== null) {
            var bank = "";
            if (reference.container.widthSpec !== null && bankIndex !== null && bankIndex >= 0) {
                bank = "[" + bankIndex + "]";
            }
            prefix = reference.container.name + bank + "."
        }
        var multiport = "";
        if ((reference.variable as Port).widthSpec !== null && multiportIndex !== null && multiportIndex >= 0) {
            multiport = "[" + multiportIndex + "]";
        }
        return prefix + reference.variable.name + multiport;
    }

    /**
     * Return true if the reaction is unordered. An unordered reaction is one
     * that does not have any dependency on other reactions in the containing
     * reactor, and where no other reaction in the containing reactor depends
     * on it. There is currently no way in the syntax of LF to make a reaction
     * unordered, deliberately, because it can introduce unexpected 
     * nondeterminacy. However, certain automatically generated reactions are
     * known to be safe to be unordered because they do not interact with the
     * state of the containing reactor. To make a reaction unordered, when
     * the Reaction instance is created, add that instance to this set.
     * @return True if the reaction has been marked unordered.
     */
    def isUnordered(Reaction reaction) {
        if (unorderedReactions !== null) {
            unorderedReactions.contains(reaction)
        } else {
            false
        }
    }

    /**
     * Mark the reaction unordered. An unordered reaction is one that does not
     * have any dependency on other reactions in the containing reactor, and
     * where no other reaction in the containing reactor depends on it. There
     * is currently no way in the syntax of LF to make a reaction unordered,
     * deliberately, because it can introduce unexpected nondeterminacy. 
     * However, certain automatically generated reactions are known to be safe
     * to be unordered because they do not interact with the state of the 
     * containing reactor. To make a reaction unordered, when the Reaction
     * instance is created, add that instance to this set.
     * @param reaction The reaction to make unordered.
     */
    def makeUnordered(Reaction reaction) {
        if (unorderedReactions === null) {
            unorderedReactions = new LinkedHashSet<Reaction>()
        }
        unorderedReactions.add(reaction)
    }

    /**
     * Mark the specified reaction to belong to only the specified
     * bank index. This is needed because reactions cannot declare
     * a specific bank index as an effect or trigger. Reactions that
     * send messages between federates, including absent messages,
     * need to be specific to a bank member.
     * @param The reaction.
     * @param bankIndex The bank index, or -1 if there is no bank.
     */
    def setReactionBankIndex(Reaction reaction, int bankIndex) {
        if (bankIndex >= 0) {
            if (reactionBankIndices === null) {
                reactionBankIndices = new LinkedHashMap<Reaction,Integer>()
            }  
            reactionBankIndices.put(reaction, bankIndex)
        }
    }

    /**
     * Return the reaction bank index.
     * @see setReactionBankIndex(Reaction reaction, int bankIndex)
     * @param The reaction.
     * @return The reaction bank index, if one has been set, and -1 otherwise.
     */
    def int getReactionBankIndex(Reaction reaction) {
        if (reactionBankIndices === null) return -1
        if (reactionBankIndices.get(reaction) === null) return -1
        return reactionBankIndices.get(reaction)
    }
<<<<<<< HEAD
=======
    
    /**
     * Given a representation of time that may possibly include units, return
     * a string that the target language can recognize as a value. In this base
     * class, if units are given, e.g. "msec", then we convert the units to upper
     * case and return an expression of the form "MSEC(value)". Particular target
     * generators will need to either define functions or macros for each possible
     * time unit or override this method to return something acceptable to the
     * target language.
     * @param time A TimeValue that represents a time.
     * @return A string, such as "MSEC(100)" for 100 milliseconds.
     */
    def String timeInTargetLanguage(TimeValue time) {
        if (time !== null) {
            if (time.unit !== null) {
                return time.unit.cMacroName + '(' + time.magnitude + ')'
            } else {
                return time.magnitude.toString()
            }
        }
        return "0" // FIXME: do this or throw exception?
    }
>>>>>>> f90f26ff

    // note that this is moved out by #544
    final def String cMacroName(TimeUnit unit) {
        return unit.canonicalName.toUpperCase
    }

    /**
     * Run the custom build command specified with the "build" parameter.
     * This command is executed in the same directory as the source file.
     * 
     * The following environment variables will be available to the command:
     * 
     * * LF_CURRENT_WORKING_DIRECTORY: The directory in which the command is invoked.
     * * LF_SOURCE_DIRECTORY: The directory containing the .lf file being compiled.
     * * LF_SOURCE_GEN_DIRECTORY: The directory in which generated files are placed.
     * * LF_BIN_DIRECTORY: The directory into which to put binaries.
     * 
     */
    protected def runBuildCommand() {
        var commands = new ArrayList
        for (cmd : targetConfig.buildCommands) {
            val tokens = newArrayList(cmd.split("\\s+"))
            if (tokens.size > 0) {
                val buildCommand = commandFactory.createCommand(
                    tokens.head,
                    tokens.tail.toList,
                    this.fileConfig.srcPath
                )
                // If the build command could not be found, abort.
                // An error has already been reported in createCommand.
                if (buildCommand === null) {
                    return
                }
                commands.add(buildCommand)
            }
        }

        for (cmd : commands) {
            // execute the command
            val returnCode = cmd.run()

            if (returnCode != 0 && fileConfig.compilerMode !== Mode.INTEGRATED) {
                errorReporter.reportError('''Build command "«targetConfig.buildCommands»" returns error code «returnCode»''')
                return
            }
            // For warnings (vs. errors), the return code is 0.
            // But we still want to mark the IDE.
            if (cmd.errors.toString.length > 0 && fileConfig.compilerMode === Mode.INTEGRATED) {
                reportCommandErrors(cmd.errors.toString())
                return
            }
        }
    }

    // //////////////////////////////////////////
    // // Protected methods.

    /**
     * Clear the buffer of generated code.
     */
    protected def clearCode() {
        code = new StringBuilder
    }

    /**
     * Return the target.
     */
    def findTarget(Resource resource) {
        var TargetDecl targetDecl
        for (t : resource.allContents.toIterable.filter(TargetDecl)) {
            if (targetDecl !== null) {
                throw new InvalidSourceException("There is more than one target!") // FIXME: check this in validator
            }
            targetDecl = t
        }
        if (targetDecl === null) {
            throw new InvalidSourceException("No target found!")
        }
        targetDecl
    }

    /**
     * Generate code for the body of a reaction that handles the
     * action that is triggered by receiving a message from a remote
     * federate.
     * @param action The action.
     * @param sendingPort The output port providing the data to send.
     * @param receivingPort The ID of the destination port.
     * @param receivingPortID The ID of the destination port.
     * @param sendingFed The sending federate.
     * @param receivingFed The destination federate.
     * @param receivingBankIndex The receiving federate's bank index, if it is in a bank.
     * @param receivingChannelIndex The receiving federate's channel index, if it is a multiport.
     * @param type The type.
     * @param isPhysical Indicates whether or not the connection is physical
     * @param serializer The serializer used on the connection.
     */
    def String generateNetworkReceiverBody(
        Action action,
        VarRef sendingPort,
        VarRef receivingPort,
        int receivingPortID, 
        FederateInstance sendingFed,
        FederateInstance receivingFed,
        int receivingBankIndex,
        int receivingChannelIndex,
        InferredType type,
        boolean isPhysical,
        SupportedSerializers serializer
    ) {
        throw new UnsupportedOperationException("This target does not support network connections between federates.")
    }

    /**
     * Generate code for the body of a reaction that handles an output
     * that is to be sent over the network. This base class throws an exception.
     * @param sendingPort The output port providing the data to send.
     * @param receivingPort The ID of the destination port.
     * @param receivingPortID The ID of the destination port.
     * @param sendingFed The sending federate.
     * @param sendingBankIndex The bank index of the sending federate, if it is a bank.
     * @param sendingChannelIndex The channel index of the sending port, if it is a multiport.
     * @param receivingFed The destination federate.
     * @param type The type.
     * @param isPhysical Indicates whether the connection is physical or not
     * @param delay The delay value imposed on the connection using after
     * @throws UnsupportedOperationException If the target does not support this operation.
     * @param serializer The serializer used on the connection.
     */
    def String generateNetworkSenderBody(
        VarRef sendingPort,
        VarRef receivingPort,
        int receivingPortID,
        FederateInstance sendingFed,
        int sendingBankIndex,
        int sendingChannelIndex,
        FederateInstance receivingFed,
        InferredType type,
        boolean isPhysical,
        TimeValue delay,
        SupportedSerializers serializer
    ) {
        throw new UnsupportedOperationException("This target does not support network connections between federates.")
    }
    
    /**
     * Generate code for the body of a reaction that waits long enough so that the status
     * of the trigger for the given port becomes known for the current logical time.
     * 
     * @param port The port to generate the control reaction for
     * @param maxSTP The maximum value of STP is assigned to reactions (if any)
     *  that have port as their trigger or source
     */
    def String generateNetworkInputControlReactionBody(
        int receivingPortID,
        TimeValue maxSTP
    ) {
        throw new UnsupportedOperationException("This target does not support network connections between federates.")
    }    
    
    /**
     * Generate code for the body of a reaction that sends a port status message for the given
     * port if it is absent.
     * 
     * @param port The port to generate the control reaction for
     * @param portID The ID assigned to the port in the AST transformation
     * @param receivingFederateID The ID of the receiving federate
     * @param sendingBankIndex The bank index of the sending federate, if it is a bank.
     * @param sendingChannelIndex The channel if a multiport
     * @param delay The delay value imposed on the connection using after
     */
    def String generateNetworkOutputControlReactionBody(
        VarRef port,
        int portID,
        int receivingFederateID,
        int sendingBankIndex,
        int sendingChannelIndex,
        TimeValue delay
    ) {
        throw new UnsupportedOperationException("This target does not support network connections between federates.")
    }

    /**
     * Add necessary code to the source and necessary build support to
     * enable the requested serializations in 'enabledSerializations'
     */
    def void enableSupportForSerialization(CancelIndicator cancelIndicator) {
        throw new UnsupportedOperationException(
            "Serialization is target-specific "+
            " and is not implemented for the "+target.toString+" target."
        );
    }
    
    /**
     * Returns true if the program is federated and uses the decentralized
     * coordination mechanism.
     */
    def isFederatedAndDecentralized() {
        if (isFederated &&
            targetConfig.coordination === CoordinationType.DECENTRALIZED) {
            return true
        }
        return false
    }
    
    /**
     * Returns true if the program is federated and uses the centralized
     * coordination mechanism.
     */
    def isFederatedAndCentralized() {
        if (isFederated &&
            targetConfig.coordination === CoordinationType.CENTRALIZED) {
            return true
        }
        return false
    }

    /**
     * Copy the core files needed to build the RTI within a container.
     *
     * @param the directory where rti.Dockerfile is located.
     * @param the core files used for code generation in the current target.
     */
    def copyRtiFiles(File rtiDir, ArrayList<String> coreFiles) {
        var rtiFiles = newArrayList()
        rtiFiles.addAll(coreFiles)

        // add the RTI files on top of the coreFiles
        rtiFiles.addAll(
            "federated/RTI/rti.h",
            "federated/RTI/rti.c",
            "federated/RTI/CMakeLists.txt"
        )
        fileConfig.copyFilesFromClassPath("/lib/c/reactor-c/core", rtiDir + File.separator + "core", rtiFiles)
    }

    /**
     * Write a Dockerfile for the current federate as given by filename.
     * @param the name given to the docker file (without any extension).
     */
    def writeDockerFile(String dockerFileName) {
        throw new UnsupportedOperationException("This target does not support docker file generation.")
    }


    /**
     * Parsed error message from a compiler is returned here.
     */
    static class ErrorFileAndLine {
        public var filepath = null as String
        public var line = "1"
        public var character = "0"
        public var message = ""
        public var isError = true // false for a warning.
    }

    /**
     * Generate any preamble code that appears in the code generated
     * file before anything else.
     */
    protected def void generatePreamble() {
        prComment("Code generated by the Lingua Franca compiler from:")
        prComment("file:/" +FileConfig.toUnixString(fileConfig.srcFile))
        val models = new LinkedHashSet<Model>

        for (r : this.reactors ?: emptyList) {
            // The following assumes all reactors have a container.
            // This means that generated reactors **have** to be
            // added to a resource; not doing so will result in a NPE.
            models.add(r.toDefinition.eContainer as Model)
        }
        // Add the main reactor if it is defined
        if (this.mainDef !== null) {
            val mainModel = this.mainDef.reactorClass.toDefinition.eContainer as Model
            models.add(mainModel)
            for (p : mainModel.preambles) {
                pr(p.code.toText)
            }
        }
    }

    /**
     * Get the code produced so far.
     * @return The code produced so far as a String.
     */
    protected def getCode() {
        code.toString()
    }

    /**
     * Increase the indentation of the output code produced.
     */
    protected def indent() {
        indent(code)
    }

    /**
     * Increase the indentation of the output code produced
     * on the specified builder.
     * @param The builder to indent.
     */
    protected def indent(StringBuilder builder) {
        var prefix = indentation.get(builder)
        if (prefix === null) {
            prefix = ""
        }
        prefix += "    ";
        indentation.put(builder, prefix)
    }

    /**
     * Append the specified text plus a final newline to the current
     * code buffer.
     * @param format A format string to be used by String.format or
     * the text to append if no further arguments are given.
     * @param args Additional arguments to pass to the formatter.
     */
    protected def pr(String format, Object... args) {
        pr(code, if (args !== null && args.length > 0)
            String.format(format, args)
        else
            format)
    }

    /**
     * Append the specified text plus a final newline to the specified
     * code buffer.
     * @param builder The code buffer.
     * @param text The text to append.
     */
    protected def pr(StringBuilder builder, Object text) {
        // Handle multi-line text.
        var string = text.toString
        var indent = indentation.get(builder)
        if (indent === null) {
            indent = ""
        }
        if (string.contains("\n")) {
            // Replace all tabs with four spaces.
            string = string.replaceAll("\t", "    ")
            // Use two passes, first to find the minimum leading white space
            // in each line of the source text.
            var split = string.split("\n")
            var offset = Integer.MAX_VALUE
            var firstLine = true
            for (line : split) {
                // Skip the first line, which has white space stripped.
                if (firstLine) {
                    firstLine = false
                } else {
                    var numLeadingSpaces = line.indexOf(line.trim());
                    if (numLeadingSpaces < offset) {
                        offset = numLeadingSpaces
                    }
                }
            }
            // Now make a pass for each line, replacing the offset leading
            // spaces with the current indentation.
            firstLine = true
            for (line : split) {
                builder.append(indent)
                // Do not trim the first line
                if (firstLine) {
                    builder.append(line)
                    firstLine = false
                } else {
                    builder.append(line.substring(offset))
                }
                builder.append("\n")
            }
        } else {
            builder.append(indent)
            builder.append(text)
            builder.append("\n")
        }
    }

    /**
     * Prints an indented block of text with the given begin and end markers,
     * but only if the actions print any text at all.
     * This is helpful to avoid the production of empty blocks.
     * @param begin The prologue of the block.
     * @param end The epilogue of the block.
     * @param actions Actions that print the interior of the block. 
     */
    protected def prBlock(String begin, String end, Runnable... actions) {
        val i = code.length
        indent()
        for (action : actions) {
            action.run()
        }
        unindent()
        if (i < code.length) {
            val inserted = code.substring(i, code.length)
            code.delete(i, code.length)
            pr(begin)
            code.append(inserted)
            pr(end)
        }
    }

    /**
     * Leave a marker in the generated code that indicates the original line
     * number in the LF source.
     * @param eObject The node.
     */
    protected def prSourceLineNumber(EObject eObject) {
        if (eObject instanceof Code) {
            pr(code, '''// «NodeModelUtils.getNode(eObject).startLine +1»''')
        } else {
            pr(code, '''// «NodeModelUtils.getNode(eObject).startLine»''')
        }
    }

    /**
     * Print a comment to the generated file.
     * Particular targets will need to override this if comments
     * start with something other than '//'.
     * @param comment The comment.
     */
    protected def prComment(String comment) {
        pr(code, '// ' + comment);
    }

    /**
     * Given a line of text from the output of a compiler, return
     * an instance of ErrorFileAndLine if the line is recognized as
     * the first line of an error message. Otherwise, return null.
     * This base class simply returns null.
     * @param line A line of output from a compiler or other external
     * tool that might generate errors.
     * @return If the line is recognized as the start of an error message,
     * then return a class containing the path to the file on which the
     * error occurred (or null if there is none), the line number (or the
     * string "1" if there is none), the character position (or the string
     * "0" if there is none), and the message (or an empty string if there
     * is none).
     */
    protected def parseCommandOutput(String line) {
        return null as ErrorFileAndLine
    }

    /**
     * Parse the specified string for command errors that can be reported
     * using marks in the Eclipse IDE. In this class, we attempt to parse
     * the messages to look for file and line information, thereby generating
     * marks on the appropriate lines.  This should only be called if
     * mode == INTEGRATED.
     * 
     * @param stderr The output on standard error of executing a command.
     */
    def reportCommandErrors(String stderr) {
        // First, split the message into lines.
        val lines = stderr.split("\\r?\\n")
        var message = new StringBuilder()
        var lineNumber = null as Integer
        var path = fileConfig.srcFile
        // In case errors occur within an imported file, record the original path.
        val originalPath = path;
        
        var severity = IMarker.SEVERITY_ERROR
        for (line : lines) {
            val parsed = parseCommandOutput(line)
            if (parsed !== null) {
                // Found a new line number designator.
                // If there is a previously accumulated message, report it.
                if (message.length > 0) {
                    if (severity == IMarker.SEVERITY_ERROR)
                        errorReporter.reportError(path, lineNumber, message.toString())
                    else
                        errorReporter.reportWarning(path, lineNumber, message.toString())
                      
                    if (originalPath.compareTo(path) != 0) {
                        // Report an error also in the top-level resource.
                        // FIXME: It should be possible to descend through the import
                        // statements to find which one matches and mark all the
                        // import statements down the chain. But what a pain!
                        if (severity == IMarker.SEVERITY_ERROR) {
                            errorReporter.reportError(originalPath, 0, "Error in imported file: " + path)
                        } else {
                            errorReporter.reportWarning(originalPath, 0, "Warning in imported file: " + path)
                        }
                     }
                }
                if (parsed.isError) {
                    severity = IMarker.SEVERITY_ERROR
                } else {
                    severity = IMarker.SEVERITY_WARNING
                }

                // Start accumulating a new message.
                message = new StringBuilder()
                // Append the message on the line number designator line.
                message.append(parsed.message)

                // Set the new line number.
                try {
                    lineNumber = Integer.decode(parsed.line)
                } catch (Exception ex) {
                    // Set the line number unknown.
                    lineNumber = null
                }
                // FIXME: Ignoring the position within the line.
                // Determine the path within which the error occurred.
                path = Paths.get(parsed.filepath)
            } else {
                // No line designator.
                if (message.length > 0) {
                    message.append("\n")
                } else {
                    if (!line.toLowerCase.contains('error:')) {
                        severity = IMarker.SEVERITY_WARNING
                    }
                }
                message.append(line);
            }
        }
        if (message.length > 0) {
            if (severity == IMarker.SEVERITY_ERROR) {
                errorReporter.reportError(path, lineNumber, message.toString())
            } else {
                errorReporter.reportWarning(path, lineNumber, message.toString())
            }

            if (originalPath.compareTo(path) != 0) {
                // Report an error also in the top-level resource.
                // FIXME: It should be possible to descend through the import
                // statements to find which one matches and mark all the
                // import statements down the chain. But what a pain!
                if (severity == IMarker.SEVERITY_ERROR) {
                    errorReporter.reportError(originalPath, 0, "Error in imported file: " + path)
                } else {
                    errorReporter.reportWarning(originalPath, 0, "Warning in imported file: " + path)
                }
            }
        }
    }

    /** If the mode is INTEGRATED (the code generator is running in an
     *  an Eclipse IDE), then refresh the project. This will ensure that
     *  any generated files become visible in the project.
     */
    protected def refreshProject() {
        if (fileConfig.compilerMode == Mode.INTEGRATED) {
            // Find name of current project
            val id = "((:?[a-z]|[A-Z]|_\\w)*)";
            var pattern = if (File.separator.equals("/")) { // Linux/Mac file separator
                    Pattern.compile("platform:" + File.separator + "resource" + File.separator + id + File.separator);
                } else { // Windows file separator
                    Pattern.compile(
                        "platform:" + File.separator + File.separator + "resource" + File.separator + File.separator +
                            id + File.separator + File.separator);
                }
            val matcher = pattern.matcher(code);
            var projName = ""
            if (matcher.find()) {
                projName = matcher.group(1)
            }
            try {
                val members = ResourcesPlugin.getWorkspace().root.members
                for (member : members) {
                    // Refresh current project, or simply entire workspace if project name was not found
                    if (projName == "" || projName.equals(member.fullPath.toString.substring(1))) {
                        member.refreshLocal(IResource.DEPTH_INFINITE, null)
                        println("Refreshed " + member.fullPath.toString)
                    }
                }
            } catch (IllegalStateException e) {
                println("Unable to refresh workspace: " + e)
            }
        }
    }  

    /** Reduce the indentation by one level for generated code
     *  in the default code buffer.
     */
    protected def unindent() {
        unindent(code)
    }

    /** Reduce the indentation by one level for generated code
     *  in the specified code buffer.
     */
    protected def unindent(StringBuilder builder) {
        var indent = indentation.get(builder)
        if (indent !== null) {
            val end = indent.length - 4;
            if (end < 0) {
                indent = ""
            } else {
                indent = indent.substring(0, end)
            }
            indentation.put(builder, indent)
        }
    }

    /**
     * Generate target code for a parameter reference.
     * 
     * @param param The parameter to generate code for
     * @return Parameter reference in target code
     */
    protected def String getTargetReference(Parameter param) {
        return param.name
    }

    // // Utility functions supporting multiports.
    /**
     * If the argument is a multiport, return a list of strings
     * describing the width of the port, and otherwise, return null.
     * If the list is empty, then the width is variable (specified
     * as '[]'). Otherwise, it is a list of integers and/or parameter
     * references obtained by getTargetReference().
     * @param variable The port.
     * @return The width specification for a multiport or null if it is
     *  not a multiport.
     */
    protected def List<String> multiportWidthSpec(Variable variable) {
        var result = null as List<String>
        if (variable instanceof Port) {
            if (variable.widthSpec !== null) {
                result = new ArrayList<String>()
                if (!variable.widthSpec.ofVariableLength) {
                    for (term : variable.widthSpec.terms) {
                        if (term.parameter !== null) {
                            result.add(getTargetReference(term.parameter))
                        } else {
                            result.add('' + term.width)
                        }
                    }
                }
            }
        }
        return result
    }

    /**
     * If the argument is a multiport, then return a string that
     * gives the width as an expression, and otherwise, return null.
     * The string will be empty if the width is variable (specified
     * as '[]'). Otherwise, if is a single term or a sum of terms
     * (separated by '+'), where each term is either an integer
     * or a parameter reference in the target language.
     */
    protected def String multiportWidthExpression(Variable variable) {
        val spec = multiportWidthSpec(variable)
        if (spec !== null) {
            return spec.join(' + ')
        }
        return null
    }

    /**
     * Return true if the specified port is a multiport.
     * @param port The port.
     * @return True if the port is a multiport.
     */
    def boolean isMultiport(Port port) {
        port.widthSpec !== null
    }

    // //////////////////////////////////////////////////
    // // Private functions
    /**
     * Get textual representation of a time in the target language.
     * This is a separate function from 
     * getTargetTime to avoid producing invalid RTI
     * code for targets that override timeInTargetLanguage
     * to return a C-incompatible time type.
     * 
     * @param v A time AST node
     * @return An RTI-compatible (ie. C target) time string
     */
    protected def getRTITime(Delay d) {
<<<<<<< HEAD
        return d.value.targetValue
=======
        if (d.parameter !== null) {
            return d.toText
        }

        return d.time.toTimeValue.timeInTargetLanguage
>>>>>>> f90f26ff
    }



    /**
     * Remove triggers in each federates' network reactions that are defined in remote federates.
     *
     * This must be done in code generators after the dependency graphs
     * are built and levels are assigned. Otherwise, these disconnected ports
     * might reference data structures in remote federates and cause compile errors.
     *
     * @param instance The reactor instance to remove these ports from if any.
     *  Can be null.
     */
    protected def void removeRemoteFederateConnectionPorts(ReactorInstance instance) {
        if (isFederated) {
            for (federate: federates) {
                // Remove disconnected network triggers from the AST
                federate.removeRemoteFederateConnectionPorts();
                if (instance !== null) {
                    // If passed a reactor instance, also purge the disconnected network triggers
                    // from the reactor instance graph
                    for (reaction: federate.networkReactions) {
                        val networkReaction = instance.lookupReactionInstance(reaction)
                        if (networkReaction !== null) {
                            for (port: federate.remoteNetworkReactionTriggers) {
                                val disconnectedPortInstance = instance.lookupPortInstance(port);
                                if (disconnectedPortInstance !== null) {
                                    networkReaction.removePortInstance(disconnectedPortInstance);
                                }
                            }
                        }
                    }
                }
            }
        }
    }

    /** Analyze the resource (the .lf file) that is being parsed
     *  to determine whether code is being mapped to single or to
     *  multiple target machines. If it is being mapped to multiple
     *  machines, then set the 'federates' list, the 'federateIDs'
     *  map, and the 'federationRTIHost' and 'federationRTIPort'
     *  variables.
     * 
     *  In addition, analyze the connections between federates.
     *  Ensure that every cycle has a non-zero delay (microstep
     *  delays will not be sufficient). Construct the dependency
     *  graph between federates. And replace connections between
     *  federates with a pair of reactions, one triggered by
     *  the sender's output port, and the other triggered by
     *  an action.
     * 
     *  This class is target independent, so the target code
     *  generator still has quite a bit of work to do.
     *  It needs to provide the body of the sending and
     *  receiving reactions. It also needs to provide the
     *  runtime infrastructure that uses the dependency
     *  information between federates. See the C target
     *  for a reference implementation.
     */
    private def analyzeFederates() {
        // Next, if there actually are federates, analyze the topology
        // interconnecting them and replace the connections between them
        // with an action and two reactions.
        val mainReactor = this.mainDef?.reactorClass.toDefinition

        if (this.mainDef === null || !mainReactor.isFederated) {
            // The program is not federated.
            // Ensure federates is never empty.
            var federateInstance = new FederateInstance(null, 0, 0, this, errorReporter)
            federates.add(federateInstance)
            federateByID.put(0, federateInstance)
        } else {
            // The Lingua Franca program is federated
            isFederated = true
            if (mainReactor.host !== null) {
                // Get the host information, if specified.
                // If not specified, this defaults to 'localhost'
                if (mainReactor.host.addr !== null) {
                    federationRTIProperties.put('host', mainReactor.host.addr)
                }
                // Get the port information, if specified.
                // If not specified, this defaults to 14045
                if (mainReactor.host.port !== 0) {
                    federationRTIProperties.put('port', mainReactor.host.port)
                }
                // Get the user information, if specified.
                if (mainReactor.host.user !== null) {
                    federationRTIProperties.put('user', mainReactor.host.user)
                }
            }

            // Since federates are always within the main (federated) reactor,
            // create a list containing just that one containing instantiation.
            // This will be used to look up parameter values.
            val context = new ArrayList<Instantiation>();
            context.add(mainDef);

            // Create a FederateInstance for each top-level reactor.
            for (instantiation : mainReactor.allInstantiations) {
                var bankWidth = ASTUtils.width(instantiation.widthSpec, context);
                if (bankWidth < 0) {
                    errorReporter.reportError(instantiation, "Cannot determine bank width!");
                    // Continue with a bank width of 1.
                    bankWidth = 1;
                }
                // Create one federate instance for each reactor instance in the bank of reactors.
                val federateInstances = new ArrayList<FederateInstance>();
                for (var i = 0; i < bankWidth; i++) {
                    // Assign an integer ID to the federate.
                    var federateID = federates.size
                    var federateInstance = new FederateInstance(instantiation, federateID, i, this, errorReporter)
                    federateInstance.bankIndex = i;
                    federates.add(federateInstance)
                    federateInstances.add(federateInstance)
                    federateByID.put(federateID, federateInstance)

                    if (instantiation.host !== null) {
                        federateInstance.host = instantiation.host.addr
                        // The following could be 0.
                        federateInstance.port = instantiation.host.port
                        // The following could be null.
                        federateInstance.user = instantiation.host.user
                        /* FIXME: The at keyword should support a directory component.
                         * federateInstance.dir = instantiation.host.dir
                         */
                        if (federateInstance.host !== null &&
                            federateInstance.host != 'localhost' &&
                            federateInstance.host != '0.0.0.0'
                        ) {
                            federateInstance.isRemote = true;
                        }
                    }
                }
                if (federatesByInstantiation === null) {
                    federatesByInstantiation = new LinkedHashMap<Instantiation, List<FederateInstance>>();
                }
                federatesByInstantiation.put(instantiation, federateInstances);
            }

            // In a federated execution, we need keepalive to be true,
            // otherwise a federate could exit simply because it hasn't received
            // any messages.
            targetConfig.keepalive = true

            // Analyze the connection topology of federates.
            // First, find all the connections between federates.
            // For each connection between federates, replace it in the
            // AST with an action (which inherits the delay) and two reactions.
            // The action will be physical for physical connections and logical
            // for logical connections.
            replaceFederateConnectionsWithActions()

            // Remove the connections at the top level
            mainReactor.connections.clear()
        }
    }
    
    /**
     * Replace connections between federates in the AST with actions that
     * handle sending and receiving data.
     */
    private def replaceFederateConnectionsWithActions() {
        val mainReactor = this.mainDef?.reactorClass.toDefinition

        // Each connection in the AST may represent more than one connection between
        // federate instances because of banks and multiports. We need to generate communication
        // for each of these. To do this, we create a ReactorInstance so that we don't have
        // to duplicate the rather complicated logic in that class. We specify a depth of 1,
        // so it only creates the reactors immediately within the top level, not reactors
        // that those contain.
        val mainInstance = new ReactorInstance(mainReactor, errorReporter, 1)

        for (federateReactor : mainInstance.children) {
            // Skip banks and just process the individual instances.
            if (federateReactor.bankIndex > -2) {
                val bankIndex = (federateReactor.bankIndex >= 0)? federateReactor.bankIndex : 0
                val federateInstance = federatesByInstantiation.get(federateReactor.definition).get(bankIndex);
                for (input : federateReactor.inputs) {
                    replaceConnectionFromSource(input, federateInstance, federateReactor, mainInstance)
                }
            }
        }
    }
    
    /**
     * Replace the connections to the specified input port for the specified federate reactor.
     * @param input The input port instance.
     * @param destinationFederate The federate for which this port is an input.
     * @param federateReactor The reactor instance for that federate.
     * @param mainInstance The main reactor instance.
     */
    def void replaceConnectionFromSource(
        PortInstance input, FederateInstance destinationFederate, ReactorInstance federateReactor, ReactorInstance mainInstance
    ) {
        var channel = 0; // Next input channel to be replaced.
        // If the port is not an input, ignore it.
        if (input.isInput) {
            for (source : input.immediateSources()) {
                val sourceBankIndex = (source.getPortInstance().parent.bankIndex >= 0) ? source.getPortInstance().parent.bankIndex : 0
                val sourceFederate = federatesByInstantiation.get(source.getPortInstance().parent.definition).get(sourceBankIndex);

                // Set up dependency information.
                var connection = mainInstance.getConnection(source.getPortInstance(), input)
                if (connection === null) {
                    // This should not happen.
                    errorReporter.reportError(input.definition, "Unexpected error. Cannot find input connection for port")
                } else {
                    if (sourceFederate !== destinationFederate
                            && !connection.physical 
                            && targetConfig.coordination !== CoordinationType.DECENTRALIZED) {
                        // Map the delays on connections between federates.
                        // First see if the cache has been created.
                        var dependsOnDelays = destinationFederate.dependsOn.get(sourceFederate)
                        if (dependsOnDelays === null) {
                            // If not, create it.
                            dependsOnDelays = new LinkedHashSet<Delay>()
                            destinationFederate.dependsOn.put(sourceFederate, dependsOnDelays)
                        }
                        // Put the delay on the cache.
                        if (connection.delay !== null) {
                            dependsOnDelays.add(connection.delay)
                        } else {
                            // To indicate that at least one connection has no delay, add a null entry.
                            dependsOnDelays.add(null)
                        }
                        // Map the connections between federates.
                        var sendsToDelays = sourceFederate.sendsTo.get(destinationFederate)
                        if (sendsToDelays === null) {
                            sendsToDelays = new LinkedHashSet<Delay>()
                            sourceFederate.sendsTo.put(destinationFederate, sendsToDelays)
                        }
                        if (connection.delay !== null) {
                            sendsToDelays.add(connection.delay)
                        } else {
                            // To indicate that at least one connection has no delay, add a null entry.
                            sendsToDelays.add(null)
                        }
                    }

<<<<<<< HEAD
                    FedASTUtils.makeCommunication(
                        source,
                        destination,
                        connection,
                        leftFederate,
                        federate.bankIndex,
                        source.index,
                        rightFederate,
                        destination.parent.bankIndex,
                        destination.index,
                        this,
                        targetConfig.coordination,
                        mainInstance
                    )
=======
                    // Make one communication for each channel.
                    // FIXME: There is an opportunity for optimization here by aggregating channels.
                    for (var i = 0; i < source.channelWidth; i++) {
                        FedASTUtils.makeCommunication(
                            source.getPortInstance(),
                            input,
                            connection,
                            sourceFederate,
                            source.getPortInstance().parent.bankIndex,
                            source.startChannel + i,
                            destinationFederate,
                            input.parent.bankIndex,
                            channel + i,
                            this,
                            targetConfig.coordination
                        );
                    }
                    channel += source.channelWidth;
>>>>>>> f90f26ff
                }
            }
        }
    }

    /**
     * Print to stdout information about what source file is being generated,
     * what mode the generator is in, and where the generated sources are to be put.
     */
    def printInfo() {
        println("Generating code for: " + fileConfig.resource.getURI.toString)
        println('******** mode: ' + fileConfig.compilerMode)
        println('******** source file: ' + fileConfig.srcFile) // FIXME: redundant
        println('******** generated sources: ' + fileConfig.getSrcGenPath)
    }

    /**
     * Indicates whether delay banks generated from after delays should have a variable length width.
     * 
     * If this is true, any delay reactors that are inserted for after delays on multiport connections 
     * will have a unspecified variable length width. The code generator is then responsible for inferring the
     * correct width of the delay bank, which is only possible if the precise connection width is known at compile time.
     * 
     * If this is false, the width specification of the generated bank will list all the ports listed on the right
     * side of the connection. This gives the code generator the information needed to infer the correct width at 
     * runtime.
     */
    def boolean generateAfterDelaysWithVariableWidth() { return true }

    /**
     * Get the buffer type used for network messages
     */
    def String getNetworkBufferType() ''''''

    /**
     * Return the Targets enum for the current target
     */
    abstract def Target getTarget()

    protected def getTargetType(Parameter p) {
        return p.inferredType.targetType
    }

    protected def getTargetType(StateVar s) {
        return s.inferredType.targetType
    }

    protected def getTargetType(Action a) {
        return a.inferredType.targetType
    }

    protected def getTargetType(Port p) {
        return p.inferredType.targetType
    }

    /**
     * Get textual representation of a time in the target language.
     * 
     * @param t A time AST node
     * @return A time string in the target language
     */
    protected def getTargetTime(Time t) {
<<<<<<< HEAD
        return t.targetValue
=======
        val value = new TimeValue(t.interval, TimeUnit.fromName(t.unit))
        return value.timeInTargetLanguage
>>>>>>> f90f26ff
    }

    /**
     * Returns the textual representation of a value in the target language.
     */
    protected def getTargetValue(Value v) {
        return getTargetExpr(v, null)
    }

    /**
     * Get textual representation of a value in the target language.
     * 
     * If the value evaluates to 0, it is interpreted as a time.
     * 
     * @param v A time AST node
     * @return A time string in the target language
     */
<<<<<<< HEAD
    protected def String getTargetTime(Value v) {
        v.timeValue.targetTimeExpr
    }

    protected def String getTargetTime(Delay d) {
        d.value.targetTime
=======
    protected def getTargetTime(Value v) {
        if (v.time !== null) {
            return v.time.targetTime
        } else if (v.isZero) {
            val value = TimeValue.ZERO
            return value.timeInTargetLanguage
        }
        return v.toText
    }

    protected def getTargetTime(Delay d) {
        if (d.parameter !== null) {
            return d.toText
        } else {
            return d.time.toTimeValue.timeInTargetLanguage
        }
>>>>>>> f90f26ff
    }
}<|MERGE_RESOLUTION|>--- conflicted
+++ resolved
@@ -726,31 +726,6 @@
         if (reactionBankIndices.get(reaction) === null) return -1
         return reactionBankIndices.get(reaction)
     }
-<<<<<<< HEAD
-=======
-    
-    /**
-     * Given a representation of time that may possibly include units, return
-     * a string that the target language can recognize as a value. In this base
-     * class, if units are given, e.g. "msec", then we convert the units to upper
-     * case and return an expression of the form "MSEC(value)". Particular target
-     * generators will need to either define functions or macros for each possible
-     * time unit or override this method to return something acceptable to the
-     * target language.
-     * @param time A TimeValue that represents a time.
-     * @return A string, such as "MSEC(100)" for 100 milliseconds.
-     */
-    def String timeInTargetLanguage(TimeValue time) {
-        if (time !== null) {
-            if (time.unit !== null) {
-                return time.unit.cMacroName + '(' + time.magnitude + ')'
-            } else {
-                return time.magnitude.toString()
-            }
-        }
-        return "0" // FIXME: do this or throw exception?
-    }
->>>>>>> f90f26ff
 
     // note that this is moved out by #544
     final def String cMacroName(TimeUnit unit) {
@@ -1425,15 +1400,7 @@
      * @return An RTI-compatible (ie. C target) time string
      */
     protected def getRTITime(Delay d) {
-<<<<<<< HEAD
         return d.value.targetValue
-=======
-        if (d.parameter !== null) {
-            return d.toText
-        }
-
-        return d.time.toTimeValue.timeInTargetLanguage
->>>>>>> f90f26ff
     }
 
 
@@ -1675,22 +1642,6 @@
                         }
                     }
 
-<<<<<<< HEAD
-                    FedASTUtils.makeCommunication(
-                        source,
-                        destination,
-                        connection,
-                        leftFederate,
-                        federate.bankIndex,
-                        source.index,
-                        rightFederate,
-                        destination.parent.bankIndex,
-                        destination.index,
-                        this,
-                        targetConfig.coordination,
-                        mainInstance
-                    )
-=======
                     // Make one communication for each channel.
                     // FIXME: There is an opportunity for optimization here by aggregating channels.
                     for (var i = 0; i < source.channelWidth; i++) {
@@ -1705,11 +1656,11 @@
                             input.parent.bankIndex,
                             channel + i,
                             this,
-                            targetConfig.coordination
-                        );
+                            targetConfig.coordination,
+                        mainInstance
+                    );
                     }
                     channel += source.channelWidth;
->>>>>>> f90f26ff
                 }
             }
         }
@@ -1772,12 +1723,7 @@
      * @return A time string in the target language
      */
     protected def getTargetTime(Time t) {
-<<<<<<< HEAD
         return t.targetValue
-=======
-        val value = new TimeValue(t.interval, TimeUnit.fromName(t.unit))
-        return value.timeInTargetLanguage
->>>>>>> f90f26ff
     }
 
     /**
@@ -1795,30 +1741,11 @@
      * @param v A time AST node
      * @return A time string in the target language
      */
-<<<<<<< HEAD
     protected def String getTargetTime(Value v) {
         v.timeValue.targetTimeExpr
     }
 
     protected def String getTargetTime(Delay d) {
         d.value.targetTime
-=======
-    protected def getTargetTime(Value v) {
-        if (v.time !== null) {
-            return v.time.targetTime
-        } else if (v.isZero) {
-            val value = TimeValue.ZERO
-            return value.timeInTargetLanguage
-        }
-        return v.toText
-    }
-
-    protected def getTargetTime(Delay d) {
-        if (d.parameter !== null) {
-            return d.toText
-        } else {
-            return d.time.toTimeValue.timeInTargetLanguage
-        }
->>>>>>> f90f26ff
     }
 }