/*************
 * Copyright (c) 2019-2020, The University of California at Berkeley.

 * Redistribution and use in source and binary forms, with or without modification,
 * are permitted provided that the following conditions are met:

 * 1. Redistributions of source code must retain the above copyright notice,
 *    this list of conditions and the following disclaimer.

 * 2. Redistributions in binary form must reproduce the above copyright notice,
 *    this list of conditions and the following disclaimer in the documentation
 *    and/or other materials provided with the distribution.

 * THIS SOFTWARE IS PROVIDED BY THE COPYRIGHT HOLDERS AND CONTRIBUTORS "AS IS" AND 
 * ANY EXPRESS OR IMPLIED WARRANTIES, INCLUDING, BUT NOT LIMITED TO, THE IMPLIED 
 * WARRANTIES OF MERCHANTABILITY AND FITNESS FOR A PARTICULAR PURPOSE ARE 
 * DISCLAIMED. IN NO EVENT SHALL THE COPYRIGHT HOLDER OR CONTRIBUTORS BE LIABLE FOR
 * ANY DIRECT, INDIRECT, INCIDENTAL, SPECIAL, EXEMPLARY, OR CONSEQUENTIAL DAMAGES 
 * (INCLUDING, BUT NOT LIMITED TO, PROCUREMENT OF SUBSTITUTE GOODS OR SERVICES; 
 * LOSS OF USE, DATA, OR PROFITS; OR BUSINESS INTERRUPTION) HOWEVER CAUSED AND ON 
 * ANY THEORY OF LIABILITY, WHETHER IN CONTRACT, STRICT LIABILITY, OR TORT 
 * (INCLUDING NEGLIGENCE OR OTHERWISE) ARISING IN ANY WAY OUT OF THE USE OF THIS 
 * SOFTWARE, EVEN IF ADVISED OF THE POSSIBILITY OF SUCH DAMAGE.
 ***************/
package org.lflang.generator

import java.io.File
import java.io.IOException;
import java.nio.file.Paths
import java.util.ArrayList
import java.util.Collection
import java.util.HashSet
import java.util.LinkedHashMap
import java.util.LinkedHashSet
import java.util.List
import java.util.Map
import java.util.Set
import java.util.regex.Pattern
import java.util.stream.Collectors
import org.eclipse.core.resources.IMarker
import org.eclipse.emf.ecore.resource.Resource
import org.eclipse.xtext.util.CancelIndicator
import org.lflang.ASTUtils
import org.lflang.ErrorReporter
import org.lflang.FileConfig
import org.lflang.InferredType
import org.lflang.MainConflictChecker
import org.lflang.Target
import org.lflang.TargetConfig
import org.lflang.TargetProperty.CoordinationType
import org.lflang.TimeUnit
import org.lflang.TimeValue
import org.lflang.federated.FedASTUtils
import org.lflang.federated.FederateInstance
import org.lflang.federated.serialization.SupportedSerializers
import org.lflang.graph.InstantiationGraph
import org.lflang.lf.Action
import org.lflang.lf.Connection
import org.lflang.lf.Delay
import org.lflang.lf.Instantiation
import org.lflang.lf.LfFactory
import org.lflang.lf.Model
import org.lflang.lf.Parameter
import org.lflang.lf.Reaction
import org.lflang.lf.Reactor
import org.lflang.lf.Time
import org.lflang.lf.Value
import org.lflang.lf.VarRef
import org.lflang.validation.AbstractLFValidator

import static extension org.lflang.ASTUtils.*

/**
 * Generator base class for specifying core functionality
 * that all code generators should have.
 *
 * @author{Edward A. Lee <eal@berkeley.edu>}
 * @author{Marten Lohstroh <marten@berkeley.edu>}
 * @author{Christian Menard <christian.menard@tu-dresden.de}
 * @author{Matt Weber <matt.weber@berkeley.edu>}
 * @author{Soroush Bateni <soroush@utdallas.edu>}
 */
abstract class GeneratorBase extends AbstractLFValidator {

    ////////////////////////////////////////////
    //// Public fields.

    /**
     * Constant that specifies how to name generated delay reactors.
     */
    public static val GEN_DELAY_CLASS_NAME = "_lf_GenDelay"

    /**
     * The main (top-level) reactor instance.
     */
    public ReactorInstance main

    /** A error reporter for reporting any errors or warnings during the code generation */
    public ErrorReporter errorReporter

    ////////////////////////////////////////////
    //// Protected fields.

    /**
     * The current target configuration.
     */
    protected var TargetConfig targetConfig = new TargetConfig()
    def TargetConfig getTargetConfig() { return this.targetConfig;}
    
    /**
     * The current file configuration.
     */
    protected var FileConfig fileConfig
    
    /**
     * A factory for compiler commands.
     */
    protected var GeneratorCommandFactory commandFactory   

    /**
     * Collection of generated delay classes.
     */
    val delayClasses = new LinkedHashSet<Reactor>()

    /**
     * Definition of the main (top-level) reactor.
     * This is an automatically generated AST node for the top-level
     * reactor.
     */
    protected Instantiation mainDef
    def getMainDef() { return mainDef; }

    /**
     * A list of Reactor definitions in the main resource, including non-main 
     * reactors defined in imported resources. These are ordered in the list in
     * such a way that each reactor is preceded by any reactor that it instantiates
     * using a command like `foo = new Foo();`
     */
    protected var List<Reactor> reactors = new ArrayList
    
    /**
     * The set of resources referenced reactor classes reside in.
     */
    protected var Set<LFResource> resources = newLinkedHashSet
    
    /**
     * Graph that tracks dependencies between instantiations. 
     * This is a graph where each node is a Reactor (not a ReactorInstance)
     * and an arc from Reactor A to Reactor B means that B contains an instance of A, constructed with a statement
     * like `a = new A();`  After creating the graph, 
     * sort the reactors in topological order and assign them to the reactors class variable. 
     * Hence, after this method returns, `this.reactors` will be a list of Reactors such that any
     * reactor is preceded in the list by reactors that it instantiates.
     */
    protected var InstantiationGraph instantiationGraph

    /**
     * The set of unordered reactions. An unordered reaction is one that does
     * not have any dependency on other reactions in the containing reactor, 
     * and where no other reaction in the containing reactor depends on it.
     * There is currently no way in the syntax of LF to make a reaction
     * unordered, deliberately, because it can introduce unexpected
     * nondeterminacy. However, certain automatically generated reactions are
     * known to be safe to be unordered because they do not interact with the
     * state of the containing reactor. To make a reaction unordered, when
     * the Reaction instance is created, add that instance to this set.
     */
    protected var Set<Reaction> unorderedReactions = null

    /**
     * Map from reactions to bank indices
     */
    protected var Map<Reaction,Integer> reactionBankIndices = null

    /**
     * Keep a unique list of enabled serializers
     */
    public var HashSet<SupportedSerializers> enabledSerializers = new HashSet<SupportedSerializers>();

    /**
     * Indicates whether or not the current Lingua Franca program
     * contains a federation.
     */
    public var boolean isFederated = false

    /**
     * Indicates whether or not the current Lingua Franca program
     * contains model reactors.
     */
    public var boolean hasModalReactors = false

    // //////////////////////////////////////////
    // // Target properties, if they are included.
    /**
     * A list of federate instances or a list with a single empty string
     * if there are no federates specified. FIXME: Why put a single empty string there? It should be just empty...
     */
    public var List<FederateInstance> federates = new ArrayList<FederateInstance>

    /**
     * A map from federate IDs to federate instances.
     */
    protected var Map<Integer, FederateInstance> federateByID = new LinkedHashMap<Integer, FederateInstance>()

    /**
     * A map from instantiations to the federate instances for that instantiation.
     * If the instantiation has a width, there may be more than one federate instance.
     */
    protected var Map<Instantiation, List<FederateInstance>> federatesByInstantiation

    /**
     * The federation RTI properties, which defaults to 'localhost: 15045'.
     */
    protected val federationRTIProperties = newLinkedHashMap(
        'host' -> 'localhost',
        'port' -> 0 // Indicator to use the default port, typically 15045.
    )

    /**
     * Contents of $LF_CLASSPATH, if it was set.
     */
    protected String classpathLF

    /**
     * The name of the top-level reactor.
     */
    protected var String topLevelName; // FIXME: remove and use fileConfig.name instead

    // //////////////////////////////////////////
    // // Private fields.
    
    /**
     * Create a new GeneratorBase object.
     */
    new(FileConfig fileConfig, ErrorReporter errorReporter) {
        this.fileConfig = fileConfig
        this.topLevelName = fileConfig.name
        this.errorReporter = errorReporter
        this.commandFactory = new GeneratorCommandFactory(errorReporter, fileConfig)
    }

    // //////////////////////////////////////////
    // // Code generation functions to override for a concrete code generator.

    /**
     * Store the given reactor in the collection of generated delay classes
     * and insert it in the AST under the top-level reactors node.
     */
    def void addDelayClass(Reactor generatedDelay) {
        // Record this class, so it can be reused.
        this.delayClasses.add(generatedDelay)
        // And hook it into the AST.
        (fileConfig.resource.allContents.findFirst[it|it instanceof Model] as Model).reactors.add(generatedDelay)
    }

    /**
     * Return the generated delay reactor that corresponds to the given class
     * name if it had been created already, `null` otherwise.
     */
    def Reactor findDelayClass(String className) {
        return this.delayClasses.findFirst[it|it.name.equals(className)]
    }

    /**
     * If there is a main or federated reactor, then create a synthetic Instantiation
     * for that top-level reactor and set the field mainDef to refer to it.
     */
    private def createMainInstantiation() {
        // Find the main reactor and create an AST node for its instantiation.
        for (reactor : fileConfig.resource.allContents.toIterable.filter(Reactor)) {
            if (reactor.isMain || reactor.isFederated) {
                // Creating an definition for the main reactor because there isn't one.
                this.mainDef = LfFactory.eINSTANCE.createInstantiation()
                this.mainDef.setName(reactor.name)
                this.mainDef.setReactorClass(reactor)
            }
        }
    }

    /**
     * Generate code from the Lingua Franca model contained by the specified resource.
     * 
     * This is the main entry point for code generation. This base class finds all
     * reactor class definitions, including any reactors defined in imported .lf files
     * (except any main reactors in those imported files), and adds them to the 
     * {@link #GeneratorBase.reactors reactors} list. If errors occur during
     * generation, then a subsequent call to errorsOccurred() will return true.
     * @param resource The resource containing the source code.
     * @param context Context relating to invocation of the code generator.
     * In stand alone mode, this object is also used to relay CLI arguments.
     */
    def void doGenerate(Resource resource, LFGeneratorContext context) {
        
        GeneratorUtils.setTargetConfig(
            context, GeneratorUtils.findTarget(fileConfig.resource), targetConfig, errorReporter
        )

        cleanIfNeeded(context)

        printInfo(context.mode)

        // Clear any IDE markers that may have been created by a previous build.
        // Markers mark problems in the Eclipse IDE when running in integrated mode.
        if (errorReporter instanceof EclipseErrorReporter) {
            errorReporter.clearMarkers()
        }
        
        ASTUtils.setMainName(fileConfig.resource, fileConfig.name)
        
        createMainInstantiation()

        // Check if there are any conflicting main reactors elsewhere in the package.
        if (context.mode == LFGeneratorContext.Mode.STANDALONE && mainDef !== null) {
            for (String conflict : new MainConflictChecker(fileConfig).conflicts) {
                errorReporter.reportError(this.mainDef.reactorClass, "Conflicting main reactor in " + conflict);
            }
        }

        // Configure the command factory
        commandFactory.setVerbose();
        if (context.mode == LFGeneratorContext.Mode.STANDALONE && context.getArgs().containsKey("quiet")) {
            commandFactory.setQuiet();
        }

        // This must be done before desugaring delays below.
        analyzeFederates(context)

        // Process target files. Copy each of them into the src-gen dir.
        // FIXME: Should we do this here? This doesn't make sense for federates the way it is
        // done here.
        copyUserFiles(this.targetConfig, this.fileConfig);

        // Collect reactors and create an instantiation graph. 
        // These are needed to figure out which resources we need
        // to validate, which happens in setResources().
        setReactorsAndInstantiationGraph(context.mode)

        GeneratorUtils.validate(context, fileConfig, instantiationGraph, errorReporter)
        val allResources = GeneratorUtils.getResources(reactors)
        resources.addAll(allResources.stream()  // FIXME: This filter reproduces the behavior of the method it replaces. But why must it be so complicated? Why are we worried about weird corner cases like this?
            .filter [it | it != fileConfig.resource || (mainDef !== null && it === mainDef.reactorClass.eResource)]
            .map [it | GeneratorUtils.getLFResource(it, fileConfig.getSrcGenBasePath(), context, errorReporter)]
            .collect(Collectors.toList())
        )
        GeneratorUtils.accommodatePhysicalActionsIfPresent(allResources, target, targetConfig, errorReporter);
        // FIXME: Should the GeneratorBase pull in `files` from imported
        // resources?
                
        // Reroute connections that have delays associated with them via 
        // generated delay reactors.
        transformDelays()
        
        // Transform connections that reside in mutually exclusive modes and are otherwise conflicting
        // This should be done before creating the instantiation graph
        transformConflictingConnectionsInModalReactors()

        // Invoke these functions a second time because transformations 
        // may have introduced new reactors!
<<<<<<< HEAD
        setReactorsAndInstantiationGraph(context.mode)

=======
        setReactorsAndInstantiationGraph()
        
        // Check for existence and support of modes
        hasModalReactors = reactors.exists[!modes.empty]
        checkModalReactorSupport(false)
        
>>>>>>> 1b9d2c4f
        enableSupportForSerializationIfApplicable(context.cancelIndicator);
    }

    /**
     * Check if a clean was requested from the standalone compiler and perform
     * the clean step.
     */
    protected def cleanIfNeeded(LFGeneratorContext context) {
        if (context.getArgs().containsKey("clean")) {
            try {
                fileConfig.doClean();
            } catch (IOException e) {
                System.err.println("WARNING: IO Error during clean");
            }
        }
    }

    /**
     * Create a new instantiation graph. This is a graph where each node is a Reactor (not a ReactorInstance)
     * and an arc from Reactor A to Reactor B means that B contains an instance of A, constructed with a statement
     * like `a = new A();`  After creating the graph, 
     * sort the reactors in topological order and assign them to the reactors class variable. 
     * Hence, after this method returns, `this.reactors` will be a list of Reactors such that any
     * reactor is preceded in the list by reactors that it instantiates.
     */
    protected def setReactorsAndInstantiationGraph(LFGeneratorContext.Mode mode) {
        // Build the instantiation graph . 
        this.instantiationGraph = new InstantiationGraph(fileConfig.resource, false)

        // Topologically sort the reactors such that all of a reactor's instantiation dependencies occur earlier in 
        // the sorted list of reactors. This helps the code generator output code in the correct order.
        // For example if `reactor Foo {bar = new Bar()}` then the definition of `Bar` has to be generated before
        // the definition of `Foo`.
        this.reactors = this.instantiationGraph.nodesInTopologicalOrder

        // If there is no main reactor or if all reactors in the file need to be validated, then make sure the reactors
        // list includes even reactors that are not instantiated anywhere.
        if (mainDef === null || mode == LFGeneratorContext.Mode.LSP_MEDIUM) {
            for (r : fileConfig.resource.allContents.toIterable.filter(Reactor)) {
                if (!this.reactors.contains(r)) {
                    this.reactors.add(r);
                }
            }
        }
    }

    /**
     * For each involved resource, replace connections with delays with generated delay reactors.
     */
    private def transformDelays() {
         for (r : this.resources) {
             r.eResource.insertGeneratedDelays(this)
        }
    }

    /**
     * Copy user specific files to the src-gen folder.
     *
     * This should be overridden by the target generators.
     *
     * @param targetConfig The targetConfig to read the `files` from.
     * @param fileConfig The fileConfig used to make the copy and resolve paths.
     */
    protected def void copyUserFiles(TargetConfig targetConfig, FileConfig fileConfig) {}

    /**
     * Return true if errors occurred in the last call to doGenerate().
     * This will return true if any of the reportError methods was called.
     * @return True if errors occurred.
     */
    def errorsOccurred() {
        return errorReporter.getErrorsOccurred();
    }

    /*
     * Return the TargetTypes instance associated with this.
     */
    abstract def TargetTypes getTargetTypes();
    
    /**
     * Generate code for the body of a reaction that takes an input and
     * schedules an action with the value of that input.
     * @param the action to schedule
     * @param the port to read from
     */
    abstract def String generateDelayBody(Action action, VarRef port);

    /**
     * Generate code for the body of a reaction that is triggered by the
     * given action and writes its value to the given port.
     * @param the action that triggers the reaction
     * @param the port to write to
     */
    abstract def String generateForwardBody(Action action, VarRef port);

    /**
     * Generate code for the generic type to be used in the class definition
     * of a generated delay reactor.
     */
    abstract def String generateDelayGeneric();

    /**
     * Return true if the reaction is unordered. An unordered reaction is one
     * that does not have any dependency on other reactions in the containing
     * reactor, and where no other reaction in the containing reactor depends
     * on it. There is currently no way in the syntax of LF to make a reaction
     * unordered, deliberately, because it can introduce unexpected 
     * nondeterminacy. However, certain automatically generated reactions are
     * known to be safe to be unordered because they do not interact with the
     * state of the containing reactor. To make a reaction unordered, when
     * the Reaction instance is created, add that instance to this set.
     * @return True if the reaction has been marked unordered.
     */
    def isUnordered(Reaction reaction) {
        if (unorderedReactions !== null) {
            unorderedReactions.contains(reaction)
        } else {
            false
        }
    }

    /**
     * Mark the reaction unordered. An unordered reaction is one that does not
     * have any dependency on other reactions in the containing reactor, and
     * where no other reaction in the containing reactor depends on it. There
     * is currently no way in the syntax of LF to make a reaction unordered,
     * deliberately, because it can introduce unexpected nondeterminacy. 
     * However, certain automatically generated reactions are known to be safe
     * to be unordered because they do not interact with the state of the 
     * containing reactor. To make a reaction unordered, when the Reaction
     * instance is created, add that instance to this set.
     * @param reaction The reaction to make unordered.
     */
    def makeUnordered(Reaction reaction) {
        if (unorderedReactions === null) {
            unorderedReactions = new LinkedHashSet<Reaction>()
        }
        unorderedReactions.add(reaction)
    }

    /**
     * Mark the specified reaction to belong to only the specified
     * bank index. This is needed because reactions cannot declare
     * a specific bank index as an effect or trigger. Reactions that
     * send messages between federates, including absent messages,
     * need to be specific to a bank member.
     * @param The reaction.
     * @param bankIndex The bank index, or -1 if there is no bank.
     */
    def setReactionBankIndex(Reaction reaction, int bankIndex) {
        if (bankIndex >= 0) {
            if (reactionBankIndices === null) {
                reactionBankIndices = new LinkedHashMap<Reaction,Integer>()
            }  
            reactionBankIndices.put(reaction, bankIndex)
        }
    }

    /**
     * Return the reaction bank index.
     * @see setReactionBankIndex(Reaction reaction, int bankIndex)
     * @param The reaction.
     * @return The reaction bank index, if one has been set, and -1 otherwise.
     */
    def int getReactionBankIndex(Reaction reaction) {
        if (reactionBankIndices === null) return -1
        if (reactionBankIndices.get(reaction) === null) return -1
        return reactionBankIndices.get(reaction)
    }
    
    /**
     * Given a representation of time that may possibly include units, return
     * a string that the target language can recognize as a value. In this base
     * class, if units are given, e.g. "msec", then we convert the units to upper
     * case and return an expression of the form "MSEC(value)". Particular target
     * generators will need to either define functions or macros for each possible
     * time unit or override this method to return something acceptable to the
     * target language.
     * @param time A TimeValue that represents a time.
     * @return A string, such as "MSEC(100)" for 100 milliseconds.
     */
    static def String timeInTargetLanguage(TimeValue time) {
        if (time !== null) {
            if (time.unit !== null) {
                return time.unit.cMacroName + '(' + time.magnitude + ')'
            } else {
                return time.magnitude.toString()
            }
        }
        return "0" // FIXME: do this or throw exception?
    }

    // note that this is moved out by #544
    static def String cMacroName(TimeUnit unit) {
        return unit.canonicalName.toUpperCase
    }

    // //////////////////////////////////////////
    // // Protected methods.
    
    /**
     * Checks whether modal reactors are present and require appropriate code generation.
     * This will set the hasModalReactors variable.
     * @param isSupported indicates if modes are supported by this code generation.
     */
    protected def void checkModalReactorSupport(boolean isSupported) {
        if (hasModalReactors && !isSupported) {
            errorReporter.reportError("The currently selected code generation or target configuration does not support modal reactors!")
        }
    }
    
    /**
     * Finds and transforms connections into forwarding reactions iff the connections have the same destination as other
     * connections or reaction in mutually exclusive modes.
     */
    private def void transformConflictingConnectionsInModalReactors() {
        for (r : this.resources) {
            val transform = ASTUtils.findConflictingConnectionsInModalReactors(r.eResource);
            if (!transform.isEmpty()) {
                transformConflictingConnectionsInModalReactors(transform);
            }
        }
    }
    /**
     * Transforms connections into forwarding reactions iff the connections have the same destination as other
     * connections or reaction in mutually exclusive modes.
     * 
     * This methods needs to be overridden in target specific code generators that support modal reactors.
     */
    protected def void transformConflictingConnectionsInModalReactors(Collection<Connection> transform) {
        errorReporter.reportError("The currently selected code generation is missing an implementation for conflicting transforming connections in modal reactors.")
    }

    /**
     * Generate code for the body of a reaction that handles the
     * action that is triggered by receiving a message from a remote
     * federate.
     * @param action The action.
     * @param sendingPort The output port providing the data to send.
     * @param receivingPort The ID of the destination port.
     * @param receivingPortID The ID of the destination port.
     * @param sendingFed The sending federate.
     * @param receivingFed The destination federate.
     * @param receivingBankIndex The receiving federate's bank index, if it is in a bank.
     * @param receivingChannelIndex The receiving federate's channel index, if it is a multiport.
     * @param type The type.
     * @param isPhysical Indicates whether or not the connection is physical
     * @param serializer The serializer used on the connection.
     */
    def String generateNetworkReceiverBody(
        Action action,
        VarRef sendingPort,
        VarRef receivingPort,
        int receivingPortID, 
        FederateInstance sendingFed,
        FederateInstance receivingFed,
        int receivingBankIndex,
        int receivingChannelIndex,
        InferredType type,
        boolean isPhysical,
        SupportedSerializers serializer
    ) {
        throw new UnsupportedOperationException("This target does not support network connections between federates.")
    }

    /**
     * Generate code for the body of a reaction that handles an output
     * that is to be sent over the network. This base class throws an exception.
     * @param sendingPort The output port providing the data to send.
     * @param receivingPort The ID of the destination port.
     * @param receivingPortID The ID of the destination port.
     * @param sendingFed The sending federate.
     * @param sendingBankIndex The bank index of the sending federate, if it is a bank.
     * @param sendingChannelIndex The channel index of the sending port, if it is a multiport.
     * @param receivingFed The destination federate.
     * @param type The type.
     * @param isPhysical Indicates whether the connection is physical or not
     * @param delay The delay value imposed on the connection using after
     * @throws UnsupportedOperationException If the target does not support this operation.
     * @param serializer The serializer used on the connection.
     */
    def String generateNetworkSenderBody(
        VarRef sendingPort,
        VarRef receivingPort,
        int receivingPortID,
        FederateInstance sendingFed,
        int sendingBankIndex,
        int sendingChannelIndex,
        FederateInstance receivingFed,
        InferredType type,
        boolean isPhysical,
        Delay delay,
        SupportedSerializers serializer
    ) {
        throw new UnsupportedOperationException("This target does not support network connections between federates.")
    }
    
    /**
     * Generate code for the body of a reaction that waits long enough so that the status
     * of the trigger for the given port becomes known for the current logical time.
     * 
     * @param port The port to generate the control reaction for
     * @param maxSTP The maximum value of STP is assigned to reactions (if any)
     *  that have port as their trigger or source
     */
    def String generateNetworkInputControlReactionBody(
        int receivingPortID,
        TimeValue maxSTP
    ) {
        throw new UnsupportedOperationException("This target does not support network connections between federates.")
    }    
    
    /**
     * Generate code for the body of a reaction that sends a port status message for the given
     * port if it is absent.
     * 
     * @param port The port to generate the control reaction for
     * @param portID The ID assigned to the port in the AST transformation
     * @param receivingFederateID The ID of the receiving federate
     * @param sendingBankIndex The bank index of the sending federate, if it is a bank.
     * @param sendingChannelIndex The channel if a multiport
     * @param delay The delay value imposed on the connection using after
     */
    def String generateNetworkOutputControlReactionBody(
        VarRef port,
        int portID,
        int receivingFederateID,
        int sendingBankIndex,
        int sendingChannelIndex,
        Delay delay
    ) {
        throw new UnsupportedOperationException("This target does not support network connections between federates.")
    }

    /**
     * Add necessary code to the source and necessary build support to
     * enable the requested serializations in 'enabledSerializations'
     */
    def void enableSupportForSerializationIfApplicable(CancelIndicator cancelIndicator) {
        if (!enabledSerializers.isNullOrEmpty()) {
            throw new UnsupportedOperationException(
                "Serialization is target-specific "+
                " and is not implemented for the "+target.toString+" target."
            );
        }
    }
    
    /**
     * Returns true if the program is federated and uses the decentralized
     * coordination mechanism.
     */
    def isFederatedAndDecentralized() {
        return isFederated && targetConfig.coordination === CoordinationType.DECENTRALIZED
    }
    
    /**
     * Returns true if the program is federated and uses the centralized
     * coordination mechanism.
     */
    def isFederatedAndCentralized() {
        return isFederated && targetConfig.coordination === CoordinationType.CENTRALIZED
    }

    /**
     * Write a Dockerfile for the current federate as given by filename.
     * @param The directory where the docker compose file is generated.
     * @param The name of the docker file.
     * @param The name of the federate.
     */
    def writeDockerFile(File dockerComposeDir, String dockerFileName, String federateName) {
        throw new UnsupportedOperationException("This target does not support docker file generation.")
    }
    
    /**
     * Write a Dockerfile for the current federate as given by filename.
     * @param The directory where the docker compose file is generated.
     * @param The name of the docker file.
     * @param The name of the federate.
     */
    def getDockerComposeCommand() {
        val OS = System.getProperty("os.name").toLowerCase();
        return (OS.indexOf("nux") >= 0) ? "docker-compose" : "docker compose"
    }
    
    /**
     * Write a Dockerfile for the current federate as given by filename.
     * @param The directory where the docker compose file is generated.
     * @param The name of the docker file.
     * @param The name of the federate.
     */
    def getDockerBuildCommand(String dockerFile, File dockerComposeDir, String federateName) {
        return String.join("\n", 
            '''Dockerfile for «topLevelName» written to «dockerFile»''',
            '''#####################################''',
            '''To build the docker image, go to «dockerComposeDir» and run:''',
            "",
            '''    «getDockerComposeCommand()» build «federateName»''',
            "",
            '''#####################################'''
        );
    }

    /**
     * Parsed error message from a compiler is returned here.
     */
    static class ErrorFileAndLine {
        public var filepath = null as String
        public var line = "1"
        public var character = "0"
        public var message = ""
        public var isError = true // false for a warning.
        override String toString() {
          return (isError ? "Error" : "Non-error") + " at " + line + ":" + character + " of file " + filepath + ": " + message;
        }
    }

    /**
     * Given a line of text from the output of a compiler, return
     * an instance of ErrorFileAndLine if the line is recognized as
     * the first line of an error message. Otherwise, return null.
     * This base class simply returns null.
     * @param line A line of output from a compiler or other external
     * tool that might generate errors.
     * @return If the line is recognized as the start of an error message,
     * then return a class containing the path to the file on which the
     * error occurred (or null if there is none), the line number (or the
     * string "1" if there is none), the character position (or the string
     * "0" if there is none), and the message (or an empty string if there
     * is none).
     */
    protected def parseCommandOutput(String line) {
        return null as ErrorFileAndLine
    }

    /**
     * Parse the specified string for command errors that can be reported
     * using marks in the Eclipse IDE. In this class, we attempt to parse
     * the messages to look for file and line information, thereby generating
     * marks on the appropriate lines. This should not be called in standalone
     * mode.
     * 
     * @param stderr The output on standard error of executing a command.
     */
    def reportCommandErrors(String stderr) {
        // NOTE: If the VS Code branch passes code review, then this function,
        //  parseCommandOutput, and ErrorFileAndLine will be deleted soon after.
        // First, split the message into lines.
        val lines = stderr.split("\\r?\\n")
        var message = new StringBuilder()
        var lineNumber = null as Integer
        var path = fileConfig.srcFile
        // In case errors occur within an imported file, record the original path.
        val originalPath = path;
        
        var severity = IMarker.SEVERITY_ERROR
        for (line : lines) {
            val parsed = parseCommandOutput(line)
            if (parsed !== null) {
                // Found a new line number designator.
                // If there is a previously accumulated message, report it.
                if (message.length > 0) {
                    if (severity == IMarker.SEVERITY_ERROR)
                        errorReporter.reportError(path, lineNumber, message.toString())
                    else
                        errorReporter.reportWarning(path, lineNumber, message.toString())

                    if (originalPath.toFile != path.toFile) {
                        // Report an error also in the top-level resource.
                        // FIXME: It should be possible to descend through the import
                        // statements to find which one matches and mark all the
                        // import statements down the chain. But what a pain!
                        if (severity == IMarker.SEVERITY_ERROR) {
                            errorReporter.reportError(originalPath, 1, "Error in imported file: " + path)
                        } else {
                            errorReporter.reportWarning(originalPath, 1, "Warning in imported file: " + path)
                        }
                     }
                }
                if (parsed.isError) {
                    severity = IMarker.SEVERITY_ERROR
                } else {
                    severity = IMarker.SEVERITY_WARNING
                }

                // Start accumulating a new message.
                message = new StringBuilder()
                // Append the message on the line number designator line.
                message.append(parsed.message)

                // Set the new line number.
                try {
                    lineNumber = Integer.decode(parsed.line)
                } catch (Exception ex) {
                    // Set the line number unknown.
                    lineNumber = null
                }
                // FIXME: Ignoring the position within the line.
                // Determine the path within which the error occurred.
                path = Paths.get(parsed.filepath)
            } else {
                // No line designator.
                if (message.length > 0) {
                    message.append("\n")
                } else {
                    if (!line.toLowerCase.contains('error:')) {
                        severity = IMarker.SEVERITY_WARNING
                    }
                }
                message.append(line);
            }
        }
        if (message.length > 0) {
            if (severity == IMarker.SEVERITY_ERROR) {
                errorReporter.reportError(path, lineNumber, message.toString())
            } else {
                errorReporter.reportWarning(path, lineNumber, message.toString())
            }

            if (originalPath.toFile != path.toFile) {
                // Report an error also in the top-level resource.
                // FIXME: It should be possible to descend through the import
                // statements to find which one matches and mark all the
                // import statements down the chain. But what a pain!
                if (severity == IMarker.SEVERITY_ERROR) {
                    errorReporter.reportError(originalPath, 1, "Error in imported file: " + path)
                } else {
                    errorReporter.reportWarning(originalPath, 1, "Warning in imported file: " + path)
                }
            }
        }
    }

    /**
     * Generate target code for a parameter reference.
     * 
     * @param param The parameter to generate code for
     * @return Parameter reference in target code
     */
    protected def String getTargetReference(Parameter param) {
        return param.name
    }

    // //////////////////////////////////////////////////
    // // Private functions

    /**
     * Remove triggers in each federates' network reactions that are defined 
     * in remote federates.
     *
     * This must be done in code generators after the dependency graphs
     * are built and levels are assigned. Otherwise, these disconnected ports
     * might reference data structures in remote federates and cause 
     * compile/runtime errors.
     *
     * @param instance The reactor instance to remove these ports from if any.
     *  Can be null.
     */
    protected def void removeRemoteFederateConnectionPorts(ReactorInstance instance) {
        if (isFederated) {
            for (federate: federates) {
                // Remove disconnected network triggers from the AST
                federate.removeRemoteFederateConnectionPorts();
                if (instance !== null) {
                    // If passed a reactor instance, also purge the disconnected network triggers
                    // from the reactor instance graph
                    for (reaction: federate.networkReactions) {
                        val networkReaction = instance.lookupReactionInstance(reaction)
                        if (networkReaction !== null) {
                            for (port: federate.remoteNetworkReactionTriggers) {
                                val disconnectedPortInstance = instance.lookupPortInstance(port);
                                if (disconnectedPortInstance !== null) {
                                    networkReaction.removePortInstance(disconnectedPortInstance);
                                }
                            }
                        }
                    }
                }
            }
        }
    }

    /** 
     * Set the RTI hostname, port and username if given as compiler arguments
     */
    private def setFederationRTIProperties(LFGeneratorContext context) {
        val rtiAddr = context.args.getProperty("rti").toString()
        val pattern = Pattern.compile("([a-zA-Z0-9]+@)?([a-zA-Z0-9]+\\.?[a-z]{2,}|[0-9]+\\.[0-9]+\\.[0-9]+\\.[0-9]+):?([0-9]+)?")
        val matcher = pattern.matcher(rtiAddr)

        if (!matcher.find()) {
            return;
        }

        // the user match group contains a trailing "@" which needs to be removed.
        val userWithAt = matcher.group(1)
        val user = userWithAt === null ? null : userWithAt.substring(0, userWithAt.length() - 1)
        val host = matcher.group(2)
        val port = matcher.group(3)

        if (host !== null) {
            federationRTIProperties.put("host", host)
        } 
        if (port !== null) {
            federationRTIProperties.put("port", port)
        }
        if (user !== null) {
            federationRTIProperties.put("user", user)
        }
    }

    /** 
     * Analyze the AST to determine whether code is being mapped to
     * single or to multiple target machines. If it is being mapped
     * to multiple machines, then set the {@link #isFederated} field to true,
     * create a FederateInstance for each federate, and record various
     * properties of the federation
     * 
     * In addition, for each top-level connection, add top-level reactions to the AST
     * that send and receive messages over the network.
     * 
     * This class is target independent, so the target code
     * generator still has quite a bit of work to do.
     * It needs to provide the body of the sending and
     * receiving reactions. It also needs to provide the
     * runtime infrastructure that uses the dependency
     * information between federates. See the C target
     * for a reference implementation.
     */
    private def analyzeFederates(LFGeneratorContext context) {
        // Next, if there actually are federates, analyze the topology
        // interconnecting them and replace the connections between them
        // with an action and two reactions.
        val mainReactor = this.mainDef?.reactorClass.toDefinition

        if (this.mainDef === null || !mainReactor.isFederated) {
            // The program is not federated.
            // Ensure federates is never empty.
            var federateInstance = new FederateInstance(null, 0, 0, this, errorReporter)
            federates.add(federateInstance)
            federateByID.put(0, federateInstance)
        } else {
            // The Lingua Franca program is federated
            isFederated = true
            
            // If the "--rti" flag is given to the compiler, use the argument from the flag.
            if (context.args.containsKey("rti")) {
                setFederationRTIProperties(context)
            } else if (mainReactor.host !== null) {
                // Get the host information, if specified.
                // If not specified, this defaults to 'localhost'
                if (mainReactor.host.addr !== null) {
                    federationRTIProperties.put("host", mainReactor.host.addr)
                }
                // Get the port information, if specified.
                // If not specified, this defaults to 14045
                if (mainReactor.host.port !== 0) {
                    federationRTIProperties.put("port", mainReactor.host.port)
                }
                // Get the user information, if specified.
                if (mainReactor.host.user !== null) {
                    federationRTIProperties.put("user", mainReactor.host.user)
                }
            }

            // Since federates are always within the main (federated) reactor,
            // create a list containing just that one containing instantiation.
            // This will be used to look up parameter values.
            val mainReactorContext = new ArrayList<Instantiation>();
            mainReactorContext.add(mainDef);

            // Create a FederateInstance for each top-level reactor.
            for (instantiation : mainReactor.allInstantiations) {
                var bankWidth = ASTUtils.width(instantiation.widthSpec, mainReactorContext);
                if (bankWidth < 0) {
                    errorReporter.reportError(instantiation, "Cannot determine bank width! Assuming width of 1.");
                    // Continue with a bank width of 1.
                    bankWidth = 1;
                }
                // Create one federate instance for each instance in a bank of reactors.
                val federateInstances = new ArrayList<FederateInstance>(bankWidth);
                for (var i = 0; i < bankWidth; i++) {
                    // Assign an integer ID to the federate.
                    var federateID = federates.size
                    var federateInstance = new FederateInstance(instantiation, federateID, i, this, errorReporter)
                    federateInstance.bankIndex = i;
                    federates.add(federateInstance)
                    federateInstances.add(federateInstance)
                    federateByID.put(federateID, federateInstance)

                    if (instantiation.host !== null) {
                        federateInstance.host = instantiation.host.addr
                        // The following could be 0.
                        federateInstance.port = instantiation.host.port
                        // The following could be null.
                        federateInstance.user = instantiation.host.user
                        /* FIXME: The at keyword should support a directory component.
                         * federateInstance.dir = instantiation.host.dir
                         */
                        if (federateInstance.host !== null &&
                            federateInstance.host != 'localhost' &&
                            federateInstance.host != '0.0.0.0'
                        ) {
                            federateInstance.isRemote = true;
                        }
                    }
                }
                if (federatesByInstantiation === null) {
                    federatesByInstantiation = new LinkedHashMap<Instantiation, List<FederateInstance>>();
                }
                federatesByInstantiation.put(instantiation, federateInstances);
            }

            // In a federated execution, we need keepalive to be true,
            // otherwise a federate could exit simply because it hasn't received
            // any messages.
            targetConfig.keepalive = true

            // Analyze the connection topology of federates.
            // First, find all the connections between federates.
            // For each connection between federates, replace it in the
            // AST with an action (which inherits the delay) and two reactions.
            // The action will be physical for physical connections and logical
            // for logical connections.
            replaceFederateConnectionsWithActions()

            // Remove the connections at the top level
            mainReactor.connections.clear()
        }
    }
    
    /**
     * Replace connections between federates in the AST with actions that
     * handle sending and receiving data.
     */
    private def replaceFederateConnectionsWithActions() {
        val mainReactor = this.mainDef?.reactorClass.toDefinition

        // Each connection in the AST may represent more than one connection between
        // federate instances because of banks and multiports. We need to generate communication
        // for each of these. To do this, we create a ReactorInstance so that we don't have
        // to duplicate the rather complicated logic in that class. We specify a depth of 1,
        // so it only creates the reactors immediately within the top level, not reactors
        // that those contain.
        val mainInstance = new ReactorInstance(mainReactor, errorReporter, 1)

        for (child : mainInstance.children) {
            for (output : child.outputs) {
                replaceConnectionFromFederate(output, child, mainInstance)
            }
        }
    }
    
    /**
     * Replace the connections from the specified output port for the specified federate reactor.
     * @param output The output port instance.
     * @param srcFederate The federate for which this port is an output.
     * @param federateReactor The reactor instance for that federate.
     * @param mainInstance The main reactor instance.
     */
    private def void replaceConnectionFromFederate(
        PortInstance output,
        ReactorInstance federateReactor,
        ReactorInstance mainInstance
    ) {
        for (srcRange : output.dependentPorts) {
            for (RuntimeRange<PortInstance> dstRange : srcRange.destinations) {
                
                var srcID = srcRange.startMR();
                val dstID = dstRange.startMR();
                var dstCount = 0;
                var srcCount = 0;
                
                while (dstCount++ < dstRange.width) {
                    val srcChannel = srcID.digits.get(0);
                    val srcBank = srcID.get(1);
                    val dstChannel = dstID.digits.get(0);
                    val dstBank = dstID.get(1);

                    val srcFederate = federatesByInstantiation.get(
                        srcRange.instance.parent.definition
                    ).get(srcBank);
                    val dstFederate = federatesByInstantiation.get(
                        dstRange.instance.parent.definition
                    ).get(dstBank);
                    
                    val connection = srcRange.connection;
                
                    if (connection === null) {
                        // This should not happen.
                        errorReporter.reportError(output.definition, 
                                "Unexpected error. Cannot find output connection for port")
                    } else {
                        if (srcFederate !== dstFederate
                                && !connection.physical 
                                && targetConfig.coordination !== CoordinationType.DECENTRALIZED) {
                            // Map the delays on connections between federates.
                            // First see if the cache has been created.
                            var dependsOnDelays = dstFederate.dependsOn.get(srcFederate)
                            if (dependsOnDelays === null) {
                                // If not, create it.
                                dependsOnDelays = new LinkedHashSet<Delay>()
                                dstFederate.dependsOn.put(srcFederate, dependsOnDelays)
                            }
                            // Put the delay on the cache.
                            if (connection.delay !== null) {
                                dependsOnDelays.add(connection.delay)
                            } else {
                                // To indicate that at least one connection has no delay, add a null entry.
                                dependsOnDelays.add(null)
                            }
                            // Map the connections between federates.
                            var sendsToDelays = srcFederate.sendsTo.get(dstFederate)
                            if (sendsToDelays === null) {
                                sendsToDelays = new LinkedHashSet<Delay>()
                                srcFederate.sendsTo.put(dstFederate, sendsToDelays)
                            }
                            if (connection.delay !== null) {
                                sendsToDelays.add(connection.delay)
                            } else {
                                // To indicate that at least one connection has no delay, add a null entry.
                                sendsToDelays.add(null)
                            }
                        }
    
                        FedASTUtils.makeCommunication(
                            srcRange.instance,
                            dstRange.instance,
                            connection,
                            srcFederate,
                            srcBank,
                            srcChannel,
                            dstFederate,
                            dstBank,
                            dstChannel,
                            this,
                            targetConfig.coordination
                        );
                    }                    
                    dstID.increment();
                    srcID.increment();
                    srcCount++;
                    if (srcCount == srcRange.width) {
                        srcID = srcRange.startMR(); // Multicast. Start over.
                    }
                }
            }
        }
    }

    /**
     * Print to stdout information about what source file is being generated,
     * what mode the generator is in, and where the generated sources are to be put.
     */
    def printInfo(LFGeneratorContext.Mode mode) {
        println("Generating code for: " + fileConfig.resource.getURI.toString)
        println('******** mode: ' + mode)
        println('******** generated sources: ' + fileConfig.getSrcGenPath)
    }

    /**
     * Indicates whether delay banks generated from after delays should have a variable length width.
     * 
     * If this is true, any delay reactors that are inserted for after delays on multiport connections 
     * will have a unspecified variable length width. The code generator is then responsible for inferring the
     * correct width of the delay bank, which is only possible if the precise connection width is known at compile time.
     * 
     * If this is false, the width specification of the generated bank will list all the ports listed on the right
     * side of the connection. This gives the code generator the information needed to infer the correct width at 
     * runtime.
     */
    def boolean generateAfterDelaysWithVariableWidth() { return true }

    /**
     * Get the buffer type used for network messages
     */
    def String getNetworkBufferType() ''''''

    /**
     * Return the Targets enum for the current target
     */
    abstract def Target getTarget()

    /**
     * Get textual representation of a time in the target language.
     * 
     * @param t A time AST node
     * @return A time string in the target language
     */
    static def getTargetTime(Time t) {
        val value = new TimeValue(t.interval, TimeUnit.fromName(t.unit))
        return value.timeInTargetLanguage
    }

    /**
     * Get textual representation of a value in the target language.
     * 
     * If the value evaluates to 0, it is interpreted as a normal value.
     * 
     * @param v A time AST node
     * @return A time string in the target language
     */
    static def getTargetValue(Value v) {
        if (v.time !== null) {
            return v.time.targetTime
        }
        return v.toText
    }

    /**
     * Get textual representation of a value in the target language.
     * 
     * If the value evaluates to 0, it is interpreted as a time.
     * 
     * @param v A time AST node
     * @return A time string in the target language
     */
    static def getTargetTime(Value v) {
        if (v.time !== null) {
            return v.time.targetTime
        } else if (v.isZero) {
            val value = TimeValue.ZERO
            return value.timeInTargetLanguage
        }
        return v.toText
    }

    static def getTargetTime(Delay d) {
        if (d.parameter !== null) {
            return d.toText
        } else {
            return d.time.targetTime
        }
    }
}<|MERGE_RESOLUTION|>--- conflicted
+++ resolved
@@ -356,17 +356,12 @@
 
         // Invoke these functions a second time because transformations 
         // may have introduced new reactors!
-<<<<<<< HEAD
         setReactorsAndInstantiationGraph(context.mode)
 
-=======
-        setReactorsAndInstantiationGraph()
-        
         // Check for existence and support of modes
         hasModalReactors = reactors.exists[!modes.empty]
         checkModalReactorSupport(false)
         
->>>>>>> 1b9d2c4f
         enableSupportForSerializationIfApplicable(context.cancelIndicator);
     }
 
