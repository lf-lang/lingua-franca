--- conflicted
+++ resolved
@@ -233,13 +233,9 @@
             }
         }
         cMakeCode.newLine();
-<<<<<<< HEAD
         
         addLinkedLibraries(cMakeCode);
         
-=======
-
->>>>>>> 7f2ccd2a
         // Add the install option
         cMakeCode.pr("install(");
         cMakeCode.indent();
