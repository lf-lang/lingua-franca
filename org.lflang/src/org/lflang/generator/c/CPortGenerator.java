--- conflicted
+++ resolved
@@ -2,10 +2,6 @@
 
 import static org.lflang.generator.c.CGenerator.variableStructType;
 
-<<<<<<< HEAD
-import org.lflang.ASTUtils;
-=======
->>>>>>> 2861e89d
 import org.lflang.AttributeUtils;
 import org.lflang.ErrorReporter;
 import org.lflang.Target;
@@ -25,20 +21,6 @@
  * @author Hou Seng Wong
  */
 public class CPortGenerator {
-<<<<<<< HEAD
-  /**
-   * Generate fields in the self struct for input and output ports
-   *
-   * @param reactor
-   * @param decl
-   * @param body
-   * @param constructorCode
-   */
-  public static void generateDeclarations(
-      Reactor reactor, ReactorDecl decl, CodeBuilder body, CodeBuilder constructorCode) {
-    generateInputDeclarations(reactor, decl, body, constructorCode);
-    generateOutputDeclarations(reactor, decl, body, constructorCode);
-=======
   /** Generate fields in the self struct for input and output ports */
   public static void generateDeclarations(
       TypeParameterizedReactor tpr,
@@ -47,16 +29,12 @@
       CodeBuilder constructorCode) {
     generateInputDeclarations(tpr, body, constructorCode);
     generateOutputDeclarations(tpr, body, constructorCode);
->>>>>>> 2861e89d
   }
 
   /**
    * Generate the struct type definitions for the port of the reactor
    *
-<<<<<<< HEAD
-   * @param r The reactor
-=======
->>>>>>> 2861e89d
+   * @param tpr The reactor
    * @param port The port to generate the struct
    * @param target The target of the code generation (C, CCpp or Python)
    * @param errorReporter The error reporter
@@ -68,11 +46,7 @@
    * @return The auxiliary struct for the port as a string
    */
   public static String generateAuxiliaryStruct(
-<<<<<<< HEAD
-      Reactor r,
-=======
       TypeParameterizedReactor tpr,
->>>>>>> 2861e89d
       Port port,
       Target target,
       ErrorReporter errorReporter,
@@ -94,28 +68,15 @@
             "token_type_t type;", // From token_template_t
             "lf_token_t* token;", // From token_template_t
             "size_t length;", // From token_template_t
-<<<<<<< HEAD
             "bool is_present;",
             "lf_port_internal_t _base;"));
-    code.pr(valueDeclaration(port, target, errorReporter, types));
-=======
-            "bool is_present;", // From lf_port_base_t
-            "lf_sparse_io_record_t* sparse_record;", // From lf_port_base_t
-            "int destination_channel;", // From lf_port_base_t
-            "int num_destinations;" // From lf_port_base_t
-            ));
     code.pr(valueDeclaration(tpr, port, target, errorReporter, types));
->>>>>>> 2861e89d
     code.pr(federatedExtension.toString());
     code.unindent();
     var name =
         decl != null
             ? localPortName(decl, port.getName())
-<<<<<<< HEAD
-            : variableStructType(port, r, userFacing);
-=======
             : variableStructType(port, tpr, userFacing);
->>>>>>> 2861e89d
     code.pr("} " + name + ";");
     return code.toString();
   }
@@ -217,32 +178,23 @@
 
   /**
    * For the specified port, return a declaration for port struct to contain the value of the port.
-<<<<<<< HEAD
-   * A multiport output with width 4 and type int[10], for example, will result in this: ``` int
-   * value[10]; ``` There will be an array of size 4 of structs, each containing this value array.
-=======
-   * A multiport output with width 4 and type int[10], for example, will result in this:
+   * A multiport output with width 4 and type {@code int[10]}, for example, will result in this:
    *
    * <pre><code>
    *     int value[10];
    * </code></pre>
    *
    * There will be an array of size 4 of structs, each containing this value array.
->>>>>>> 2861e89d
    *
    * @param port The port.
    * @return A string providing the value field of the port struct.
    */
   private static String valueDeclaration(
-<<<<<<< HEAD
-      Port port, Target target, ErrorReporter errorReporter, CTypes types) {
-=======
       TypeParameterizedReactor tpr,
       Port port,
       Target target,
       ErrorReporter errorReporter,
       CTypes types) {
->>>>>>> 2861e89d
     if (port.getType() == null && target.requiresTypes) {
       // This should have been caught by the validator.
       errorReporter.reportError(port, "Port is required to have a type: " + port.getName());
@@ -250,11 +202,7 @@
     }
     // Do not convert to lf_token_t* using lfTypeToTokenType because there
     // will be a separate field pointing to the token.
-<<<<<<< HEAD
-    return types.getVariableDeclaration(ASTUtils.getInferredType(port), "value", false) + ";";
-=======
     return types.getVariableDeclaration(tpr, ASTUtils.getInferredType(port), "value", false) + ";";
->>>>>>> 2861e89d
   }
 
   /**
@@ -265,13 +213,8 @@
    * pointer.
    */
   private static void generateInputDeclarations(
-<<<<<<< HEAD
-      Reactor reactor, ReactorDecl decl, CodeBuilder body, CodeBuilder constructorCode) {
-    for (Input input : ASTUtils.allInputs(reactor)) {
-=======
       TypeParameterizedReactor tpr, CodeBuilder body, CodeBuilder constructorCode) {
     for (Input input : ASTUtils.allInputs(tpr.reactor())) {
->>>>>>> 2861e89d
       var inputName = input.getName();
       if (ASTUtils.isMultiport(input)) {
         body.pr(
@@ -279,17 +222,10 @@
             String.join(
                 "\n",
                 "// Multiport input array will be malloc'd later.",
-<<<<<<< HEAD
-                variableStructType(input, reactor, false) + "** _lf_" + inputName + ";",
-                "int _lf_" + inputName + "_width;",
-                "// Default input (in case it does not get connected)",
-                variableStructType(input, reactor, false) + " _lf_default__" + inputName + ";",
-=======
                 variableStructType(input, tpr, false) + "** _lf_" + inputName + ";",
                 "int _lf_" + inputName + "_width;",
                 "// Default input (in case it does not get connected)",
                 variableStructType(input, tpr, false) + " _lf_default__" + inputName + ";",
->>>>>>> 2861e89d
                 "// Struct to support efficiently reading sparse inputs.",
                 "lf_sparse_io_record_t* _lf_" + inputName + "__sparse;"));
       } else {
@@ -298,19 +234,11 @@
             input,
             String.join(
                 "\n",
-<<<<<<< HEAD
-                variableStructType(input, reactor, false) + "* _lf_" + inputName + ";",
-                "// width of -2 indicates that it is not a multiport.",
-                "int _lf_" + inputName + "_width;",
-                "// Default input (in case it does not get connected)",
-                variableStructType(input, reactor, false) + " _lf_default__" + inputName + ";"));
-=======
                 variableStructType(input, tpr, false) + "* _lf_" + inputName + ";",
                 "// width of -2 indicates that it is not a multiport.",
                 "int _lf_" + inputName + "_width;",
                 "// Default input (in case it does not get connected)",
                 variableStructType(input, tpr, false) + " _lf_default__" + inputName + ";"));
->>>>>>> 2861e89d
 
         constructorCode.pr(
             input,
@@ -319,7 +247,6 @@
                 "// Set input by default to an always absent default input.",
                 "self->_lf_" + inputName + " = &self->_lf_default__" + inputName + ";"));
       }
-<<<<<<< HEAD
       constructorCode.pr(
           input,
           String.join(
@@ -329,26 +256,10 @@
     }
   }
 
-  /**
-   * Generate fields in the self struct for output ports
-   *
-   * @param reactor
-   * @param decl
-   * @param body
-   * @param constructorCode
-   */
-  private static void generateOutputDeclarations(
-      Reactor reactor, ReactorDecl decl, CodeBuilder body, CodeBuilder constructorCode) {
-    for (Output output : ASTUtils.allOutputs(reactor)) {
-=======
-    }
-  }
-
   /** Generate fields in the self struct for output ports */
   private static void generateOutputDeclarations(
       TypeParameterizedReactor tpr, CodeBuilder body, CodeBuilder constructorCode) {
     for (Output output : ASTUtils.allOutputs(tpr.reactor())) {
->>>>>>> 2861e89d
       // If the port is a multiport, create an array to be allocated
       // at instantiation.
       var outputName = output.getName();
@@ -358,11 +269,7 @@
             String.join(
                 "\n",
                 "// Array of output ports.",
-<<<<<<< HEAD
-                variableStructType(output, reactor, false) + "* _lf_" + outputName + ";",
-=======
                 variableStructType(output, tpr, false) + "* _lf_" + outputName + ";",
->>>>>>> 2861e89d
                 "int _lf_" + outputName + "_width;",
                 "// An array of pointers to the individual ports. Useful",
                 "// for the lf_set macros to work out-of-the-box for",
@@ -370,24 +277,13 @@
                 "// value can be accessed via a -> operator (e.g.,foo[i]->value).",
                 "// So we have to handle multiports specially here a construct that",
                 "// array of pointers.",
-<<<<<<< HEAD
-                variableStructType(output, reactor, false)
-                    + "** _lf_"
-                    + outputName
-                    + "_pointers;"));
-=======
                 variableStructType(output, tpr, false) + "** _lf_" + outputName + "_pointers;"));
->>>>>>> 2861e89d
       } else {
         body.pr(
             output,
             String.join(
                 "\n",
-<<<<<<< HEAD
-                variableStructType(output, reactor, false) + " _lf_" + outputName + ";",
-=======
                 variableStructType(output, tpr, false) + " _lf_" + outputName + ";",
->>>>>>> 2861e89d
                 "int _lf_" + outputName + "_width;"));
       }
     }
