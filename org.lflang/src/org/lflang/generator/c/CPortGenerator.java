--- conflicted
+++ resolved
@@ -76,25 +76,14 @@
                 "int destination_channel;",  // From lf_port_base_t
                 "int num_destinations;"      // From lf_port_base_t
         ));
-        code.pr(valueDeclaration(port, target, errorReporter, types));
-<<<<<<< HEAD
-        code.pr(String.join("\n",
-                    "int num_destinations;",
-                    "lf_token_t* token;",
-                    "int length;",
-                    "void (*destructor) (void* value);",
-                    "void* (*copy_constructor) (void* value);",
-                    federatedExtension.toString()
-        ));
+        code.pr(valueDeclaration(port, target, errorReporter, types)); // FIXME: Should this still be here?
 
         code.pr(String.join("\n",
             "#if SCHEDULER == LET",
             "self_base_t** destination_reactors;",
             "#endif"
         ));
-=======
         code.pr(federatedExtension.toString());
->>>>>>> 9df671af
         code.unindent();
         code.pr("} "+variableStructType(port, decl)+";");
         return code.toString();
