--- conflicted
+++ resolved
@@ -1361,11 +1361,6 @@
      * 
      * Clock synchronization can be enabled using the clock-sync target property.
      * @see https://github.com/icyphy/lingua-franca/wiki/Distributed-Execution#clock-synchronization
-<<<<<<< HEAD
-=======
-     * 
-     * @param federate The federate to initialize clock synchronization for
->>>>>>> abbad6db
      */
     protected def initializeClockSynchronization() {
         // Check if clock synchronization should be enabled for this federate in the first place
@@ -3793,289 +3788,6 @@
     }
     
     /**
-<<<<<<< HEAD
-=======
-     * For each output port of the specified reactor,
-     * set the num_destinations field of port structs on its self struct
-     * equal to the total number of destination reactors. This is used
-     * to initialize reference counts in dynamically allocated tokens
-     * sent to other reactors.
-     * @param reactor The reactor instance.
-     */
-    private def void generateOutputNumDestinations(ReactorInstance reactor) {
-        // Reference counts are decremented by each destination reactor
-        // at the conclusion of a time step. Hence, the initial reference
-        // count should equal the number of destination _reactors_, not the
-        // number of destination ports nor the number of destination reactions.
-        // One of the destination reactors may be the container of this
-        // instance because it may have a reaction to an output of this instance.
-        for (output : reactor.outputs) {
-            for (sendingRange : output.eventualDestinations) {
-                // Syntax is slightly difference for a multiport output vs. single port.
-                // For a single port, there should be only one sendingRange.
-                if (output.isMultiport()) {
-                    val start = sendingRange.startChannel;
-                    val end = sendingRange.startChannel + sendingRange.channelWidth;
-                    // Eliminate the for loop for the case where range.channelWidth == 1,
-                    // a common situation on multiport to bank messaging.
-                    if (sendingRange.channelWidth == 1) {
-                        pr(initializeTriggerObjectsEnd, '''
-                            «sourceReference(output)»[«start»].num_destinations = «sendingRange.getNumberOfDestinationReactors()»;
-                        ''')
-                    } else {
-                        pr(initializeTriggerObjectsEnd, '''
-                            for (int i = «start»; i < «end»; i++) {
-                                «sourceReference(output)»[i].num_destinations = «sendingRange.getNumberOfDestinationReactors()»;
-                            }
-                        ''')
-                    }
-                } else {
-                    pr(initializeTriggerObjectsEnd, '''
-                        «sourceReference(output)».num_destinations = «sendingRange.getNumberOfDestinationReactors»;
-                    ''')
-                }
-            }
-        }
-    }
-    
-    /**
-     * For each input port of a contained reactor that receives data
-     * from one or more of the specified reactions, set the num_destinations
-     * field of the corresponding port structs on the self struct of
-     * the reaction's parent reactor equal to the total number of
-     * destination reactors. This is used to initialize reference
-     * counts in dynamically allocated tokens sent to other reactors.
-     * @param reactions The reactions.
-     */
-    private def void generateInputNumDestinations(Iterable<ReactionInstance> reactions) {
-        // Reference counts are decremented by each destination reactor
-        // at the conclusion of a time step. Hence, the initial reference
-        // count should equal the number of destination _reactors_, not the
-        // number of destination ports nor the number of destination reactions.
-        // One of the destination reactors may be the container of this
-        // instance because it may have a reaction to an output of this instance.
-
-        // Since a port may be written to by multiple reactions,
-        // ensure that this is done only once.
-        val portsHandled = new HashSet<PortInstance>();
-        for (reaction : reactions) {
-            for (port : reaction.effects.filter(PortInstance)) {
-                if (port.isInput && !portsHandled.contains(port)) {
-                    // Port is an input of a contained reactor that gets data from a reaction of this reactor.
-                    portsHandled.add(port);
-                    
-                    // The input port may itself have multiple destinations.
-                    for (sendingRange : port.eventualDestinations) {
-                    
-                        // Syntax is slightly different for a multiport output vs. single port.
-                        if (port.isMultiport()) {
-                            val start = sendingRange.startChannel;
-                            val end = sendingRange.startChannel + sendingRange.channelWidth;
-                            pr(initializeTriggerObjectsEnd, '''
-                                for (int i = «start»; i < «end»; i++) {
-                                    «sourceReference(port)»[i]->num_destinations = «sendingRange.getNumberOfDestinationReactors»;
-                                }
-                            ''')
-                        } else {
-                            pr(initializeTriggerObjectsEnd, '''
-                                «sourceReference(port)».num_destinations = «sendingRange.getNumberOfDestinationReactors»;
-                            ''')
-                        }
-                    }
-                }
-            }
-        }
-    }
-
-    /**
-     * If any input port of the specified reactor is a multiport
-     * and is mentioned as an effect of a reaction in its reactors's parent
-     * (the reaction provides input to a contained reactor), then generate
-     * code to allocate memory to store the data produced by those reactions.
-     * The allocated memory is pointed to by a field called
-     * `_lf_containername.portname` on the self struct of the reactor's parent.
-     * @param reactor A contained reactor.
-     */
-    private def void generateAllocationForEffectsOnInputs(ReactorInstance reactor) {
-        // Keep track of ports already handled. There may be more than one reaction
-        // in the container writing to the port, but we want only one memory allocation.
-        val portsHandled = new HashSet<PortInstance>();
-        
-        // Find parent reactions that mention multiport inputs of this reactor.
-        for (reaction : reactor.parent.reactions) { 
-            for (effect : reaction.effects.filter(PortInstance)) {
-                if (effect.isMultiport && reactor.inputs.contains(effect) && !portsHandled.contains(effect)) {
-                    // Port is a multiport input that the parent's reaction is writing to.
-                    portsHandled.add(effect);
-                    
-                    val nameOfSelfStruct = selfStructName(reactor.parent);
-                    var containerName = reactor.name;
-                    val portStructType = variableStructType(
-                            effect.definition, reactor.definition.reactorClass);
-
-                    // FIXME: As of now, the following never happens because bank members
-                    // are handled individually. But I plan to fix this, so I'm leaving this
-                    // dead code here.
-                    if (reactor.bankIndex === -2) {
-                        pr(initializeTriggerObjectsEnd, '''
-                            for (int j = 0; j < «reactor.bankSize»; j++) {
-                        ''')
-                        indent(initializeTriggerObjectsEnd);
-                        containerName += "[j]";
-                    }
-                    pr(initializeTriggerObjectsEnd, '''
-                        «nameOfSelfStruct»->_lf_«containerName».«effect.name»_width = «effect.width»;
-                        // Allocate memory to store output of reaction feeding a multiport input of a contained reactor.
-                        «nameOfSelfStruct»->_lf_«containerName».«effect.name» = («portStructType»**)malloc(sizeof(«portStructType»*) 
-                            * «nameOfSelfStruct»->_lf_«containerName».«effect.name»_width);
-                        for (int i = 0; i < «nameOfSelfStruct»->_lf_«containerName».«effect.name»_width; i++) {
-                            «nameOfSelfStruct»->_lf_«containerName».«effect.name»[i] = («portStructType»*)calloc(1, sizeof(«portStructType»));
-                        }
-                    ''')
-                    if (reactor.bankIndex === -2) {
-                        unindent(initializeTriggerObjectsEnd);
-                        pr(initializeTriggerObjectsEnd, '''
-                            }
-                        ''')
-                    }
-                }
-            }
-        }
-    }
-    
-    /**
-     * If any output port of the specified reactor is a multiport, then generate code to
-     * allocate memory to store the data produced by those reactions.
-     * The allocated memory is pointed to by a field called `_lf_portname`.
-     * @param reactor A reactor instance.
-     */
-    private def void generateAllocationForEffectsOnOutputs(ReactorInstance reactor) {
-        for (port : reactor.outputs) {
-            if (port.isMultiport) {
-                val nameOfSelfStruct = selfStructName(port.parent);
-                val portStructType = variableStructType(
-                    port.definition,
-                    port.parent.definition.reactorClass
-                )
-
-                pr(initializeTriggerObjectsEnd, '''
-                    «nameOfSelfStruct»->_lf_«port.name»_width = «port.width»;
-                    «nameOfSelfStruct»->_lf_«port.name» = («portStructType»*)calloc(«nameOfSelfStruct»->_lf_«port.name»_width,
-                        sizeof(«portStructType»));
-                    «nameOfSelfStruct»->_lf_«port.name»_pointers = («portStructType»**)malloc(sizeof(«portStructType»*)
-                                                        * «nameOfSelfStruct»->_lf_«port.name»_width);
-                    // Assign each output port pointer to be used in reactions to facilitate user access to output ports
-                    for(int i=0; i < «nameOfSelfStruct»->_lf_«port.name»_width; i++) {
-                         «nameOfSelfStruct»->_lf_«port.name»_pointers[i] = &(«nameOfSelfStruct»->_lf_«port.name»[i]);
-                    }
-                ''')
-            }
-        }
-    }
-
-    /**
-     * For the specified reaction, for output ports that it writes to,
-     * set up the arrays that store the output values (if necessary) and
-     * that are used to trigger downstream reactions if an output is actually
-     * produced.
-     * 
-     * NOTE: This method is quite complicated because of the possibility that
-     * that the reaction is writing to a multiport output or to an
-     * input port of a contained reactor, and the possibility that that
-     * the contained reactor is a bank of reactors and that its input port may
-     * be a multiport.
-     * 
-     * @param The reaction instance.
-     */
-    private def void generateReactionOutputs(ReactionInstance reaction) {
-        val nameOfSelfStruct = selfStructName(reaction.parent);
-
-        // Count the output ports and inputs of contained reactors that
-        // may be set by this reaction. This ignores actions in the effects.
-        // Collect initialization statements for the output_produced array for the reaction
-        // to point to the is_present field of the appropriate output.
-        // These statements must be inserted after the array is malloc'd,
-        // but we construct them while we are counting outputs.
-        var outputCount = 0;
-        val initialization = new StringBuilder()
-        // The reaction.effects does not contain multiports, but rather the individual
-        // ports of the multiport. We handle each multiport only once using this set.
-        val handledMultiports = new LinkedHashSet<PortInstance>();
-        for (effect : reaction.effects) {
-            if (effect instanceof PortInstance) {
-                // Effect is a port. There are six cases.
-                // 1. The port is an ordinary port contained by the same reactor that contains this reaction.
-                // 2. The port is a multiport contained by the same reactor that contains reaction.
-                // 3. The port is an ordinary input port contained by a contained reactor.
-                // 4. The port is a multiport input contained by a contained reactor.
-                // 5. The port is an ordinary port contained by a contained bank of reactors.
-                // 6. The port is an multiport contained by a contained bank of reactors.
-                // Create the entry in the output_produced array for this port.
-                // If the port is a multiport, then we need to create an entry for each
-                // individual port.
-                if (effect.isMultiport() && !handledMultiports.contains(effect)) {
-                    // The effect is a multiport that has not been handled yet.
-                    handledMultiports.add(effect);
-                    // Point the output_produced field to where the is_present field of the port is.
-                    if (effect.parent === reaction.parent) {
-                        // The port belongs to the same reactor as the reaction.
-                        pr(initialization, '''
-                            for (int i = 0; i < «effect.width»; i++) {
-                                «nameOfSelfStruct»->_lf__reaction_«reaction.index».output_produced[«outputCount» + i]
-                                        = &«nameOfSelfStruct»->«getStackPortMember('''_lf_«effect.name»[i]''', "is_present")»;
-                            }
-                        ''')
-                    } else {
-                        // The port belongs to a contained reactor.
-                        val containerName = effect.parent.name
-                        pr(initialization, '''
-                            for (int i = 0; i < «nameOfSelfStruct»->_lf_«containerName».«effect.name»_width; i++) {
-                                «nameOfSelfStruct»->_lf__reaction_«reaction.index».output_produced[«outputCount» + i]
-                                        = &«nameOfSelfStruct»->_lf_«containerName».«effect.name»[i]->is_present;
-                            }
-                        ''')
-                    }
-                    outputCount += effect.getWidth();
-                } else if (!effect.isMultiport()) {
-                    // The effect is not a multiport nor a port contained by a multiport.
-                    if (effect.parent === reaction.parent) {
-                        // The port belongs to the same reactor as the reaction.
-                        pr(initialization, '''
-                            «nameOfSelfStruct»->_lf__reaction_«reaction.index».output_produced[«outputCount»]
-                                    = &«nameOfSelfStruct»->«getStackPortMember('''_lf_«effect.name»''', "is_present")»;
-                        ''')
-                    } else {
-                        // The port belongs to a contained reactor.
-                        pr(initialization, '''
-                            «nameOfSelfStruct»->_lf__reaction_«reaction.index».output_produced[«outputCount»]
-                                    = &«nameOfSelfStruct»->«getStackPortMember('''_lf_«effect.parent.name».«effect.name»''', "is_present")»;
-                        ''')
-                    }
-                    outputCount++
-                }
-            }
-        }
-        pr(initializeTriggerObjectsEnd, '''
-            // Total number of outputs (single ports and multiport channels) produced by the reaction.
-            «nameOfSelfStruct»->_lf__reaction_«reaction.index».num_outputs = «outputCount»;
-            // Allocate arrays for triggering downstream reactions.
-            if («nameOfSelfStruct»->_lf__reaction_«reaction.index».num_outputs > 0) {
-                «nameOfSelfStruct»->_lf__reaction_«reaction.index».output_produced 
-                        = (bool**)malloc(sizeof(bool*) * «nameOfSelfStruct»->_lf__reaction_«reaction.index».num_outputs);
-                «nameOfSelfStruct»->_lf__reaction_«reaction.index».triggers 
-                        = (trigger_t***)malloc(sizeof(trigger_t**) * «nameOfSelfStruct»->_lf__reaction_«reaction.index».num_outputs);
-                «nameOfSelfStruct»->_lf__reaction_«reaction.index».triggered_sizes 
-                        = (int*)calloc(«nameOfSelfStruct»->_lf__reaction_«reaction.index».num_outputs, sizeof(int));
-            }
-        ''')
-        pr(initializeTriggerObjectsEnd, '''
-            // Initialize the output_produced array.
-            «initialization.toString»
-        ''')
-    } 
-    
-    /**
->>>>>>> abbad6db
      * Generate code that is executed while the reactor instance is being initialized.
      * This is provided as an extension point for subclasses.
      * Normally, the reactions argument is the full list of reactions,
@@ -4224,11 +3936,7 @@
             if (contained !== null) {
                 // Caution: If port belongs to a contained reactor, the self struct needs to be that
                 // of the contained reactor instance, not this container
-<<<<<<< HEAD
                 selfStruct = CUtil.selfRef(reactorInstance.getChildReactorInstance(contained))
-=======
-                selfStruct = selfStructName(reactorInstance.getChildReactorInstance(contained))
->>>>>>> abbad6db
             } else {
                 selfStruct =CUtil.selfRef(reactorInstance);
             }
