--- conflicted
+++ resolved
@@ -915,17 +915,6 @@
         refreshProject()
     }
     
-<<<<<<< HEAD
-    /**
-     * Add platform-specific files to 'coreFiles'.
-     * Also add platform-specific sources to be linked against the main
-     * .c file during compile if CMake is disabled (the cmake build system
-     * automatically detects the platform and links the correct platform files).
-     * 
-     * @param coreFiles List of files that need to be copied from class path
-     *  Since these files are copied from class path, they must all use the '/'
-     *  path separator.
-=======
     
     /**
      * Look at the 'reactor' eResource.
@@ -1068,7 +1057,6 @@
     /**
      * Add the appropriate platform files to 'coreFiles'. These platform files
      * are specific to the OS/underlying hardware, which is detected here automatically.
->>>>>>> e02b1b50
      */
     def addPlatformFiles(ArrayList<String> coreFiles) {
         // Check the operating system
@@ -1811,61 +1799,19 @@
         
         // Next handle actions.
         for (action : reactor.allActions) {
-<<<<<<< HEAD
-            pr(action, body, '''
-                «variableStructType(action, decl)» «lf_reserved_prefix»«action.name»;
-            ''')
-            // Initialize the trigger pointer in the action.
-            pr(action, constructorCode, '''
-                self->«lf_reserved_prefix»«action.name».trigger = &self->«lf_reserved_prefix»_«action.name»;
-            ''')
-=======
             if (federate === null || federate.containsAction(action)) {
                 pr(action, body, '''
-                    «variableStructType(action, decl)» __«action.name»;
+                    «variableStructType(action, decl)» «lf_reserved_prefix»«action.name»;
                 ''')
                 // Initialize the trigger pointer in the action.
                 pr(action, constructorCode, '''
-                    self->__«action.name».trigger = &self->___«action.name»;
+                    self->«lf_reserved_prefix»«action.name».trigger = &self->«lf_reserved_prefix»_«action.name»;
                 ''')
             }
->>>>>>> e02b1b50
         }
         
         // Next handle inputs.
         for (input : reactor.allInputs) {
-<<<<<<< HEAD
-            // If the port is a multiport, the input field is an array of
-            // pointers that will be allocated separately for each instance
-            // because the sizes may be different. Otherwise, it is a simple
-            // pointer.
-            if (input.isMultiport) {
-                pr(input, body, '''
-                    // Multiport input array will be malloc'd later.
-                    «variableStructType(input, decl)»** «lf_reserved_prefix»«input.name»;
-                    int «lf_reserved_prefix»«input.name»__width;
-                    // Default input (in case it does not get connected)
-                    «variableStructType(input, decl)» «lf_reserved_prefix»default__«input.name»;
-                ''')
-                // Add to the destructor code to free the malloc'd memory.
-                pr(input, destructorCode, '''
-                    free(self->«lf_reserved_prefix»«input.name»);
-                ''')
-            } else {
-                // input is not a multiport.
-                pr(input, body, '''
-                    «variableStructType(input, decl)»* «lf_reserved_prefix»«input.name»;
-                    // width of -2 indicates that it is not a multiport.
-                    int «lf_reserved_prefix»«input.name»__width;
-                    // Default input (in case it does not get connected)
-                    «variableStructType(input, decl)» «lf_reserved_prefix»default__«input.name»;
-                ''')
-
-                pr(input, constructorCode, '''
-                    // Set input by default to an always absent default input.
-                    self->«lf_reserved_prefix»«input.name» = &self->«lf_reserved_prefix»default__«input.name»;
-                ''')
-=======
             if (federate === null || federate.containsPort(input as Port)) {
                 // If the port is a multiport, the input field is an array of
                 // pointers that will be allocated separately for each instance
@@ -1874,75 +1820,54 @@
                 if (input.isMultiport) {
                     pr(input, body, '''
                         // Multiport input array will be malloc'd later.
-                        «variableStructType(input, decl)»** __«input.name»;
-                        int __«input.name»__width;
+                        «variableStructType(input, decl)»** «lf_reserved_prefix»«input.name»;
+                        int «lf_reserved_prefix»«input.name»__width;
                         // Default input (in case it does not get connected)
-                        «variableStructType(input, decl)» __default__«input.name»;
+                        «variableStructType(input, decl)» «lf_reserved_prefix»default__«input.name»;
                     ''')
                     // Add to the destructor code to free the malloc'd memory.
                     pr(input, destructorCode, '''
-                        free(self->__«input.name»);
+                        free(self->«lf_reserved_prefix»«input.name»);
                     ''')
                 } else {
                     // input is not a multiport.
                     pr(input, body, '''
-                        «variableStructType(input, decl)»* __«input.name»;
+                        «variableStructType(input, decl)»* «lf_reserved_prefix»«input.name»;
                         // width of -2 indicates that it is not a multiport.
-                        int __«input.name»__width;
+                        int «lf_reserved_prefix»«input.name»__width;
                         // Default input (in case it does not get connected)
-                        «variableStructType(input, decl)» __default__«input.name»;
+                        «variableStructType(input, decl)» «lf_reserved_prefix»default__«input.name»;
                     ''')
     
                     pr(input, constructorCode, '''
                         // Set input by default to an always absent default input.
-                        self->__«input.name» = &self->__default__«input.name»;
+                        self->«lf_reserved_prefix»«input.name» = &self->«lf_reserved_prefix»default__«input.name»;
                     ''')
                 }
->>>>>>> e02b1b50
             }
         }
 
         // Next handle outputs.
         for (output : reactor.allOutputs) {
-<<<<<<< HEAD
-            // If the port is a multiport, create an array to be allocated
-            // at instantiation.
-            if (output.isMultiport) {
-                pr(output, body, '''
-                    // Array of output ports.
-                    «variableStructType(output, decl)»* «lf_reserved_prefix»«output.name»;
-                    int «lf_reserved_prefix»«output.name»__width;
-                ''')
-                // Add to the destructor code to free the malloc'd memory.
-                pr(output, destructorCode, '''
-                    free(self->«lf_reserved_prefix»«output.name»);
-                ''')
-            } else {
-                pr(output, body, '''
-                    «variableStructType(output, decl)» «lf_reserved_prefix»«output.name»;
-                    int «lf_reserved_prefix»«output.name»__width;
-                ''')
-=======
             if (federate === null || federate.containsPort(output as Port)) {
                 // If the port is a multiport, create an array to be allocated
                 // at instantiation.
                 if (output.isMultiport) {
                     pr(output, body, '''
                         // Array of output ports.
-                        «variableStructType(output, decl)»* __«output.name»;
-                        int __«output.name»__width;
+                        «variableStructType(output, decl)»* «lf_reserved_prefix»«output.name»;
+                        int «lf_reserved_prefix»«output.name»__width;
                     ''')
                     // Add to the destructor code to free the malloc'd memory.
                     pr(output, destructorCode, '''
-                        free(self->__«output.name»);
+                        free(self->«lf_reserved_prefix»«output.name»);
                     ''')
                 } else {
                     pr(output, body, '''
-                        «variableStructType(output, decl)» __«output.name»;
-                        int __«output.name»__width;
+                        «variableStructType(output, decl)» «lf_reserved_prefix»«output.name»;
+                        int «lf_reserved_prefix»«output.name»__width;
                     ''')
                 }
->>>>>>> e02b1b50
             }
         }
         
@@ -2382,28 +2307,15 @@
                 }
     
                 // Since the self struct is allocated using calloc, there is no need to set:
-                // self->___«action.name».is_timer = false;
+                // self->«lf_reserved_prefix»_«action.name».is_timer = false;
                 pr(constructorCode, '''
-                    self->___«action.name».is_physical = «isPhysical»;
+                    self->«lf_reserved_prefix»_«action.name».is_physical = «isPhysical»;
                     «IF !action.policy.isNullOrEmpty»
-                    self->___«action.name».policy = «action.policy»;
+                    self->«lf_reserved_prefix»_«action.name».policy = «action.policy»;
                     «ENDIF»
-                    self->___«action.name».element_size = «elementSize»;
+                    self->«lf_reserved_prefix»_«action.name».element_size = «elementSize»;
                 ''')
             }
-<<<<<<< HEAD
-
-            // Since the self struct is allocated using calloc, there is no need to set:
-            // self->_lf__«action.name».is_timer = false;
-            pr(constructorCode, '''
-                self->«lf_reserved_prefix»_«action.name».is_physical = «isPhysical»;
-                «IF !action.policy.isNullOrEmpty»
-                self->«lf_reserved_prefix»_«action.name».policy = «action.policy»;
-                «ENDIF»
-                self->«lf_reserved_prefix»_«action.name».element_size = «elementSize»;
-            ''')
-=======
->>>>>>> e02b1b50
         }
 
         // Next handle inputs.
@@ -3333,32 +3245,18 @@
             }
         }
         for (action : instance.actions) {
-<<<<<<< HEAD
-            pr(startTimeStep, '''
-                // Add action «action.getFullName» to array of is_present fields.
-                «lf_reserved_prefix»is_present_fields[«startTimeStepIsPresentCount»] 
-                        = &«containerSelfStructName»->«lf_reserved_prefix»«action.name».is_present;
-            ''')
-            if (isFederatedAndDecentralized) {
-                // Intended_tag is only applicable to actions in federated execution with decentralized coordination.
-                pr(startTimeStep, '''
-                    // Add action «action.getFullName» to array of intended_tag fields.
-                    «lf_reserved_prefix»intended_tag_fields[«startTimeStepIsPresentCount»] 
-                            = &«containerSelfStructName»->«lf_reserved_prefix»«action.name».intended_tag;
-=======
             if (federate === null || federate.containsAction(action.definition)) {
                 pr(startTimeStep, '''
                     // Add action «action.getFullName» to array of is_present fields.
-                    __is_present_fields[«startTimeStepIsPresentCount»] 
-                            = &«containerSelfStructName»->__«action.name».is_present;
->>>>>>> e02b1b50
+                    «lf_reserved_prefix»is_present_fields[«startTimeStepIsPresentCount»] 
+                            = &«containerSelfStructName»->«lf_reserved_prefix»«action.name».is_present;
                 ''')
                 if (isFederatedAndDecentralized) {
                     // Intended_tag is only applicable to actions in federated execution with decentralized coordination.
                     pr(startTimeStep, '''
                         // Add action «action.getFullName» to array of intended_tag fields.
-                        __intended_tag_fields[«startTimeStepIsPresentCount»] 
-                                = &«containerSelfStructName»->__«action.name».intended_tag;
+                        «lf_reserved_prefix»intended_tag_fields[«startTimeStepIsPresentCount»] 
+                                = &«containerSelfStructName»->«lf_reserved_prefix»«action.name».intended_tag;
                     ''')
                 }
                 startTimeStepIsPresentCount++
@@ -3718,17 +3616,11 @@
                 _lf_register_trace_event(«nameOfSelfStruct», NULL, trace_reactor, "«description»");
             ''')
             for (action : instance.actions) {
-<<<<<<< HEAD
-                pr(builder, '''
-                    _lf_register_trace_event(«nameOfSelfStruct», &(«nameOfSelfStruct»->«lf_reserved_prefix»_«action.name»), trace_trigger, "«description».«action.name»");
-                ''')
-=======
                 if (federate === null || federate.containsAction(action.definition)) {
                     pr(builder, '''
-                        _lf_register_trace_event(«nameOfSelfStruct», &(«nameOfSelfStruct»->___«action.name»), trace_trigger, "«description».«action.name»");
+                        _lf_register_trace_event(«nameOfSelfStruct», &(«nameOfSelfStruct»->«lf_reserved_prefix»_«action.name»), trace_trigger, "«description».«action.name»");
                     ''')
                 }
->>>>>>> e02b1b50
             }
             for (timer : instance.timers) {
                 pr(builder, '''
@@ -3803,16 +3695,6 @@
         // Once parameters are done, we can allocate memory for any multiports.
         // Allocate memory for outputs.
         for (output : reactorClass.toDefinition.outputs) {
-<<<<<<< HEAD
-            // If the port is a multiport, create an array.
-            if (output.isMultiport) {
-                initializeOutputMultiport(initializeTriggerObjects, output, nameOfSelfStruct, instance)
-            } else {
-                pr(initializeTriggerObjects, '''
-                    // width of -2 indicates that it is not a multiport.
-                    «nameOfSelfStruct»->«lf_reserved_prefix»«output.name»__width = -2;
-                ''')
-=======
             if (federate === null || 
                 federate.containsPort(output as Port)
             ) {
@@ -3822,10 +3704,9 @@
                 } else {
                     pr(initializeTriggerObjects, '''
                         // width of -2 indicates that it is not a multiport.
-                        «nameOfSelfStruct»->__«output.name»__width = -2;
+                        «nameOfSelfStruct»->«lf_reserved_prefix»«output.name»__width = -2;
                     ''')
                 }            
->>>>>>> e02b1b50
             }
         }
 
@@ -3888,47 +3769,27 @@
         
         // Next, allocate memory for input. 
         for (input : reactorClass.toDefinition.inputs) {
-<<<<<<< HEAD
-            // If the port is a multiport, create an array.
-            if (input.isMultiport) {
-                pr(initializeTriggerObjects, '''
-                    «nameOfSelfStruct»->«lf_reserved_prefix»«input.name»__width = «multiportWidthSpecInC(input, null, instance)»;
-                    // Allocate memory for multiport inputs.
-                    «nameOfSelfStruct»->«lf_reserved_prefix»«input.name» = («variableStructType(input, reactorClass)»**)malloc(sizeof(«variableStructType(input, reactorClass)»*) * «nameOfSelfStruct»->«lf_reserved_prefix»«input.name»__width); 
-                    // Set inputs by default to an always absent default input.
-                    for (int i = 0; i < «nameOfSelfStruct»->«lf_reserved_prefix»«input.name»__width; i++) {
-                        «nameOfSelfStruct»->«lf_reserved_prefix»«input.name»[i] = &«nameOfSelfStruct»->«lf_reserved_prefix»default__«input.name»;
-                    }
-                ''')
-            } else {
-                pr(initializeTriggerObjects, '''
-                    // width of -2 indicates that it is not a multiport.
-                    «nameOfSelfStruct»->«lf_reserved_prefix»«input.name»__width = -2;
-                ''')
-            }            
-=======
             if (federate === null || 
                 federate.containsPort(input as Port)
             ) {
                 // If the port is a multiport, create an array.
                 if (input.isMultiport) {
                     pr(initializeTriggerObjects, '''
-                        «nameOfSelfStruct»->__«input.name»__width = «multiportWidthSpecInC(input, null, instance)»;
+                        «nameOfSelfStruct»->«lf_reserved_prefix»«input.name»__width = «multiportWidthSpecInC(input, null, instance)»;
                         // Allocate memory for multiport inputs.
-                        «nameOfSelfStruct»->__«input.name» = («variableStructType(input, reactorClass)»**)malloc(sizeof(«variableStructType(input, reactorClass)»*) * «nameOfSelfStruct»->__«input.name»__width); 
+                        «nameOfSelfStruct»->«lf_reserved_prefix»«input.name» = («variableStructType(input, reactorClass)»**)malloc(sizeof(«variableStructType(input, reactorClass)»*) * «nameOfSelfStruct»->«lf_reserved_prefix»«input.name»__width); 
                         // Set inputs by default to an always absent default input.
-                        for (int i = 0; i < «nameOfSelfStruct»->__«input.name»__width; i++) {
-                            «nameOfSelfStruct»->__«input.name»[i] = &«nameOfSelfStruct»->__default__«input.name»;
+                        for (int i = 0; i < «nameOfSelfStruct»->«lf_reserved_prefix»«input.name»__width; i++) {
+                            «nameOfSelfStruct»->«lf_reserved_prefix»«input.name»[i] = &«nameOfSelfStruct»->«lf_reserved_prefix»default__«input.name»;
                         }
                     ''')
                 } else {
                     pr(initializeTriggerObjects, '''
                         // width of -2 indicates that it is not a multiport.
-                        «nameOfSelfStruct»->__«input.name»__width = -2;
+                        «nameOfSelfStruct»->«lf_reserved_prefix»«input.name»__width = -2;
                     ''')
                 }
             }           
->>>>>>> e02b1b50
         }
 
         // Next, initialize the "self" struct with state variables.
@@ -3963,21 +3824,9 @@
                 } else {
                     var numDestinations = output.numDestinationReactors
                     pr(initializeTriggerObjectsEnd, '''
-<<<<<<< HEAD
-                        «nameOfSelfStruct»->«getStackPortMember('''«lf_reserved_prefix»«output.name»[«j»]''', "num_destinations")» = «numDestinations»;
-=======
-                        «nameOfSelfStruct»->«getStackPortMember('''__«output.name»''', "num_destinations")» = «numDestinations»;
->>>>>>> e02b1b50
+                        «nameOfSelfStruct»->«getStackPortMember('''«lf_reserved_prefix»«output.name»''', "num_destinations")» = «numDestinations»;
                     ''')
                 }
-<<<<<<< HEAD
-            } else {
-                var numDestinations = output.numDestinationReactors
-                pr(initializeTriggerObjectsEnd, '''
-                    «nameOfSelfStruct»->«getStackPortMember('''«lf_reserved_prefix»«output.name»''', "num_destinations")» = «numDestinations»;
-                ''')
-=======
->>>>>>> e02b1b50
             }
         }
         
