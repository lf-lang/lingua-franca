/* Generator for C target. */

/*************
Copyright (c) 2019-2021, The University of California at Berkeley.

Redistribution and use in source and binary forms, with or without modification,
are permitted provided that the following conditions are met:

1. Redistributions of source code must retain the above copyright notice,
   this list of conditions and the following disclaimer.

2. Redistributions in binary form must reproduce the above copyright notice,
   this list of conditions and the following disclaimer in the documentation
   and/or other materials provided with the distribution.

THIS SOFTWARE IS PROVIDED BY THE COPYRIGHT HOLDERS AND CONTRIBUTORS "AS IS" AND ANY
EXPRESS OR IMPLIED WARRANTIES, INCLUDING, BUT NOT LIMITED TO, THE IMPLIED WARRANTIES OF
MERCHANTABILITY AND FITNESS FOR A PARTICULAR PURPOSE ARE DISCLAIMED. IN NO EVENT SHALL
THE COPYRIGHT HOLDER OR CONTRIBUTORS BE LIABLE FOR ANY DIRECT, INDIRECT, INCIDENTAL,
SPECIAL, EXEMPLARY, OR CONSEQUENTIAL DAMAGES (INCLUDING, BUT NOT LIMITED TO,
PROCUREMENT OF SUBSTITUTE GOODS OR SERVICES; LOSS OF USE, DATA, OR PROFITS; OR BUSINESS
INTERRUPTION) HOWEVER CAUSED AND ON ANY THEORY OF LIABILITY, WHETHER IN CONTRACT,
STRICT LIABILITY, OR TORT (INCLUDING NEGLIGENCE OR OTHERWISE) ARISING IN ANY WAY OUT OF
THE USE OF THIS SOFTWARE, EVEN IF ADVISED OF THE POSSIBILITY OF SUCH DAMAGE.
***************/

package org.lflang.generator.c

import java.io.File
import java.nio.file.Path
import java.util.ArrayList
import java.util.HashSet
import java.util.LinkedHashMap
import java.util.LinkedHashSet
import java.util.LinkedList
import java.util.Set
import java.util.concurrent.Executors
import java.util.regex.Pattern
import org.eclipse.emf.common.CommonPlugin
import org.eclipse.emf.ecore.EObject
import org.eclipse.emf.ecore.resource.Resource
import org.eclipse.xtext.generator.IFileSystemAccess2
import org.eclipse.xtext.generator.IGeneratorContext
import org.eclipse.xtext.nodemodel.util.NodeModelUtils
import org.eclipse.xtext.util.CancelIndicator
import org.lflang.ASTUtils
import org.lflang.ErrorReporter
import org.lflang.FileConfig
import org.lflang.InferredType
import org.lflang.Target
import org.lflang.TargetConfig
import org.lflang.TargetProperty
import org.lflang.TargetProperty.ClockSyncMode
import org.lflang.TargetProperty.CoordinationType
import org.lflang.TargetProperty.LogLevel
import org.lflang.TimeValue
import org.lflang.federated.CGeneratorExtension
import org.lflang.federated.FedFileConfig
import org.lflang.federated.FederateInstance
import org.lflang.federated.launcher.FedCLauncher
import org.lflang.federated.serialization.FedROS2CPPSerialization
import org.lflang.federated.serialization.SupportedSerializers
import org.lflang.generator.ActionInstance
import org.lflang.generator.GeneratorBase
import org.lflang.generator.JavaGeneratorUtils
import org.lflang.generator.ParameterInstance
import org.lflang.generator.PortInstance
import org.lflang.generator.ReactionInstance
import org.lflang.generator.ReactorInstance
import org.lflang.generator.TimerInstance
import org.lflang.generator.TriggerInstance
import org.lflang.lf.Action
import org.lflang.lf.ActionOrigin
import org.lflang.lf.Code
import org.lflang.lf.Input
import org.lflang.lf.Initializer
import org.lflang.lf.Instantiation
import org.lflang.lf.Model
import org.lflang.lf.Output
import org.lflang.lf.Port
import org.lflang.lf.ParamRef
import org.lflang.lf.Delay
import org.lflang.lf.Reaction
import org.lflang.lf.Reactor
import org.lflang.lf.ReactorDecl
<<<<<<< HEAD
import org.lflang.lf.Timer
import org.lflang.lf.TimeUnit
=======
import org.lflang.lf.StateVar
>>>>>>> f90f26ff
import org.lflang.lf.TriggerRef
import org.lflang.lf.TypedVariable
import org.lflang.lf.VarRef
import org.lflang.lf.Variable
import org.lflang.util.XtendUtil

import static extension org.lflang.ASTUtils.*
import static extension org.lflang.JavaAstUtils.*

/** 
 * Generator for C target. This class generates C code defining each reactor
 * class given in the input .lf file and imported .lf files. The generated code
 * has the following components:
 * 
 * * A typedef for inputs, outputs, and actions of each reactor class. These
 *   define the types of the variables that reactions use to access inputs and
 *   action values and to set output values.
 * 
 * * A typedef for a "self" struct for each reactor class. One instance of this
 *   struct will be created for each reactor instance. See below for details.
 * 
 * * A function definition for each reaction in each reactor class. These
 *   functions take an instance of the self struct as an argument.
 * 
 * * A constructor function for each reactor class. This is used to create
 *   a new instance of the reactor.
 * 
 * * A destructor function for each reactor class. This frees all dynamically
 *   allocated memory associated with an instance of the class.
 * 
 * After these, the main generated function is `_lf_initialize_trigger_objects()`.
 * This function creates the instances of reactors (using their constructors)
 * and makes connections between them.
 * 
 * A few other smaller functions are also generated.
 * 
 * ## Self Struct
 * 
 * The "self" struct has fields for each of the following:
 * 
 * * parameter: the field name and type match the parameter.
 * * state: the field name and type match the state.
 * * action: the field name prepends the action name with "_lf_".
 *   A second field for the action is also created to house the trigger_t object.
 *   That second field prepends the action name with "_lf__".
 * * output: the field name prepends the output name with "_lf_".
 * * input:  the field name prepends the output name with "_lf_".
 *   A second field for the input is also created to house the trigger_t object.
 *   That second field prepends the input name with "_lf__".
 *
 * If, in addition, the reactor contains other reactors and reacts to their outputs,
 * then there will be a struct within the self struct for each such contained reactor.
 * The name of that self struct will be the name of the contained reactor prepended with "_lf_".
 * That inside struct will contain pointers the outputs of the contained reactors
 * that are read together with pointers to booleans indicating whether those outputs are present.
 * 
 * If, in addition, the reactor has a reaction to shutdown, then there will be a pointer to
 * trigger_t object (see reactor.h) for the shutdown event and an action struct named
 * _lf_shutdown on the self struct.
 * 
 * ## Reaction Functions
 * 
 * For each reaction in a reactor class, this generator will produce a C function
 * that expects a pointer to an instance of the "self" struct as an argument.
 * This function will contain verbatim the C code specified in the reaction, but
 * before that C code, the generator inserts a few lines of code that extract from the
 * self struct the variables that that code has declared it will use. For example, if
 * the reaction declares that it is triggered by or uses an input named "x" of type
 * int, the function will contain a line like this:
 * ```
 *     r_x_t* x = self->_lf_x;
 * ```
 * where `r` is the full name of the reactor class and the struct type `r_x_t`
 * will be defined like this:
 * ```
 *     typedef struct {
 *         int value;
 *         bool is_present;
 *         int num_destinations;
 *     } r_x_t;
 * ```
 * The above assumes the type of `x` is `int`.
 * If the programmer fails to declare that it uses x, then the absence of the
 * above code will trigger a compile error when the verbatim code attempts to read `x`.
 *
 * ## Constructor
 * 
 * For each reactor class, this generator will create a constructor function named
 * `new_r`, where `r` is the reactor class name. This function will malloc and return
 * a pointer to an instance of the "self" struct.  This struct initially represents
 * an unconnected reactor. To establish connections between reactors, additional
 * information needs to be inserted (see below). The self struct is made visible
 * to the body of a reaction as a variable named "self".  The self struct contains the
 * following:
 * 
 * * Parameters: For each parameter `p` of the reactor, there will be a field `p`
 *   with the type and value of the parameter. So C code in the body of a reaction
 *   can access parameter values as `self->p`.
 * 
 * * State variables: For each state variable `s` of the reactor, there will be a field `s`
 *   with the type and value of the state variable. So C code in the body of a reaction
 *   can access state variables as as `self->s`.
 * 
 * The self struct also contains various fields that the user is not intended to
 * use. The names of these fields begin with at least two underscores. They are:
 * 
 * * Outputs: For each output named `out`, there will be a field `_lf_out` that is
 *   a struct containing a value field whose type matches that of the output.
 *   The output value is stored here. That struct also has a field `is_present`
 *   that is a boolean indicating whether the output has been set.
 *   This field is reset to false at the start of every time
 *   step. There is also a field `num_destinations` whose value matches the
 *   number of downstream reactors that use this variable. This field must be
 *   set when connections are made or changed. It is used to initialize
 *   reference counts for dynamically allocated message payloads.
 *   The reference count is decremented in each destination reactor at the
 *   conclusion of each time step, and when it drops to zero, the memory
 *   is freed.
 * 
 * * Inputs: For each input named `in` of type T, there is a field named `_lf_in`
 *   that is a pointer struct with a value field of type T. The struct pointed
 *   to also has an `is_present` field of type bool that indicates whether the
 *   input is present.
 * 
 * * Outputs of contained reactors: If a reactor reacts to outputs of a
 *   contained reactor `r`, then the self struct will contain a nested struct
 *   named `_lf_r` that has fields pointing to those outputs. For example,
 *   if `r` has an output `out` of type T, then there will be field in `_lf_r`
 *   named `out` that points to a struct containing a value field
 *   of type T and a field named `is_present` of type bool.
 * 
 * * Inputs of contained reactors: If a reactor sends to inputs of a
 *   contained reactor `r`, then the self struct will contain a nested struct
 *   named `_lf_r` that has fields for storing the values provided to those
 *   inputs. For example, if R has an input `in` of type T, then there will
 *   be field in _lf_R named `in` that is a struct with a value field
 *   of type T and a field named `is_present` of type bool.
 * 
 * * Actions: If the reactor has an action a (logical or physical), then there
 *   will be a field in the self struct named `_lf_a` and another named `_lf__a`.
 *   The type of the first is specific to the action and contains a `value`
 *   field with the type and value of the action (if it has a value). That
 *   struct also has a `has_value` field, an `is_present` field, and a
 *   `token` field (which is NULL if the action carries no value).
 *   The `_lf__a` field is of type trigger_t.
 *   That struct contains various things, including an array of reactions
 *   sensitive to this trigger and a lf_token_t struct containing the value of
 *   the action, if it has a value.  See reactor.h in the C library for
 *   details.
 * 
 * * Reactions: Each reaction will have several fields in the self struct.
 *   Each of these has a name that begins with `_lf__reaction_i`, where i is
 *   the number of the reaction, starting with 0. The fields are:
 *   * _lf__reaction_i: The struct that is put onto the reaction queue to
 *     execute the reaction (see reactor.h in the C library).
 * 
 *  * Timers: For each timer t, there is are two fields in the self struct:
 *    * _lf__t: The trigger_t struct for this timer (see reactor.h).
 *    * _lf__t_reactions: An array of reactions (pointers to the
 *      reaction_t structs on this self struct) sensitive to this timer.
 *
 * * Triggers: For each Timer, Action, Input, and Output of a contained
 *   reactor that triggers reactions, there will be a trigger_t struct
 *   on the self struct with name `_lf__t`, where t is the name of the trigger.
 * 
 * ## Destructor
 * 
 * For each reactor class, this generator will create a constructor function named
 * `delete_r`, where `r` is the reactor class name. This function takes a self
 * struct for the class as an argument and frees all dynamically allocated memory
 * for the instance of the class. 
 * 
 * ## Connections Between Reactors
 * 
 * Establishing connections between reactors involves two steps.
 * First, each destination (e.g. an input port) must have pointers to
 * the source (the output port). As explained above, for an input named
 * `in`, the field `_lf_in->value` is a pointer to the output data being read.
 * In addition, `_lf_in->is_present` is a pointer to the corresponding
 * `out->is_present` field of the output reactor's self struct.
 *  
 * In addition, the `reaction_i` struct on the self struct has a `triggers`
 * field that records all the trigger_t structs for ports and reactions
 * that are triggered by the i-th reaction. The triggers field is
 * an array of arrays of pointers to trigger_t structs.
 * The length of the outer array is the number of output channels
 * (single ports plus multiport widths) that the reaction effects
 * plus the number of input port channels of contained
 * reactors that it effects. Each inner array has a length equal to the
 * number of final destinations of that output channel or input channel.
 * The reaction_i struct has an array triggered_sizes that indicates
 * the sizes of these inner arrays. The num_outputs field of the
 * reaction_i struct gives the length of the triggered_sizes and
 * (outer) triggers arrays. The num_outputs field is equal to the
 * total number of single ports and multiport channels that the reaction
 * writes to.
 * 
 * ## Runtime Tables
 * 
 * This generator creates an populates the following tables used at run time.
 * These tables may have to be resized and adjusted when mutations occur.
 * 
 * * _lf_is_present_fields: An array of pointers to booleans indicating whether an
 *   event is present. The _lf_start_time_step() function in reactor_common.c uses
 *   this to mark every event absent at the start of a time step. The size of this
 *   table is contained in the variable _lf_is_present_fields_size.
 *    * This table is accompanied by another list, _lf_is_present_fields_abbreviated,
 *      which only contains the is_present fields that have been set to true in the
 *      current tag. This list can allow a performance improvement if most ports are
 *      seldom present because only fields that have been set to true need to be
 *      reset to false.
 *
 * * _lf_tokens_with_ref_count: An array of pointers to structs that point to lf_token_t
 *   objects, which carry non-primitive data types between reactors. This is used
 *   by the _lf_start_time_step() function to decrement reference counts, if necessary,
 *   at the conclusion of a time step. Then the reference count reaches zero, the
 *   memory allocated for the lf_token_t object will be freed.  The size of this
 *   array is stored in the _lf_tokens_with_ref_count_size variable.
 * 
 * * _lf_shutdown_triggers: An array of pointers to trigger_t structs for shutdown
 *   reactions. The length of this table is in the _lf_shutdown_triggers_size
 *   variable.
 * 
 * * _lf_timer_triggers: An array of pointers to trigger_t structs for timers that
 *   need to be started when the program runs. The length of this table is in the
 *   _lf_timer_triggers_size variable.
 * 
 * * _lf_action_table: For a federated execution, each federate will have this table
 *   that maps port IDs to the corresponding trigger_t struct.
 * 
 * @author{Edward A. Lee <eal@berkeley.edu>}
 * @author{Marten Lohstroh <marten@berkeley.edu>}
 * @author{Mehrdad Niknami <mniknami@berkeley.edu>}
 * @author{Christian Menard <christian.menard@tu-dresden.de>}
 * @author{Matt Weber <matt.weber@berkeley.edu>}
 * @author{Soroush Bateni <soroush@utdallas.edu>
 */
class CGenerator extends GeneratorBase {
    
    ////////////////////////////////////////////
    //// Private variables
        
    // Place to collect code to initialize the trigger objects for all reactor instances.
    protected var initializeTriggerObjects = new StringBuilder()

    // Place to collect code to go at the end of the _lf_initialize_trigger_objects() function.
    var initializeTriggerObjectsEnd = new StringBuilder()

    // The command to run the generated code if specified in the target directive.
    var runCommand = new ArrayList<String>()

    // Place to collect code to execute at the start of a time step.
    var startTimeStep = new StringBuilder()
    
    /** Count of the number of is_present fields of the self struct that
     *  need to be reinitialized in _lf_start_time_step().
     */
    public var startTimeStepIsPresentCount = 0
    
    /** Count of the number of token pointers that need to have their
     *  reference count decremented in _lf_start_time_step().
     */
    var startTimeStepTokens = 0

    // Place to collect code to initialize timers for all reactors.
    protected var startTimers = new StringBuilder()
    var timerCount = 0
    var startupReactionCount = 0
    var shutdownReactionCount = 0

    // For each reactor, we collect a set of input and parameter names.
    var triggerCount = 0
    
    // Indicate whether the generator is in Cpp mode or not
    var boolean CCppMode = false;

    new(FileConfig fileConfig, ErrorReporter errorReporter, boolean CCppMode) {
        this(fileConfig, errorReporter)
        this.CCppMode = CCppMode;        
    }

    new(FileConfig fileConfig, ErrorReporter errorReporter) {
        super(fileConfig, errorReporter)       
    }

    ////////////////////////////////////////////
    //// Public methods

    override printInfo() {
        super.printInfo()
        println('******** generated binaries: ' + fileConfig.binPath)
    }

    /**
     * Set the appropriate target properties based on the target properties of
     * the main .lf file.
     */
    override setTargetConfig(IGeneratorContext context) {
        super.setTargetConfig(context);
        // Set defaults for the compiler after parsing the target properties
        // of the main .lf file.
        if (targetConfig.useCmake == false && targetConfig.compiler.isNullOrEmpty) {
            if (this.CCppMode) {
                targetConfig.compiler = "g++"
                targetConfig.compilerFlags.addAll("-O2", "-Wno-write-strings")
            } else {
                targetConfig.compiler = "gcc"
                targetConfig.compilerFlags.addAll("-O2") // "-Wall -Wconversion"
            }
        }
    }
    
    /**
     * Look for physical actions in 'resource'.
     * If found, take appropriate actions to accommodate.
     * 
     * Set keepalive to true.
     * Set threads to be at least one to allow asynchronous schedule calls
     */
    override accommodatePhysicalActionsIfPresent(Resource resource) {
        super.accommodatePhysicalActionsIfPresent(resource);

        // If there are any physical actions, ensure the threaded engine is used and that
        // keepalive is set to true, unless the user has explicitly set it to false.
        for (action : resource.allContents.toIterable.filter(Action)) {
            if (action.origin == ActionOrigin.PHYSICAL) {
                // If the unthreaded runtime is requested, use the threaded runtime instead
                // because it is the only one currently capable of handling asynchronous events.
                if (targetConfig.threads < 1) {
                    targetConfig.threads = 1
                    errorReporter.reportWarning(
                        action,
                        '''Using the threaded C runtime to allow for asynchronous handling of«
                        » physical action «action.name».'''
                    );
                }

            }

        }
        
    }
    
    /**
     * Return true if the host operating system is compatible and
     * otherwise report an error and return false.
     */
    protected def boolean isOSCompatible() {
        if (CCompiler.isHostWindows) { 
            if (isFederated) { 
                errorReporter.reportError(
                    "Federated LF programs with a C target are currently not supported on Windows. " + 
                    "Exiting code generation."
                )
                // Return to avoid compiler errors
                return false
            }
            if (CCppMode) {
                errorReporter.reportError(
                    "LF programs with a CCpp target are currently not supported on Windows. " + 
                    "Exiting code generation."
                )
                // FIXME: The incompatibility between our C runtime code and the
                //  Visual Studio compiler is extensive. 
                return false;             
            }
            if (targetConfig.useCmake == false) {
                errorReporter.reportError(
                    "Only CMake is supported as the build system on Windows. "+
                    "Use `cmake: true` in the target properties. Exiting code generation."
                )
                return false;
            }
        }
        return true;
    }

    /**
     * Generate C code from the Lingua Franca model contained by the
     * specified resource. This is the main entry point for code
     * generation.
     * @param resource The resource containing the source code.
     * @param fsa The file system access (used to write the result).
     * @param context FIXME: Undocumented argument. No idea what this is.
     */
    override void doGenerate(Resource resource, IFileSystemAccess2 fsa,
            IGeneratorContext context) {
        
        // The following generates code needed by all the reactors.
        super.doGenerate(resource, fsa, context)

        if (errorsOccurred) return;
        
        if (!isOSCompatible()) return; // Incompatible OS and configuration

         // Check for duplicate declarations.
         val names = newLinkedHashSet
         for (r : reactors) {
             // Get the declarations for reactors that are instantiated somewhere.
             // A declaration is either a reactor definition or an import statement.
             val declarations = this.instantiationGraph.getDeclarations(r);
             for (d : declarations) {
                 if (!names.add(d.name)) {
                     // Report duplicate declaration.
                     errorReporter.reportError("Multiple declarations for reactor class '" + d.name + "'.")
                 }
             }
         }
            
        // Build the instantiation tree if a main reactor is present.
        if (this.mainDef !== null) {
            if (this.main === null) {
                // Recursively build instances. This is done once because
                // it is the same for all federates.
                this.main = new ReactorInstance(mainDef.reactorClass.toDefinition, errorReporter, 
                    this.unorderedReactions)
                this.main.assignLevels();
                // Avoid compile errors by removing disconnected network ports.
                // This must be done after assigning levels.  
                removeRemoteFederateConnectionPorts(main);
            }   
        }

        // Create the output directories if they don't yet exist.
        var dir = fileConfig.getSrcGenPath.toFile
        if (!dir.exists()) dir.mkdirs()
        dir = fileConfig.binPath.toFile
        if (!dir.exists()) dir.mkdirs()
        
        // Add ctarget.c to the sources
        targetConfig.compileAdditionalSources.add("ctarget.c");

        // Copy the required core library files into the target file system.
        // This will overwrite previous versions.
        // Note that these files will be copied from the class path, therefore, the path
        // separator must always be '/'.
        var coreFiles = newArrayList(
            "reactor_common.c",
            "reactor.h",
            "pqueue.c",
            "pqueue.h",
            "tag.h",
            "tag.c",
            "trace.h",
            "trace.c",
            "util.h", 
            "util.c", 
            "platform.h"
            );
        if (targetConfig.threads === 0) {
            coreFiles.add("reactor.c")
        } else {
            coreFiles.add("reactor_threaded.c")
        }
        
        addPlatformFiles(coreFiles);
        
        // If there are federates, copy the required files for that.
        // Also, create the RTI C file and the launcher script.
        if (isFederated) {
            coreFiles.addAll(
                "federated/net_util.c",
                "federated/net_util.h",
                "federated/net_common.h", 
                "federated/federate.c", 
                "federated/federate.h", 
                "federated/clock-sync.h", 
                "federated/clock-sync.c"
            );
            createFederatedLauncher(coreFiles);
            
            if (targetConfig.dockerOptions !== null) {
                var rtiPath = fileConfig.getSrcGenBasePath().resolve("RTI")
                var rtiDir = rtiPath.toFile()
                if (!rtiDir.exists()) {
                    rtiDir.mkdirs()
                }
                writeRTIDockerFile(rtiPath, rtiDir)
                copyRtiFiles(rtiDir, coreFiles)
            }
        }

        // Perform distinct code generation into distinct files for each federate.
        val baseFilename = topLevelName
        
        var commonCode = code;
        var commonStartTimers = startTimers;
        // Keep a separate file config for each federate
        val oldFileConfig = fileConfig;
        val numOfCompileThreads = Math.min(6,
                Math.min(
                    Math.max(federates.size, 1), 
                    Runtime.getRuntime().availableProcessors()
                )
            )
        val compileThreadPool = Executors.newFixedThreadPool(numOfCompileThreads);
        System.out.println("******** Using "+numOfCompileThreads+" threads.");
        for (federate : federates) {
            startTimeStepIsPresentCount = 0
            startTimeStepTokens = 0
            
            // If federated, append the federate name to the file name.
            // Only generate one output if there is no federation.
            if (isFederated) {
                topLevelName = baseFilename + '_' + federate.name // FIXME: don't (temporarily) reassign a class variable for this
                fileConfig = new FedFileConfig(fileConfig, federate.name);
                
                // Reset the cmake-includes and files, to be repopulated for each federate individually.
                // This is done to enable support for separately
                // adding cmake-includes/files for different federates to prevent linking and mixing
                // all federates' supporting libraries/files together.
                targetConfig.cmakeIncludes.clear();
                targetConfig.cmakeIncludesWithoutPath.clear();
                targetConfig.fileNames.clear();
                targetConfig.filesNamesWithoutPath.clear();
                
                // Re-apply the cmake-include target property of the main .lf file.
                val target = mainDef.reactorClass.eResource.findTarget
                if (target.config !== null) {
                    // Update the cmake-include
                    TargetProperty.updateOne(
                        this.targetConfig, 
                        TargetProperty.CMAKE_INCLUDE,
                        target.config.pairs ?: emptyList,
                        errorReporter
                    )
                    // Update the files
                    TargetProperty.updateOne(
                        this.targetConfig, 
                        TargetProperty.FILES,
                        target.config.pairs ?: emptyList,
                        errorReporter
                    )
                }
                
                // Need to copy user files again since the source structure changes
                // for federated programs.
                copyUserFiles(this.targetConfig, this.fileConfig);
                
                // Clear out previously generated code.
                code = new StringBuilder(commonCode)
                initializeTriggerObjects = new StringBuilder()
                initializeTriggerObjectsEnd = new StringBuilder()                
                        
                // Enable clock synchronization if the federate is not local and clock-sync is enabled
                initializeClockSynchronization(federate)
                

                startTimeStep = new StringBuilder()
                startTimers = new StringBuilder(commonStartTimers)
            }
            
            // Copy the core lib
            fileConfig.copyFilesFromClassPath("/lib/c/reactor-c/core", fileConfig.getSrcGenPath + File.separator + "core", coreFiles)
            
            // Copy the header files
            copyTargetHeaderFile()
            
            // Generate code for each reactor.
            generateReactorDefinitionsForFederate(federate);
        
            // Derive target filename from the .lf filename.
            val cFilename = CCompiler.getTargetFileName(topLevelName, this.CCppMode);


            var file = fileConfig.getSrcGenPath().resolve(cFilename).toFile
            // Delete source previously produced by the LF compiler.
            if (file.exists) {
                file.delete
            }

            // Delete binary previously produced by the C compiler.
            file = fileConfig.binPath.resolve(topLevelName).toFile
            if (file.exists) {
                file.delete
            }

            // Generate main instance, if there is one.
            // Note that any main reactors in imported files are ignored.        
            if (this.main !== null) {
                generateFederate(federate)
                // Generate function to set default command-line options.
                // A literal array needs to be given outside any function definition,
                // so start with that.
                if (runCommand.length > 0) {
                    pr('''
                        char* _lf_default_argv[] = { "«runCommand.join('", "')»" };
                    ''');
                }
                pr('''
                    void _lf_set_default_command_line_options() {
                ''')
                indent()
                if (runCommand.length > 0) {
                    pr('default_argc = ' + runCommand.length + ';')
                    pr('''
                        default_argv = _lf_default_argv;
                    ''')
                }
                unindent()
                pr('}\n')
                
                // If there are timers, create a table of timers to be initialized.
                if (timerCount > 0) {
                    pr('''
                        // Array of pointers to timer triggers to be scheduled in _lf_initialize_timers().
                        trigger_t* _lf_timer_triggers[«timerCount»];
                    ''')
                } else {
                    pr('''
                        // Array of pointers to timer triggers to be scheduled in _lf_initialize_timers().
                        trigger_t** _lf_timer_triggers = NULL;
                    ''')
                }
                pr('''
                    int _lf_timer_triggers_size = «timerCount»;
                ''')
                
                // If there are startup reactions, store them in an array.
                if (startupReactionCount > 0) {
                    pr('''
                        // Array of pointers to timer triggers to be scheduled in _lf_trigger_startup_reactions().
                        reaction_t* _lf_startup_reactions[«startupReactionCount»];
                    ''')
                } else {
                    pr('''
                        // Array of pointers to reactions to be scheduled in _lf_trigger_startup_reactions().
                        reaction_t** _lf_startup_reactions = NULL;
                    ''')
                }
                pr('''
                    int _lf_startup_reactions_size = «startupReactionCount»;
                ''')
                
                // If there are shutdown reactions, create a table of triggers.
                if (shutdownReactionCount > 0) {
                    pr('''
                        // Array of pointers to shutdown triggers.
                        reaction_t* _lf_shutdown_reactions[«shutdownReactionCount»];
                    ''')
                } else {
                    pr('''
                        // Empty array of pointers to shutdown triggers.
                        reaction_t** _lf_shutdown_reactions = NULL;
                    ''')
                }
                pr('''
                    int _lf_shutdown_reactions_size = «shutdownReactionCount»;
                ''')
                
                // Generate function to return a pointer to the action trigger_t
                // that handles incoming network messages destined to the specified
                // port. This will only be used if there are federates.
                if (federate.networkMessageActions.size > 0) {
                    pr('''trigger_t* _lf_action_table[«federate.networkMessageActions.size»];''')
                }
                pr('''
                    trigger_t* _lf_action_for_port(int port_id) {
                ''')
                indent()
                if (federate.networkMessageActions.size > 0) {
                    // Create a static array of trigger_t pointers.
                    // networkMessageActions is a list of Actions, but we
                    // need a list of trigger struct names for ActionInstances.
                    // There should be exactly one ActionInstance in the
                    // main reactor for each Action.
                    val triggers = new LinkedList<String>()
                    for (action : federate.networkMessageActions) {
                        // Find the corresponding ActionInstance.
                        val actionInstance = main.lookupActionInstance(action)
                        triggers.add(triggerStructName(actionInstance))
                    }
                    var actionTableCount = 0
                    for (trigger : triggers) {
                        pr(initializeTriggerObjects, '''
                            _lf_action_table[«actionTableCount++»] = &«trigger»;
                        ''')
                    }
                    pr('''
                        if (port_id < «federate.networkMessageActions.size») {
                            return _lf_action_table[port_id];
                        } else {
                            return NULL;
                        }
                    ''')
                } else {
                    pr('return NULL;')
                }
                unindent()
                pr('}\n')
                
                // Generate function to initialize the trigger objects for all reactors.
                generateInitializeTriggerObjects(federate);

                // Generate function to trigger startup reactions for all reactors.
                generateTriggerStartupReactions();

                // Generate function to schedule timers for all reactors.
                pr('''
                    void _lf_initialize_timers() {
                ''')
                indent()
                if (timerCount > 0) {
                    pr('''
                       for (int i = 0; i < _lf_timer_triggers_size; i++) {
                           if (_lf_timer_triggers[i] != NULL) {
                               _lf_initialize_timer(_lf_timer_triggers[i]);
                           }
                       }
                    ''')
                }
                unindent()
                pr("}")

                // Generate a function that will either do nothing
                // (if there is only one federate or the coordination 
                // is set to decentralized) or, if there are
                // downstream federates, will notify the RTI
                // that the specified logical time is complete.
                pr('''
                    void logical_tag_complete(tag_t tag_to_send) {
                        «IF isFederatedAndCentralized»
                            _lf_logical_tag_complete(tag_to_send);
                        «ENDIF»
                    }
                ''')
                
                if (isFederated) {
                    pr(generateFederateNeighborStructure(federate).toString());
                }
                                
                // Generate function to schedule shutdown reactions if any
                // reactors have reactions to shutdown.
                pr('''
                    bool _lf_trigger_shutdown_reactions() {                          
                        for (int i = 0; i < _lf_shutdown_reactions_size; i++) {
                            if (_lf_shutdown_reactions[i] != NULL) {
                                _lf_enqueue_reaction(_lf_shutdown_reactions[i]);
                            }
                        }
                        // Return true if there are shutdown reactions.
                        return (_lf_shutdown_reactions_size > 0);
                    }
                ''')
                
                // Generate an empty termination function for non-federated
                // execution. For federated execution, an implementation is
                // provided in federate.c.  That implementation will resign
                // from the federation and close any open sockets.
                if (!isFederated) {
                    pr("void terminate_execution() {}");
                }
            }
            val targetFile = fileConfig.getSrcGenPath() + File.separator + cFilename
            JavaGeneratorUtils.writeSourceCodeToFile(code, targetFile)
            
            
            if (targetConfig.useCmake) {
                // If cmake is requested, generated the CMakeLists.txt
                val cmakeGenerator = new CCmakeGenerator(targetConfig, fileConfig)
                val cmakeFile = fileConfig.getSrcGenPath() + File.separator + "CMakeLists.txt"
                JavaGeneratorUtils.writeSourceCodeToFile(
                    cmakeGenerator.generateCMakeCode(
                        #[cFilename], 
                        topLevelName, 
                        errorReporter,
                        CCppMode,
                        mainDef !== null
                    ),
                    cmakeFile
                )
            }
            
            // Create docker file.
            if (targetConfig.dockerOptions !== null) {
                writeDockerFile(topLevelName)
            }

            // If this code generator is directly compiling the code, compile it now so that we
            // clean it up after, removing the #line directives after errors have been reported.
            if (!targetConfig.noCompile && targetConfig.buildCommands.nullOrEmpty && !federate.isRemote) {
                // FIXME: Currently, a lack of main is treated as a request to not produce
                // a binary and produce a .o file instead. There should be a way to control
                // this. 
                // Create an anonymous Runnable class and add it to the compileThreadPool
                // so that compilation can happen in parallel.
                val cleanCode = getCode.removeLineDirectives
                val execName = topLevelName
                val threadFileConfig = fileConfig;
                val generator = this; // FIXME: currently only passed to report errors with line numbers in the Eclipse IDE
                val CppMode = CCppMode;
                compileThreadPool.execute(new Runnable() {
                    override void run() {
                        // Create the compiler to be used later
                        var cCompiler = new CCompiler(targetConfig, threadFileConfig,
                            errorReporter, CppMode);
                        if (targetConfig.useCmake) {
                            // Use CMake if requested.
                            cCompiler = new CCmakeCompiler(targetConfig, threadFileConfig,
                                errorReporter, CppMode);
                        }
                        if (!cCompiler.runCCompiler(execName, main === null, generator, context.cancelIndicator)) {
                            // If compilation failed, remove any bin files that may have been created.
                            threadFileConfig.deleteBinFiles()
                        }
                        JavaGeneratorUtils.writeSourceCodeToFile(cleanCode, targetFile)
                    }
                });
            }
            fileConfig = oldFileConfig;
        }
        
        // Initiate an orderly shutdown in which previously submitted tasks are 
        // executed, but no new tasks will be accepted.
        compileThreadPool.shutdown();
        
        // Wait for all compile threads to finish (FIXME: Can block forever)
        compileThreadPool.awaitTermination(Long.MAX_VALUE, java.util.concurrent.TimeUnit.NANOSECONDS);
        
        // Restore the base filename.
        topLevelName = baseFilename
        
        // If a build directive has been given, invoke it now.
        // Note that the code does not get cleaned in this case.
        if (!targetConfig.noCompile) {
            if (!targetConfig.buildCommands.nullOrEmpty) {
                runBuildCommand()
            }
        }
        
        // In case we are in Eclipse, make sure the generated code is visible.
        refreshProject()
    }
    
    /**
     * Generate the _lf_trigger_startup_reactions function.
     */
    def generateTriggerStartupReactions() {

        pr('''
            void _lf_trigger_startup_reactions() {
        ''')
        indent()
        pr(startTimers.toString) // FIXME: these are actually startup actions, not timers.
        if (startupReactionCount > 0) {
            pr('''
                for (int i = 0; i < _lf_startup_reactions_size; i++) {
                    if (_lf_startup_reactions[i] != NULL) {
                        _lf_enqueue_reaction(_lf_startup_reactions[i]);
                    }
                }
            ''')
        }
        unindent()
        pr("}")
    }
    
    /**
     * Generate the _lf_initialize_trigger_objects function for 'federate'.
     */
    private def generateInitializeTriggerObjects(FederateInstance federate) {
        pr('''
            void _lf_initialize_trigger_objects() {
        ''')
        indent()

        if (targetConfig.threads > 0) {
            // Set this as the default in the generated code,
            // but only if it has not been overridden on the command line.
            pr('''
                if (_lf_number_of_threads == 0u) {
                   _lf_number_of_threads = «targetConfig.threads»u;
                }
            ''')
        }

        // Initialize the LF clock.
        pr('''
            // Initialize the _lf_clock
            lf_initialize_clock();
        ''')

        // Initialize tracing if it is enabled
        if (targetConfig.tracing !== null) {
            var traceFileName = topLevelName;
            if (targetConfig.tracing.traceFileName !== null) {
                traceFileName = targetConfig.tracing.traceFileName;
                // Since all federates would have the same name, we need to append the federate name.
                if (isFederated) {
                    traceFileName += "_" + federate.name;
                }
            }
            pr('''
                // Initialize tracing
                start_trace("«traceFileName».lft");
            ''') // .lft is for Lingua Franca trace
        }

        // Create the table used to decrement reference counts between time steps.
        if (startTimeStepTokens > 0) {
            // Allocate the initial (before mutations) array of pointers to tokens.
            pr('''
                _lf_tokens_with_ref_count_size = «startTimeStepTokens»;
                _lf_tokens_with_ref_count = (token_present_t*)malloc(«startTimeStepTokens» * sizeof(token_present_t));
            ''')
        }
        // Create the table to initialize is_present fields to false between time steps.
        if (startTimeStepIsPresentCount > 0) {
            // Allocate the initial (before mutations) array of pointers to _is_present fields.
            pr('''
                // Create the array that will contain pointers to is_present fields to reset on each step.
                _lf_is_present_fields_size = «startTimeStepIsPresentCount»;
                _lf_is_present_fields = (bool**)malloc(«startTimeStepIsPresentCount» * sizeof(bool*));
                _lf_is_present_fields_abbreviated = (bool**)malloc(«startTimeStepIsPresentCount» * sizeof(bool*));
                _lf_is_present_fields_abbreviated_size = 0;
            ''')
        }

        // Allocate the memory for triggers used in federated execution
        pr(CGeneratorExtension.allocateTriggersForFederate(federate, this));
        // Assign appropriate pointers to the triggers
        pr(initializeTriggerObjectsEnd,
            CGeneratorExtension.initializeTriggerForControlReactions(this.main, federate, this));

        pr(initializeTriggerObjects.toString)
        pr('// Allocate memory.')
        pr('// Populate arrays of trigger pointers.')
        pr(initializeTriggerObjectsEnd.toString)
        doDeferredInitialize(federate)

        // Put the code here to set up the tables that drive resetting is_present and
        // decrementing reference counts between time steps. This code has to appear
        // in _lf_initialize_trigger_objects() after the code that makes connections
        // between inputs and outputs.
        pr(startTimeStep.toString)

        setReactionPriorities(main, federate)

        initializeFederate(federate)
        unindent()
        pr('}\n')
    }
    
    
    /**
     * Look at the 'reactor' eResource.
     * If it is an imported .lf file, incorporate it into the current 
     * program in the following manner:
     * - Merge its target property with `targetConfig`
     * - If there are any preambles, add them to the preambles of the reactor.
     */
    def inspectReactorEResource(ReactorDecl reactor) {
        // If the reactor is imported, look at the
        // target definition of the .lf file in which the reactor is imported from and
        // append any cmake-include.
        // Check if the reactor definition is imported
        if (reactor.eResource !== mainDef.reactorClass.eResource) {
            // Find the LFResource corresponding to this eResource
            val lfResource = resources.filter[ 
                r | return r.EResource === reactor.eResource;
            ].get(0);
            
            // Copy the user files and cmake-includes to the src-gen path of the main .lf file
            if (lfResource !== null) {
                copyUserFiles(lfResource.targetConfig, lfResource.fileConfig);
            }
            
            // Extract the contents of the imported file for the preambles
            val contents = reactor.toDefinition.eResource.contents;
            val model = contents.get(0) as Model
            // Add the preambles from the imported .lf file
            reactor.toDefinition.preambles.addAll(model.preambles)
        }
    }
    
    /**
     * Copy all files listed in the target property `files` and `cmake-include` 
     * into the src-gen folder of the main .lf file
     * 
     * @param targetConfig The targetConfig to read the `files` and `cmake-include` from.
     * @param fileConfig The fileConfig used to make the copy and resolve paths.
     */
    override copyUserFiles(TargetConfig targetConfig, FileConfig fileConfig) {
        super.copyUserFiles(targetConfig, fileConfig);
        
        val targetDir = this.fileConfig.getSrcGenPath
        for (filename : targetConfig.cmakeIncludes) {
            val relativeCMakeIncludeFileName = 
                fileConfig.copyFileOrResource(
                    filename,
                    fileConfig.srcFile.parent,
                    targetDir);
            // Check if the file exists
            if (relativeCMakeIncludeFileName.isNullOrEmpty) {
                errorReporter.reportError( 
                    "Failed to find cmake-include file " + filename
                )
            } else {
                this.targetConfig.cmakeIncludesWithoutPath.add(
                    relativeCMakeIncludeFileName
                );
            }
        }
    }
    
    /**
     * Generate code for defining all reactors that belong to the federate, 
     * including all the child reactors down the hierarchy. Duplicate
     * Duplicates are avoided.
     * 
     * Imported reactors' original .lf file is 
     * incorporated in the following manner:
     * - If there are any cmake-include files, add them to the current list
     *  of cmake-include files.
     * - If there are any preambles, add them to the preambles of the reactor.
     * 
     * @param federate The federate to generate reactors for
     */
    def void generateReactorDefinitionsForFederate(FederateInstance federate) {
        val generatedReactorDecls = newLinkedHashSet
        if (this.main !== null) {
            generateReactorChildrenForReactorInFederate(this.main, federate, generatedReactorDecls);
        }

        if (this.mainDef !== null) {
            generateReactorFederated(this.mainDef.reactorClass, federate)
        }

        // Generate code for each reactor that was not instantiated in main or its children.
        for (r : reactors) {
            // Get the declarations for reactors that are instantiated somewhere.
            // A declaration is either a reactor definition or an import statement.
            val declarations = this.instantiationGraph.getDeclarations(r);
            // If the reactor has no instantiations and there is no main reactor, then
            // generate code for it anyway (at a minimum, this means that the compiler is invoked
            // so that reaction bodies are checked).
            if (mainDef === null && declarations.isEmpty()) {
                generateReactorFederated(r, null)
            }
        }
    }
    
    /**
     * Generate code for the children of 'reactor' that belong to 'federate'.
     * Duplicates are avoided. 
     * 
     * Imported reactors' original .lf file is 
     * incorporated in the following manner:
     * - If there are any cmake-include files, add them to the current list
     *  of cmake-include files.
     * - If there are any preambles, add them to the preambles of the reactor.
     * 
     * @param reactor Used to extract children from
     * @param federate All generated reactors will belong to this federate
     */
    def void generateReactorChildrenForReactorInFederate(
        ReactorInstance reactor,
        FederateInstance federate,
        LinkedHashSet<ReactorDecl> generatedReactorDecls
    ) {
        for (r : reactor.children) {
            // FIXME: If the reactor is the bank itself, it is just a placeholder and should be skipped.
            // It seems that the way banks are instantiated is that
            // for a bank new[4] Foo, there will be a reactor instance Foo and four additional
            // reactor instances of Foo (5 total), but the first instance doesn't include
            // any of the reactor instances within Foo in its children structure.
            if (r.bankIndex != -2 && federate.contains(r)) {
                val declarations = this.instantiationGraph.getDeclarations(r.reactorDefinition);
                if (!declarations.isNullOrEmpty) {
                    for (d : declarations) {
                        if (!generatedReactorDecls.contains(d)) {
                            generatedReactorDecls.add(d);
                            generateReactorChildrenForReactorInFederate(r, federate, generatedReactorDecls);
                            inspectReactorEResource(d);
                            generateReactorFederated(d, federate);
                        }
                    }
                }
            }
        }
    }
    
    /**
     * Add the appropriate platform files to 'coreFiles'. These platform files
     * are specific to the OS/underlying hardware, which is detected here automatically.
     */
    def addPlatformFiles(ArrayList<String> coreFiles) {
        // All platforms use this one.
        coreFiles.add("platform/lf_tag_64_32.h");
        // Check the operating system
        val OS = System.getProperty("os.name").toLowerCase();
        // FIXME: allow for cross-compiling
        // Based on the detected operating system, copy the required files
        // to enable platform-specific functionality. See lib/c/reactor-c/core/platform.h
        // for more detail.
        if ((OS.indexOf("mac") >= 0) || (OS.indexOf("darwin") >= 0)) {
            // Mac support
            // If there is no main reactor, then compilation will produce a .o file requiring further linking.
            // Also, if useCmake is set to true, we don't need to add platform files. The CMakeLists.txt file
            // will detect and use the appropriate platform file based on the platform that cmake is invoked on.
            if (mainDef !== null && !targetConfig.useCmake) {
                targetConfig.compileAdditionalSources.add(
                     "core" + File.separator + "platform" + File.separator + "lf_macos_support.c"
                );
            }
        } else if (OS.indexOf("win") >= 0) {
            // Windows support
            // If there is no main reactor, then compilation will produce a .o file requiring further linking.
            // Also, if useCmake is set to true, we don't need to add platform files. The CMakeLists.txt file
            // will detect and use the appropriate platform file based on the platform that cmake is invoked on.
            if (mainDef !== null && !targetConfig.useCmake) {
                targetConfig.compileAdditionalSources.add(
                    "core" + File.separator + "platform" + File.separator + "lf_windows_support.c"
                )
            }
        } else if (OS.indexOf("nux") >= 0) {
            // Linux support
            // If there is no main reactor, then compilation will produce a .o file requiring further linking.
            // Also, if useCmake is set to true, we don't need to add platform files. The CMakeLists.txt file
            // will detect and use the appropriate platform file based on the platform that cmake is invoked on.
            if (mainDef !== null && !targetConfig.useCmake) {
                targetConfig.compileAdditionalSources.add(
                    "core" + File.separator + "platform" + File.separator + "lf_linux_support.c"
                )
            }
        } else {
            errorReporter.reportError("Platform " + OS + " is not supported")
        }

        coreFiles.addAll(
             "platform/lf_POSIX_threads_support.c",
             "platform/lf_C11_threads_support.c",
             "platform/lf_C11_threads_support.h",
             "platform/lf_POSIX_threads_support.h",
             "platform/lf_POSIX_threads_support.c",
             "platform/lf_unix_clock_support.c",
             "platform/lf_macos_support.c",
             "platform/lf_macos_support.h",
             "platform/lf_windows_support.c",
             "platform/lf_windows_support.h",
             "platform/lf_linux_support.c",
             "platform/lf_linux_support.h"
         )
    }
    
    /**
     * Create a launcher script that executes all the federates and the RTI.
     * 
     * @param coreFiles The files from the core directory that must be
     *  copied to the remote machines.
     */
    def createFederatedLauncher(ArrayList<String> coreFiles) {
        val launcher = new FedCLauncher(
            targetConfig,
            fileConfig,
            errorReporter
        );
        launcher.createLauncher(
            coreFiles,
            federates,
            federationRTIProperties
        );
    }
    
    /**
     * Write a Dockerfile for the current federate as given by filename.
     * The file will go into src-gen/filename.Dockerfile.
     * If there is no main reactor, then no Dockerfile will be generated
     * (it wouldn't be very useful).
     * @param the name given to the docker file (without any extension).
     */
    override writeDockerFile(String dockerFileName) {
        var srcGenPath = fileConfig.getSrcGenPath
        val dockerFile = srcGenPath + File.separator + dockerFileName + '.Dockerfile'
        // If a dockerfile exists, remove it.
        var file = new File(dockerFile)
        if (file.exists) {
            file.delete
        }
        if (this.mainDef === null) {
            return
        }
        
        val contents = new StringBuilder()
        // The Docker configuration uses cmake, so config.compiler is ignored here.
        var compileCommand = '''
        cmake -S src-gen -B bin && \
        cd bin && \
        make all
        '''
        if (!targetConfig.buildCommands.nullOrEmpty) {
            compileCommand = targetConfig.buildCommands.join(' ')
        }
        var additionalFiles = ''
        if (!targetConfig.fileNames.nullOrEmpty) {
            additionalFiles = '''COPY "«targetConfig.fileNames.join('" "')»" "src-gen/"'''
        }
        var dockerCompiler = 'gcc'
        var fileExtension = 'c'

        if (CCppMode) {
            dockerCompiler = 'g++'
            fileExtension = 'cpp'
        }

        pr(contents, '''
            # Generated docker file for «topLevelName» in «srcGenPath».
            # For instructions, see: https://github.com/icyphy/lingua-franca/wiki/Containerized-Execution
            FROM «targetConfig.dockerOptions.from» AS builder
            WORKDIR /lingua-franca/«topLevelName»
            RUN set -ex && apk add --no-cache «dockerCompiler» musl-dev cmake make
            COPY core src-gen/core
            COPY ctarget.h ctarget.c src-gen/
            COPY CMakeLists.txt \
                 «topLevelName».«fileExtension» src-gen/
            «additionalFiles»
            RUN set -ex && \
                mkdir bin && \
                «compileCommand»
            
            FROM «targetConfig.dockerOptions.from» 
            WORKDIR /lingua-franca
            RUN mkdir bin
            COPY --from=builder /lingua-franca/«topLevelName»/bin/«topLevelName» ./bin/«topLevelName»
            
            # Use ENTRYPOINT not CMD so that command-line arguments go through
            ENTRYPOINT ["./bin/«topLevelName»"]
        ''')
        JavaGeneratorUtils.writeSourceCodeToFile(contents, dockerFile)
        println('''Dockerfile for «topLevelName» written to ''' + dockerFile)
        println('''
            #####################################
            To build the docker image, use:
               
                docker build -t «topLevelName.toLowerCase()» -f «dockerFile» «srcGenPath»
            
            #####################################
        ''')
    }

    /**
     * Write a Dockerfile for the RTI at rtiDir.
     * The file will go into src-gen/RTI/rti.Dockerfile.
     * @param the directory where rti.Dockerfile will be written to.
     */
    def writeRTIDockerFile(Path rtiPath, File rtiDir) {
        val dockerFileName = 'rti.Dockerfile'
        val dockerFile = rtiDir + File.separator + dockerFileName
        // If a dockerfile exists, remove it.
        var file = new File(dockerFile)
        if (file.exists) {
            file.delete
        }
        if (this.mainDef === null) {
            return
        }
        val contents = new StringBuilder()
        pr(contents, '''
            # Generated docker file for RTI in «rtiDir».
            # For instructions, see: https://github.com/icyphy/lingua-franca/wiki/Containerized-Execution
            FROM alpine:latest
            WORKDIR /lingua-franca/RTI
            COPY core core
            WORKDIR core/federated/RTI
            RUN set -ex && apk add --no-cache gcc musl-dev cmake make && \
                mkdir build && \
                cd build && \
                cmake ../ && \
                make && \
                make install

            # Use ENTRYPOINT not CMD so that command-line arguments go through
            ENTRYPOINT ["./build/RTI"]
        ''')
        JavaGeneratorUtils.writeSourceCodeToFile(contents, dockerFile)
        println("Dockerfile for RTI written to " + dockerFile)
        println('''
            #####################################
            To build the docker image, use:
               
                docker build -t rti -f «dockerFile» «rtiDir»
            
            #####################################
        ''')
    }

    /**
     * Initialize clock synchronization (if enabled) and its related options for a given federate.
     * 
     * Clock synchronization can be enabled using the clock-sync target property.
     * @see https://github.com/icyphy/lingua-franca/wiki/Distributed-Execution#clock-synchronization
     * 
     * @param federate The federate to initialize clock synchronization for
     */
    protected def initializeClockSynchronization(FederateInstance federate) {
        // Check if clock synchronization should be enabled for this federate in the first place
        if (targetConfig.clockSync != ClockSyncMode.OFF
            && (!federationRTIProperties.get('host').toString.equals(federate.host) 
            || targetConfig.clockSyncOptions.localFederatesOn)
        ) {
            // Insert the #defines at the beginning
            code.insert(0, '''
                #define _LF_CLOCK_SYNC_INITIAL
                #define _LF_CLOCK_SYNC_PERIOD_NS «targetConfig.clockSyncOptions.period.targetTimeExpr»
                #define _LF_CLOCK_SYNC_EXCHANGES_PER_INTERVAL «targetConfig.clockSyncOptions.trials»
                #define _LF_CLOCK_SYNC_ATTENUATION «targetConfig.clockSyncOptions.attenuation»
            ''')
            System.out.println("Initial clock synchronization is enabled for federate "
                + federate.id
            );
            if (targetConfig.clockSync == ClockSyncMode.ON) {
                var collectStatsEnable = ''
                if (targetConfig.clockSyncOptions.collectStats) {
                    collectStatsEnable = "#define _LF_CLOCK_SYNC_COLLECT_STATS"
                    System.out.println("Will collect clock sync statistics for federate " + federate.id)
                    // Add libm to the compiler flags
                    // FIXME: This is a linker flag not compile flag but we don't have a way to add linker flags
                    // FIXME: This is probably going to fail on MacOS (especially using clang)
                    // because libm functions are builtin
                    targetConfig.compilerFlags.add("-lm")
                }
                code.insert(0, '''
                    #define _LF_CLOCK_SYNC_ON
                    «collectStatsEnable»
                ''')
                System.out.println("Runtime clock synchronization is enabled for federate "
                    + federate.id
                );
            }
        }
    }
    
    /**
     * If the number of federates is greater than one, then generate the code
     * that initializes global variables that describe the federate.
     * @param federate The federate instance.
     */
    protected def void initializeFederate(FederateInstance federate) {
        if (isFederated) {
            pr('''
                // ***** Start initializing the federated execution. */
            ''')            
            pr('''
                // Initialize the socket mutex
                lf_mutex_init(&outbound_socket_mutex);
                lf_cond_init(&port_status_changed);
            ''')
            
            if (isFederatedAndDecentralized) {
                val reactorInstance = main.getChildReactorInstance(federate.instantiation)
                for (param : reactorInstance.parameters) {
                    if (param.name.equalsIgnoreCase("STP_offset") && param.type.isTime) {
                        val stp = param.init.asSingleValue?.getTimeValue
                        if (stp !== null) {                        
                            pr('''
                                set_stp_offset(«stp.targetTimeExpr»);
                            ''')
                        }
                    }
                }
            }
            
            // Set indicator variables that specify whether the federate has
            // upstream logical connections.
            if (federate.dependsOn.size > 0) {
                pr('_fed.has_upstream  = true;')
            }
            if (federate.sendsTo.size > 0) {
                pr('_fed.has_downstream = true;')
            }
            // Set global variable identifying the federate.
            pr('''_lf_my_fed_id = «federate.id»;''');
            
            // We keep separate record for incoming and outgoing p2p connections to allow incoming traffic to be processed in a separate
            // thread without requiring a mutex lock.
            val numberOfInboundConnections = federate.inboundP2PConnections.length;
            val numberOfOutboundConnections  = federate.outboundP2PConnections.length;
            
            pr('''
                _fed.number_of_inbound_p2p_connections = «numberOfInboundConnections»;
                _fed.number_of_outbound_p2p_connections = «numberOfOutboundConnections»;
            ''')
            if (numberOfInboundConnections > 0) {
                pr('''
                    // Initialize the array of socket for incoming connections to -1.
                    for (int i = 0; i < NUMBER_OF_FEDERATES; i++) {
                        _fed.sockets_for_inbound_p2p_connections[i] = -1;
                    }
                ''')                    
            }
            if (numberOfOutboundConnections > 0) {                        
                pr('''
                    // Initialize the array of socket for outgoing connections to -1.
                    for (int i = 0; i < NUMBER_OF_FEDERATES; i++) {
                        _fed.sockets_for_outbound_p2p_connections[i] = -1;
                    }
                ''')                    
            }

            // If a test clock offset has been specified, insert code to set it here.
            if (targetConfig.clockSyncOptions.testOffset !== null) {
                pr('''
                    set_physical_clock_offset((1 + «federate.id») * «targetConfig.clockSyncOptions.testOffset.toNanoSeconds»LL);
                ''')
            }
            
            pr('''
                // Connect to the RTI. This sets _fed.socket_TCP_RTI and _lf_rti_socket_UDP.
                connect_to_rti("«federationRTIProperties.get('host')»", «federationRTIProperties.get('port')»);
            ''');            
            
            // Disable clock synchronization for the federate if it resides on the same host as the RTI,
            // unless that is overridden with the clock-sync-options target property.
            if (targetConfig.clockSync !== ClockSyncMode.OFF
                && (!federationRTIProperties.get('host').toString.equals(federate.host) 
                    || targetConfig.clockSyncOptions.localFederatesOn)
            ) {
                pr('''
                    synchronize_initial_physical_clock_with_rti(_fed.socket_TCP_RTI);
                ''')
            }
        
            if (numberOfInboundConnections > 0) {
                pr('''
                    // Create a socket server to listen to other federates.
                    // If a port is specified by the user, that will be used
                    // as the only possibility for the server. If not, the port
                    // will start from STARTING_PORT. The function will
                    // keep incrementing the port until the number of tries reaches PORT_RANGE_LIMIT.
                    create_server(«federate.port»);
                    // Connect to remote federates for each physical connection.
                    // This is done in a separate thread because this thread will call
                    // connect_to_federate for each outbound physical connection at the same
                    // time that the new thread is listening for such connections for inbound
                    // physical connections. The thread will live until all connections
                    // have been established.
                    lf_thread_create(&_fed.inbound_p2p_handling_thread_id, handle_p2p_connections_from_federates, NULL);
                ''')
            }

            for (remoteFederate : federate.outboundP2PConnections) {
                pr('''connect_to_federate(«remoteFederate.id»);''')
            }
        }
    }
    
    /**
     * Copy target-specific header file to the src-gen directory.
     */
    def copyTargetHeaderFile() {
        fileConfig.copyFileFromClassPath("/lib/c/reactor-c/include/ctarget.h", fileConfig.getSrcGenPath + File.separator + "ctarget.h")
        fileConfig.copyFileFromClassPath("/lib/c/reactor-c/lib/ctarget.c", fileConfig.getSrcGenPath + File.separator + "ctarget.c")
    }

    ////////////////////////////////////////////
    //// Code generators.
    
    /**
     * Generate code that sends the neighbor structure message to the RTI.
     * @see MSG_TYPE_NEIGHBOR_STRUCTURE in net_common.h
     * 
     * @param federate The federate that is sending its neighbor structure
     */
    def generateFederateNeighborStructure(FederateInstance federate) {

        val rtiCode = new StringBuilder();
        pr(rtiCode, '''
            /**
             * Generated function that sends information about connections between this federate and
             * other federates where messages are routed through the RTI. Currently, this
             * only includes logical connections when the coordination is centralized. This
             * information is needed for the RTI to perform the centralized coordination.
             * @see MSG_TYPE_NEIGHBOR_STRUCTURE in net_common.h
             */
            void send_neighbor_structure_to_RTI(int rti_socket) {
        ''')

        indent(rtiCode);

        // Initialize the array of information about the federate's immediate upstream
        // and downstream relayed (through the RTI) logical connections, to send to the
        // RTI.
        pr(rtiCode, '''
            interval_t candidate_tmp;
            size_t buffer_size = 1 + 8 + 
                            «federate.dependsOn.keySet.size» * ( sizeof(uint16_t) + sizeof(int64_t) ) +
                            «federate.sendsTo.keySet.size» * sizeof(uint16_t);
            unsigned char buffer_to_send[buffer_size];
            
            size_t message_head = 0;
            buffer_to_send[message_head] = MSG_TYPE_NEIGHBOR_STRUCTURE;
            message_head++;
            encode_int32((int32_t)«federate.dependsOn.keySet.size», &(buffer_to_send[message_head]));
            message_head+=sizeof(int32_t);
            encode_int32((int32_t)«federate.sendsTo.keySet.size», &(buffer_to_send[message_head]));
            message_head+=sizeof(int32_t);
        ''')

        if (!federate.dependsOn.keySet.isEmpty) {
            // Next, populate these arrays.
            // Find the minimum delay in the process.
            // FIXME: Zero delay is not really the same as a microstep delay.
            for (upstreamFederate : federate.dependsOn.keySet) {
                pr(rtiCode, '''
                    encode_uint16((uint16_t)«upstreamFederate.id», &(buffer_to_send[message_head]));
                    message_head += sizeof(uint16_t);
                ''')
                // The minimum delay calculation needs to be made in the C code because it
                // may depend on parameter values.
                // FIXME: These would have to be top-level parameters, which don't really
                // have any support yet. Ideally, they could be overridden on the command line.
                // When that is done, they will need to be in scope here.
                val delays = federate.dependsOn.get(upstreamFederate)
                if (delays !== null) {
                    // There is at least one delay, so find the minimum.
                    // If there is no delay at all, this is encoded as NEVER.
                    pr(rtiCode, '''
                        candidate_tmp = FOREVER;
                    ''')
                    for (Delay delay : delays) {
                        if (delay === null) {
                            // Use NEVER to encode no delay at all.
                            pr(rtiCode, '''
                                candidate_tmp = NEVER;
                            ''')
                        } else {
                            var delayTime = delay.getTargetTime
<<<<<<< HEAD
=======
                            if (delay.parameter !== null) {
                                // The delay is given as a parameter reference. Find its value.
                                delayTime = delay.parameter.defaultAsTimeValue.timeInTargetLanguage
                            }
>>>>>>> f90f26ff
                            pr(rtiCode, '''
                                if («delayTime» < candidate_tmp) {
                                    candidate_tmp = «delayTime»;
                                }
                            ''')
                        }
                    }
                    pr(rtiCode, '''                            
                        encode_int64((int64_t)candidate_tmp, &(buffer_to_send[message_head]));
                        message_head += sizeof(int64_t);
                    ''')
                } else {
                    // Use NEVER to encode no delay at all.
                    pr(rtiCode, '''
                        encode_int64(NEVER, &(buffer_to_send[message_head]));
                        message_head += sizeof(int64_t);
                    ''')
                }
            }
        }
        
        // Next, set up the downstream array.
        if (!federate.sendsTo.keySet.isEmpty) {
            // Next, populate the array.
            // Find the minimum delay in the process.
            // FIXME: Zero delay is not really the same as a microstep delay.
            for (downstreamFederate : federate.sendsTo.keySet) {
                pr(rtiCode, '''
                    encode_uint16(«downstreamFederate.id», &(buffer_to_send[message_head]));
                    message_head += sizeof(uint16_t);
                ''')
            }
        }
        
        pr(rtiCode, '''
            write_to_socket_errexit(
                rti_socket, 
                buffer_size,
                buffer_to_send,
                "Failed to send the neighbor structure message to the RTI."
            );
        ''')

        unindent(rtiCode)
        pr(rtiCode, "}")

        return rtiCode;
    }
    
    /** 
     * Generate a reactor class definition for the specified federate.
     * A class definition has four parts:
     * 
     * * Preamble code, if any, specified in the Lingua Franca file.
     * * A "self" struct type definition (see the class documentation above).
     * * A function for each reaction.
     * * A constructor for creating an instance.
     * * A destructor
     *  for deleting an instance.
     * 
     * If the reactor is the main reactor, then
     * the generated code may be customized. Specifically,
     * if the main reactor has reactions, these reactions
     * will not be generated if they are triggered by or send
     * data to contained reactors that are not in the federate.
     * @param reactor The parsed reactor data structure.
     * @param federate A federate name, or null to unconditionally generate.
     */
    def generateReactorFederated(ReactorDecl reactor, FederateInstance federate) {
        // FIXME: Currently we're not reusing definitions for declarations that point to the same definition.
        
        val defn = reactor.toDefinition
        
        if (reactor instanceof Reactor) {
            pr("// =============== START reactor class " + reactor.name)
        } else {
            pr("// =============== START reactor class " + defn.name + " as " + reactor.name)
        }
        
        // Preamble code contains state declarations with static initializers.
        generateUserPreamblesForReactor(defn)
            
        // Some of the following methods create lines of code that need to
        // go into the constructor.  Collect those lines of code here:
        val constructorCode = new StringBuilder()
        val destructorCode = new StringBuilder()
        generateAuxiliaryStructs(reactor, federate)
        generateSelfStruct(reactor, federate, constructorCode, destructorCode)
        generateReactions(reactor, federate)
        generateConstructor(reactor, federate, constructorCode)
        generateDestructor(reactor, federate, destructorCode)

        pr("// =============== END reactor class " + reactor.name)
        pr("")
    }
    
    /**
     * Generates preambles defined by user for a given reactor
     * @param reactor The given reactor
     */
    def generateUserPreamblesForReactor(Reactor reactor) {
        for (p : reactor.preambles ?: emptyList) {
            pr("// *********** From the preamble, verbatim:")
            prSourceLineNumber(p.code)
            pr(p.code.toText)
            pr("\n// *********** End of preamble.")
        }
    }
    
    /**
     * Generate a constructor for the specified reactor in the specified federate.
     * @param reactor The parsed reactor data structure.
     * @param federate A federate name, or null to unconditionally generate.
     * @param constructorCode Lines of code previously generated that need to
     *  go into the constructor.
     */
    protected def generateConstructor(
        ReactorDecl reactor, FederateInstance federate, StringBuilder constructorCode
    ) {
        val structType = selfStructType(reactor)
        pr('''
            «structType»* new_«reactor.name»() {
                «structType»* self = («structType»*)calloc(1, sizeof(«structType»));
                «constructorCode.toString»
                return self;
            }
        ''')
    }

    /**
     * Generate a destructor for the specified reactor in the specified federate.
     * @param decl AST node that represents the declaration of the reactor.
     * @param federate A federate name, or null to unconditionally generate.
     * @param destructorCode Lines of code previously generated that need to
     *  go into the destructor.
     */
    protected def generateDestructor(
        ReactorDecl decl, FederateInstance federate, StringBuilder destructorCode
    ) {
        // Append to the destructor code freeing the trigger arrays for each reaction.
        var reactor = decl.toDefinition
        var reactionCount = 0
        for (reaction : reactor.reactions) {
            if (federate === null || federate.contains(reaction)) {
                pr(destructorCode, '''
                    for(int i = 0; i < self->_lf__reaction_«reactionCount».num_outputs; i++) {
                        free(self->_lf__reaction_«reactionCount».triggers[i]);
                    }
                ''')
            }
            // Increment the reaction count even if not in the federate for consistency.
            reactionCount++;
        }
        
        val structType = selfStructType(decl)
        pr('''
            void delete_«decl.name»(«structType»* self) {
                «destructorCode.toString»
                free(self);
            }
        ''')
    }
    
    /**
     * Generate the struct type definitions for inputs, outputs, and
     * actions of the specified reactor in the specified federate.
     * @param reactor The parsed reactor data structure.
     * @param federate A federate name, or null to unconditionally generate.
     */
    protected def generateAuxiliaryStructs(
        ReactorDecl decl, FederateInstance federate
    ) {
        val reactor = decl.toDefinition
        // In the case where there are incoming
        // p2p logical connections in decentralized
        // federated execution, there will be an
        // intended_tag field added to accommodate
        // the case where a reaction triggered by a
        // port or action is late due to network 
        // latency, etc..
        var StringBuilder federatedExtension = new StringBuilder();    
        if (isFederatedAndDecentralized) {
            federatedExtension.append('''
                «targetTagType» intended_tag;
            ''');
        }
        if (isFederated) {
            federatedExtension.append('''                
                «targetTimeType» physical_time_of_arrival;
            ''');
        }
        // First, handle inputs.
        for (input : reactor.allInputs) {
            if (federate === null || federate.contains(input as Port)) {
                var token = ''
                if (input.inferredType.isTokenType) {
                    token = '''
                        lf_token_t* token;
                        int length;
                    '''
                }
                pr(input, code, '''
                    typedef struct {
                        «input.valueDeclaration»
                        bool is_present;
                        int num_destinations;
                        «token»
                        «federatedExtension.toString»
                    } «variableStructType(input, decl)»;
                ''')
            }
            
        }
        // Next, handle outputs.
        for (output : reactor.allOutputs) {
            if (federate === null || federate.contains(output as Port)) {
                var token = ''
                if (output.inferredType.isTokenType) {
                     token = '''
                        lf_token_t* token;
                        int length;
                     '''
                }
                pr(output, code, '''
                    typedef struct {
                        «output.valueDeclaration»
                        bool is_present;
                        int num_destinations;
                        «token»
                        «federatedExtension.toString»
                    } «variableStructType(output, decl)»;
                ''')
            }

        }
        // Finally, handle actions.
        // The very first item on this struct needs to be
        // a trigger_t* because the struct will be cast to (trigger_t*)
        // by the schedule() functions to get to the trigger.
        for (action : reactor.allActions) {
            if (federate === null || federate.contains(action)) {
                pr(action, code, '''
                    typedef struct {
                        trigger_t* trigger;
                        «action.valueDeclaration»
                        bool is_present;
                        bool has_value;
                        lf_token_t* token;
                        «federatedExtension.toString»
                    } «variableStructType(action, decl)»;
                ''')
            }
            
        }
    }

    /**
     * For the specified port, return a declaration for port struct to
     * contain the value of the port. A multiport output with width 4 and
     * type int[10], for example, will result in this:
     * ```
     *     int value[10];
     * ```
     * There will be an array of size 4 of structs, each containing this value 
     * array.
     * @param port The port.
     * @return A string providing the value field of the port struct.
     */
    protected def valueDeclaration(Port port) {
        if (port.type === null && target.requiresTypes === true) {
            // This should have been caught by the validator.
            errorReporter.reportError(port, "Port is required to have a type: " + port.name)
            return ''
        }
        // Do not convert to lf_token_t* using lfTypeToTokenType because there
        // will be a separate field pointing to the token.
        // val portType = lfTypeToTokenType(port.inferredType)
        val portType = port.inferredType.targetType
        // If the port type has the form type[number], then treat it specially
        // to get a valid C type.
        val matcher = arrayPatternFixed.matcher(portType)
        if (matcher.find()) {
            // for int[10], the first match is int, the second [10].
            // The following results in: int* _lf_foo[10];
            // if the port is an input and not a multiport.
            // An output multiport will result in, for example
            // int _lf_out[4][10];
            return '''«matcher.group(1)» value«matcher.group(2)»;''';
        } else {
            return '''«portType» value;'''
        }
    }

    /**
     * For the specified action, return a declaration for action struct to
     * contain the value of the action. An action of
     * type int[10], for example, will result in this:
     * ```
     *     int* value;
     * ```
     * This will return an empty string for an action with no type.
     * @param action The action.
     * @return A string providing the value field of the action struct.
     */
    protected def valueDeclaration(Action action) {
        if (action.type === null && target.requiresTypes === true) {
            return ''
        }
        // Do not convert to lf_token_t* using lfTypeToTokenType because there
        // will be a separate field pointing to the token.
        val actionType = action.inferredType.targetType
        // If the input type has the form type[number], then treat it specially
        // to get a valid C type.
        val matcher = arrayPatternFixed.matcher(actionType)
        if (matcher.find()) {
            // for int[10], the first match is int, the second [10].
            // The following results in: int* foo;
            return '''«matcher.group(1)»* value;''';
        } else {
            val matcher2 = arrayPatternVariable.matcher(actionType)
            if (matcher2.find()) {
                // for int[], the first match is int.
                // The following results in: int* foo;
                return '''«matcher2.group(1)»* value;''';
            }
            return '''«actionType» value;'''
        }
    }

    /**
     * Generate the self struct type definition for the specified reactor
     * in the specified federate.
     * @param reactor The parsed reactor data structure.
     * @param federate A federate name, or null to unconditionally generate.
     * @param constructorCode Place to put lines of code that need to
     *  go into the constructor.
     * @param destructorCode Place to put lines of code that need to
     *  go into the destructor.
     */
    protected def generateSelfStruct(
        ReactorDecl decl,
        FederateInstance federate,
        StringBuilder constructorCode,
        StringBuilder destructorCode
    ) {
        val reactor = decl.toDefinition
        val selfType = selfStructType(decl)
        
        // Construct the typedef for the "self" struct.
        // Create a type name for the self struct.
        
        var body = new StringBuilder()
        
        // Extensions can add functionality to the CGenerator
        generateSelfStructExtension(body, decl, federate, constructorCode, destructorCode)
        
        // Next handle parameters.
        generateParametersForReactor(body, reactor)
        
        // Next handle states.
        generateStateVariablesForReactor(body, reactor)
        
        // Next handle actions.
        for (action : reactor.allActions) {
            if (federate === null || federate.contains(action)) {
                pr(action, body, '''
                    «variableStructType(action, decl)» _lf_«action.name»;
                ''')
                // Initialize the trigger pointer in the action.
                pr(action, constructorCode, '''
                    self->_lf_«action.name».trigger = &self->_lf__«action.name»;
                ''')
            }
        }
        
        // Next handle inputs.
        for (input : reactor.allInputs) {
            if (federate === null || federate.contains(input as Port)) {
                // If the port is a multiport, the input field is an array of
                // pointers that will be allocated separately for each instance
                // because the sizes may be different. Otherwise, it is a simple
                // pointer.
                if (input.isMultiport) {
                    pr(input, body, '''
                        // Multiport input array will be malloc'd later.
                        «variableStructType(input, decl)»** _lf_«input.name»;
                        int _lf_«input.name»_width;
                        // Default input (in case it does not get connected)
                        «variableStructType(input, decl)» _lf_default__«input.name»;
                    ''')
                    // Add to the destructor code to free the malloc'd memory.
                    pr(input, destructorCode, '''
                        free(self->_lf_«input.name»);
                    ''')
                } else {
                    // input is not a multiport.
                    pr(input, body, '''
                        «variableStructType(input, decl)»* _lf_«input.name»;
                        // width of -2 indicates that it is not a multiport.
                        int _lf_«input.name»_width;
                        // Default input (in case it does not get connected)
                        «variableStructType(input, decl)» _lf_default__«input.name»;
                    ''')
    
                    pr(input, constructorCode, '''
                        // Set input by default to an always absent default input.
                        self->_lf_«input.name» = &self->_lf_default__«input.name»;
                    ''')
                }
            }
        }

        // Next handle outputs.
        for (output : reactor.allOutputs) {
            if (federate === null || federate.contains(output as Port)) {
                // If the port is a multiport, create an array to be allocated
                // at instantiation.
                if (output.isMultiport) {
                    pr(output, body, '''
                        // Array of output ports.
                        «variableStructType(output, decl)»* _lf_«output.name»;
                        int _lf_«output.name»_width;
                        // An array of pointers to the individual ports. Useful
                        // for the SET macros to work out-of-the-box for
                        // multiports in the body of reactions because their 
                        // value can be accessed via a -> operator (e.g.,foo[i]->value).
                        // So we have to handle multiports specially here a construct that
                        // array of pointers.
                        «variableStructType(output, decl)»** _lf_«output.name»_pointers;
                    ''')
                    // Add to the destructor code to free the malloc'd memory.
                    pr(output, destructorCode, '''
                        free(self->_lf_«output.name»);
                        free(self->_lf_«output.name»_pointers);
                    ''')
                } else {
                    pr(output, body, '''
                        «variableStructType(output, decl)» _lf_«output.name»;
                        int _lf_«output.name»_width;
                    ''')
                }
            }
        }
        
        // If there are contained reactors that either receive inputs
        // from reactions of this reactor or produce outputs that trigger
        // reactions of this reactor, then we need to create a struct
        // inside the self struct for each contained reactor. That
        // struct has a place to hold the data produced by this reactor's
        // reactions and a place to put pointers to data produced by
        // the contained reactors.
        generateInteractingContainedReactors(reactor, federate, body, constructorCode, destructorCode);
                
        // Next, generate the fields needed for each reaction.
        generateReactionAndTriggerStructs(body, decl, constructorCode, destructorCode, federate)
        if (body.length > 0) {
            pr('''
                typedef struct {
                    «body.toString»
                } «selfType»;
            ''')
        } else {
            // There are no fields for the self struct.
            // C compilers complain about empty structs, so we generate a placeholder.
            pr('''
                typedef struct {
                    bool hasContents;
                } «selfType»;
            ''')
        }
    }
    
    /**
     * Generate structs and associated code for contained reactors that
     * send or receive data to or from the container's reactions.
     * 
     * If there are contained reactors that either receive inputs
     * from reactions of this reactor or produce outputs that trigger
     * reactions of this reactor, then we need to create a struct
     * inside the self struct of the container for each contained reactor.
     * That struct has a place to hold the data produced by the container reactor's
     * reactions and a place to put pointers to data produced by
     * the contained reactors.
     * 
     * @param reactor The reactor.
     * @param federate The federate instance.
     * @param body The place to put the struct definition for the contained reactors.
     * @param constructorCode The place to put matching code that goes in the container's constructor.
     * @param destructorCode The place to put matching code that goes in the container's destructor.
     */
    private def generateInteractingContainedReactors(
        Reactor reactor,
        FederateInstance federate,
        StringBuilder body,
        StringBuilder constructorCode,
        StringBuilder destructorCode
    ) {
        // The contents of the struct will be collected first so that
        // we avoid duplicate entries and then the struct will be constructed.
        val contained = new InteractingContainedReactors(reactor, federate);
        // Next generate the relevant code.
        for (containedReactor : contained.containedReactors) {
            // First define an _width variable in case it is a bank.
            var array = "";
            var width = -2;
            // If the instantiation is a bank, find the maximum bank width
            // to define an array.
            if (containedReactor.widthSpec !== null) {
                width = maxContainedReactorBankWidth(containedReactor, null, 0);
                array = "[" + width + "]";
            }
            // NOTE: The following needs to be done for each instance
            // so that the width can be parameter, not in the constructor.
            // Here, we conservatively use a width that is the largest of all isntances.
            pr(constructorCode, '''
                // Set the _width variable for all cases. This will be -2
                // if the reactor is not a bank of reactors.
                self->_lf_«containedReactor.name»_width = «width»;
            ''')

            // Generate one struct for each contained reactor that interacts.
            pr(body, '''struct {''')
            indent(body)
            for (port : contained.portsOfInstance(containedReactor)) {
                if (port instanceof Input) {
                    // If the variable is a multiport, then the place to store the data has
                    // to be malloc'd at initialization.
                    if (!port.isMultiport) {
                        // Not a multiport.
                        pr(port, body, '''
                            «variableStructType(port, containedReactor.reactorClass)» «port.name»;
                        ''')
                    } else {
                        // Is a multiport.
                        // Memory will be malloc'd in initialization.
                        pr(port, body, '''
                            «variableStructType(port, containedReactor.reactorClass)»** «port.name»;
                            int «port.name»_width;
                        ''')
                    }
                } else {
                    // Must be an output entry.
                    // Outputs of contained reactors are pointers to the source of data on the
                    // self struct of the container.
                    if (!port.isMultiport) {
                        // Not a multiport.
                        pr(port, body, '''
                            «variableStructType(port, containedReactor.reactorClass)»* «port.name»;
                        ''')
                    } else {
                        // Is a multiport.
                        // Here, we will use an array of pointers.
                        // Memory will be malloc'd in initialization.
                        pr(port, body, '''
                            «variableStructType(port, containedReactor.reactorClass)»** «port.name»;
                            int «port.name»_width;
                        ''')
                    }
                    pr(port, body, '''
                        trigger_t «port.name»_trigger;
                    ''')
                    var reactorIndex = ''
                    if (containedReactor.widthSpec !== null) {
                        reactorIndex = '[reactorIndex]'
                        pr(constructorCode, '''
                            for (int reactorIndex = 0; reactorIndex < self->_lf_«containedReactor.name»_width; reactorIndex++) {
                        ''')
                        indent(constructorCode)
                    }
                    if (isFederatedAndDecentralized) {
                        pr(port, constructorCode, '''
                            self->_lf_«containedReactor.name»«reactorIndex».«port.name»_trigger.intended_tag = (tag_t) { .time = NEVER, .microstep = 0u};
                        ''')
                    }
                    val triggered = contained.reactionsTriggered(containedReactor, port)
                    if (triggered.size > 0) {
                        pr(port, body, '''
                            reaction_t* «port.name»_reactions[«triggered.size»];
                        ''')
                        var triggeredCount = 0
                        for (index : triggered) {
                            pr(port, constructorCode, '''
                                self->_lf_«containedReactor.name»«reactorIndex».«port.name»_reactions[«triggeredCount++»] = &self->_lf__reaction_«index»;
                            ''')
                        }
                        pr(port, constructorCode, '''
                            self->_lf_«containedReactor.name»«reactorIndex».«port.name»_trigger.reactions = self->_lf_«containedReactor.name»«reactorIndex».«port.name»_reactions;
                        ''')
                    } else {
                        // Since the self struct is created using calloc, there is no need to set
                        // self->_lf_«containedReactor.name».«port.name»_trigger.reactions = NULL
                    }
                    // Since the self struct is created using calloc, there is no need to set
                    // self->_lf_«containedReactor.name».«port.name»_trigger.token = NULL;
                    // self->_lf_«containedReactor.name».«port.name»_trigger.is_present = false;
                    // self->_lf_«containedReactor.name».«port.name»_trigger.is_timer = false;
                    // self->_lf_«containedReactor.name».«port.name»_trigger.is_physical = false;
                    // self->_lf_«containedReactor.name».«port.name»_trigger.drop = false;
                    // self->_lf_«containedReactor.name».«port.name»_trigger.element_size = 0;
                    // self->_lf_«containedReactor.name».«port.name»_trigger.intended_tag = (0, 0);
                    pr(port, constructorCode, '''
                        self->_lf_«containedReactor.name»«reactorIndex».«port.name»_trigger.last = NULL;
                        self->_lf_«containedReactor.name»«reactorIndex».«port.name»_trigger.number_of_reactions = «triggered.size»;
                    ''')
                    
                    if (isFederated) {
                        // Set the physical_time_of_arrival
                        pr(port, constructorCode, '''
                            self->_lf_«containedReactor.name»«reactorIndex».«port.name»_trigger.physical_time_of_arrival = NEVER;
                        ''')
                    }
                    if (containedReactor.widthSpec !== null) {
                        unindent(constructorCode)
                        pr(constructorCode, "}")
                    }
                }
                if (port.isMultiport) {
                    // Add to the destructor code to free the malloc'd memory.
                    if (containedReactor.widthSpec !== null) {
                        pr(port, destructorCode, '''
                            for (int j = 0; j < self->_lf_«containedReactor.name»_width; j++) {
                                for (int i = 0; i < self->_lf_«containedReactor.name»[j].«port.name»_width; i++) {
                                    free(self->_lf_«containedReactor.name»[j].«port.name»[i]);
                                }
                            }
                        ''')
                    } else {
                        pr(port, destructorCode, '''
                            for (int i = 0; i < self->_lf_«containedReactor.name».«port.name»_width; i++) {
                                free(self->_lf_«containedReactor.name».«port.name»[i]);
                            }
                        ''')
                    }
                }
            }
            unindent(body)
            pr(body, '''
                } _lf_«containedReactor.name»«array»;
                int _lf_«containedReactor.name»_width;
            ''');
            
        }
    }
    
    /**
     * This function is provided to allow extensions of the CGenerator to append the structure of the self struct
     * @param body The body of the self struct
     * @param decl The reactor declaration for the self struct
     * @param instance The current federate instance
     * @param constructorCode Code that is executed when the reactor is instantiated
     * @param destructorCode Code that is executed when the reactor instance is freed
     */
    def void generateSelfStructExtension(StringBuilder selfStructBody, ReactorDecl decl, FederateInstance instance, StringBuilder constructorCode, StringBuilder destructorCode) {
        // Do nothing
    }
    
    /**
     * Generate code for parameters variables of a reactor in the form "parameter.type parameter.name;"
     * @param reactor The reactor
     * @param builder The StringBuilder that the generated code is appended to
     * @return 
     */
    def generateParametersForReactor(StringBuilder builder, Reactor reactor) {
        for (parameter : reactor.allParameters) {
            prSourceLineNumber(builder, parameter)
            pr(builder, parameter.getInferredType.targetType + ' ' + parameter.name + ';');
        }
    }
    
    /**
     * Generate code for state variables of a reactor in the form "stateVar.type stateVar.name;"
     * @param reactor The reactor
     * @param builder The StringBuilder that the generated code is appended to
     * @return 
     */
    def generateStateVariablesForReactor(StringBuilder builder, Reactor reactor) {        
        for (stateVar : reactor.allStateVars) {            
            prSourceLineNumber(builder, stateVar)
            pr(builder, stateVar.getInferredType.targetType + ' ' + stateVar.name + ';');
        }
    }
    
    /**
     * Generate the fields of the self struct and statements for the constructor
     * to create and initialize a reaction_t struct for each reaction in the
     * specified reactor and a trigger_t struct for each trigger (input, action,
     * timer, or output of a contained reactor).
     * @param body The place to put the code for the self struct.
     * @param reactor The reactor.
     * @param constructorCode The place to put the constructor code.
     * @param constructorCode The place to put the destructor code.
     * @param federate The federate instance, or null if there is no federation.
     */
    protected def void generateReactionAndTriggerStructs(
        StringBuilder body, 
        ReactorDecl decl, 
        StringBuilder constructorCode, 
        StringBuilder destructorCode, 
        FederateInstance federate
    ) {
        var reactionCount = 0;
        val reactor = decl.toDefinition
        // Iterate over reactions and create initialize the reaction_t struct
        // on the self struct. Also, collect a map from triggers to the reactions
        // that are triggered by that trigger. Also, collect a set of sources
        // that are read by reactions but do not trigger reactions.
        // Finally, collect a set of triggers and sources that are outputs
        // of contained reactors. 
        val triggerMap = new LinkedHashMap<Variable,LinkedList<Integer>>()
        val sourceSet = new LinkedHashSet<Variable>()
        val outputsOfContainedReactors = new LinkedHashMap<Variable,Instantiation>
        val startupReactions = new LinkedHashSet<Integer>
        val shutdownReactions = new LinkedHashSet<Integer>
        for (reaction : reactor.allReactions) {
            if (federate === null || federate.contains(reaction)) {
                // Create the reaction_t struct.
                pr(reaction, body, '''reaction_t _lf__reaction_«reactionCount»;''')
                
                // Create the map of triggers to reactions.
                for (trigger : reaction.triggers) {
                    // trigger may not be a VarRef (it could be "startup" or "shutdown").
                    if (trigger instanceof VarRef) {
                        var reactionList = triggerMap.get(trigger.variable)
                        if (reactionList === null) {
                            reactionList = new LinkedList<Integer>()
                            triggerMap.put(trigger.variable, reactionList)
                        }
                        reactionList.add(reactionCount)
                        if (trigger.container !== null) {
                            outputsOfContainedReactors.put(trigger.variable, trigger.container)
                        }
                    }
                    if (trigger.isStartup) {
                        startupReactions.add(reactionCount)
                    }
                    if (trigger.isShutdown) {
                        shutdownReactions.add(reactionCount)
                    }
                }
                // Create the set of sources read but not triggering.
                for (source : reaction.sources) {
                    sourceSet.add(source.variable)
                    if (source.container !== null) {
                        outputsOfContainedReactors.put(source.variable, source.container)
                    }
                }

                pr(destructorCode, '''
                    if (self->_lf__reaction_«reactionCount».output_produced != NULL) {
                        free(self->_lf__reaction_«reactionCount».output_produced);
                    }
                    if (self->_lf__reaction_«reactionCount».triggers != NULL) {
                        free(self->_lf__reaction_«reactionCount».triggers);
                    }
                    if (self->_lf__reaction_«reactionCount».triggered_sizes != NULL) {
                        free(self->_lf__reaction_«reactionCount».triggered_sizes);
                    }
                ''')

                var deadlineFunctionPointer = "NULL"
                if (reaction.deadline !== null) {
                    // The following has to match the name chosen in generateReactions
                    val deadlineFunctionName = decl.name.toLowerCase + '_deadline_function' + reactionCount
                    deadlineFunctionPointer = "&" + deadlineFunctionName
                }
                
                // Assign the STP handler
                var STPFunctionPointer = "NULL"
                if (reaction.stp !== null) {
                    // The following has to match the name chosen in generateReactions
                    val STPFunctionName = decl.name.toLowerCase + '_STP_function' + reactionCount
                    STPFunctionPointer = "&" + STPFunctionName
                }

                // Set the defaults of the reaction_t struct in the constructor.
                // Since the self struct is allocated using calloc, there is no need to set:
                // self->_lf__reaction_«reactionCount».index = 0;
                // self->_lf__reaction_«reactionCount».chain_id = 0;
                // self->_lf__reaction_«reactionCount».pos = 0;
                // self->_lf__reaction_«reactionCount».status = inactive;
                // self->_lf__reaction_«reactionCount».deadline = 0LL;
                // self->_lf__reaction_«reactionCount».is_STP_violated = false;
                pr(reaction, constructorCode, '''
                    self->_lf__reaction_«reactionCount».number = «reactionCount»;
                    self->_lf__reaction_«reactionCount».function = «reactionFunctionName(decl, reactionCount)»;
                    self->_lf__reaction_«reactionCount».self = self;
                    self->_lf__reaction_«reactionCount».deadline_violation_handler = «deadlineFunctionPointer»;
                    self->_lf__reaction_«reactionCount».STP_handler = «STPFunctionPointer»;
                    self->_lf__reaction_«reactionCount».name = "?";
                ''')

            }
            // Increment the reactionCount even if the reaction is not in the federate
            // so that reaction indices are consistent across federates.
            reactionCount++
        }
        
        // Next, create and initialize the trigger_t objects.
        // Start with the timers.
        for (timer : reactor.allTimers) {
            createTriggerT(body, timer, triggerMap, constructorCode, destructorCode)
            // Since the self struct is allocated using calloc, there is no need to set:
            // self->_lf__«timer.name».is_physical = false;
            // self->_lf__«timer.name».drop = false;
            // self->_lf__«timer.name».element_size = 0;
            pr(constructorCode, '''
                self->_lf__«timer.name».is_timer = true;
            ''')
            if (isFederatedAndDecentralized) {
                pr(constructorCode, '''
                    self->_lf__«timer.name».intended_tag = (tag_t) { .time = NEVER, .microstep = 0u};
                ''')
            }
        }
        
        // Handle startup triggers.
        if (startupReactions.size > 0) {
            pr(body, '''
                trigger_t _lf__startup;
                reaction_t* _lf__startup_reactions[«startupReactions.size»];
            ''')
            if (isFederatedAndDecentralized) {
                pr(constructorCode, '''
                    self->_lf__startup.intended_tag = (tag_t) { .time = NEVER, .microstep = 0u};
                ''')
            }
            var i = 0
            for (reactionIndex : startupReactions) {
                pr(constructorCode, '''
                    self->_lf__startup_reactions[«i++»] = &self->_lf__reaction_«reactionIndex»;
                ''')
            }
            pr(constructorCode, '''
                self->_lf__startup.last = NULL;
                self->_lf__startup.reactions = &self->_lf__startup_reactions[0];
                self->_lf__startup.number_of_reactions = «startupReactions.size»;
                self->_lf__startup.is_timer = false;
            ''')
        }
        // Handle shutdown triggers.
        if (shutdownReactions.size > 0) {
            pr(body, '''
                trigger_t _lf__shutdown;
                reaction_t* _lf__shutdown_reactions[«shutdownReactions.size»];
            ''')
            if (isFederatedAndDecentralized) {
                pr(constructorCode, '''
                    self->_lf__shutdown.intended_tag = (tag_t) { .time = NEVER, .microstep = 0u};
                ''')
            }
            var i = 0
            for (reactionIndex : shutdownReactions) {
                pr(constructorCode, '''
                    self->_lf__shutdown_reactions[«i++»] = &self->_lf__reaction_«reactionIndex»;
                ''')
            }
            pr(constructorCode, '''
                self->_lf__shutdown.last = NULL;
                self->_lf__shutdown.reactions = &self->_lf__shutdown_reactions[0];
                self->_lf__shutdown.number_of_reactions = «shutdownReactions.size»;
                self->_lf__shutdown.is_timer = false;
            ''')
        }

        // Next handle actions.
        for (action : reactor.allActions) {
            if (federate === null || federate.contains(action)) {
                createTriggerT(body, action, triggerMap, constructorCode, destructorCode)
                var isPhysical = "true";
                if (action.origin == ActionOrigin.LOGICAL) {
                    isPhysical = "false";
                }
                var elementSize = "0"
                // If the action type is 'void', we need to avoid generating the code
                // 'sizeof(void)', which some compilers reject.
                if (action.type !== null && action.targetType.rootType != 'void') {
                    elementSize = '''sizeof(«action.targetType.rootType»)'''
                }
    
                // Since the self struct is allocated using calloc, there is no need to set:
                // self->_lf__«action.name».is_timer = false;
                pr(constructorCode, '''
                    self->_lf__«action.name».is_physical = «isPhysical»;
                    «IF !action.policy.isNullOrEmpty»
                    self->_lf__«action.name».policy = «action.policy»;
                    «ENDIF»
                    self->_lf__«action.name».element_size = «elementSize»;
                ''')
            }
        }

        // Next handle inputs.
        for (input : reactor.allInputs) {
            if (federate === null || federate.contains(input as Port)) {            
                createTriggerT(body, input, triggerMap, constructorCode, destructorCode)
            }
        }
    }
    
    /**
     * Define the trigger_t object on the self struct, an array of
     * reaction_t pointers pointing to reactions triggered by this variable,
     * and initialize the pointers in the array in the constructor.
     * @param body The place to write the self struct entries.
     * @param variable The trigger variable (Timer, Action, or Input).
     * @param triggerMap A map from Variables to a list of the reaction indices
     *  triggered by the variable.
     * @param constructorCode The place to write the constructor code.
     * @param destructorCode The place to write the destructor code.
     */
    private def void createTriggerT(
        StringBuilder body, 
        Variable variable,
        LinkedHashMap<Variable, LinkedList<Integer>> triggerMap,
        StringBuilder constructorCode,
        StringBuilder destructorCode
    ) {
        // variable is a port, a timer, or an action.
        pr(variable, body, '''
            trigger_t _lf__«variable.name»;
        ''')
        pr(variable, constructorCode, '''
            self->_lf__«variable.name».last = NULL;
        ''')
        if (isFederatedAndDecentralized) {
            pr(variable, constructorCode, '''
                self->_lf__«variable.name».intended_tag = (tag_t) { .time = NEVER, .microstep = 0u};
            ''')
        }
        // Generate the reactions triggered table.
        val reactionsTriggered = triggerMap.get(variable)
        if (reactionsTriggered !== null) {
            pr(variable, body, '''reaction_t* _lf__«variable.name»_reactions[«reactionsTriggered.size»];''')
            var count = 0
            for (reactionTriggered : reactionsTriggered) {
                prSourceLineNumber(constructorCode, variable)
                pr(variable, constructorCode, '''
                    self->_lf__«variable.name»_reactions[«count»] = &self->_lf__reaction_«reactionTriggered»;
                ''')
                count++
            }
            // Set up the trigger_t struct's pointer to the reactions.
            pr(variable, constructorCode, '''
                self->_lf__«variable.name».reactions = &self->_lf__«variable.name»_reactions[0];
                self->_lf__«variable.name».number_of_reactions = «count»;
            ''')
            
            if (isFederated) {
                // Set the physical_time_of_arrival
                pr(variable, constructorCode, '''
                    self->_lf__«variable.name».physical_time_of_arrival = NEVER;
                ''')
            }
        }
        if (variable instanceof Input) {
            val rootType = variable.targetType.rootType
            // Since the self struct is allocated using calloc, there is no need to set:
            // self->_lf__«input.name».is_timer = false;
            // self->_lf__«input.name».offset = 0LL;
            // self->_lf__«input.name».period = 0LL;
            // self->_lf__«input.name».is_physical = false;
            // self->_lf__«input.name».drop = false;
            // If the input type is 'void', we need to avoid generating the code
            // 'sizeof(void)', which some compilers reject.
            val size = (rootType == 'void') ? '0' : '''sizeof(«rootType»)'''
            pr(constructorCode, '''
                self->_lf__«variable.name».element_size = «size»;
            ''')
        
            if (isFederated) {
                pr(body,
                    CGeneratorExtension.createPortStatusFieldForInput(variable, this)                    
                );
            }
        
        }
    }    
    
    /** Generate reaction functions definition for a reactor.
     *  These functions have a single argument that is a void* pointing to
     *  a struct that contains parameters, state variables, inputs (triggering or not),
     *  actions (triggering or produced), and outputs.
     *  @param reactor The reactor.
     *  @param federate The federate, or null if this is not
     *   federated or not the main reactor and reactions should be
     *   unconditionally generated.
     */
    def generateReactions(ReactorDecl decl, FederateInstance federate) {
        var reactionIndex = 0;
        val reactor = decl.toDefinition
        for (reaction : reactor.allReactions) {
            if (federate === null || federate.contains(reaction)) {
                generateReaction(reaction, decl, reactionIndex)
            }
            // Increment reaction index even if the reaction is not in the federate
            // so that across federates, the reaction indices are consistent.
            reactionIndex++
        }
    }
    
    /** Generate a reaction function definition for a reactor.
     *  This function will have a single argument that is a void* pointing to
     *  a struct that contains parameters, state variables, inputs (triggering or not),
     *  actions (triggering or produced), and outputs.
     *  @param reaction The reaction.
     *  @param reactor The reactor.
     *  @param reactionIndex The position of the reaction within the reactor. 
     */
    def generateReaction(Reaction reaction, ReactorDecl decl, int reactionIndex) {
        val functionName = reactionFunctionName(decl, reactionIndex)
        
        
        pr('void ' + functionName + '(void* instance_args) {')
        indent()
        var body = reaction.code.toText
        
        generateInitializationForReaction(body, reaction, decl, reactionIndex)
        
        // Code verbatim from 'reaction'
        prSourceLineNumber(reaction.code)
        pr(body)
        unindent()
        pr("}")

        // Now generate code for the late function, if there is one
        // Note that this function can only be defined on reactions
        // in federates that have inputs from a logical connection.
        if (reaction.stp !== null) {
            val lateFunctionName = decl.name.toLowerCase + '_STP_function' + reactionIndex

            pr('void ' + lateFunctionName + '(void* instance_args) {')
            indent();
            generateInitializationForReaction(body, reaction, decl, reactionIndex)
            // Code verbatim from 'late'
            prSourceLineNumber(reaction.stp.code)
            pr(reaction.stp.code.toText)
            unindent()
            pr("}")
        }

        // Now generate code for the deadline violation function, if there is one.
        if (reaction.deadline !== null) {
            // The following name has to match the choice in generateReactionInstances
            val deadlineFunctionName = decl.name.toLowerCase + '_deadline_function' + reactionIndex

            pr('void ' + deadlineFunctionName + '(void* instance_args) {')
            indent();
            generateInitializationForReaction(body, reaction, decl, reactionIndex)
            // Code verbatim from 'deadline'
            prSourceLineNumber(reaction.deadline.code)
            pr(reaction.deadline.code.toText)
            unindent()
            pr("}")
        }
    }
    
    /**
     * Generate code to allocate the memory needed by reactions for triggering
     * downstream reactions. Also, record startup and shutdown reactions.
     * @param reactions A list of reactions.
     */
    private def void generateReactionMemory(Iterable<ReactionInstance> reactions) {
        // For each reaction instance, allocate the arrays that will be used to
        // trigger downstream reactions.
        for (reaction : reactions) {
            val instance = reaction.parent;
            val nameOfSelfStruct = selfStructName(instance)
            
            generateReactionOutputs(reaction);

            // Next handle triggers of the reaction that come from a multiport output
            // of a contained reactor.  Also, handle startup and shutdown triggers.
            for (trigger : reaction.triggers) {
                if (trigger instanceof PortInstance) {
                    // If the port is a multiport, then we need to create an entry for each
                    // individual port.
                    if (trigger.isMultiport() && trigger.parent !== null && trigger.isOutput) {
                        // If the width is given as a numeric constant, then add that constant
                        // to the output count. Otherwise, assume it is a reference to one or more parameters.
                        val width = trigger.width;
                        val containerName = trigger.parent.name
                        val portStructType = variableStructType(trigger.definition,
                            trigger.parent.definition.reactorClass)

                        // FIXME: What if the effect is a bank?  Need to index the container.
                        pr(initializeTriggerObjectsEnd, '''
                            «nameOfSelfStruct»->_lf_«containerName».«trigger.name»_width = «width»;
                            // Allocate memory to store pointers to the multiport outputs of a contained reactor.
                            «nameOfSelfStruct»->_lf_«containerName».«trigger.name» = («portStructType»**)malloc(sizeof(«portStructType»*) 
                                    * «nameOfSelfStruct»->_lf_«containerName».«trigger.name»_width);
                        ''')
                    }
                }
                if (trigger.isStartup) {
                    pr(initializeTriggerObjects, '''
                        _lf_startup_reactions[«startupReactionCount++»] = &«nameOfSelfStruct»->_lf__reaction_«reaction.index»;
                    ''')
                } else if (trigger.isShutdown) {
                    pr(initializeTriggerObjects, '''
                        _lf_shutdown_reactions[«shutdownReactionCount++»] = &«nameOfSelfStruct»->_lf__reaction_«reaction.index»;
                    ''')

                    if (targetConfig.tracing !== null) {
                        val description = getShortenedName(instance)
                        pr(initializeTriggerObjects, '''
                            _lf_register_trace_event(«nameOfSelfStruct», &(«nameOfSelfStruct»->_lf__shutdown),
                                    trace_trigger, "«description».shutdown");
                        ''')
                    }
                }
            }
        }
    }
    
    /**
     * Generate code that passes existing intended tag to all output ports
     * and actions. This intended tag is the minimum intended tag of the 
     * triggering inputs of the reaction.
     * 
     * @param body The body of the reaction. Used to check for the DISABLE_REACTION_INITIALIZATION_MARKER.
     * @param reaction The initialization code will be generated for this specific reaction
     * @param decl The reactor that has the reaction
     * @param reactionIndex The index of the reaction relative to other reactions in the reactor, starting from 0
     */
    def generateIntendedTagInheritence(String body, Reaction reaction, ReactorDecl decl, int reactionIndex) {
        // Construct the intended_tag inheritance code to go into
        // the body of the function.
        var StringBuilder intendedTagInheritenceCode = new StringBuilder()
        // Check if the coordination mode is decentralized and if the reaction has any effects to inherit the STP violation
        if (isFederatedAndDecentralized && !reaction.effects.nullOrEmpty) {
            pr(intendedTagInheritenceCode, '''
                #pragma GCC diagnostic push
                #pragma GCC diagnostic ignored "-Wunused-variable"
                if (self->_lf__reaction_«reactionIndex».is_STP_violated == true) {
            ''')
            indent(intendedTagInheritenceCode);            
            pr(intendedTagInheritenceCode, '''            
                // The operations inside this if clause (if any exists) are expensive 
                // and must only be done if the reaction has unhandled STP violation.
                // Otherwise, all intended_tag values are (NEVER, 0) by default.
                
                // Inherited intended tag. This will take the minimum
                // intended_tag of all input triggers
                «targetTagType» inherited_min_intended_tag = («targetTagType») { .time = FOREVER, .microstep = UINT_MAX };
            ''')
            pr(intendedTagInheritenceCode, '''
                // Find the minimum intended tag
            ''')
            // Go through every trigger of the reaction and check the
            // value of intended_tag to choose the minimum.
            for (TriggerRef inputTrigger : reaction.triggers ?: emptyList) {
                if (inputTrigger instanceof VarRef) {
                    if (inputTrigger.variable instanceof Output) {
                        // Output from a contained reactor
                        val outputPort = inputTrigger.variable as Output                        
                        if (outputPort.isMultiport) {
                            pr(intendedTagInheritenceCode, '''
                                for (int i=0; i < «inputTrigger.container.name».«inputTrigger.variable.name»_width; i++) {
                                    if (compare_tags(«inputTrigger.container.name».«inputTrigger.variable.name»[i]->intended_tag,
                                                     inherited_min_intended_tag) < 0) {
                                        inherited_min_intended_tag = «inputTrigger.container.name».«inputTrigger.variable.name»[i]->intended_tag;
                                    }
                                }
                            ''')
                            
                        } else
                            pr(intendedTagInheritenceCode, '''
                                if (compare_tags(«inputTrigger.container.name».«inputTrigger.variable.name»->intended_tag,
                                                 inherited_min_intended_tag) < 0) {
                                    inherited_min_intended_tag = «inputTrigger.container.name».«inputTrigger.variable.name»->intended_tag;
                                }
                            ''')
                    } else if (inputTrigger.variable instanceof Port) {
                        // Input port
                        val inputPort = inputTrigger.variable as Port 
                        if (inputPort.isMultiport) {
                            pr(intendedTagInheritenceCode, '''
                                for (int i=0; i < «inputTrigger.variable.name»_width; i++) {
                                    if (compare_tags(«inputTrigger.variable.name»[i]->intended_tag, inherited_min_intended_tag) < 0) {
                                        inherited_min_intended_tag = «inputTrigger.variable.name»[i]->intended_tag;
                                    }
                                }
                            ''')
                        } else {
                            pr(intendedTagInheritenceCode, '''
                                if (compare_tags(«inputTrigger.variable.name»->intended_tag, inherited_min_intended_tag) < 0) {
                                    inherited_min_intended_tag = «inputTrigger.variable.name»->intended_tag;
                                }
                            ''')
                        }
                    } else if (inputTrigger.variable instanceof Action) {
                        pr(intendedTagInheritenceCode, '''
                            if (compare_tags(«inputTrigger.variable.name»->trigger->intended_tag, inherited_min_intended_tag) < 0) {
                                inherited_min_intended_tag = «inputTrigger.variable.name»->trigger->intended_tag;
                            }
                        ''')
                    }

                }
            }
            if (reaction.triggers === null || reaction.triggers.size === 0) {
                // No triggers are given, which means the reaction would react to any input.
                // We need to check the intended tag for every input.
                // NOTE: this does not include contained outputs. 
                for (input : (reaction.eContainer as Reactor).inputs) {
                    pr(intendedTagInheritenceCode, '''
                        if (compare_tags(«input.name»->intended_tag, inherited_min_intended_tag) > 0) {
                            inherited_min_intended_tag = «input.name»->intended_tag;
                        }
                    ''')
                }
            }
            
            // Once the minimum intended tag has been found,
            // it will be passed down to the port effects
            // of the reaction. Note that the intended tag
            // will not pass on to actions downstream.
            // Last reaction that sets the intended tag for the effect
            // will be seen.
            pr(intendedTagInheritenceCode, '''
                // All effects inherit the minimum intended tag of input triggers
                if (inherited_min_intended_tag.time != NEVER) {
            ''')
            indent(intendedTagInheritenceCode);
            for (effect : reaction.effects ?: emptyList) {
                if (effect.variable instanceof Input) {
                    if ((effect.variable as Port).isMultiport) {
                        pr(intendedTagInheritenceCode, '''
                            for(int i=0; i < «effect.container.name».«effect.variable.name»_width; i++) {
                                «effect.container.name».«effect.variable.name»[i]->intended_tag = inherited_min_intended_tag;
                            }
                        ''')
                    } else {
                        if (effect.container.widthSpec !== null) {
                            // Contained reactor is a bank.
                            pr(intendedTagInheritenceCode, '''
                                for (int bankIndex = 0; bankIndex < self->_lf_«effect.container.name»_width; bankIndex++) {
                                    «effect.container.name»[bankIndex].«effect.variable.name» = &(self->_lf_«effect.container.name»[bankIndex].«effect.variable.name»);
                                }
                            ''')
                        } else {
                            // Input to a contained reaction
                            pr(intendedTagInheritenceCode, '''
                                // Don't reset the intended tag of the output port if it has already been set.
                                «effect.container.name».«effect.variable.name»->intended_tag = inherited_min_intended_tag;
                            ''')                            
                        }
                    }                   
                }
            }
            unindent(intendedTagInheritenceCode);
            pr(intendedTagInheritenceCode, '''
                }
            ''')
            unindent(intendedTagInheritenceCode);
            pr(intendedTagInheritenceCode,'''
            }
            #pragma GCC diagnostic pop
            ''')
            
            // Write the the intended tag inheritance initialization
            // to the main code.
            pr(intendedTagInheritenceCode.toString) 
        }
        return intendedTagInheritenceCode
    }
    
    /**
     * Generate necessary initialization code inside the body of the reaction that belongs to reactor decl.
     * @param body The body of the reaction. Used to check for the DISABLE_REACTION_INITIALIZATION_MARKER.
     * @param reaction The initialization code will be generated for this specific reaction
     * @param decl The reactor that has the reaction
     * @param reactionIndex The index of the reaction relative to other reactions in the reactor, starting from 0
     */
    def generateInitializationForReaction(String body, Reaction reaction, ReactorDecl decl, int reactionIndex) {
        val reactor = decl.toDefinition
        
        // Construct the reactionInitialization code to go into
        // the body of the function before the verbatim code.
        var StringBuilder reactionInitialization = new StringBuilder()

        // Define the "self" struct.
        var structType = selfStructType(decl)
        // A null structType means there are no inputs, state,
        // or anything else. No need to declare it.
        if (structType !== null) {
             pr('''
                 #pragma GCC diagnostic push
                 #pragma GCC diagnostic ignored "-Wunused-variable"
                 «structType»* self = («structType»*)instance_args;
             ''')
        }

        // Do not generate the initialization code if the body is marked
        // to not generate it.
        if (body.startsWith(CGenerator.DISABLE_REACTION_INITIALIZATION_MARKER)) {
             pr('''
                 #pragma GCC diagnostic pop
             ''')
            return;
        }

        // A reaction may send to or receive from multiple ports of
        // a contained reactor. The variables for these ports need to
        // all be declared as fields of the same struct. Hence, we first
        // collect the fields to be defined in the structs and then
        // generate the structs.
        var fieldsForStructsForContainedReactors = new LinkedHashMap<Instantiation, StringBuilder>

        // Actions may appear twice, first as a trigger, then with the outputs.
        // But we need to declare it only once. Collect in this data structure
        // the actions that are declared as triggered so that if they appear
        // again with the outputs, they are not defined a second time.
        // That second redefinition would trigger a compile error.  
        var actionsAsTriggers = new LinkedHashSet<Action>();

        // Next, add the triggers (input and actions; timers are not needed).
        // This defines a local variable in the reaction function whose
        // name matches that of the trigger. The value of the local variable
        // is a struct with a value and is_present field, the latter a boolean
        // that indicates whether the input/action is present.
        // If the trigger is an output, then it is an output of a
        // contained reactor. In this case, a struct with the name
        // of the contained reactor is created with one field that is
        // a pointer to a struct with a value and is_present field.
        // E.g., if the contained reactor is named 'c' and its output
        // port is named 'out', then c.out->value c.out->is_present are
        // defined so that they can be used in the verbatim code.
        for (TriggerRef trigger : reaction.triggers ?: emptyList) {
            if (trigger instanceof VarRef) {
                if (trigger.variable instanceof Port) {
                    generatePortVariablesInReaction(
                        reactionInitialization,
                        fieldsForStructsForContainedReactors,
                        trigger, 
                        decl)
                } else if (trigger.variable instanceof Action) {
                    generateActionVariablesInReaction(
                        reactionInitialization, 
                        trigger.variable as Action, 
                        decl
                    )
                    actionsAsTriggers.add(trigger.variable as Action);
                }
            }
        }
        if (reaction.triggers === null || reaction.triggers.size === 0) {
            // No triggers are given, which means react to any input.
            // Declare an argument for every input.
            // NOTE: this does not include contained outputs. 
            for (input : reactor.inputs) {
                generateInputVariablesInReaction(reactionInitialization, input, decl)
            }
        }
        // Define argument for non-triggering inputs.
        for (VarRef src : reaction.sources ?: emptyList) {
            if (src.variable instanceof Port) {
                generatePortVariablesInReaction(reactionInitialization, fieldsForStructsForContainedReactors, src, decl)
            } else if (src.variable instanceof Action) {
                // It's a bit odd to read but not be triggered by an action, but
                // OK, I guess we allow it.
                generateActionVariablesInReaction(
                    reactionInitialization,
                    src.variable as Action,
                    decl
                )
                actionsAsTriggers.add(src.variable as Action);
            }
        }

        // Define variables for each declared output or action.
        // In the case of outputs, the variable is a pointer to where the
        // output is stored. This gives the reaction code access to any previous
        // value that may have been written to that output in an earlier reaction.
        if (reaction.effects !== null) {
            for (effect : reaction.effects) {
                if (effect.variable instanceof Action) {
                    // It is an action, not an output.
                    // If it has already appeared as trigger, do not redefine it.
                    if (!actionsAsTriggers.contains(effect.variable)) {
                        pr(reactionInitialization, '''
                            «variableStructType(effect.variable, decl)»* «effect.variable.name» = &self->_lf_«effect.variable.name»;
                        ''')
                    }
                } else {
                    if (effect.variable instanceof Output) {
                        generateOutputVariablesInReaction(
                            reactionInitialization, 
                            effect,
                            decl
                        )
                    } else if (effect.variable instanceof Input) {
                        // It is the input of a contained reactor.
                        generateVariablesForSendingToContainedReactors(
                            reactionInitialization,
                            fieldsForStructsForContainedReactors,
                            effect.container,
                            effect.variable as Input
                        )
                    } else {
                        errorReporter.reportError(
                            reaction,
                            "In generateReaction(): effect is neither an input nor an output."
                        )
                    }
                }
            }
        }
        // Before the reaction initialization,
        // generate the structs used for communication to and from contained reactors.
        for (containedReactor : fieldsForStructsForContainedReactors.keySet) {
            var array = "";
            if (containedReactor.widthSpec !== null) {
                pr('''
                    int «containedReactor.name»_width = self->_lf_«containedReactor.name»_width;
                ''')
                array = '''[«maxContainedReactorBankWidth(containedReactor, null, 0)»]''';
            }
            pr('''
                struct «containedReactor.name» {
                    «fieldsForStructsForContainedReactors.get(containedReactor)»
                } «containedReactor.name»«array»;
            ''')
        }
        // Next generate all the collected setup code.
        pr(reactionInitialization.toString)
        pr('''
            #pragma GCC diagnostic pop
        ''')

        if (reaction.stp === null) {
            // Pass down the intended_tag to all input and output effects
            // downstream if the current reaction does not have a STP
            // handler.
            generateIntendedTagInheritence(body, reaction, decl, reactionIndex)
        }
    }
    
    /**
     * Return the maximum bank width for the given instantiation within all
     * instantiations of its parent reactor.
     * On the first call to this method, the breadcrumbs should be null and the max
     * argument should be zero. On recursive calls, breadcrumbs is a list of nested
     * instantiations, the max is the maximum width found so far.  The search for
     * instances of the parent reactor will begin with the last instantiation
     * in the specified list.
     * 
     * This rather complicated method is used when a reaction sends or receives data
     * to or from a bank of contained reactors. There will be an array of structs on
     * the self struct of the parent, and the size of the array is conservatively set
     * to the maximum of all the identified bank widths.  This is a bit wasteful of
     * memory, but it avoids having to malloc the array for each instance, and in
     * typical usage, there will be few instances or instances that are all the same
     * width.
     * 
     * @param containedReactor The contained reactor instantiation.
     * @param breadcrumbs null on first call (non-recursive).
     * @param max 0 on first call.
     */
    private def int maxContainedReactorBankWidth(
        Instantiation containedReactor, 
        LinkedList<Instantiation> breadcrumbs,
        int max
    ) {
        // If the instantiation is not a bank, return 1.
        if (containedReactor.widthSpec === null) {
            return 1
        }
        // If there is no main, then we just use the default width.
        if (mainDef === null) {
            return ASTUtils.width(containedReactor.widthSpec, null)
        }
        var nestedBreadcrumbs = breadcrumbs
        if (nestedBreadcrumbs === null) {
            nestedBreadcrumbs = new LinkedList<Instantiation>
            nestedBreadcrumbs.add(mainDef)
        }
        var result = max
        var parent = containedReactor.eContainer as Reactor
        if (parent == mainDef.reactorClass.toDefinition) {
            // The parent is main, so there can't be any other instantiations of it.
            return ASTUtils.width(containedReactor.widthSpec, null)
        }
        // Search for instances of the parent within the tail of the breadcrumbs list.
        val container = nestedBreadcrumbs.first.reactorClass.toDefinition
        for (instantiation: container.instantiations) {
            // Put this new instantiation at the head of the list.
            nestedBreadcrumbs.add(0, instantiation)
            if (instantiation.reactorClass.toDefinition == parent) {
                // Found a matching instantiation of the parent.
                // Evaluate the original width specification in this context.
                val candidate = ASTUtils.width(containedReactor.widthSpec, nestedBreadcrumbs)
                if (candidate > result) {
                    result = candidate
                }
            } else {
                // Found some other instantiation, not the parent.
                // Search within it for instantiations of the parent.
                // Note that we assume here that the parent cannot contain
                // instances of itself.
                val candidate = maxContainedReactorBankWidth(containedReactor, nestedBreadcrumbs, result)
                if (candidate > result) {
                    result = candidate
                }
            }
            nestedBreadcrumbs.remove
        }
        return result
    }

    /** 
     * Generate code to create the trigger table for each given reaction.
     * Each table lists the triggers that the reaction
     * execution may trigger. Each table is an array of arrays
     * of pointers to the trigger_t structs representing the downstream inputs
     * (or outputs of the container reactor) that are triggered by the reaction.
     * Each trigger table goes into the reaction's reaction_t triggers field.
     * That reaction_t struct is assumed to be on the self struct of the reactor
     * instance with name "_lf__reaction_i", where i is the index of the reaction.
     * The generated code will also set the values of the triggered_sizes array
     * on the reaction_t struct to indicate the size of each array of trigger_t
     * pointers. The generated code will malloc each of these arrays, and the
     * destructor for the reactor instance will free them.
     * @param reactions The reactions.
     */
    private def generateRemoteTriggerTable(Iterable<ReactionInstance> reactions) {
        for (reaction : reactions) {
            val selfStruct = selfStructName(reaction.parent);
            val name = reaction.parent.getFullName;
            var channelCount = 0
            
            optimizeForSingleDominatingReaction(reaction, reaction.index);
                           
            // Insert a string name to facilitate debugging.                 
            if (targetConfig.logLevel >= LogLevel.LOG) {
                pr(initializeTriggerObjectsEnd, '''
                    // Reaction «reaction.index» of «name».
                    «selfStruct»->_lf__reaction_«reaction.index».name = "«name» reaction «reaction.index»";
                ''')
            }
            
            for (port : reaction.effects.filter(PortInstance)) {
                // Skip ports whose parent is not in the federation.
                // This can happen with reactions in the top-level that have
                // as an effect a port in a bank.
                if (currentFederate.contains(port.parent)) {
                    
                    // If the port is a multiport, then its channels may have different sets
                    // of destinations. For ordinary ports, there will be only one range and
                    // its width will be 1.
                    // We generate the code to fill the triggers array first in a temporary buffer,
                    // so that we can simultaneously calculate the size of the total array.
                    for (PortInstance.SendRange range : port.eventualDestinations()) {
                        val temp = new StringBuilder();
                        var destRangeCount = 0;
                        for (destinationRange : range.destinations) {
                            val destination = destinationRange.getPortInstance();
                            if (destination.isOutput) {
                                // Include this destination port only if it has at least one
                                // reaction in the federation.
                                var belongs = false;
                                for (destinationReaction : destination.dependentReactions) {
                                    if (currentFederate.contains(destinationReaction.parent)) {
                                        belongs = true
                                    }
                                }
                                if (belongs) {
                                    pr(temp, '''
                                        // Port «port.getFullName» has reactions in its parent's parent.
                                        // Point to the trigger struct for those reactions.
                                        triggerArray[«destRangeCount»] = &«triggerStructName(
                                            destination, 
                                            destination.parent.parent
                                        )»;
                                    ''')
                                    // One array entry for each destination range is sufficient.
                                    destRangeCount++;
                                }
                            } else {
                                // Destination is an input port.
                                pr(temp, '''
                                    // Point to destination port «destination.getFullName»'s trigger struct.
                                    triggerArray[«destRangeCount»] = &«triggerStructName(destination)»;
                                ''')
                                // One array entry for each destination range is sufficient.
                                destRangeCount++;
                            }
                        }
                    
                        // Record the total size of the array.
                        pr(initializeTriggerObjectsEnd, '''
                            for (int i = 0; i < «range.channelWidth»; i++) {
                                // Reaction «reaction.index» of «name» triggers «channelCount»
                                // downstream reactions through port «port.getFullName»[«channelCount» + i].
                                «selfStruct»->_lf__reaction_«reaction.index».triggered_sizes[«channelCount» + i] = «destRangeCount»;
                            }
                        ''')
                    
                        // Malloc the memory for the arrays.
                        pr(initializeTriggerObjectsEnd, '''
                            { // For scoping
                                // For reaction «reaction.index» of «name», allocate an
                                // array of trigger pointers for downstream reactions through port «port.getFullName»
                                trigger_t** triggerArray = (trigger_t**)malloc(«destRangeCount» * sizeof(trigger_t*));
                                for (int i = 0; i < «range.channelWidth»; i++) {
                                    «selfStruct»->_lf__reaction_«reaction.index».triggers[«channelCount» + i] = triggerArray;
                                }
                                // Fill the trigger array.
                                «temp.toString()»
                            }
                        ''')
                        channelCount += range.channelWidth;
                    }
                } else {
                    // Count the port even if it is not contained in the federate because effect
                    // may be a bank (it can't be an instance of a bank), so an empty placeholder
                    // will be needed for each member of the bank that is not in the federate.
                    channelCount += port.width;
                }
            }
        }
    }
    
    /**
     * Set the last_enabling_reaction field of the reaction struct to point
     * to the single dominating upstream reaction, if there is one, or to be
     * NULL if not.
     * 
     * @param reaction The reaction.
     * @param reactionNumber The reaction number within the parent.
     */
    def optimizeForSingleDominatingReaction (
        ReactionInstance reaction,
        int reactionNumber
    ) {
        val reactorInstance = reaction.parent;
        val selfStruct = selfStructName(reactorInstance)
        
        // Record the number of reactions that this reaction depends on.
        // This is used for optimization. When that number is 1, the reaction can
        // be executed immediately when its triggering reaction has completed.
        var dominatingReaction = reaction.findSingleDominatingReaction();
        
        // The dominating reaction may not be included in this federate, in which case, we need to keep searching.
        while (dominatingReaction !== null 
                && (!currentFederate.contains(dominatingReaction.definition))
        ) {
            dominatingReaction = dominatingReaction.findSingleDominatingReaction();
        }
        if (dominatingReaction !== null 
                && currentFederate.contains(dominatingReaction.definition)
                && currentFederate.contains(dominatingReaction.parent)
        ) {
            val upstreamReaction = '''«selfStructName(dominatingReaction.parent)»->_lf__reaction_«dominatingReaction.index»'''
            pr(initializeTriggerObjectsEnd, '''
                // Reaction «reactionNumber» of «reactorInstance.getFullName» depends on one maximal upstream reaction.
                «selfStruct»->_lf__reaction_«reactionNumber».last_enabling_reaction = &(«upstreamReaction»);
            ''')
        } else {
            pr(initializeTriggerObjectsEnd, '''
                // Reaction «reactionNumber» of «reactorInstance.getFullName» does not depend on one maximal upstream reaction.
                «selfStruct»->_lf__reaction_«reactionNumber».last_enabling_reaction = NULL;
            ''')
        }
    }
    
    /** 
     * Generate code to set up the tables used in _lf_start_time_step to decrement reference
     * counts and mark outputs absent between time steps. This function puts the code
     * into startTimeStep.
     */
    private def generateStartTimeStep(ReactorInstance instance) {
        // First, set up to decrement reference counts for each token type
        // input of a contained reactor that is present.
        for (child : instance.children) {
            if (currentFederate.contains(child)) {
                var nameOfSelfStruct = selfStructName(child)
                for (input : child.inputs) {
                    if (isTokenType((input.definition as Input).inferredType)) {
                        if (input.isMultiport()) {
                            pr(startTimeStep, '''
                                for (int i = 0; i < «input.width»; i++) {
                                    _lf_tokens_with_ref_count[«startTimeStepTokens» + i].token
                                            = &«nameOfSelfStruct»->_lf_«input.name»[i]->token;
                                    _lf_tokens_with_ref_count[«startTimeStepTokens» + i].status
                                            = (port_status_t*)&«nameOfSelfStruct»->_lf_«input.name»[i]->is_present;
                                    _lf_tokens_with_ref_count[«startTimeStepTokens» + i].reset_is_present = false;
                                }
                            ''')
                            startTimeStepTokens += input.width
                        } else {
                            pr(startTimeStep, '''
                                _lf_tokens_with_ref_count[«startTimeStepTokens»].token
                                        = &«nameOfSelfStruct»->_lf_«input.name»->token;
                                _lf_tokens_with_ref_count[«startTimeStepTokens»].status
                                        = (port_status_t*)&«nameOfSelfStruct»->_lf_«input.name»->is_present;
                                _lf_tokens_with_ref_count[«startTimeStepTokens»].reset_is_present = false;
                            ''')
                            startTimeStepTokens++
                        }
                    }
                }
            }
        }
        var containerSelfStructName = selfStructName(instance)
        // Handle inputs that get sent data from a reaction rather than from
        // another contained reactor and reactions that are triggered by an
        // output of a contained reactor.
        // Note that there may be more than one reaction reacting to the same
        // port so we have to avoid listing the port more than once.
        val portsSeen = new LinkedHashSet<PortInstance>();
        for (reaction : instance.reactions) {
            if (currentFederate.contains(reaction.definition)) {
                for (port : reaction.effects.filter(PortInstance)) {
                    if (port.definition instanceof Input && !portsSeen.contains(port)) {
                        portsSeen.add(port)
                        // This reaction is sending to an input. Must be
                        // the input of a contained reactor in the federate.
                        if (currentFederate.contains(port.parent)) {
                            // If this is a multiport, then the port struct on the self
                            // struct is a pointer. Otherwise, it is the struct itself.
                            if (port.isMultiport) {
                                pr(startTimeStep, '''
                                    // Add port «port.getFullName» to array of is_present fields.
                                    for (int i = 0; i < «port.width»; i++) {
                                        _lf_is_present_fields[«startTimeStepIsPresentCount» + i] 
                                                = &«containerSelfStructName»->_lf_«port.parent.name».«port.name»[i]->is_present;
                                    }
                                ''')
                                if (isFederatedAndDecentralized) {
                                    // Intended_tag is only applicable to ports in federated execution.
                                    pr(startTimeStep, '''
                                        // Add port «port.getFullName» to array of is_present fields.
                                        for (int i = 0; i < «port.width»; i++) {
                                            _lf_intended_tag_fields[«startTimeStepIsPresentCount» + i] 
                                                    = &«containerSelfStructName»->_lf_«port.parent.name».«port.name»[i]->intended_tag;
                                        }
                                    ''')
                                }
                                startTimeStepIsPresentCount += port.width;
                            } else {
                                pr(startTimeStep, '''
                                    // Add port «port.getFullName» to array of is_present fields.
                                    _lf_is_present_fields[«startTimeStepIsPresentCount»] 
                                            = &«containerSelfStructName»->_lf_«port.parent.name».«port.name».is_present;
                                ''')
                                if (isFederatedAndDecentralized) {
                                    // Intended_tag is only applicable to ports in federated execution.
                                    pr(startTimeStep, '''
                                        // Add port «port.getFullName» to array of is_present fields.
                                        _lf_intended_tag_fields[«startTimeStepIsPresentCount»] 
                                                = &«containerSelfStructName»->_lf_«port.parent.name».«port.name».intended_tag;
                                    ''')
                                }
                                startTimeStepIsPresentCount++
                            }
                        }
                    }
                }
                // Find outputs of contained reactors that have token types and therefore
                // need to have their reference counts decremented.
                for (port : reaction.sources) {
                    if (port.definition instanceof Output && !portsSeen.contains(port)) {
                        val output = port as PortInstance;
                        portsSeen.add(output)
                        // This reaction is receiving data from the port.
                        if (isTokenType((output.definition as Output).inferredType)) {
                            if (output.isMultiport()) {
                                pr(startTimeStep, '''
                                    for (int i = 0; i < «output.width»; i++) {
                                        _lf_tokens_with_ref_count[«startTimeStepTokens» + i].token
                                                = &«containerSelfStructName»->_lf_«output.parent.name».«output.name»[i]->token;
                                        _lf_tokens_with_ref_count[«startTimeStepTokens» + i].status
                                                = (port_status_t*)&«containerSelfStructName»->_lf_«output.parent.name».«output.name»[i]->is_present;
                                        _lf_tokens_with_ref_count[«startTimeStepTokens» + i].reset_is_present = false;
                                    }
                                ''')
                                startTimeStepTokens += output.width
                            } else {
                                pr(startTimeStep, '''
                                    _lf_tokens_with_ref_count[«startTimeStepTokens»].token
                                            = &«containerSelfStructName»->_lf_«output.parent.name».«output.name»->token;
                                    _lf_tokens_with_ref_count[«startTimeStepTokens»].status
                                            = (port_status_t*)&«containerSelfStructName»->_lf_«output.parent.name».«output.name»->is_present;
                                    _lf_tokens_with_ref_count[«startTimeStepTokens»].reset_is_present = false;
                                ''')
                                startTimeStepTokens++
                            }
                        }
                    }
                }
            }
        }
        // Next, set up the table to mark each output of each contained reactor absent.
        for (child : instance.children) {
            if (currentFederate.contains(child)) {
                var nameOfSelfStruct = selfStructName(child)
                for (output : child.outputs) {
                    if (output.isMultiport()) {
                        pr(startTimeStep, '''
                            // Add port «output.getFullName» to array of is_present fields.
                            { // Scope to avoid collisions with variable names.
                                int i = «startTimeStepIsPresentCount»;
                                for (int j = 0; j < «output.width»; j++) {
                                    _lf_is_present_fields[i++] = &«nameOfSelfStruct»->_lf_«output.name»[j].is_present;
                                }
                            }
                        ''')
                        if (isFederatedAndDecentralized) {
                            // Intended_tag is only applicable to ports in federated execution with decentralized coordination.
                            pr(startTimeStep, '''
                                // Add port «output.getFullName» to array of intended_tag fields.
                                { // Scope to avoid collisions with variable names.
                                    int i = «startTimeStepIsPresentCount»;
                                    for (int j = 0; j < «output.width»; j++) {
                                        _lf_intended_tag_fields[i++] = &«nameOfSelfStruct»->_lf_«output.name»[j].intended_tag;
                                    }
                                }
                                ''')
                            }
                        startTimeStepIsPresentCount += output.width;
                    } else {
                        pr(startTimeStep, '''
                            // Add port «output.getFullName» to array of is_present fields.
                            _lf_is_present_fields[«startTimeStepIsPresentCount»] = &«nameOfSelfStruct»->«getStackPortMember('''_lf_«output.name»''', "is_present")»;
                        ''')
                        if (isFederatedAndDecentralized) {                            
                            // Intended_tag is only applicable to ports in federated execution with decentralized coordination.
                            pr(startTimeStep, '''
                                // Add port «output.getFullName» to array of Intended_tag fields.
                                _lf_intended_tag_fields[«startTimeStepIsPresentCount»] = &«nameOfSelfStruct»->«getStackPortMember('''_lf_«output.name»''', "intended_tag")»;
                            ''')                            
                        }
                        startTimeStepIsPresentCount++
                    }
                }
            }
        }
        for (action : instance.actions) {
            if (currentFederate === null || currentFederate.contains(action.definition)) {
                pr(startTimeStep, '''
                    // Add action «action.getFullName» to array of is_present fields.
                    _lf_is_present_fields[«startTimeStepIsPresentCount»] 
                            = &«containerSelfStructName»->_lf_«action.name».is_present;
                ''')
                if (isFederatedAndDecentralized) {
                    // Intended_tag is only applicable to actions in federated execution with decentralized coordination.
                    pr(startTimeStep, '''
                        // Add action «action.getFullName» to array of intended_tag fields.
                        _lf_intended_tag_fields[«startTimeStepIsPresentCount»] 
                                = &«containerSelfStructName»->_lf_«action.name».intended_tag;
                    ''')
                }
                startTimeStepIsPresentCount++
            }
        }
    }
    
    /**
     * For each action given, generate initialization code for the offset
     * and period fields. 
     * 
     * @param actions The actions.
     */
    private def generateActionInitializations(Iterable<ActionInstance> actions) {
        for (action : actions) {
            if (!action.isShutdown) {
                var triggerStructName = triggerStructName(action)
                var minDelay = action.minDelay
                var minSpacing = action.minSpacing
                pr(initializeTriggerObjects, '''
                    «triggerStructName».offset = «timeInTargetLanguage(minDelay)»;
                    «IF minSpacing !== null»
                        «triggerStructName».period = «timeInTargetLanguage(minSpacing)»;
                    «ELSE»
                        «triggerStructName».period = «CGenerator.UNDEFINED_MIN_SPACING»;
                    «ENDIF»
                ''')
            }
            triggerCount++
        }
    }

    /**
     * For each timer given, generate initialization code for the offset
     * and period fields.
     * 
     * This method will also populate the global _lf_timer_triggers array, which is
     * used to start all timers at the start of execution.
     * 
     * @param timers The timers.
     */
<<<<<<< HEAD
    def generateOffsetAndPeriodInitializations(ReactorInstance reactorInstance, FederateInstance federate) {
        var count = 0
        // Iterate over triggers (input ports, actions, and timers that trigger reactions).
        for (triggerInstance : reactorInstance.triggersAndReads) {
            var trigger = triggerInstance.definition
            var triggerStructName = triggerStructName(triggerInstance)
            if (trigger instanceof Timer && !triggerInstance.isStartup) {
                val offset = (triggerInstance as TimerInstance).offset.targetTimeExpr
                val period = (triggerInstance as TimerInstance).period.targetTimeExpr
=======
    private def generateTimerInitializations(Iterable<TimerInstance> timers) {
        for (timer : timers) {
            if (!timer.isStartup) {
                var triggerStructName = triggerStructName(timer)
                val offset = timeInTargetLanguage(timer.offset)
                val period = timeInTargetLanguage(timer.period)
>>>>>>> f90f26ff
                pr(initializeTriggerObjects, '''
                    «triggerStructName».offset = «offset»;
                    «triggerStructName».period = «period»;
                    _lf_timer_triggers[«timerCount»] = &«triggerStructName»;
                ''')
                timerCount++
<<<<<<< HEAD
            } else if (trigger instanceof Action && !triggerInstance.isShutdown) {
                if (federate === null ||
                    federate.containsAction(triggerInstance.definition as Action)) {
                    var minDelay = (triggerInstance as ActionInstance).minDelay
                    var minSpacing = (triggerInstance as ActionInstance).minSpacing
                    pr(initializeTriggerObjects, '''
                        «triggerStructName».offset = «minDelay.targetTimeExpr»;
                        «IF minSpacing !== null»
                            «triggerStructName».period = «minSpacing.targetTimeExpr»;
                        «ELSE»
                            «triggerStructName».period = «CGenerator.UNDEFINED_MIN_SPACING»;
                        «ENDIF»
                    ''')
                }
            } else {
                // The trigger is either a port or a startup or shutdown trigger.
                // Nothing to do in initialize_trigger_objects
=======
>>>>>>> f90f26ff
            }
            triggerCount++
        }
    }

    /**
     * Process a given .proto file.
     * 
     * Run, if possible, the proto-c protocol buffer code generator to produce
     * the required .h and .c files.
     * @param filename Name of the file to process.
     */
     def processProtoFile(String filename, CancelIndicator cancelIndicator) {
        val protoc = commandFactory.createCommand(
            "protoc-c",
            #['''--c_out=«this.fileConfig.getSrcGenPath»''', filename],
            fileConfig.srcPath)
        if (protoc === null) {
            errorReporter.reportError("Processing .proto files requires proto-c >= 1.3.3.")
            return
        }
        val returnCode = protoc.run(cancelIndicator)
        if (returnCode == 0) {
            val nameSansProto = filename.substring(0, filename.length - 6)
            targetConfig.compileAdditionalSources.add(
                this.fileConfig.getSrcGenPath.resolve(nameSansProto + ".pb-c.c").toString
            )
            
            targetConfig.compileLibraries.add('-l')
            targetConfig.compileLibraries.add('protobuf-c')
            targetConfig.compilerFlags.add('-lprotobuf-c');  
        } else {
            errorReporter.reportError("protoc-c returns error code " + returnCode)
        }
    }
    
    /**
     * Return a string that defines the log level.
     */
    static def String defineLogLevel(GeneratorBase generator) {
        // FIXME: if we align the levels with the ordinals of the
        // enum (see CppGenerator), then we don't need this function.
        switch(generator.targetConfig.logLevel) {
            case ERROR: '''
                #define LOG_LEVEL 0
            '''
            case WARN: '''
                #define LOG_LEVEL 1
            '''
            case INFO: '''
                #define LOG_LEVEL 2
            ''' 
            case LOG: '''
                #define LOG_LEVEL 3
            '''
            case DEBUG: '''
                #define LOG_LEVEL 4
            '''
        }
    }
    
    /**
     * Return a string for referencing the struct with the value and is_present
     * fields of the specified port. This is used for establishing the destination of
     * data for a connection between ports.
     * This will have the following form:
     * 
     * * selfStruct->_lf_portName
     * 
     * @param port An instance of a destination input port.
     */
    static def destinationReference(PortInstance port) {
        // Note that if the port is an output, then it must
        // have dependent reactions, otherwise it would not
        // be a destination.
        var destStruct = selfStructName(port.parent)
        return '''«destStruct»->_lf_«port.name»'''
    }
 
    /**
     * Return a string for referencing the port struct with the value
     * and is_present fields in a self struct that receives data from
     * the specified output port to be used by a reaction.
     * The output port is contained by a contained reactor.
     * This will have the following form:
     * 
     * * selfStruct->_lf_reactorName.portName
     * 
     * The selfStruct is that of the container of reactor that
     * contains the port.
     * 
     * @param port An instance of a destination port.
     */
    static def reactionReference(PortInstance port) {
        var destStruct = selfStructName(port.parent.parent)

        if (port.isOutput) {
            return '''«destStruct»->_lf_«port.parent.name».«port.name»'''
        } else {
            return '// Nothing to do. Port is an input.'
        }
    }
 
    /**
     * Return a string for referencing the data or is_present value of
     * the specified port. This is used for establishing the source of
     * data for a connection between ports.
     * This will have one of the following forms:
     * 
     * * &selfStruct->_lf_portName
     * * &selfStruct->_lf_parentName.portName
     * 
     * It is assumed that the specified port is
     * the eventual upstream port where the data is stored. E.g., it is an input that
     * connected to upstream output, then portName will be the name
     * of the upstream output and the selfStruct will be that of the
     * upstream reactor. If the port is an input port that is written to
     * by a reaction of the parent of the port's parent, then the selfStruct
     * will be that of the parent of the port's parent, and parentName
     * will the name of the port's parent.
     * If the port is an output, then selfStruct will be the parent's
     * selfStruct and the portName will be the name of the port.
     * 
     * @param port An instance of the port to be referenced.
     */
    static def sourceReference(PortInstance port) {                
        if (port.isOutput()) {
            val sourceStruct = selfStructName(port.parent);
            return '''«sourceStruct»->_lf_«port.name»'''
        } else {
            val sourceStruct = selfStructName(port.parent.parent)
            return '''«sourceStruct»->_lf_«port.parent.name».«port.name»'''
        }
    }

    /** Return the unique name for the "self" struct of the specified
     *  reactor instance from the instance ID. If the instance is a member
     *  of a bank of reactors, this returns something of the form
     *  name_self[index], where the index is the position within the bank.
     *  @param instance The reactor instance.
     *  @return The name of the self struct.
     */
    static def selfStructName(ReactorInstance instance) {
        var result = instance.uniqueID + "_self"
        // If this reactor is a member of a bank of reactors, then change
        // the name of its self struct to append [index].
        if (instance.bankIndex >= 0) {
            result += "[" + instance.bankIndex + "]"
        }
        return result
    }

    /** Construct a unique type for the "self" struct of the specified
     *  reactor class from the reactor class.
     *  @param reactor The reactor class.
     *  @return The name of the self struct.
     */
    def selfStructType(ReactorDecl reactor) {
        return reactor.name.toLowerCase + "_self_t"
    }
    
    /** Construct a unique type for the struct of the specified
     *  typed variable (port or action) of the specified reactor class.
     *  @param variable The variable.
     *  @param reactor The reactor class.
     *  @return The name of the self struct.
     */
    def variableStructType(Variable variable, ReactorDecl reactor) {
        '''«reactor.name.toLowerCase»_«variable.name»_t'''
    }
    
    /** Return the function name for specified reaction of the
     *  specified reactor.
     *  @param reactor The reactor
     *  @param reactionIndex The reaction index.
     *  @return The function name for the reaction.
     */
    def reactionFunctionName(ReactorDecl reactor, int reactionIndex) {
          reactor.name.toLowerCase + "reaction_function_" + reactionIndex
    }

    /** Return a reference to the trigger_t struct of the specified
     *  trigger instance (input port or action). This trigger_t struct
     *  is on the self struct.
     *  @param instance The port or action instance.
     *  @return The name of the trigger struct.
     */
    static def triggerStructName(TriggerInstance<? extends Variable> instance) {
        return selfStructName(instance.parent) 
                + '''->_lf__'''
                + instance.name
    }
    
    /** Return a reference to the trigger_t struct for the specified output
     *  port of a contained reactor that triggers a reaction in the specified reactor.
     *  @param port The output port of a contained reactor.
     *  @param reaction The reaction triggered by this port.
     *  @return The name of the trigger struct, which is in the self struct
     *   of the container of the reaction.
     */
    static def triggerStructName(PortInstance port, ReactorInstance reactor) {
        return '''«selfStructName(reactor)»->_lf_«port.parent.name».«port.name»_trigger'''
    }
    
    /**
     * Generates C code to retrieve port->member
     * This function is used for clarity and is called whenever struct is allocated on heap memory.
     * @param portName The name of the port in string
     * @param member The member's name (e.g., is_present)
     * @return Generated code
     */
    def getHeapPortMember(String portName, String member) '''
        «portName»->«member»
    '''
    
    
    /**
     * Return the operator used to retrieve struct members
     */
    def getStackStructOperator() '''
    .
    '''
    
    /**
     * Generates C code to retrieve port.member
     * This function is used for clarity and is called whenever struct is allocated on stack memory.
     * @param portName The name of the port in string
     * @param member The member's name(e.g., is_present)
     * @return Generated code
     */
    def getStackPortMember(String portName, String member) '''«portName».«member»'''
    
    /**
     * Return the full name of the specified instance without
     * the leading name of the top-level reactor, unless this
     * is the top-level reactor, in which case return its name.
     * @param instance The instance.
     * @return A shortened instance name.
     */
    def getShortenedName(ReactorInstance instance) {
        var description = instance.getFullName
        // If not at the top level, strip off the name of the top level.
        val period = description.indexOf(".")
        if (period > 0) {
            description = description.substring(period + 1)
        }
        return description
    }
    
    /**
     * If tracing is turned on, then generate code that records
     * the full name of the specified reactor instance in the
     * trace table. If tracing is not turned on, do nothing.
     * @param instance The reactor instance.
     * @param actions The actions of this reactor.
     * @param timers The timers of this reactor.
     */
    private def void generateTraceTableEntries(
        ReactorInstance instance, Iterable<ActionInstance> actions, Iterable<TimerInstance> timers
    ) {
        // If tracing is turned on, record the address of this reaction
        // in the _lf_trace_object_descriptions table that is used to generate
        // the header information in the trace file.
        if (targetConfig.tracing !== null) {
            var description = getShortenedName(instance)
            var nameOfSelfStruct = selfStructName(instance)
            pr(initializeTriggerObjects, '''
                _lf_register_trace_event(«nameOfSelfStruct», NULL, trace_reactor, "«description»");
            ''')
            for (action : actions) {
                pr(initializeTriggerObjects, '''
                    _lf_register_trace_event(«nameOfSelfStruct», &(«nameOfSelfStruct»->_lf__«action.name»), trace_trigger, "«description».«action.name»");
                ''')
            }
            for (timer : timers) {
                pr(initializeTriggerObjects, '''
                    _lf_register_trace_event(«nameOfSelfStruct», &(«nameOfSelfStruct»->_lf__«timer.name»), trace_trigger, "«description».«timer.name»");
                ''')
            }
        }
    }
    
    /**
     * Generate code to instantiate the specified federate at the top level.
     * @param federate The federate to instantiate or null to generate everything.
     */
    private def void generateFederate(FederateInstance federate) {
        
        currentFederate = federate;
        
        // Create lists of the actions, timers, and reactions that are in the federate.
        // These default to the full list for non-federated programs.
        var actionsInFederate = main.actions.filter[ 
                a | return federate.contains(a.definition);
            ];
        var reactionsInFederate = main.reactions.filter[ 
                r | return federate.contains(r.definition);
            ];
        var timersInFederate = main.timers.filter[ 
                t | return federate.contains(t.definition);
            ];

        // Generate the self struct declaration for the top level.
        pr(initializeTriggerObjects, '''
            «selfStructType(main.definition.reactorClass)»* «selfStructName(main)» = new_«main.name»();
        ''')

        // Generate code for top-level parameters, actions, timers, and reactions that
        // are in the federate.
        generateTraceTableEntries(main, actionsInFederate, timersInFederate);
        generateReactorInstanceExtension(main, reactionsInFederate);
        generateParameterInitialization(main);
        
        for (child: main.children) {
            // If the child has a multiport that is an effect of some reaction in main,
            // then we have to generate code to allocate memory for arrays pointing to
            // its data. If the child is a bank, then memory is allocated for the entire
            // bank width because a reaction cannot specify which bank members it writes
            // to so we have to assume it can write to any. Hence, we do not want to
            // filter which children we do this for by federate, which is why this call
            // is here.
            if (federate.contains(child) || child.bankIndex >= 0) {
                generateAllocationForEffectsOnInputs(child);
            }
            if (federate.contains(child)) {
                generateReactorInstance(child);
            }
        }
        
        generateReactionMemory(reactionsInFederate);
        generateStateVariableInitializations(main);
        generateRemoteTriggerTable(reactionsInFederate);
        generateTimerInitializations(timersInFederate);
        generateActionInitializations(actionsInFederate);
        generateInputNumDestinations(reactionsInFederate);
        generateInitializeActionToken(actionsInFederate);
        generateSetDeadline(reactionsInFederate);
        generateStartTimeStep(main);
        
        pr(initializeTriggerObjects, "//***** End initializing " + main.name);
    }
    
    /** 
     * Generate code to instantiate the specified reactor instance and
     * initialize it.
     * @param instance A reactor instance.
     * @param federate A federate instance to conditionally generate code by
     *  contained reactors or null if there are no federates.
     */
    def void generateReactorInstance(ReactorInstance instance) {
        // FIXME: Consolidate this with generateFederate. The only difference is that
        // generateFederate is the version of this method that is run on main, the
        // top-level reactor. 
        var reactorClass = instance.definition.reactorClass
        var fullName = instance.fullName
        pr(initializeTriggerObjects, '// ************* Instance ' + fullName + ' of class ' +
            reactorClass.name)
            
        var nameOfSelfStruct = selfStructName(instance)
        var structType = selfStructType(reactorClass)
        
        // If this reactor is a placeholder for a bank of reactors, then generate
        // an array of instances of reactors and return.
        if (instance.bankMembers !== null) {
            pr(initializeTriggerObjects, '''
                «structType»* «nameOfSelfStruct»[«instance.bankMembers.size»];
            ''')
            return
        }

        // Generate the instance self struct containing parameters, state variables,
        // and outputs (the "self" struct). The form is slightly different
        // depending on whether its in a bank of reactors.
        if (instance.bankIndex >= 0) {
            pr(initializeTriggerObjects, '''
                «nameOfSelfStruct» = new_«reactorClass.name»();
            ''')
        } else {
            pr(initializeTriggerObjects, '''
                «structType»* «nameOfSelfStruct» = new_«reactorClass.name»();
            ''')
        }

        // Generate code to initialize the "self" struct in the
        // _lf_initialize_trigger_objects function.
        pr(initializeTriggerObjects, "//***** Start initializing " + fullName)
        
        generateTraceTableEntries(instance, instance.actions, instance.timers)
        generateReactorInstanceExtension(instance, instance.reactions)
        generateParameterInitialization(instance)
        
        // Once parameters are done, we can allocate memory for any multiports.
        // Allocate memory for outputs.
        // NOTE: Not done for top level.
        for (output : reactorClass.toDefinition.outputs) {
            // If the port is a multiport, create an array.
            if (output.isMultiport) {
                initializeOutputMultiport(initializeTriggerObjects, output, nameOfSelfStruct, instance)
            } else {
                pr(initializeTriggerObjects, '''
                    // width of -2 indicates that it is not a multiport.
                    «nameOfSelfStruct»->_lf_«output.name»_width = -2;
                ''')
            }            
        }
        
        // For each input and output that is a multiport and an effect of some reaction,
        // generate code to allocate memory for arrays pointing to its data. Do this here
        // for the inputs of the children and the outputs of this reactor.
        for (child : instance.children) {
            generateAllocationForEffectsOnInputs(child);
        }
        
        generateAllocationForEffectsOnOutputs(instance);
        generateReactionMemory(instance.reactions);

        // Next, allocate memory for input. 
        // NOTE: Not done for top level.
        for (input : reactorClass.toDefinition.inputs) {
            // If the port is a multiport, create an array.
            if (input.isMultiport) {
                pr(initializeTriggerObjects, '''
                    «nameOfSelfStruct»->_lf_«input.name»_width = «multiportWidthSpecInC(input, null, instance)»;
                    // Allocate memory for multiport inputs.
                    «nameOfSelfStruct»->_lf_«input.name» = («variableStructType(input, reactorClass)»**)malloc(sizeof(«variableStructType(input, reactorClass)»*) * «nameOfSelfStruct»->_lf_«input.name»_width); 
                    // Set inputs by default to an always absent default input.
                    for (int i = 0; i < «nameOfSelfStruct»->_lf_«input.name»_width; i++) {
                        «nameOfSelfStruct»->_lf_«input.name»[i] = &«nameOfSelfStruct»->_lf_default__«input.name»;
                    }
                ''')
            } else {
                pr(initializeTriggerObjects, '''
                    // width of -2 indicates that it is not a multiport.
                    «nameOfSelfStruct»->_lf_«input.name»_width = -2;
                ''')
            }
        }

        // Next, initialize the "self" struct with state variables.
        // These values may be expressions that refer to the parameter values defined above.        
        generateStateVariableInitializations(instance);

        generateRemoteTriggerTable(instance.reactions);

        // Generate trigger objects for the instance.
        generateTimerInitializations(instance.timers);
        generateActionInitializations(instance.actions);
        
        // Initialize the num_destinations fields of port structs on the self struct.
        generateOutputNumDestinations(instance); // NOTE: Not done for top level.
        generateInputNumDestinations(instance.reactions);
        
        generateInitializeActionToken(instance.actions);
        generateSetDeadline(instance.reactions);

        // Recursively generate code for the children.
        for (child : instance.children) {
            generateReactorInstance(child);
        }
        
        // If this program is federated with centralized coordination and this reactor
        // instance is a federate, then check
        // for outputs that depend on physical actions so that null messages can be
        // sent to the RTI.
        if (isFederatedAndCentralized && instance.parent === main) {
            val outputDelayMap = currentFederate.findOutputsConnectedToPhysicalActions(instance)
            var minDelay = TimeValue.MAX_VALUE;
            var outputFound = null as Output;
            for (output : outputDelayMap.keySet) {
                val outputDelay = outputDelayMap.get(output)
                if (outputDelay.isEarlierThan(minDelay)) {
                    minDelay = outputDelay
                    outputFound = output
                }
            }
            if (minDelay != TimeValue.MAX_VALUE) {
                // Unless silenced, issue a warning.
                if (targetConfig.coordinationOptions.advance_message_interval === null) {
                    errorReporter.reportWarning(outputFound, '''
                            Found a path from a physical action to output for reactor "«instance.name»". 
                            The amount of delay is «minDelay.toString()».
                            With centralized coordination, this can result in a large number of messages to the RTI.
                            Consider refactoring the code so that the output does not depend on the physical action,
                            or consider using decentralized coordination. To silence this warning, set the target
                            parameter coordination-options with a value like {advance-message-interval: 10 msec}"''')
                }
                pr(initializeTriggerObjects, '''
                    _fed.min_delay_from_physical_action_to_federate_output = «minDelay.timeInTargetLanguage»;
                ''')
            }
        }
        
        // For this instance, define what must be done at the start of
        // each time step. This sets up the tables that are used by the
        // _lf_start_time_step() function in reactor_common.c.
        // Note that this function is also run once at the end
        // so that it can deallocate any memory.
        generateStartTimeStep(instance)
        pr(initializeTriggerObjects, "//***** End initializing " + fullName)
    }
    
    /**
     * Initialize actions by creating a lf_token_t in the self struct.
     * This has the information required to allocate memory for the action payload.
     * Skip any action that is not actually used as a trigger.
     * @param reactor The reactor containing the actions.
     * @param actions The actions.
     */
    private def void generateInitializeActionToken(Iterable<ActionInstance> actions) {
        for (action : actions) {
            // Skip this step if the action is not in use. 
            if (action.parent.triggers.contains(action)) {
                var type = action.definition.inferredType
                var payloadSize = "0"
                
                if (!type.isUndefined) {
                    var String typeStr = type.targetType
                    if (isTokenType(type)) {
                        typeStr = typeStr.rootType
                    } else {
                        typeStr = type.targetType
                    }
                    if (typeStr !== null && !typeStr.equals("") && !typeStr.equals("void")) {
                        payloadSize = '''sizeof(«typeStr»)'''
                    }    
                }
            
                var nameOfSelfStruct = selfStructName(action.parent);

                // Create a reference token initialized to the payload size.
                // This token is marked to not be freed so that the trigger_t struct
                // always has a reference token.
                pr(initializeTriggerObjects,
                    '''
                    «nameOfSelfStruct»->_lf__«action.name».token = _lf_create_token(«payloadSize»);
                    «nameOfSelfStruct»->_lf__«action.name».status = absent;
                    '''
                )
                // At the start of each time step, we need to initialize the is_present field
                // of each action's trigger object to false and free a previously
                // allocated token if appropriate. This code sets up the table that does that.
                pr(initializeTriggerObjects, '''
                    _lf_tokens_with_ref_count[«startTimeStepTokens»].token
                            = &«nameOfSelfStruct»->_lf__«action.name».token;
                    _lf_tokens_with_ref_count[«startTimeStepTokens»].status
                            = &«nameOfSelfStruct»->_lf__«action.name».status;
                    _lf_tokens_with_ref_count[«startTimeStepTokens»].reset_is_present = true;
                ''')
                startTimeStepTokens++
            }
        }
<<<<<<< HEAD
        // Handle reaction local deadlines.
        reactionCount = 0
        for (reaction : instance.reactions) {
            if (federate === null || federate.containsReaction(
                reaction.definition
            )) {
                if (reaction.declaredDeadline !== null) {
                    var deadline = reaction.declaredDeadline.maxDelay
                    val reactionStructName = '''«selfStructName(reaction.parent)»->_lf__reaction_«reactionCount»'''
                    pr(initializeTriggerObjects, '''
                        «reactionStructName».deadline = «deadline.targetTimeExpr»;
=======
    }
    
    /**
     * For each output port of the specified reactor,
     * set the num_destinations field of port structs on its self struct
     * equal to the total number of destination reactors. This is used
     * to initialize reference counts in dynamically allocated tokens
     * sent to other reactors.
     * @param reactor The reactor instance.
     */
    private def void generateOutputNumDestinations(ReactorInstance reactor) {
        // Reference counts are decremented by each destination reactor
        // at the conclusion of a time step. Hence, the initial reference
        // count should equal the number of destination _reactors_, not the
        // number of destination ports nor the number of destination reactions.
        // One of the destination reactors may be the container of this
        // instance because it may have a reaction to an output of this instance.
        for (output : reactor.outputs) {
            for (sendingRange : output.eventualDestinations) {
                // Syntax is slightly difference for a multiport output vs. single port.
                // For a single port, there should be only one sendingRange.
                if (output.isMultiport()) {
                    val start = sendingRange.startChannel;
                    val end = sendingRange.startChannel + sendingRange.channelWidth;
                    // Eliminate the for loop for the case where range.channelWidth == 1,
                    // a common situation on multiport to bank messaging.
                    if (sendingRange.channelWidth == 1) {
                        pr(initializeTriggerObjectsEnd, '''
                            «sourceReference(output)»[«start»].num_destinations = «sendingRange.getNumberOfDestinationReactors()»;
                        ''')
                    } else {
                        pr(initializeTriggerObjectsEnd, '''
                            for (int i = «start»; i < «end»; i++) {
                                «sourceReference(output)»[i].num_destinations = «sendingRange.getNumberOfDestinationReactors()»;
                            }
                        ''')
                    }
                } else {
                    pr(initializeTriggerObjectsEnd, '''
                        «sourceReference(output)».num_destinations = «sendingRange.getNumberOfDestinationReactors»;
>>>>>>> f90f26ff
                    ''')
                }
            }
        }
    }
    
    /**
     * For each input port of a contained reactor that receives data
     * from one or more of the specified reactions, set the num_destinations
     * field of the corresponding port structs on the self struct of
     * the reaction's parent reactor equal to the total number of
     * destination reactors. This is used to initialize reference
     * counts in dynamically allocated tokens sent to other reactors.
     * @param reactions The reactions.
     */
    private def void generateInputNumDestinations(Iterable<ReactionInstance> reactions) {
        // Reference counts are decremented by each destination reactor
        // at the conclusion of a time step. Hence, the initial reference
        // count should equal the number of destination _reactors_, not the
        // number of destination ports nor the number of destination reactions.
        // One of the destination reactors may be the container of this
        // instance because it may have a reaction to an output of this instance.

        // Since a port may be written to by multiple reactions,
        // ensure that this is done only once.
        val portsHandled = new HashSet<PortInstance>();
        for (reaction : reactions) {
            for (port : reaction.effects.filter(PortInstance)) {
                if (port.isInput && !portsHandled.contains(port)) {
                    // Port is an input of a contained reactor that gets data from a reaction of this reactor.
                    portsHandled.add(port);
                    
                    // The input port may itself have multiple destinations.
                    for (sendingRange : port.eventualDestinations) {
                    
                        // Syntax is slightly different for a multiport output vs. single port.
                        if (port.isMultiport()) {
                            val start = sendingRange.startChannel;
                            val end = sendingRange.startChannel + sendingRange.channelWidth;
                            pr(initializeTriggerObjectsEnd, '''
                                for (int i = «start»; i < «end»; i++) {
                                    «sourceReference(port)»[i]->num_destinations = «sendingRange.getNumberOfDestinationReactors»;
                                }
                            ''')
                        } else {
                            pr(initializeTriggerObjectsEnd, '''
                                «sourceReference(port)».num_destinations = «sendingRange.getNumberOfDestinationReactors»;
                            ''')
                        }
                    }
                }
            }
        }
    }

    /**
     * If any input port of the specified reactor is a multiport
     * and is mentioned as an effect of a reaction in its reactors's parent
     * (the reaction provides input to a contained reactor), then generate
     * code to allocate memory to store the data produced by those reactions.
     * The allocated memory is pointed to by a field called
     * `_lf_containername.portname` on the self struct of the reactor's parent.
     * @param reactor A contained reactor.
     */
    private def void generateAllocationForEffectsOnInputs(ReactorInstance reactor) {
        // Keep track of ports already handled. There may be more than one reaction
        // in the container writing to the port, but we want only one memory allocation.
        val portsHandled = new HashSet<PortInstance>();
        
        // Find parent reactions that mention multiport inputs of this reactor.
        for (reaction : reactor.parent.reactions) { 
            for (effect : reaction.effects.filter(PortInstance)) {
                if (effect.isMultiport && reactor.inputs.contains(effect) && !portsHandled.contains(effect)) {
                    // Port is a multiport input that the parent's reaction is writing to.
                    portsHandled.add(effect);
                    
                    val nameOfSelfStruct = selfStructName(reactor.parent);
                    var containerName = reactor.name;
                    val portStructType = variableStructType(
                            effect.definition, reactor.definition.reactorClass);

                    // FIXME: As of now, the following never happens because bank members
                    // are handled individually. But I plan to fix this, so I'm leaving this
                    // dead code here.
                    if (reactor.bankIndex === -2) {
                        pr(initializeTriggerObjectsEnd, '''
                            for (int j = 0; j < «reactor.bankSize»; j++) {
                        ''')
                        indent(initializeTriggerObjectsEnd);
                        containerName += "[j]";
                    }
                    pr(initializeTriggerObjectsEnd, '''
                        «nameOfSelfStruct»->_lf_«containerName».«effect.name»_width = «effect.width»;
                        // Allocate memory to store output of reaction feeding a multiport input of a contained reactor.
                        «nameOfSelfStruct»->_lf_«containerName».«effect.name» = («portStructType»**)malloc(sizeof(«portStructType»*) 
                            * «nameOfSelfStruct»->_lf_«containerName».«effect.name»_width);
                        for (int i = 0; i < «nameOfSelfStruct»->_lf_«containerName».«effect.name»_width; i++) {
                            «nameOfSelfStruct»->_lf_«containerName».«effect.name»[i] = («portStructType»*)calloc(1, sizeof(«portStructType»));
                        }
                    ''')
                    if (reactor.bankIndex === -2) {
                        unindent(initializeTriggerObjectsEnd);
                        pr(initializeTriggerObjectsEnd, '''
                            }
                        ''')
                    }
                }
            }
<<<<<<< HEAD
            if (minDelay != TimeValue.MAX_VALUE) {
                // Unless silenced, issue a warning.
                if (targetConfig.coordinationOptions.advance_message_interval === null) {
                    errorReporter.reportWarning(outputFound, '''
                            Found a path from a physical action to output for reactor "«instance.name»". 
                            The amount of delay is «minDelay.toString()».
                            With centralized coordination, this can result in a large number of messages to the RTI.
                            Consider refactoring the code so that the output does not depend on the physical action,
                            or consider using decentralized coordination. To silence this warning, set the target
                            parameter cooridiation-options with a value like {advance-message-interval: 10 msec}"''')
                }
                pr(initializeTriggerObjects, '''
                    _fed.min_delay_from_physical_action_to_federate_output = «minDelay.targetTimeExpr»;
=======
        }
    }
    
    /**
     * If any output port of the specified reactor is a multiport, then generate code to
     * allocate memory to store the data produced by those reactions.
     * The allocated memory is pointed to by a field called `_lf_portname`.
     * @param reactor A reactor instance.
     */
    private def void generateAllocationForEffectsOnOutputs(ReactorInstance reactor) {
        for (port : reactor.outputs) {
            if (port.isMultiport) {
                val nameOfSelfStruct = selfStructName(port.parent);
                val portStructType = variableStructType(
                    port.definition,
                    port.parent.definition.reactorClass
                )

                pr(initializeTriggerObjectsEnd, '''
                    «nameOfSelfStruct»->_lf_«port.name»_width = «port.width»;
                    «nameOfSelfStruct»->_lf_«port.name» = («portStructType»*)calloc(«nameOfSelfStruct»->_lf_«port.name»_width,
                        sizeof(«portStructType»));
                    «nameOfSelfStruct»->_lf_«port.name»_pointers = («portStructType»**)malloc(sizeof(«portStructType»*)
                                                        * «nameOfSelfStruct»->_lf_«port.name»_width);
                    // Assign each output port pointer to be used in reactions to facilitate user access to output ports
                    for(int i=0; i < «nameOfSelfStruct»->_lf_«port.name»_width; i++) {
                         «nameOfSelfStruct»->_lf_«port.name»_pointers[i] = &(«nameOfSelfStruct»->_lf_«port.name»[i]);
                    }
>>>>>>> f90f26ff
                ''')
            }
        }
    }

    /**
     * For the specified reaction, for output ports that it writes to,
     * set up the arrays that store the output values (if necessary) and
     * that are used to trigger downstream reactions if an output is actually
     * produced.
     * 
     * NOTE: This method is quite complicated because of the possibility that
     * that the reaction is writing to a multiport output or to an
     * input port of a contained reactor, and the possibility that that
     * the contained reactor is a bank of reactors and that its input port may
     * be a multiport.
     * 
     * @param The reaction instance.
     */
    private def void generateReactionOutputs(ReactionInstance reaction) {
        val nameOfSelfStruct = selfStructName(reaction.parent);

        // Count the output ports and inputs of contained reactors that
        // may be set by this reaction. This ignores actions in the effects.
        // Collect initialization statements for the output_produced array for the reaction
        // to point to the is_present field of the appropriate output.
        // These statements must be inserted after the array is malloc'd,
        // but we construct them while we are counting outputs.
        var outputCount = 0;
        val initialization = new StringBuilder()
        // The reaction.effects does not contain multiports, but rather the individual
        // ports of the multiport. We handle each multiport only once using this set.
        val handledMultiports = new LinkedHashSet<PortInstance>();
        for (effect : reaction.effects) {
            if (effect instanceof PortInstance) {
                // Effect is a port. There are six cases.
                // 1. The port is an ordinary port contained by the same reactor that contains this reaction.
                // 2. The port is a multiport contained by the same reactor that contains reaction.
                // 3. The port is an ordinary input port contained by a contained reactor.
                // 4. The port is a multiport input contained by a contained reactor.
                // 5. The port is an ordinary port contained by a contained bank of reactors.
                // 6. The port is an multiport contained by a contained bank of reactors.
                // Create the entry in the output_produced array for this port.
                // If the port is a multiport, then we need to create an entry for each
                // individual port.
                if (effect.isMultiport() && !handledMultiports.contains(effect)) {
                    // The effect is a multiport that has not been handled yet.
                    handledMultiports.add(effect);
                    // Point the output_produced field to where the is_present field of the port is.
                    if (effect.parent === reaction.parent) {
                        // The port belongs to the same reactor as the reaction.
                        pr(initialization, '''
                            for (int i = 0; i < «effect.width»; i++) {
                                «nameOfSelfStruct»->_lf__reaction_«reaction.index».output_produced[«outputCount» + i]
                                        = &«nameOfSelfStruct»->«getStackPortMember('''_lf_«effect.name»[i]''', "is_present")»;
                            }
                        ''')
                    } else {
                        // The port belongs to a contained reactor.
                        val containerName = effect.parent.name
                        pr(initialization, '''
                            for (int i = 0; i < «nameOfSelfStruct»->_lf_«containerName».«effect.name»_width; i++) {
                                «nameOfSelfStruct»->_lf__reaction_«reaction.index».output_produced[«outputCount» + i]
                                        = &«nameOfSelfStruct»->_lf_«containerName».«effect.name»[i]->is_present;
                            }
                        ''')
                    }
                    outputCount += effect.getWidth();
                } else if (!effect.isMultiport()) {
                    // The effect is not a multiport nor a port contained by a multiport.
                    if (effect.parent === reaction.parent) {
                        // The port belongs to the same reactor as the reaction.
                        pr(initialization, '''
                            «nameOfSelfStruct»->_lf__reaction_«reaction.index».output_produced[«outputCount»]
                                    = &«nameOfSelfStruct»->«getStackPortMember('''_lf_«effect.name»''', "is_present")»;
                        ''')
                    } else {
                        // The port belongs to a contained reactor.
                        pr(initialization, '''
                            «nameOfSelfStruct»->_lf__reaction_«reaction.index».output_produced[«outputCount»]
                                    = &«nameOfSelfStruct»->«getStackPortMember('''_lf_«effect.parent.name».«effect.name»''', "is_present")»;
                        ''')
                    }
                    outputCount++
                }
            }
        }
        pr(initializeTriggerObjectsEnd, '''
            // Total number of outputs (single ports and multiport channels) produced by the reaction.
            «nameOfSelfStruct»->_lf__reaction_«reaction.index».num_outputs = «outputCount»;
            // Allocate arrays for triggering downstream reactions.
            if («nameOfSelfStruct»->_lf__reaction_«reaction.index».num_outputs > 0) {
                «nameOfSelfStruct»->_lf__reaction_«reaction.index».output_produced 
                        = (bool**)malloc(sizeof(bool*) * «nameOfSelfStruct»->_lf__reaction_«reaction.index».num_outputs);
                «nameOfSelfStruct»->_lf__reaction_«reaction.index».triggers 
                        = (trigger_t***)malloc(sizeof(trigger_t**) * «nameOfSelfStruct»->_lf__reaction_«reaction.index».num_outputs);
                «nameOfSelfStruct»->_lf__reaction_«reaction.index».triggered_sizes 
                        = (int*)calloc(«nameOfSelfStruct»->_lf__reaction_«reaction.index».num_outputs, sizeof(int));
            }
        ''')
        pr(initializeTriggerObjectsEnd, '''
            // Initialize the output_produced array.
            «initialization.toString»
        ''')
    } 
    
    /**
     * Generate code that is executed while the reactor instance is being initialized.
     * This is provided as an extension point for subclasses.
     * Normally, the reactions argument is the full list of reactions,
     * but for the top-level of a federate, will be a subset of reactions that
     * is relevant to the federate.
     * @param instance The reactor instance.
     * @param reactions The reactions of this instance.
     */
    def void generateReactorInstanceExtension(
        ReactorInstance instance, 
        Iterable<ReactionInstance> reactions
    ) {
        // Do nothing
    }
    
    /**
     * Generate code that initializes the state variables for a given instance.
     * Unlike parameters, state variables are uniformly initialized for all instances
     * of the same reactor.
     * @param instance The reactor class instance
     * @return Initialization code fore state variables of instance
     */
    def generateStateVariableInitializations(ReactorInstance instance) {
        val reactorClass = instance.definition.reactorClass
        val nameOfSelfStruct = selfStructName(instance)
        for (stateVar : reactorClass.toDefinition.stateVars) {

            val initializer = getInitializer(stateVar.init, stateVar.inferredType, instance)
            if (stateVar.initialized) {
                if (stateVar.isOfTimeType) {
                    pr(initializeTriggerObjects, nameOfSelfStruct + "->" + stateVar.name + " = " + initializer + ";")
                } else {
                    // If the state is initialized with a parameter, then do not use
                    // a temporary variable. Otherwise, do, because
                    // static initializers for arrays and structs have to be handled
                    // this way, and there is no way to tell whether the type of the array
                    // is a struct.
                    if (stateVar.isParameterized) {
                        pr(initializeTriggerObjects,
                            nameOfSelfStruct + "->" + stateVar.name + " = " + initializer + ";")
                    } else {
                        var temporaryVariableName = instance.uniqueID + '_initial_' + stateVar.name
                        // To ensure uniqueness, if this reactor is in a bank, append the bank member index.
                        if (instance.getBank() !== null) {
                            temporaryVariableName += "_" + instance.bankIndex
                        }
                        // Array type has to be handled specially because C doesn't accept
                        // type[] as a type designator.
                        // Use the superclass to avoid [] being replaced by *.
                        var type = super.getTargetType(stateVar.inferredType)
                        val matcher = arrayPatternVariable.matcher(type)
                        if (matcher.find()) {
                            // If the state type ends in [], then we have to move the []
                            // because C is very picky about where this goes. It has to go
                            // after the variable name.
                            pr(
                                initializeTriggerObjects,
                                "static " + matcher.group(1) + " " + temporaryVariableName + "[] = " + initializer + ";"
                            )
                        } else {
                            pr(
                                initializeTriggerObjects,
                                "static " + type + " " + temporaryVariableName + " = " + initializer + ";"
                            )
                        }
                        pr(
                            initializeTriggerObjects,
                            nameOfSelfStruct + "->" + stateVar.name + " = " + temporaryVariableName + ";"
                        )
                    }
                }
            }
        }
    }
    
    /**
     * Generate code to set the deadline field of the specified reactions.
     * @param reactions The reactions.
     */
    private def void generateSetDeadline(Iterable<ReactionInstance> reactions) {
        for (reaction : reactions) {
            if (reaction.declaredDeadline !== null) {
                var deadline = reaction.declaredDeadline.maxDelay
                val reactionStructName = '''«selfStructName(reaction.parent)»->_lf__reaction_«reaction.index»'''
                pr(initializeTriggerObjects, '''
                    «reactionStructName».deadline = «timeInTargetLanguage(deadline)»;
                ''')
            }
        }
    }
        
    /**
     * Generate runtime initialization code for parameters of a given reactor instance
     * @param instance The reactor instance.
     */
    def void generateParameterInitialization(ReactorInstance instance) {
        var nameOfSelfStruct = selfStructName(instance)
        // Array type parameters have to be handled specially.
        // Use the superclass getTargetType to avoid replacing the [] with *.
        for (parameter : instance.parameters) {
            // NOTE: we now use the resolved literal value. For better efficiency, we could
            // store constants in a global array and refer to its elements to avoid duplicate
            // memory allocations.
            val targetType = super.getTargetType(parameter.type)
            val matcher = arrayPatternVariable.matcher(targetType)
            if (matcher.find()) {
                // Use an intermediate temporary variable so that parameter dependencies
                // are resolved correctly.
                val temporaryVariableName = parameter.uniqueID
                pr(initializeTriggerObjects, '''
                    static «matcher.group(1)» «temporaryVariableName»[] = «parameter.getInitializer»;
                    «nameOfSelfStruct»->«parameter.name» = «temporaryVariableName»;
                ''')
            } else {
                pr(initializeTriggerObjects, '''
                    «nameOfSelfStruct»->«parameter.name» = «parameter.getInitializer»; 
                ''')
            }
        }
    }
    
    /**
     * Generate code that malloc's memory for an output multiport.
     * @param builder The generated code is put into builder
     * @param output The output port to be initialized
     * @name
     */
    def initializeOutputMultiport(StringBuilder builder, Output output, String nameOfSelfStruct, ReactorInstance instance) {
        val reactor = instance.definition.reactorClass
        pr(builder, '''
            «nameOfSelfStruct»->_lf_«output.name»_width = «multiportWidthSpecInC(output, null, instance)»;
            // Allocate memory for multiport output.
            «nameOfSelfStruct»->_lf_«output.name» = («variableStructType(output, reactor)»*)calloc(«nameOfSelfStruct»->_lf_«output.name»_width, sizeof(«variableStructType(output, reactor)»)); 
        ''')
    }
    
    /**
     * If the argument is a multiport, return a string that is a valid
     * C expression consisting of an (optional) integer added to any number of
     * parameter references on the specified self struct.
     * @param port The port.
     * @param contained If the port belongs to a contained reactor, then
     *  the contained reactor's instantiation. Otherwise, null.
     * @param reactorInstance The reactor referring to this port. If null, "self" will be used
     *  to reference the reactor.
     * @return The width expression for a multiport or an empty string if it is
     *  not a multiport.
     */
    protected def String multiportWidthSpecInC(Port port, Instantiation contained, ReactorInstance reactorInstance) {
        var result = new StringBuilder()
        var count = 0
        var selfStruct = "self"
        if (reactorInstance !== null) { 
            if (contained !== null) {
                // Caution: If port belongs to a contained reactor, the self struct needs to be that
                // of the contained reactor instance, not this container
                selfStruct = selfStructName(reactorInstance.getChildReactorInstance(contained))
            } else {
                selfStruct =selfStructName(reactorInstance);
            }
        }
        if (port.widthSpec !== null) {
            if (!port.widthSpec.ofVariableLength) {
                for (term : port.widthSpec.terms) {
                    if (term.parameter !== null) {
                        result.append(selfStruct)
                        result.append('->')
                        result.append(getTargetReference(term.parameter))
                    } else {
                        count += term.width
                    }
                }
            }
        }
        if (count > 0) {
            if (result.length > 0) {
                result.append(' + ')
            }
            result.append(count)
        }
        return result.toString
    }

    override String getTargetTimeExpr(long magnitude, TimeUnit unit) {
        return CTypes.INSTANCE.getTargetTimeExpr(magnitude, unit)
    }

    override String getTargetInitializerWithNotExactlyOneValue(Initializer init, InferredType type) {
        return CTypes.INSTANCE.getTargetInitializerWithNotExactlyOneValue(init, type)
    }

    override String getMissingExpr(InferredType type) {
        return "0"
    }

    protected def getInitializer(Initializer init, InferredType t, ReactorInstance parent) {
        val customExprMaker = new CTypes() {
            override String getTargetParamRef(ParamRef expr, InferredType t) {
                return parent.selfStructName + "->" + expr.parameter.name
            }
        }
        return customExprMaker.getTargetInitializer(init, t)
    }
    
    /** Set the reaction priorities based on dependency analysis.
     *  @param reactor The reactor on which to do this.
     *  @param federate A federate to conditionally generate code for
     *   contained reactors or null if there are no federates.
     */
    def void setReactionPriorities(ReactorInstance reactor, FederateInstance federate) {
        // Use "reactionToReactionTName" property of reactionInstance
        // to set the levels.
        for (r : reactor.reactions) {
            if (federate === null || federate.contains(
                r.definition
            )) {
                val reactionStructName = '''«selfStructName(r.parent)»->_lf__reaction_«r.index»'''
                // xtend doesn't support bitwise operators...
                val indexValue = XtendUtil.longOr(r.deadline.toNanoSeconds << 16, r.level)
                val reactionIndex = "0x" + Long.toString(indexValue, 16) + "LL"
                pr('''
                    «reactionStructName».chain_id = «r.chainID.toString»;
                    // index is the OR of level «r.level» and 
                    // deadline «r.deadline.toNanoSeconds» shifted left 16 bits.
                    «reactionStructName».index = «reactionIndex»;
                ''')
            }
        }
        for (child : reactor.children) {
            if (federate.contains(child)) {
                setReactionPriorities(child, federate)
            }
        }
    }

    // //////////////////////////////////////////
    // // Protected methods.

    /**
     * Generate code for the body of a reaction that takes an input and
     * schedules an action with the value of that input.
     * @param action The action to schedule
     * @param port The port to read from
     */
    override generateDelayBody(Action action, VarRef port) { 
        val ref = generateVarRef(port);
        // Note that the action.type set by the base class is actually
        // the port type.
        if (action.inferredType.isTokenType) {
            '''
            if («ref»->is_present) {
                // Put the whole token on the event queue, not just the payload.
                // This way, the length and element_size are transported.
                schedule_token(«action.name», 0, «ref»->token);
            }
            '''
        } else {
            '''
            schedule_copy(«action.name», 0, &«ref»->value, 1);  // Length is 1.
            '''
        }
    }
    
    /**
     * Generate code for the body of a reaction that is triggered by the
     * given action and writes its value to the given port. This realizes
     * the receiving end of a logical delay specified with the 'after'
     * keyword.
     * @param action The action that triggers the reaction
     * @param port The port to write to.
     */
    override generateForwardBody(Action action, VarRef port) {
        val outputName = generateVarRef(port)
        if (action.inferredType.isTokenType) {
            // Forward the entire token and prevent freeing.
            // Increment the ref_count because it will be decremented
            // by both the action handling code and the input handling code.
            '''
            «DISABLE_REACTION_INITIALIZATION_MARKER»
            self->_lf_«outputName».value = («action.inferredType.targetType»)self->_lf__«action.name».token->value;
            self->_lf_«outputName».token = (lf_token_t*)self->_lf__«action.name».token;
            ((lf_token_t*)self->_lf__«action.name».token)->ref_count++;
            self->«getStackPortMember('''_lf_«outputName»''', "is_present")» = true;
            '''
        } else {
            '''
            SET(«outputName», «action.name»->value);
            '''
        }
    }

    /**
     * Generate code for the body of a reaction that handles the
     * action that is triggered by receiving a message from a remote
     * federate.
     * @param action The action.
     * @param sendingPort The output port providing the data to send.
     * @param receivingPort The ID of the destination port.
     * @param receivingPortID The ID of the destination port.
     * @param sendingFed The sending federate.
     * @param receivingFed The destination federate.
     * @param receivingBankIndex The receiving federate's bank index, if it is in a bank.
     * @param receivingChannelIndex The receiving federate's channel index, if it is a multiport.
     * @param type The type.
     * @param isPhysical Indicates whether or not the connection is physical
     * @param serializer The serializer used on the connection.
     */
    override generateNetworkReceiverBody(
        Action action,
        VarRef sendingPort,
        VarRef receivingPort,
        int receivingPortID, 
        FederateInstance sendingFed,
        FederateInstance receivingFed,
        int receivingBankIndex,
        int receivingChannelIndex,
        InferredType type,
        boolean isPhysical,
        SupportedSerializers serializer
    ) {
        // Adjust the type of the action and the receivingPort.
        // If it is "string", then change it to "char*".
        // This string is dynamically allocated, and type 'string' is to be
        // used only for statically allocated strings.
        if (action.type.targetType == "string") {
            action.type.code = null
            action.type.id = "char*"
        }
        if ((receivingPort.variable as Port).type.targetType == "string") {
            (receivingPort.variable as Port).type.code = null
            (receivingPort.variable as Port).type.id = "char*"
        }

        var receiveRef = generatePortRef(receivingPort, receivingBankIndex, receivingChannelIndex)
        val result = new StringBuilder()
      
        // Transfer the physical time of arrival from the action to the port
        result.append('''
            «receiveRef»->physical_time_of_arrival = self->_lf__«action.name».physical_time_of_arrival;
        ''')
        
        
        var value = "";
        switch (serializer) {
            case SupportedSerializers.NATIVE: {
                // NOTE: Docs say that malloc'd char* is freed on conclusion of the time step.
                // So passing it downstream should be OK.
                value = '''«action.name»->value''';
                if (isTokenType(type)) {
                    result.append('''
                        SET_TOKEN(«receiveRef», «action.name»->token);
                    ''')
                } else {                        
                    result.append('''
                        SET(«receiveRef», «value»);
                    ''')
                }
            }
            case SupportedSerializers.PROTO: {
                throw new UnsupportedOperationException("Protobuf serialization is not supported yet.");
            }
            case SupportedSerializers.ROS2: {
                val portType = (receivingPort.variable as Port).inferredType
                var portTypeStr = portType.targetType
                if (isTokenType(portType)) {
                    throw new UnsupportedOperationException("Cannot handle ROS serialization when ports are pointers.");
                } else if (isSharedPtrType(portType)) {
                    val matcher = sharedPointerVariable.matcher(portType.targetType)
                    if (matcher.find()) {
                        portTypeStr = matcher.group(1);
                    }
                }
                val ROSDeserializer = new FedROS2CPPSerialization()
                value = FedROS2CPPSerialization.deserializedVarName;
                result.append(
                    ROSDeserializer.generateNetworkDeserializerCode(
                        '''self->_lf__«action.name»''',
                        portTypeStr
                    )
                );
                if (isSharedPtrType(portType)) {                                     
                    result.append('''
                        auto msg_shared_ptr = std::make_shared<«portTypeStr»>(«value»);
                        SET(«receiveRef», msg_shared_ptr);
                    ''')                    
                } else {                                      
                    result.append('''
                        SET(«receiveRef», std::move(«value»));
                    ''')
                }
            }
            
        }
        
        return result.toString
    }

    /**
     * Generate code for the body of a reaction that handles an output
     * that is to be sent over the network.
     * @param sendingPort The output port providing the data to send.
     * @param receivingPort The variable reference to the destination port.
     * @param receivingPortID The ID of the destination port.
     * @param sendingFed The sending federate.
     * @param sendingBankIndex The bank index of the sending federate, if it is a bank.
     * @param sendingChannelIndex The channel index of the sending port, if it is a multiport.
     * @param receivingFed The destination federate.
     * @param type The type.
     * @param isPhysical Indicates whether the connection is physical or not
     * @param delay The delay value imposed on the connection using after
     * @param serializer The serializer used on the connection.
     */
    override generateNetworkSenderBody(
        VarRef sendingPort,
        VarRef receivingPort,
        int receivingPortID, 
        FederateInstance sendingFed,
        int sendingBankIndex,
        int sendingChannelIndex,
        FederateInstance receivingFed,
        InferredType type,
        boolean isPhysical,
        TimeValue delay,
        SupportedSerializers serializer
    ) { 
        var sendRef = generatePortRef(sendingPort, sendingBankIndex, sendingChannelIndex);
        val receiveRef = generateVarRef(receivingPort); // Used for comments only, so no need for bank/multiport index.
        val result = new StringBuilder()
        result.append('''
            // Sending from «sendRef» in federate «sendingFed.name» to «receiveRef» in federate «receivingFed.name»
        ''')
        // If the connection is physical and the receiving federate is remote, send it directly on a socket.
        // If the connection is logical and the coordination mode is centralized, send via RTI.
        // If the connection is logical and the coordination mode is decentralized, send directly
        var String messageType;
        // Name of the next immediate destination of this message
        var String next_destination_name = '''"federate «receivingFed.id»"'''
        
        // Get the delay literal
        var String additionalDelayString = delay?.targetTimeExpr ?: "NEVER";

        if (isPhysical) {
            messageType = "MSG_TYPE_P2P_MESSAGE"
        } else if (targetConfig.coordination === CoordinationType.DECENTRALIZED) {
            messageType = "MSG_TYPE_P2P_TAGGED_MESSAGE"
        } else {
            // Logical connection
            // Send the message via rti
            messageType = "MSG_TYPE_TAGGED_MESSAGE"
            next_destination_name = '''"federate «receivingFed.id» via the RTI"'''
        }
        
        
        var String sendingFunction = '''send_timed_message'''
        var String commonArgs = '''«additionalDelayString», 
                   «messageType»,
                   «receivingPortID»,
                   «receivingFed.id»,
                   «next_destination_name»,
                   message_length'''
        if (isPhysical) {
            // Messages going on a physical connection do not
            // carry a timestamp or require the delay;
            sendingFunction = '''send_message'''            
            commonArgs = '''«messageType», «receivingPortID», «receivingFed.id»,
                   «next_destination_name», message_length'''
        }
        
        var lengthExpression = "";
        var pointerExpression = "";
        switch (serializer) {
            case SupportedSerializers.NATIVE: {
                // Handle native types.
                if (isTokenType(type)) {
                    // NOTE: Transporting token types this way is likely to only work if the sender and receiver
                    // both have the same endianness. Otherwise, you have to use protobufs or some other serialization scheme.
                    result.append('''
                        size_t message_length = «sendRef»->token->length * «sendRef»->token->element_size;
                        «sendingFunction»(«commonArgs», (unsigned char*) «sendRef»->value);
                    ''')
                } else {
                    // string types need to be dealt with specially because they are hidden pointers.
                    // void type is odd, but it avoids generating non-standard expression sizeof(void),
                    // which some compilers reject.
                    lengthExpression = switch(type.targetType) {
                        case 'string': '''strlen(«sendRef»->value) + 1'''
                        case 'void': '0'
                        default: '''sizeof(«type.targetType»)'''
                    }
                    pointerExpression = switch(type.targetType) {
                        case 'string': '''(unsigned char*) «sendRef»->value'''
                        default: '''(unsigned char*)&«sendRef»->value'''
                    }
                    result.append('''
                        size_t message_length = «lengthExpression»;
                        «sendingFunction»(«commonArgs», «pointerExpression»);
                    ''')
                }
            }
            case SupportedSerializers.PROTO: {
                throw new UnsupportedOperationException("Protobuf serialization is not supported yet.");
            }
            case SupportedSerializers.ROS2: {
                var variableToSerialize = sendRef;
                var typeStr = type.targetType
                if (isTokenType(type)) {
                    throw new UnsupportedOperationException("Cannot handle ROS serialization when ports are pointers.");
                } else if (isSharedPtrType(type)) {
                    val matcher = sharedPointerVariable.matcher(type.targetType)
                    if (matcher.find()) {
                        typeStr = matcher.group(1);
                    }
                }
                val ROSSerializer = new FedROS2CPPSerialization();
                lengthExpression = ROSSerializer.serializedBufferLength();
                pointerExpression = ROSSerializer.seializedBufferVar();
                result.append(
                    ROSSerializer.generateNetworkSerializerCode(variableToSerialize, typeStr, isSharedPtrType(type))
                );
                result.append('''
                    size_t message_length = «lengthExpression»;
                    «sendingFunction»(«commonArgs», «pointerExpression»);
                ''')
            }
            
        }
        return result.toString
    }
    
    /**
     * Generate code for the body of a reaction that decides whether the trigger for the given
     * port is going to be present or absent for the current logical time.
     * This reaction is put just before the first reaction that is triggered by the network
     * input port "port" or has it in its sources. If there are only connections to contained 
     * reactors, in the top-level reactor.
     * 
     * @param port The port to generate the control reaction for
     * @param maxSTP The maximum value of STP is assigned to reactions (if any)
     *  that have port as their trigger or source
     */
    override generateNetworkInputControlReactionBody(
        int receivingPortID,
        TimeValue maxSTP
    ) {
        // Store the code
        val result = new StringBuilder()
        
        result.append('''
                interval_t max_STP = 0LL;
        ''');
        
        // Find the maximum STP for decentralized coordination
        if(isFederatedAndDecentralized) {
            result.append('''
                max_STP = «maxSTP.targetTimeExpr»;
            ''')  
        }
        
        result.append('''
            // Wait until the port status is known
            wait_until_port_status_known(«receivingPortID», max_STP);
        ''')
        
        return result.toString        
    }

    /**
     * Generate code for the body of a reaction that sends a port status message for the given
     * port if it is absent.
     * 
     * @param port The port to generate the control reaction for
     * @param portID The ID assigned to the port in the AST transformation
     * @param receivingFederateID The ID of the receiving federate
     * @param sendingBankIndex The bank index of the sending federate, if it is in a bank.
     * @param sendingChannelIndex The channel if a multiport
     * @param delay The delay value imposed on the connection using after
     */
    override generateNetworkOutputControlReactionBody(
        VarRef port,
        int portID,
        int receivingFederateID,
        int sendingBankIndex,
        int sendingChannelIndex,
        TimeValue delay
    ) {
        // Store the code
        val result = new StringBuilder();
        var sendRef = generatePortRef(port, sendingBankIndex, sendingChannelIndex);
        
        // Get the delay literal
        var String additionalDelayString = delay?.targetTimeExpr ?: "NEVER"
        
        result.append('''
            // If the output port has not been SET for the current logical time,
            // send an ABSENT message to the receiving federate            
            LOG_PRINT("Contemplating whether to send port "
                       "absent for port %d to federate %d.", 
                       «portID», «receivingFederateID»);
            if (!«sendRef»->is_present) {
                send_port_absent_to_federate(«additionalDelayString», «portID», «receivingFederateID»);
            }
        ''')
        
        
        return result.toString();
               
    }
    
    /**
     * Add necessary code to the source and necessary build supports to
     * enable the requested serializer in 'enabledSerializers'
     */  
    override enableSupportForSerialization(CancelIndicator cancelIndicator) {
        for (serializer : enabledSerializers) {
            switch (serializer) {
                case SupportedSerializers.NATIVE: {
                    // No need to do anything at this point.
                }
                case SupportedSerializers.PROTO: {
                    // Handle .proto files.
                    for (file : targetConfig.protoFiles) {
                        this.processProtoFile(file, cancelIndicator)
                        val dotIndex = file.lastIndexOf('.')
                        var rootFilename = file
                        if (dotIndex > 0) {
                            rootFilename = file.substring(0, dotIndex)
                        }
                        pr('#include "' + rootFilename + '.pb-c.h"')
                    }
                }
                case SupportedSerializers.ROS2: {
                    if(!CCppMode) {
                        throw new UnsupportedOperationException(
                            "To use the ROS 2 serializer, please use the CCpp target."
                            )
                    }
                    if (targetConfig.useCmake === false) {
                        throw new UnsupportedOperationException(
                            "Invalid target property \"cmake: false\"" +
                            "To use the ROS 2 serializer, please use the CMake build system (default)"
                            )
                    }
                    val ROSSerializer = new FedROS2CPPSerialization();
                    pr(ROSSerializer.generatePreambleForSupport.toString);
                    cMakeExtras = '''
                        «cMakeExtras»
                        «ROSSerializer.generateCompilerExtensionForSupport»
                    '''
                }
                
            }
        }
    }

    /** Generate #include of pqueue.c and either reactor.c or reactor_threaded.c
     *  depending on whether threads are specified in target directive.
     *  As a side effect, this populates the runCommand and compileCommand
     *  private variables if such commands are specified in the target directive.
     */
    override generatePreamble() {
        pr(this.defineLogLevel)
        
        if (isFederated) {
            // FIXME: Instead of checking
            // #ifdef FEDERATED, we could
            // use #if (NUMBER_OF_FEDERATES > 1)
            // To me, the former is more accurate.
            pr('''
                #define FEDERATED
            ''')
            if (targetConfig.coordination === CoordinationType.CENTRALIZED) {
                // The coordination is centralized.
                pr('''
                    #define FEDERATED_CENTRALIZED
                ''')                
            } else if (targetConfig.coordination === CoordinationType.DECENTRALIZED) {
                // The coordination is decentralized
                pr('''
                    #define FEDERATED_DECENTRALIZED
                ''')
            }
        }
                        
        // Handle target parameters.
        // First, if there are federates, then ensure that threading is enabled.
        if (isFederated) {
            for (federate : federates) {
                // The number of threads needs to be at least one larger than the input ports
                // to allow the federate to wait on all input ports while allowing an additional
                // worker thread to process incoming messages.
                if (targetConfig.threads < federate.networkMessageActions.size + 1) {
                    targetConfig.threads = federate.networkMessageActions.size + 1;
                }            
            }
        }
        
        includeTargetLanguageHeaders()

        pr('#define NUMBER_OF_FEDERATES ' + federates.size);
        
        pr('#define TARGET_FILES_DIRECTORY "' + fileConfig.srcGenPath + '"');
        
        if (targetConfig.coordinationOptions.advance_message_interval !== null) {
            pr('#define ADVANCE_MESSAGE_INTERVAL ' + targetConfig.coordinationOptions.advance_message_interval.targetTimeExpr)
        }
        
        includeTargetLanguageSourceFiles()
        
        // Do this after the above includes so that the preamble can
        // call built-in functions.
        super.generatePreamble()

        parseTargetParameters()
        
        // Make sure src-gen directory exists.
        fileConfig.getSrcGenPath.toFile.mkdirs
        
        // FIXME: Probably not the best place to do 
        // this.
        if (!targetConfig.protoFiles.isNullOrEmpty) {
            // Enable support for proto serialization
            enabledSerializers.add(SupportedSerializers.PROTO)
        }
    }
    
    /**
     * Parse the target parameters and set flags to the runCommand
     * accordingly.
     */
    def parseTargetParameters() {
        if (targetConfig.fastMode) {
            // The runCommand has a first entry that is ignored but needed.
            if (runCommand.length === 0) {
                runCommand.add(topLevelName)
            }
            runCommand.add("-f")
            runCommand.add("true")
        }
        if (targetConfig.keepalive) {
            // The runCommand has a first entry that is ignored but needed.
            if (runCommand.length === 0) {
                runCommand.add(topLevelName)
            }
            runCommand.add("-k")
            runCommand.add("true")
        }
        if (targetConfig.timeout !== null) {
            // The runCommand has a first entry that is ignored but needed.
            if (runCommand.length === 0) {
                runCommand.add(topLevelName)
            }
            runCommand.add("-o")
            runCommand.add(targetConfig.timeout.magnitude.toString)
            runCommand.add(targetConfig.timeout.unit.canonicalName)
        }
        
    }
    
    /** Add necessary header files specific to the target language.
     *  Note. The core files always need to be (and will be) copied 
     *  uniformly across all target languages.
     */
    protected def includeTargetLanguageHeaders() {
        if (targetConfig.tracing !== null) {
            var filename = "";
            if (targetConfig.tracing.traceFileName !== null) {
                filename = targetConfig.tracing.traceFileName;
            }
            pr('#define LINGUA_FRANCA_TRACE ' + filename)
        }
        
        pr('#include "ctarget.h"')
        if (targetConfig.tracing !== null) {
            pr('#include "core/trace.c"')            
        }
    }
    
    /** Add necessary source files specific to the target language.  */
    protected def includeTargetLanguageSourceFiles() {
        if (targetConfig.threads > 0) {
            pr("#include \"core/reactor_threaded.c\"")
        } else {
            pr("#include \"core/reactor.c\"")
        }
        if (isFederated) {
            pr("#include \"core/federated/federate.c\"")
        }
    }

    // Regular expression pattern for compiler error messages with resource
    // and line number information. The first match will a resource URI in the
    // form of "file:/path/file.lf". The second match will be a line number.
    // The third match is a character position within the line.
    // The fourth match will be the error message.
    static final Pattern compileErrorPattern = Pattern.compile("^file:(/.*):([0-9]+):([0-9]+):(.*)$");
    
    /** Given a line of text from the output of a compiler, return
     *  an instance of ErrorFileAndLine if the line is recognized as
     *  the first line of an error message. Otherwise, return null.
     *  @param line A line of output from a compiler or other external
     *   tool that might generate errors.
     *  @return If the line is recognized as the start of an error message,
     *   then return a class containing the path to the file on which the
     *   error occurred (or null if there is none), the line number (or the
     *   string "1" if there is none), the character position (or the string
     *   "0" if there is none), and the message (or an empty string if there
     *   is none).
     */
    override parseCommandOutput(String line) {
        val matcher = compileErrorPattern.matcher(line)
        if (matcher.find()) {
            val result = new ErrorFileAndLine()
            result.filepath = matcher.group(1)
            result.line = matcher.group(2)
            result.character = matcher.group(3)
            result.message = matcher.group(4)
            
            if (!result.message.toLowerCase.contains("error:")) {
                result.isError = false
            }
            return result
        }
        return null as ErrorFileAndLine
    }
    
    
    /**
     * Strip all line directives from the given C code.
     * @param code The code to remove # line directives from.
     * @return The code without #line directives.
     */
     def removeLineDirectives(String code) {
        
        val separator = "\n"
        val lines = code.split(separator)
        
        val builder = new StringBuilder("")
        
        for(line : lines) {
            val trimmedLine = line.trim()
            if(!trimmedLine.startsWith("#line")) {
                builder.append(line).append(separator)
            }
        }
        return builder.toString()
     }
        
    // //////////////////////////////////////////
    // // Private methods.
    
    /** Perform deferred initializations in initialize_trigger_objects.
     *  @param federate The federate for which we are doing this.
     */
    private def doDeferredInitialize(FederateInstance federate) {
        // First, populate the trigger tables for each output.
        // The entries point to the trigger_t structs for the destination inputs.
        pr('// doDeferredInitialize')

        // For outputs that are not primitive types (of form type* or type[]),
        // create a default token on the self struct.
        createDefaultTokens(main, federate)

        // Next, for every input port, populate its "self" struct
        // fields with pointers to the output port that sends it data.
        connectInputsToOutputs(main, federate)
    }

    /**
     * Generate assignments of pointers in the "self" struct of a destination
     * port's reactor to the appropriate entries in the "self" struct of the
     * source reactor.
     * @param instance The reactor instance.
     * @param federate The federate for which we are generating code or null
     *  if there is no federation.
     */
    private def void connectInputsToOutputs(ReactorInstance instance, FederateInstance federate) {
        if (!federate.contains(instance)) {
            return;
        }
        pr('''// Connect inputs and outputs for reactor «instance.getFullName».''')
        // Iterate over all ports of this reactor that have dependent reactions.
        for (input : instance.inputs) {
            if (!input.dependentReactions.isEmpty()) {
                // Input has reactions. Connect it to its eventual source.
                connectPortToEventualSource(input, federate); 
            }
        }
        for (output : instance.outputs) {
            if (!output.dependentReactions.isEmpty() && output.dependsOnPorts.isEmpty()) {
                // Output has reactions and no upstream ports.
                // Connect it to its eventual source.
                connectPortToEventualSource(output, federate); 
            }
        }
        for (child : instance.children) {
            // In case this is a composite, recurse.
            connectInputsToOutputs(child, federate)
        }

        // Handle inputs that get sent data from a reaction rather than from
        // another contained reactor and reactions that are triggered by an
        // output of a contained reactor.
        connectReactionsToPorts(instance, federate)
        
        pr('''// END Connect inputs and outputs for reactor «instance.getFullName».''')
    }
    
    /**
     * Generate assignments of pointers in the "self" struct of a destination
     * port's reactor to the appropriate entries in the "self" struct of the
     * source reactor.
     * @param instance A port with dependant reactions.
     * @param federate The federate for which we are generating code or null
     *  if there is no federation.
     */
    private def void connectPortToEventualSource(PortInstance port, FederateInstance federate) {
        // Find the sources that send data to this port,
        // which could be the same port if it is an input port written to by a reaction
        // or it could be an upstream output port.
        // If the port is a multiport, then there may be multiple sources covering
        // the range of channels.
        var startChannel = 0;
        for (eventualSource: port.eventualSources()) {
            val src = eventualSource.portInstance;
            if (src != port && federate.contains(src.parent)) {
                // The eventual source is different from the port and is in the federate.
                val destStructType = variableStructType(
                    port.definition as TypedVariable,
                    port.parent.definition.reactorClass
                )
                
                // There are four cases, depending on whether the source or
                // destination or both are multiports.
                if (src.isMultiport()) {
                    // If the source port is an input port, then we don't want to use the
                    // address, whereas if it's an output port, we do.
                    var modifier = "&";
                    if (src.isInput()) modifier = "";
                    
                    if (port.isMultiport()) {
                        // Source and destination are both multiports.                        
                        pr('''
                            // Connect «src.getFullName» to port «port.getFullName»
                            { // To scope variable j
                                int j = «eventualSource.startChannel»;
                                for (int i = «startChannel»; i < «eventualSource.channelWidth» + «startChannel»; i++) {
                                    «destinationReference(port)»[i] = («destStructType»*)«modifier»«sourceReference(src)»[j++];
                                }
                            }
                        ''')
                        startChannel += eventualSource.channelWidth;
                    } else {
                        // Source is a multiport, destination is a single port.
                        pr('''
                            // Connect «src.getFullName» to port «port.getFullName»
                            «destinationReference(port)» = («destStructType»*)«modifier»«sourceReference(src)»[«eventualSource.startChannel»];
                        ''')
                    }
                } else if (port.isMultiport()) {
                    // Source is a single port, Destination is a multiport.
                    pr('''
                        // Connect «src.getFullName» to port «port.getFullName»
                        «destinationReference(port)»[«startChannel»] = («destStructType»*)&«sourceReference(src)»;
                    ''')
                    startChannel++;
                } else {
                    // Both ports are single ports.
                    pr('''
                        // Connect «src.getFullName» to port «port.getFullName»
                        «destinationReference(port)» = («destStructType»*)&«sourceReference(src)»;
                    ''')
                }
            }
        }
    }
    
    /**
     * Connect inputs that get sent data from a reaction rather than from
     * another contained reactor and reactions that are triggered by an
     * output of a contained reactor.
     * @param instance The reactor instance that contains the reactions.
     * @param fedeate The federate instance.
     */
    private def connectReactionsToPorts(ReactorInstance instance, FederateInstance federate) {
        for (reaction : instance.reactions) {
            // First handle the effects that are inputs of contained reactors.
            for (port : reaction.effects.filter(PortInstance)) {
                if (port.definition instanceof Input) {
                    // This reaction is sending to an input. Must be
                    // the input of a contained reactor. If the contained reactor is
                    // not in the federate, then we don't do anything here.
                    if (federate.contains(port.parent)) {
                        val destStructType = variableStructType(
                            port.definition as TypedVariable,
                            port.parent.definition.reactorClass
                        )
                        if (port.isMultiport()) {
                            pr('''
                                // Connect «port», which gets data from reaction «reaction.index»
                                // of «instance.getFullName», to «port.getFullName».
                                for (int i = 0; i < «port.width»; i++) {
                                    «destinationReference(port)»[i] = («destStructType»*)«sourceReference(port)»[i];
                                }
                            ''')
                        } else {
                            pr('''
                                // Connect «port», which gets data from reaction «reaction.index»
                                // of «instance.getFullName», to «port.getFullName».
                                «destinationReference(port)» = («destStructType»*)&«sourceReference(port)»;
                            ''')
                        }
                        // FIXME: Don't we also to set set the destination reference for more
                        // deeply contained ports?
                    }
                }
            }
            // Next handle the sources that are outputs of contained reactors.
            for (port : reaction.sources.filter(PortInstance)) {
                if (port.definition instanceof Output) {
                    // This reaction is receiving data from an output
                    // of a contained reactor. If the contained reactor is
                    // not in the federate, then we don't do anything here.
                    if (federate.contains(port.parent)) {
                        val destStructType = variableStructType(
                            port.definition as TypedVariable,
                            port.parent.definition.reactorClass
                        )
                        // The port may be deeper in the hierarchy.
                        var portChannelCount = 0;
                        for (eventualSource: port.eventualSources()) {
                            val sourcePort = eventualSource.portInstance
                            if (sourcePort.isMultiport && port.isMultiport) {
                                // Both source and destination are multiports.
                                pr('''
                                    // Record output «sourcePort.getFullName», which triggers reaction «reaction.index»
                                    // of «instance.getFullName», on its self struct.
                                    for (int i = 0; i < «eventualSource.channelWidth»; i++) {
                                        «reactionReference(port)»[i + «portChannelCount»] = («destStructType»*)&«sourceReference(sourcePort)»[i + «eventualSource.startChannel»];
                                    }
                                ''')
                                portChannelCount += eventualSource.channelWidth;
                            } else if (sourcePort.isMultiport) {
                                // Destination is not a multiport, so the channelWidth of the source port should be 1.
                                pr('''
                                    // Record output «sourcePort.getFullName», which triggers reaction «reaction.index»
                                    // of «instance.getFullName», on its self struct.
                                    «reactionReference(port)» = («destStructType»*)&«sourceReference(sourcePort)»[«eventualSource.startChannel»];
                                ''')
                                portChannelCount++;
                            } else if (port.isMultiport) {
                                // Source is not a multiport, but the destination is.
                                pr('''
                                    // Record output «sourcePort.getFullName», which triggers reaction «reaction.index»
                                    // of «instance.getFullName», on its self struct.
                                    «reactionReference(port)»[«portChannelCount»] = («destStructType»*)&«sourceReference(sourcePort)»;
                                ''')
                                portChannelCount++;
                            } else {
                                // Neither is a multiport.
                                pr('''
                                    // Record output «sourcePort.getFullName», which triggers reaction «reaction.index»
                                    // of «instance.getFullName», on its self struct.
                                    «reactionReference(port)» = («destStructType»*)&«sourceReference(sourcePort)»;
                                ''')
                                portChannelCount++;
                            }
                        }
                    }
                }
            }
        }
    }
    
    /** Generate action variables for a reaction.
     *  @param builder The string builder into which to write the code.
     *  @param action The action.
     *  @param reactor The reactor.
     */
    private def generateActionVariablesInReaction(
        StringBuilder builder,
        Action action,
        ReactorDecl decl
    ) {
        val structType = variableStructType(action, decl)
        // If the action has a type, create variables for accessing the value.
        val type = action.inferredType
        // Pointer to the lf_token_t sent as the payload in the trigger.
        val tokenPointer = '''(self->_lf__«action.name».token)'''
        pr(action, builder, '''
            // Expose the action struct as a local variable whose name matches the action name.
            «structType»* «action.name» = &self->_lf_«action.name»;
            // Set the fields of the action struct to match the current trigger.
            «action.name»->is_present = (bool)self->_lf__«action.name».status;
            «action.name»->has_value = («tokenPointer» != NULL && «tokenPointer»->value != NULL);
            «action.name»->token = «tokenPointer»;
        ''')
        // Set the value field only if there is a type.
        if (!type.isUndefined) {
            // The value field will either be a copy (for primitive types)
            // or a pointer (for types ending in *).
            pr(action, builder, '''
                if («action.name»->has_value) {
                    «IF type.isTokenType»
                        «action.name»->value = («type.targetType»)«tokenPointer»->value;
                    «ELSE»
                        «action.name»->value = *(«type.targetType»*)«tokenPointer»->value;
                    «ENDIF»
                }
            ''')
        }
    }
    
    /** Generate into the specified string builder the code to
     *  initialize local variables for the specified input port
     *  in a reaction function from the "self" struct.
     *  @param builder The string builder.
     *  @param input The input statement from the AST.
     *  @param reactor The reactor.
     */
    private def generateInputVariablesInReaction(
        StringBuilder builder,
        Input input,
        ReactorDecl decl
    ) {
        val structType = variableStructType(input, decl)
        val inputType = input.inferredType
        
        // Create the local variable whose name matches the input name.
        // If the input has not been declared mutable, then this is a pointer
        // to the upstream output. Otherwise, it is a copy of the upstream output,
        // which nevertheless points to the same token and value (hence, as done
        // below, we have to use writable_copy()). There are 8 cases,
        // depending on whether the input is mutable, whether it is a multiport,
        // and whether it is a token type.
        // Easy case first.
        if (!input.isMutable && !inputType.isTokenType && !input.isMultiport) {
            // Non-mutable, non-multiport, primitive type.
            pr(builder, '''
                «structType»* «input.name» = self->_lf_«input.name»;
            ''')
        } else if (input.isMutable && !inputType.isTokenType && !input.isMultiport) {
            // Mutable, non-multiport, primitive type.
            pr(builder, '''
                // Mutable input, so copy the input into a temporary variable.
                // The input value on the struct is a copy.
                «structType» _lf_tmp_«input.name» = *(self->_lf_«input.name»);
                «structType»* «input.name» = &_lf_tmp_«input.name»;
            ''')
        } else if (!input.isMutable && inputType.isTokenType && !input.isMultiport) {
            // Non-mutable, non-multiport, token type.
            pr(builder, '''
                «structType»* «input.name» = self->_lf_«input.name»;
                if («input.name»->is_present) {
                    «input.name»->length = «input.name»->token->length;
                    «input.name»->value = («inputType.targetType»)«input.name»->token->value;
                } else {
                    «input.name»->length = 0;
                }
            ''')
        } else if (input.isMutable && inputType.isTokenType && !input.isMultiport) {
            // Mutable, non-multiport, token type.
            pr(builder, '''
                // Mutable input, so copy the input struct into a temporary variable.
                «structType» _lf_tmp_«input.name» = *(self->_lf_«input.name»);
                «structType»* «input.name» = &_lf_tmp_«input.name»;
                if («input.name»->is_present) {
                    «input.name»->length = «input.name»->token->length;
                    lf_token_t* _lf_input_token = «input.name»->token;
                    «input.name»->token = writable_copy(_lf_input_token);
                    if («input.name»->token != _lf_input_token) {
                        // A copy of the input token has been made.
                        // This needs to be reference counted.
                        «input.name»->token->ref_count = 1;
                        // Repurpose the next_free pointer on the token to add to the list.
                        «input.name»->token->next_free = _lf_more_tokens_with_ref_count;
                        _lf_more_tokens_with_ref_count = «input.name»->token;
                    }
                    «input.name»->value = («inputType.targetType»)«input.name»->token->value;
                } else {
                    «input.name»->length = 0;
                }
            ''')            
        } else if (!input.isMutable && input.isMultiport) {
            // Non-mutable, multiport, primitive or token type.
            pr(builder, '''
                «structType»** «input.name» = self->_lf_«input.name»;
            ''')
        } else if (inputType.isTokenType) {
            // Mutable, multiport, token type
            pr(builder, '''
                // Mutable multiport input, so copy the input structs
                // into an array of temporary variables on the stack.
                «structType» _lf_tmp_«input.name»[«input.multiportWidthExpression»];
                «structType»* «input.name»[«input.multiportWidthExpression»];
                for (int i = 0; i < «input.multiportWidthExpression»; i++) {
                    «input.name»[i] = &_lf_tmp_«input.name»[i];
                    _lf_tmp_«input.name»[i] = *(self->_lf_«input.name»[i]);
                    // If necessary, copy the tokens.
                    if («input.name»[i]->is_present) {
                        «input.name»[i]->length = «input.name»[i]->token->length;
                        lf_token_t* _lf_input_token = «input.name»[i]->token;
                        «input.name»[i]->token = writable_copy(_lf_input_token);
                        if («input.name»[i]->token != _lf_input_token) {
                            // A copy of the input token has been made.
                            // This needs to be reference counted.
                            «input.name»[i]->token->ref_count = 1;
                            // Repurpose the next_free pointer on the token to add to the list.
                            «input.name»[i]->token->next_free = _lf_more_tokens_with_ref_count;
                            _lf_more_tokens_with_ref_count = «input.name»[i]->token;
                        }
                        «input.name»[i]->value = («inputType.targetType»)«input.name»[i]->token->value;
                    } else {
                        «input.name»[i]->length = 0;
                    }
                }
            ''')
        } else {
            // Mutable, multiport, primitive type
            pr(builder, '''
                // Mutable multiport input, so copy the input structs
                // into an array of temporary variables on the stack.
                «structType» _lf_tmp_«input.name»[«input.multiportWidthExpression»];
                «structType»* «input.name»[«input.multiportWidthExpression»];
                for (int i = 0; i < «input.multiportWidthExpression»; i++) {
                    «input.name»[i]  = &_lf_tmp_«input.name»[i];
                    // Copy the struct, which includes the value.
                    _lf_tmp_«input.name»[i] = *(self->_lf_«input.name»[i]);
                }
            ''')
        }
        // Set the _width variable for all cases. This will be -1
        // for a variable-width multiport, which is not currently supported.
        // It will be -2 if it is not multiport.
        pr(builder, '''
            int «input.name»_width = self->_lf_«input.name»_width;
        ''')
    }
    
    /** 
     * Generate into the specified string builder the code to
     * initialize local variables for ports in a reaction function
     * from the "self" struct. The port may be an input of the
     * reactor or an output of a contained reactor. The second
     * argument provides, for each contained reactor, a place to
     * write the declaration of the output of that reactor that
     * is triggering reactions.
     * @param builder The string builder into which to write the code.
     * @param structs A map from reactor instantiations to a place to write
     *  struct fields.
     * @param port The port.
     * @param reactor The reactor or import statement.
     */
    private def generatePortVariablesInReaction(
        StringBuilder builder,
        LinkedHashMap<Instantiation,StringBuilder> structs,
        VarRef port,
        ReactorDecl decl
    ) {
        if (port.variable instanceof Input) {
            generateInputVariablesInReaction(builder, port.variable as Input, decl)
        } else {
            // port is an output of a contained reactor.
            val output = port.variable as Output
            val portStructType = variableStructType(output, port.container.reactorClass)
            
            var structBuilder = structs.get(port.container)
            if (structBuilder === null) {
                structBuilder = new StringBuilder
                structs.put(port.container, structBuilder)
            }
            val reactorName = port.container.name
            // First define the struct containing the output value and indicator
            // of its presence.
            if (!output.isMultiport) {
                // Output is not a multiport.
                pr(structBuilder, '''
                    «portStructType»* «output.name»;
                ''')
            } else {
                // Output is a multiport.
                pr(structBuilder, '''
                    «portStructType»** «output.name»;
                    int «output.name»_width;
                ''')
            }
            
            // Next, initialize the struct with the current values.
            if (port.container.widthSpec !== null) {
                // Output is in a bank.
                pr(builder, '''
                    for (int i = 0; i < «port.container.name»_width; i++) {
                        «reactorName»[i].«output.name» = self->_lf_«reactorName»[i].«output.name»;
                    }
                ''')
                if (output.isMultiport) {
                    pr(builder, '''
                        for (int i = 0; i < «port.container.name»_width; i++) {
                            «reactorName»[i].«output.name»_width = self->_lf_«reactorName»[i].«output.name»_width;
                        }
                    ''')                    
                }
            } else {
                 // Output is not in a bank.
                pr(builder, '''
                    «reactorName».«output.name» = self->_lf_«reactorName».«output.name»;
                ''')                    
                if (output.isMultiport) {
                    pr(builder, '''
                        «reactorName».«output.name»_width = self->_lf_«reactorName».«output.name»_width;
                    ''')                    
                }
            }
        }
    }

    /** 
     * Generate into the specified string builder the code to
     * initialize local variables for outputs in a reaction function
     * from the "self" struct.
     * @param builder The string builder.
     * @param effect The effect declared by the reaction. This must refer to an output.
     * @param decl The reactor containing the reaction or the import statement.
     */
    private def generateOutputVariablesInReaction(
        StringBuilder builder,
        VarRef effect,
        ReactorDecl decl
    ) {
        val output = effect.variable as Output
        if (output.type === null && target.requiresTypes === true) {
            errorReporter.reportError(output, "Output is required to have a type: " + output.name)
        } else {
            // The container of the output may be a contained reactor or
            // the reactor containing the reaction.
            val outputStructType = (effect.container === null) ?
                    variableStructType(output, decl)
                    :
                    variableStructType(output, effect.container.reactorClass)
            if (!output.isMultiport) {
                // Output port is not a multiport.
                pr(builder, '''
                    «outputStructType»* «output.name» = &self->_lf_«output.name»;
                ''')
            } else {
                // Output port is a multiport.
                // Set the _width variable.
                pr(builder, '''
                    int «output.name»_width = self->_lf_«output.name»_width;
                ''')
                pr(builder, '''
                    «outputStructType»** «output.name» = self->_lf_«output.name»_pointers;
                ''')
            }
        }
    }

    /** 
     * Generate into the specified string builder the code to
     * initialize local variables for sending data to an input
     * of a contained reactor. This will also, if necessary,
     * generate entries for local struct definitions into the
     * struct argument. These entries point to where the data
     * is stored.
     * 
     * @param builder The string builder.
     * @param structs A map from reactor instantiations to a place to write
     *  struct fields.
     * @param definition AST node defining the reactor within which this occurs
     * @param input Input of the contained reactor.
     */
    private def generateVariablesForSendingToContainedReactors(
        StringBuilder builder,
        LinkedHashMap<Instantiation,StringBuilder> structs,
        Instantiation definition,
        Input input
    ) {
        var structBuilder = structs.get(definition)
        if (structBuilder === null) {
            structBuilder = new StringBuilder
            structs.put(definition, structBuilder)
        }
        val inputStructType = variableStructType(input, definition.reactorClass)
        if (!input.isMultiport) {
            // Contained reactor's input is not a multiport.
            pr(structBuilder, '''
                «inputStructType»* «input.name»;
            ''')
            if (definition.widthSpec !== null) {
                // Contained reactor is a bank.
                pr(builder, '''
                    for (int bankIndex = 0; bankIndex < self->_lf_«definition.name»_width; bankIndex++) {
                        «definition.name»[bankIndex].«input.name» = &(self->_lf_«definition.name»[bankIndex].«input.name»);
                    }
                ''')
            } else {
                // Contained reactor is not a bank.
                pr(builder, '''
                    «definition.name».«input.name» = &(self->_lf_«definition.name».«input.name»);
                ''')
            }
        } else {
            // Contained reactor's input is a multiport.
            pr(structBuilder, '''
                «inputStructType»** «input.name»;
                int «input.name»_width;
            ''')
            // If the contained reactor is a bank, then we have to set the
            // pointer for each element of the bank.
            if (definition.widthSpec !== null) {
                pr(builder, '''
                    for (int _i = 0; _i < self->_lf_«definition.name»_width; _i++) {
                        «definition.name»[_i].«input.name» = self->_lf_«definition.name»[_i].«input.name»;
                        «definition.name»[_i].«input.name»_width = self->_lf_«definition.name»[_i].«input.name»_width;
                    }
                ''')
            } else {
                pr(builder, '''
                    «definition.name».«input.name» = self->_lf_«definition.name».«input.name»;
                    «definition.name».«input.name»_width = self->_lf_«definition.name».«input.name»_width;
                ''')
            }
        }
    }

    /**
     * Override the base class to replace a type of form type[] with type*.
     * @param type The type.
     */ 
    override String getTargetType(InferredType type) {
        var result = super.getTargetType(type)
        val matcher = arrayPatternVariable.matcher(result)
        if (matcher.find()) {
            return matcher.group(1) + '*'
        }
        return result
    }
    
    protected def isSharedPtrType(InferredType type) {
        if (type.isUndefined)
            return false
        val targetType = type.targetType
        val matcher = sharedPointerVariable.matcher(targetType)
        if (matcher.find()) {
            true
        } else {
            false
        }
    }
       
    /** Given a type for an input or output, return true if it should be
     *  carried by a lf_token_t struct rather than the type itself.
     *  It should be carried by such a struct if the type ends with *
     *  (it is a pointer) or [] (it is a array with unspecified length).
     *  @param type The type specification.
     */
    protected def isTokenType(InferredType type) {
        if (type.isUndefined)
            return false
        val targetType = type.targetType
        if (targetType.trim.matches("^\\w*\\[\\s*\\]$") || targetType.trim.endsWith('*')) {
            true
        } else {
            false
        }
    }
    
    /** If the type specification of the form type[] or
     *  type*, return the type. Otherwise remove the code delimiter,
     *  if there is one, and otherwise just return the argument
     *  unmodified.
     *  @param type A string describing the type.
     */
    private def rootType(String type) {
        if (type.endsWith(']')) {
            val root = type.indexOf('[')
            type.substring(0, root).trim
        } else if (type.endsWith('*')) {
            type.substring(0, type.length - 1).trim
        } else {
            type.trim
        }
    }

    /** Print the #line compiler directive with the line number of
     *  the specified object.
     *  @param output Where to put the output.
     *  @param eObject The node.
     */
    protected def prSourceLineNumber(StringBuilder output, EObject eObject) {
        var node = NodeModelUtils.getNode(eObject)
        if (node !== null) {
            // For code blocks (delimited by {= ... =}, unfortunately,
            // we have to adjust the offset by the number of newlines before {=.
            // Unfortunately, this is complicated because the code has been
            // tokenized.
            var offset = 0
            if (eObject instanceof Code) {
                offset += 1
            }
            // Extract the filename from eResource, an astonishingly difficult thing to do.
            val resolvedURI = CommonPlugin.resolve(eObject.eResource.URI)
            // pr(output, "#line " + (node.getStartLine() + offset) + ' "' + FileConfig.toFileURI(fileConfig.srcFile) + '"')
            pr(output, "#line " + (node.getStartLine() + offset) + ' "' + resolvedURI + '"')
        }
    }

    /**
     * Print the #line compiler directive with the line number of
     * the specified object.
     * @param eObject The node.
     */
    override prSourceLineNumber(EObject eObject) {
        prSourceLineNumber(code, eObject)
    }

    /**
     * Version of pr() that prints a source line number using a #line
     * prior to each line of the output. Use this when multiple lines of
     * output code are all due to the same source line in the .lf file.
     * @param eObject The AST node that this source line is based on.
     * @param builder The code buffer.
     * @param text The text to append.
     */
    protected def pr(EObject eObject, StringBuilder builder, Object text) {
        var split = text.toString.split("\n")
        for (line : split) {
            prSourceLineNumber(builder, eObject)
            pr(builder, line)
        }
    }

    /** For each output that has a token type (type* or type[]),
     *  create a default token and put it on the self struct.
     *  @param parent The container reactor.
     *  @param federate The federate, or null if there is no federation.
     */
    private def void createDefaultTokens(ReactorInstance parent, FederateInstance federate) {
        for (containedReactor : parent.children) {
            // Do this only for reactors in the federate.
            if (federate.contains(containedReactor)) {
                var nameOfSelfStruct = selfStructName(containedReactor)
                for (output : containedReactor.outputs) {
                    val type = (output.definition as Output).inferredType
                    if (type.isTokenType) {
                        // Create the template token that goes in the trigger struct.
                        // Its reference count is zero, enabling it to be used immediately.
                        var rootType = type.targetType.rootType
                        // If the rootType is 'void', we need to avoid generating the code
                        // 'sizeof(void)', which some compilers reject.
                        val size = (rootType == 'void') ? '0' : '''sizeof(«rootType»)'''
                        if (output.isMultiport()) {
                            pr('''
                                for (int i = 0; i < «output.width»; i++) {
                                    «nameOfSelfStruct»->_lf_«output.name»[i].token = _lf_create_token(«size»);
                                }
                            ''')
                        } else {
                            pr('''
                                «nameOfSelfStruct»->_lf_«output.name».token = _lf_create_token(«size»);
                            ''')
                        }
                    }
                }
                // In case this is a composite, handle its contained reactors.
                createDefaultTokens(containedReactor, federate)
            }
        }
    }
    
    // Regular expression pattern for array types with specified length.
    // \s is whitespace, \w is a word character (letter, number, or underscore).
    // For example, for "foo[10]", the first match will be "foo" and the second "[10]".
    static final Pattern arrayPatternFixed = Pattern.compile("^\\s*+(\\w+)\\s*(\\[[0-9]+\\])\\s*$");
    
    // Regular expression pattern for array types with unspecified length.
    // \s is whitespace, \w is a word character (letter, number, or underscore).
    // For example, for "foo[]", the first match will be "foo".
    static final Pattern arrayPatternVariable = Pattern.compile("^\\s*+(\\w+)\\s*\\[\\]\\s*$");
    
    // Regular expression pattern for shared_ptr types.
    static final Pattern sharedPointerVariable = Pattern.compile("^std::shared_ptr<(\\S+)>$");
    
    protected static var DISABLE_REACTION_INITIALIZATION_MARKER
        = '// **** Do not include initialization code in this reaction.'
        
    public static var UNDEFINED_MIN_SPACING = -1
    
    /**
     * Extra lines that need to go into the generated CMakeLists.txt.
     */
    var String cMakeExtras = "";
    
       
    /** Returns the Target enum for this generator */
    override getTarget() {
        return Target.C
    }
        
    override getTargetTimeType() '''interval_t'''
    
    override getTargetTagType() '''tag_t'''

    override getTargetUndefinedType() '''/* «errorReporter.reportError("undefined type")» */'''

    override getTargetFixedSizeListType(String baseType, int size) '''«baseType»[«size»]'''
        
    override String getTargetVariableSizeListType(
        String baseType) '''«baseType»[]'''
        
        
    override getNetworkBufferType() '''uint8_t*'''
    
    protected def String getInitializer(ParameterInstance p) {
        return getInitializer(p.init, p.type, p.parent)
    }
    
    override supportsGenerics() {
        return false
    }
    
    override generateDelayGeneric() {
        throw new UnsupportedOperationException("TODO: auto-generated method stub")
    }
    
    /**
     * Data structure that for each instantiation of a contained
     * reactor. This provides a set of input and output ports that trigger
     * reactions of the container, are read by a reaction of the
     * container, or that receive data from a reaction of the container.
     * For each port, this provides a list of reaction indices that
     * are triggered by the port, or an empty list if there are no
     * reactions triggered by the port.
     * @param reactor The container.
     * @param federate The federate (used to determine whether a
     *  reaction belongs to the federate).
     */
    private static class InteractingContainedReactors {
        // This horrible data structure is a collection, indexed by instantiation
        // of a contained reactor, of lists, indexed by ports of the contained reactor
        // that are referenced by reactions of the container, of reactions that are
        // triggered by the port of the contained reactor. The list is empty if
        // the port does not trigger reactions but is read by the reaction or
        // is written to by the reaction.
        val portsByContainedReactor = new LinkedHashMap<
            Instantiation,
            LinkedHashMap<
                Port,
                LinkedList<Integer>
            >
        >
        
        /**
         * Scan the reactions of the specified reactor and record which ports are
         * referenced by reactions and which reactions are triggered by such ports.
         */
        new(Reactor reactor, FederateInstance federate) {
            var reactionCount = 0
            for (reaction : reactor.allReactions) {
                if (federate === null || federate.contains(
                    reaction
                )) {
                    // First, handle reactions that produce data sent to inputs
                    // of contained reactors.
                    for (effect : reaction.effects ?: emptyList) {
                        // If an effect is an input, then it must be an input
                        // of a contained reactor.
                        if (effect.variable instanceof Input) {
                            // This reaction is not triggered by the port, so
                            // we do not add it to the list returned by the following.
                            addPort(effect.container, effect.variable as Input)
                        }
                    }
                    // Second, handle reactions that are triggered by outputs
                    // of contained reactors.
                    for (TriggerRef trigger : reaction.triggers ?: emptyList) {
                        if (trigger instanceof VarRef) {
                            // If an trigger is an output, then it must be an output
                            // of a contained reactor.
                            if (trigger.variable instanceof Output) {
                                val list = addPort(trigger.container, trigger.variable as Output)
                                list.add(reactionCount)
                            }
                        }
                    }
                    // Third, handle reading (but not triggered by)
                    // outputs of contained reactors.
                    for (source : reaction.sources ?: emptyList) {
                        if (source.variable instanceof Output) {
                            // If an source is an output, then it must be an output
                            // of a contained reactor.
                            // This reaction is not triggered by the port, so
                            // we do not add it to the list returned by the following.
                            addPort(source.container, source.variable as Output)
                        }
                    }
                }
                // Increment the reaction count even if not in the federate for consistency.
                reactionCount++
            }
        }
        
        /**
         * Return or create the list to which reactions triggered by the specified port
         * are to be added. This also records that the port is referenced by the
         * container's reactions.
         * @param containedReactor The contained reactor.
         * @param port The port.
         */
        def addPort(Instantiation containedReactor, Port port) {
            // Get or create the entry for the containedReactor.
            var containedReactorEntry = portsByContainedReactor.get(containedReactor)
            if (containedReactorEntry === null) {
                containedReactorEntry = new LinkedHashMap<Port,LinkedList<Integer>>
                portsByContainedReactor.put(containedReactor, containedReactorEntry)
            }
            // Get or create the entry for the port.
            var portEntry = containedReactorEntry.get(port)
            if (portEntry === null) {
                portEntry = new LinkedList<Integer>
                containedReactorEntry.put(port, portEntry)
            }
            return portEntry
        }
        
        /**
         * Return the set of contained reactors that have ports that are referenced
         * by reactions of the container reactor.
         */
        def containedReactors() {
            return portsByContainedReactor.keySet()
        }
        
        /**
         * Return the set of ports of the specified contained reactor that are
         * referenced by reactions of the container reactor. Return an empty
         * set if there are none.
         * @param containedReactor The contained reactor.
         */
        def portsOfInstance(Instantiation containedReactor) {
            var result = null as Set<Port>
            val ports = portsByContainedReactor.get(containedReactor)
            if (ports === null) {
                result = new LinkedHashSet<Port>
            } else {
                result = ports.keySet
            }
            return result
        }
        
        /**
         * Return the indices of the reactions triggered by the specified port
         * of the specified contained reactor or an empty list if there are none.
         * @param containedReactor The contained reactor.
         * @param port The port.
         */
        def LinkedList<Integer> reactionsTriggered(Instantiation containedReactor, Port port) {
            val ports = portsByContainedReactor.get(containedReactor)
            if (ports !== null) {
                val list = ports.get(port)
                if (list !== null) {
                    return list
                }
            }
            return new LinkedList<Integer>
        }
    }
    
    // FIXME: Get rid of this, if possible.
    /** The current federate for which we are generating code. */
    var currentFederate = null as FederateInstance;
}<|MERGE_RESOLUTION|>--- conflicted
+++ resolved
@@ -83,12 +83,9 @@
 import org.lflang.lf.Reaction
 import org.lflang.lf.Reactor
 import org.lflang.lf.ReactorDecl
-<<<<<<< HEAD
+import org.lflang.lf.StateVar
 import org.lflang.lf.Timer
 import org.lflang.lf.TimeUnit
-=======
-import org.lflang.lf.StateVar
->>>>>>> f90f26ff
 import org.lflang.lf.TriggerRef
 import org.lflang.lf.TypedVariable
 import org.lflang.lf.VarRef
@@ -1616,13 +1613,6 @@
                             ''')
                         } else {
                             var delayTime = delay.getTargetTime
-<<<<<<< HEAD
-=======
-                            if (delay.parameter !== null) {
-                                // The delay is given as a parameter reference. Find its value.
-                                delayTime = delay.parameter.defaultAsTimeValue.timeInTargetLanguage
-                            }
->>>>>>> f90f26ff
                             pr(rtiCode, '''
                                 if («delayTime» < candidate_tmp) {
                                     candidate_tmp = «delayTime»;
@@ -3515,50 +3505,18 @@
      * 
      * @param timers The timers.
      */
-<<<<<<< HEAD
-    def generateOffsetAndPeriodInitializations(ReactorInstance reactorInstance, FederateInstance federate) {
-        var count = 0
-        // Iterate over triggers (input ports, actions, and timers that trigger reactions).
-        for (triggerInstance : reactorInstance.triggersAndReads) {
-            var trigger = triggerInstance.definition
-            var triggerStructName = triggerStructName(triggerInstance)
-            if (trigger instanceof Timer && !triggerInstance.isStartup) {
-                val offset = (triggerInstance as TimerInstance).offset.targetTimeExpr
-                val period = (triggerInstance as TimerInstance).period.targetTimeExpr
-=======
     private def generateTimerInitializations(Iterable<TimerInstance> timers) {
         for (timer : timers) {
             if (!timer.isStartup) {
                 var triggerStructName = triggerStructName(timer)
-                val offset = timeInTargetLanguage(timer.offset)
-                val period = timeInTargetLanguage(timer.period)
->>>>>>> f90f26ff
+                val offset = timer.offset.targetTimeExpr
+                val period = timer.period.targetTimeExpr
                 pr(initializeTriggerObjects, '''
                     «triggerStructName».offset = «offset»;
                     «triggerStructName».period = «period»;
                     _lf_timer_triggers[«timerCount»] = &«triggerStructName»;
                 ''')
                 timerCount++
-<<<<<<< HEAD
-            } else if (trigger instanceof Action && !triggerInstance.isShutdown) {
-                if (federate === null ||
-                    federate.containsAction(triggerInstance.definition as Action)) {
-                    var minDelay = (triggerInstance as ActionInstance).minDelay
-                    var minSpacing = (triggerInstance as ActionInstance).minSpacing
-                    pr(initializeTriggerObjects, '''
-                        «triggerStructName».offset = «minDelay.targetTimeExpr»;
-                        «IF minSpacing !== null»
-                            «triggerStructName».period = «minSpacing.targetTimeExpr»;
-                        «ELSE»
-                            «triggerStructName».period = «CGenerator.UNDEFINED_MIN_SPACING»;
-                        «ENDIF»
-                    ''')
-                }
-            } else {
-                // The trigger is either a port or a startup or shutdown trigger.
-                // Nothing to do in initialize_trigger_objects
-=======
->>>>>>> f90f26ff
             }
             triggerCount++
         }
@@ -4110,19 +4068,6 @@
                 startTimeStepTokens++
             }
         }
-<<<<<<< HEAD
-        // Handle reaction local deadlines.
-        reactionCount = 0
-        for (reaction : instance.reactions) {
-            if (federate === null || federate.containsReaction(
-                reaction.definition
-            )) {
-                if (reaction.declaredDeadline !== null) {
-                    var deadline = reaction.declaredDeadline.maxDelay
-                    val reactionStructName = '''«selfStructName(reaction.parent)»->_lf__reaction_«reactionCount»'''
-                    pr(initializeTriggerObjects, '''
-                        «reactionStructName».deadline = «deadline.targetTimeExpr»;
-=======
     }
     
     /**
@@ -4163,7 +4108,6 @@
                 } else {
                     pr(initializeTriggerObjectsEnd, '''
                         «sourceReference(output)».num_destinations = «sendingRange.getNumberOfDestinationReactors»;
->>>>>>> f90f26ff
                     ''')
                 }
             }
@@ -4272,21 +4216,6 @@
                     }
                 }
             }
-<<<<<<< HEAD
-            if (minDelay != TimeValue.MAX_VALUE) {
-                // Unless silenced, issue a warning.
-                if (targetConfig.coordinationOptions.advance_message_interval === null) {
-                    errorReporter.reportWarning(outputFound, '''
-                            Found a path from a physical action to output for reactor "«instance.name»". 
-                            The amount of delay is «minDelay.toString()».
-                            With centralized coordination, this can result in a large number of messages to the RTI.
-                            Consider refactoring the code so that the output does not depend on the physical action,
-                            or consider using decentralized coordination. To silence this warning, set the target
-                            parameter cooridiation-options with a value like {advance-message-interval: 10 msec}"''')
-                }
-                pr(initializeTriggerObjects, '''
-                    _fed.min_delay_from_physical_action_to_federate_output = «minDelay.targetTimeExpr»;
-=======
         }
     }
     
@@ -4315,7 +4244,6 @@
                     for(int i=0; i < «nameOfSelfStruct»->_lf_«port.name»_width; i++) {
                          «nameOfSelfStruct»->_lf_«port.name»_pointers[i] = &(«nameOfSelfStruct»->_lf_«port.name»[i]);
                     }
->>>>>>> f90f26ff
                 ''')
             }
         }
