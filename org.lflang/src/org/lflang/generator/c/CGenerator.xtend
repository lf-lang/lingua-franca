/* Generator for C target. */

/*************
Copyright (c) 2019-2021, The University of California at Berkeley.

Redistribution and use in source and binary forms, with or without modification,
are permitted provided that the following conditions are met:

1. Redistributions of source code must retain the above copyright notice,
   this list of conditions and the following disclaimer.

2. Redistributions in binary form must reproduce the above copyright notice,
   this list of conditions and the following disclaimer in the documentation
   and/or other materials provided with the distribution.

THIS SOFTWARE IS PROVIDED BY THE COPYRIGHT HOLDERS AND CONTRIBUTORS "AS IS" AND ANY
EXPRESS OR IMPLIED WARRANTIES, INCLUDING, BUT NOT LIMITED TO, THE IMPLIED WARRANTIES OF
MERCHANTABILITY AND FITNESS FOR A PARTICULAR PURPOSE ARE DISCLAIMED. IN NO EVENT SHALL
THE COPYRIGHT HOLDER OR CONTRIBUTORS BE LIABLE FOR ANY DIRECT, INDIRECT, INCIDENTAL,
SPECIAL, EXEMPLARY, OR CONSEQUENTIAL DAMAGES (INCLUDING, BUT NOT LIMITED TO,
PROCUREMENT OF SUBSTITUTE GOODS OR SERVICES; LOSS OF USE, DATA, OR PROFITS; OR BUSINESS
INTERRUPTION) HOWEVER CAUSED AND ON ANY THEORY OF LIABILITY, WHETHER IN CONTRACT,
STRICT LIABILITY, OR TORT (INCLUDING NEGLIGENCE OR OTHERWISE) ARISING IN ANY WAY OUT OF
THE USE OF THIS SOFTWARE, EVEN IF ADVISED OF THE POSSIBILITY OF SUCH DAMAGE.
***************/

package org.lflang.generator.c

import java.io.File
import java.util.ArrayList
import java.util.HashSet
import java.util.LinkedHashMap
import java.util.LinkedHashSet
import java.util.LinkedList
import java.util.Set
import java.util.concurrent.Executors
import java.util.concurrent.TimeUnit
import java.util.regex.Pattern
import org.eclipse.emf.common.CommonPlugin
import org.eclipse.emf.ecore.EObject
import org.eclipse.emf.ecore.resource.Resource
import org.eclipse.xtext.generator.IFileSystemAccess2
import org.eclipse.xtext.generator.IGeneratorContext
import org.eclipse.xtext.nodemodel.util.NodeModelUtils
import org.eclipse.xtext.util.CancelIndicator
import org.lflang.ASTUtils
import org.lflang.ErrorReporter
import org.lflang.FileConfig
import org.lflang.InferredType
import org.lflang.TargetConfig
import org.lflang.TargetConfig.Mode
import org.lflang.Target
import org.lflang.TargetConfig
import org.lflang.TargetProperty
import org.lflang.TargetProperty.ClockSyncMode
import org.lflang.TargetProperty.CoordinationType
import org.lflang.TargetProperty.LogLevel
import org.lflang.TimeValue
import org.lflang.federated.CGeneratorExtension
import org.lflang.federated.FedFileConfig
import org.lflang.federated.FederateInstance
import org.lflang.federated.launcher.FedCLauncher
import org.lflang.federated.serialization.FedROS2CPPSerialization
import org.lflang.federated.serialization.SupportedSerializers
import org.lflang.generator.ActionInstance
import org.lflang.generator.GeneratorBase
import org.lflang.generator.JavaGeneratorUtils
import org.lflang.generator.ParameterInstance
import org.lflang.generator.PortInstance
import org.lflang.generator.ReactionInstance
import org.lflang.generator.ReactorInstance
import org.lflang.generator.TimerInstance
import org.lflang.generator.TriggerInstance
import org.lflang.lf.Action
import org.lflang.lf.ActionOrigin
import org.lflang.lf.Code
import org.lflang.lf.Delay
import org.lflang.lf.Input
import org.lflang.lf.Instantiation
import org.lflang.lf.Model
import org.lflang.lf.Output
import org.lflang.lf.Port
import org.lflang.lf.Reaction
import org.lflang.lf.Reactor
import org.lflang.lf.ReactorDecl
import org.lflang.lf.StateVar
import org.lflang.lf.TriggerRef
import org.lflang.lf.TypedVariable
import org.lflang.lf.VarRef
import org.lflang.lf.Variable
import org.lflang.util.XtendUtil

import static extension org.lflang.ASTUtils.*
import static extension org.lflang.JavaAstUtils.*

/** 
 * Generator for C target. This class generates C code defining each reactor
 * class given in the input .lf file and imported .lf files. The generated code
 * has the following components:
 * 
 * * A typedef for inputs, outputs, and actions of each reactor class. These
 *   define the types of the variables that reactions use to access inputs and
 *   action values and to set output values.
 * 
 * * A typedef for a "self" struct for each reactor class. One instance of this
 *   struct will be created for each reactor instance. See below for details.
 * 
 * * A function definition for each reaction in each reactor class. These
 *   functions take an instance of the self struct as an argument.
 * 
 * * A constructor function for each reactor class. This is used to create
 *   a new instance of the reactor.
 * 
 * * A destructor function for each reactor class. This frees all dynamically
 *   allocated memory associated with an instance of the class.
 * 
 * After these, the main generated function is `_lf_initialize_trigger_objects()`.
 * This function creates the instances of reactors (using their constructors)
 * and makes connections between them.
 * 
 * A few other smaller functions are also generated.
 * 
 * ## Self Struct
 * 
 * The "self" struct has fields for each of the following:
 * 
 * * parameter: the field name and type match the parameter.
 * * state: the field name and type match the state.
 * * action: the field name prepends the action name with "_lf_".
 *   A second field for the action is also created to house the trigger_t object.
 *   That second field prepends the action name with "_lf__".
 * * output: the field name prepends the output name with "_lf_".
 * * input:  the field name prepends the output name with "_lf_".
 *   A second field for the input is also created to house the trigger_t object.
 *   That second field prepends the input name with "_lf__".
 *
 * If, in addition, the reactor contains other reactors and reacts to their outputs,
 * then there will be a struct within the self struct for each such contained reactor.
 * The name of that self struct will be the name of the contained reactor prepended with "_lf_".
 * That inside struct will contain pointers the outputs of the contained reactors
 * that are read together with pointers to booleans indicating whether those outputs are present.
 * 
 * If, in addition, the reactor has a reaction to shutdown, then there will be a pointer to
 * trigger_t object (see reactor.h) for the shutdown event and an action struct named
 * _lf_shutdown on the self struct.
 * 
 * ## Reaction Functions
 * 
 * For each reaction in a reactor class, this generator will produce a C function
 * that expects a pointer to an instance of the "self" struct as an argument.
 * This function will contain verbatim the C code specified in the reaction, but
 * before that C code, the generator inserts a few lines of code that extract from the
 * self struct the variables that that code has declared it will use. For example, if
 * the reaction declares that it is triggered by or uses an input named "x" of type
 * int, the function will contain a line like this:
 * ```
 *     r_x_t* x = self->_lf_x;
 * ```
 * where `r` is the full name of the reactor class and the struct type `r_x_t`
 * will be defined like this:
 * ```
 *     typedef struct {
 *         int value;
 *         bool is_present;
 *         int num_destinations;
 *     } r_x_t;
 * ```
 * The above assumes the type of `x` is `int`.
 * If the programmer fails to declare that it uses x, then the absence of the
 * above code will trigger a compile error when the verbatim code attempts to read `x`.
 *
 * ## Constructor
 * 
 * For each reactor class, this generator will create a constructor function named
 * `new_r`, where `r` is the reactor class name. This function will malloc and return
 * a pointer to an instance of the "self" struct.  This struct initially represents
 * an unconnected reactor. To establish connections between reactors, additional
 * information needs to be inserted (see below). The self struct is made visible
 * to the body of a reaction as a variable named "self".  The self struct contains the
 * following:
 * 
 * * Parameters: For each parameter `p` of the reactor, there will be a field `p`
 *   with the type and value of the parameter. So C code in the body of a reaction
 *   can access parameter values as `self->p`.
 * 
 * * State variables: For each state variable `s` of the reactor, there will be a field `s`
 *   with the type and value of the state variable. So C code in the body of a reaction
 *   can access state variables as as `self->s`.
 * 
 * The self struct also contains various fields that the user is not intended to
 * use. The names of these fields begin with at least two underscores. They are:
 * 
 * * Outputs: For each output named `out`, there will be a field `_lf_out` that is
 *   a struct containing a value field whose type matches that of the output.
 *   The output value is stored here. That struct also has a field `is_present`
 *   that is a boolean indicating whether the output has been set.
 *   This field is reset to false at the start of every time
 *   step. There is also a field `num_destinations` whose value matches the
 *   number of downstream reactors that use this variable. This field must be
 *   set when connections are made or changed. It is used to initialize
 *   reference counts for dynamically allocated message payloads.
 *   The reference count is decremented in each destination reactor at the
 *   conclusion of each time step, and when it drops to zero, the memory
 *   is freed.
 * 
 * * Inputs: For each input named `in` of type T, there is a field named `_lf_in`
 *   that is a pointer struct with a value field of type T. The struct pointed
 *   to also has an `is_present` field of type bool that indicates whether the
 *   input is present.
 * 
 * * Outputs of contained reactors: If a reactor reacts to outputs of a
 *   contained reactor `r`, then the self struct will contain a nested struct
 *   named `_lf_r` that has fields pointing to those outputs. For example,
 *   if `r` has an output `out` of type T, then there will be field in `_lf_r`
 *   named `out` that points to a struct containing a value field
 *   of type T and a field named `is_present` of type bool.
 * 
 * * Inputs of contained reactors: If a reactor sends to inputs of a
 *   contained reactor `r`, then the self struct will contain a nested struct
 *   named `_lf_r` that has fields for storing the values provided to those
 *   inputs. For example, if R has an input `in` of type T, then there will
 *   be field in _lf_R named `in` that is a struct with a value field
 *   of type T and a field named `is_present` of type bool.
 * 
 * * Actions: If the reactor has an action a (logical or physical), then there
 *   will be a field in the self struct named `_lf_a` and another named `_lf__a`.
 *   The type of the first is specific to the action and contains a `value`
 *   field with the type and value of the action (if it has a value). That
 *   struct also has a `has_value` field, an `is_present` field, and a
 *   `token` field (which is NULL if the action carries no value).
 *   The `_lf__a` field is of type trigger_t.
 *   That struct contains various things, including an array of reactions
 *   sensitive to this trigger and a lf_token_t struct containing the value of
 *   the action, if it has a value.  See reactor.h in the C library for
 *   details.
 * 
 * * Reactions: Each reaction will have several fields in the self struct.
 *   Each of these has a name that begins with `_lf__reaction_i`, where i is
 *   the number of the reaction, starting with 0. The fields are:
 *   * _lf__reaction_i: The struct that is put onto the reaction queue to
 *     execute the reaction (see reactor.h in the C library).
 * 
 *  * Timers: For each timer t, there is are two fields in the self struct:
 *    * _lf__t: The trigger_t struct for this timer (see reactor.h).
 *    * _lf__t_reactions: An array of reactions (pointers to the
 *      reaction_t structs on this self struct) sensitive to this timer.
 *
 * * Triggers: For each Timer, Action, Input, and Output of a contained
 *   reactor that triggers reactions, there will be a trigger_t struct
 *   on the self struct with name `_lf__t`, where t is the name of the trigger.
 * 
 * ## Destructor
 * 
 * For each reactor class, this generator will create a constructor function named
 * `delete_r`, where `r` is the reactor class name. This function takes a self
 * struct for the class as an argument and frees all dynamically allocated memory
 * for the instance of the class. 
 * 
 * ## Connections Between Reactors
 * 
 * Establishing connections between reactors involves two steps.
 * First, each destination (e.g. an input port) must have pointers to
 * the source (the output port). As explained above, for an input named
 * `in`, the field `_lf_in->value` is a pointer to the output data being read.
 * In addition, `_lf_in->is_present` is a pointer to the corresponding
 * `out->is_present` field of the output reactor's self struct.
 *  
 * In addition, the `reaction_i` struct on the self struct has a `triggers`
 * field that records all the trigger_t structs for ports and reactions
 * that are triggered by the i-th reaction. The triggers field is
 * an array of arrays of pointers to trigger_t structs.
 * The length of the outer array is the number of output channels
 * (single ports plus multiport widths) that the reaction effects
 * plus the number of input port channels of contained
 * reactors that it effects. Each inner array has a length equal to the
 * number of final destinations of that output channel or input channel.
 * The reaction_i struct has an array triggered_sizes that indicates
 * the sizes of these inner arrays. The num_outputs field of the
 * reaction_i struct gives the length of the triggered_sizes and
 * (outer) triggers arrays. The num_outputs field is equal to the
 * total number of single ports and multiport channels that the reaction
 * writes to.
 * 
 * ## Runtime Tables
 * 
 * This generator creates an populates the following tables used at run time.
 * These tables may have to be resized and adjusted when mutations occur.
 * 
 * * _lf_is_present_fields: An array of pointers to booleans indicating whether an
 *   event is present. The _lf_start_time_step() function in reactor_common.c uses
 *   this to mark every event absent at the start of a time step. The size of this
 *   table is contained in the variable _lf_is_present_fields_size.
 *    * This table is accompanied by another list, _lf_is_present_fields_abbreviated,
 *      which only contains the is_present fields that have been set to true in the
 *      current tag. This list can allow a performance improvement if most ports are
 *      seldom present because only fields that have been set to true need to be
 *      reset to false.
 *
 * * _lf_tokens_with_ref_count: An array of pointers to structs that point to lf_token_t
 *   objects, which carry non-primitive data types between reactors. This is used
 *   by the _lf_start_time_step() function to decrement reference counts, if necessary,
 *   at the conclusion of a time step. Then the reference count reaches zero, the
 *   memory allocated for the lf_token_t object will be freed.  The size of this
 *   array is stored in the _lf_tokens_with_ref_count_size variable.
 * 
 * * _lf_shutdown_triggers: An array of pointers to trigger_t structs for shutdown
 *   reactions. The length of this table is in the _lf_shutdown_triggers_size
 *   variable.
 * 
 * * _lf_timer_triggers: An array of pointers to trigger_t structs for timers that
 *   need to be started when the program runs. The length of this table is in the
 *   _lf_timer_triggers_size variable.
 * 
 * * _lf_action_table: For a federated execution, each federate will have this table
 *   that maps port IDs to the corresponding trigger_t struct.
 * 
 * @author{Edward A. Lee <eal@berkeley.edu>}
 * @author{Marten Lohstroh <marten@berkeley.edu>}
 * @author{Mehrdad Niknami <mniknami@berkeley.edu>}
 * @author{Christian Menard <christian.menard@tu-dresden.de>}
 * @author{Matt Weber <matt.weber@berkeley.edu>}
 * @author{Soroush Bateni <soroush@utdallas.edu>
 */
class CGenerator extends GeneratorBase {
    
    ////////////////////////////////////////////
    //// Private variables
        
    // Place to collect code to initialize the trigger objects for all reactor instances.
    protected var initializeTriggerObjects = new StringBuilder()

    // Place to collect code to go at the end of the _lf_initialize_trigger_objects() function.
    var initializeTriggerObjectsEnd = new StringBuilder()

    // The command to run the generated code if specified in the target directive.
    var runCommand = new ArrayList<String>()

    // Place to collect code to execute at the start of a time step.
    var startTimeStep = new StringBuilder()
    
    /** Count of the number of is_present fields of the self struct that
     *  need to be reinitialized in _lf_start_time_step().
     */
    public var startTimeStepIsPresentCount = 0
    
    /** Count of the number of token pointers that need to have their
     *  reference count decremented in _lf_start_time_step().
     */
    var startTimeStepTokens = 0

    // Place to collect code to initialize timers for all reactors.
    protected var startTimers = new StringBuilder()
    var timerCount = 0
    var startupReactionCount = 0
    var shutdownReactionCount = 0

    // For each reactor, we collect a set of input and parameter names.
    var triggerCount = 0
    
    // Indicate whether the generator is in Cpp mode or not
    var boolean CCppMode = false;

    new(FileConfig fileConfig, ErrorReporter errorReporter, boolean CCppMode) {
        this(fileConfig, errorReporter)
        this.CCppMode = CCppMode;        
    }

    new(FileConfig fileConfig, ErrorReporter errorReporter) {
        super(fileConfig, errorReporter)       
    }

    ////////////////////////////////////////////
    //// Public methods

    override printInfo() {
        super.printInfo()
        println('******** generated binaries: ' + fileConfig.binPath)
    }

    /**
     * Set the appropriate target properties based on the target properties of
     * the main .lf file.
     */
    override setTargetConfig(IGeneratorContext context) {
        super.setTargetConfig(context);
        // Set defaults for the compiler after parsing the target properties
        // of the main .lf file.
        if (targetConfig.useCmake == false && targetConfig.compiler.isNullOrEmpty) {
            if (this.CCppMode) {
                targetConfig.compiler = "g++"
                targetConfig.compilerFlags.addAll("-O2", "-Wno-write-strings")
            } else {
                targetConfig.compiler = "gcc"
                targetConfig.compilerFlags.addAll("-O2") // "-Wall -Wconversion"
            }
        }
    }
    
    /**
     * Look for physical actions in 'resource'.
     * If found, take appropriate actions to accommodate.
     * 
     * Set keepalive to true.
     * Set threads to be at least one to allow asynchronous schedule calls
     */
    override accommodatePhysicalActionsIfPresent(Resource resource) {
        super.accommodatePhysicalActionsIfPresent(resource);

        // If there are any physical actions, ensure the threaded engine is used and that
        // keepalive is set to true, unless the user has explicitly set it to false.
        for (action : resource.allContents.toIterable.filter(Action)) {
            if (action.origin == ActionOrigin.PHYSICAL) {
                // If the unthreaded runtime is requested, use the threaded runtime instead
                // because it is the only one currently capable of handling asynchronous events.
                if (targetConfig.threads < 1) {
                    targetConfig.threads = 1
                    errorReporter.reportWarning(
                        action,
                        '''Using the threaded C runtime to allow for asynchronous handling of«
                        » physical action «action.name».'''
                    );
                }

            }

        }
        
    }
    
    /**
     * Return true if the host operating system is compatible and
     * otherwise report an error and return false.
     */
    protected def boolean isOSCompatible() {
        if (CCompiler.isHostWindows) { 
            if (isFederated) { 
                errorReporter.reportError(
                    "Federated LF programs with a C target are currently not supported on Windows. " + 
                    "Exiting code generation."
                )
                // Return to avoid compiler errors
                return false
            }
            if (CCppMode) {
                errorReporter.reportError(
                    "LF programs with a CCpp target are currently not supported on Windows. " + 
                    "Exiting code generation."
                )
                // FIXME: The incompatibility between our C runtime code and the
                //  Visual Studio compiler is extensive. 
                return false;             
            }
            if (targetConfig.useCmake == false) {
                errorReporter.reportError(
                    "Only CMake is supported as the build system on Windows. "+
                    "Use `cmake: true` in the target properties. Exiting code generation."
                )
                return false;
            }
        }
        return true;
    }

    /**
     * Generate C code from the Lingua Franca model contained by the
     * specified resource. This is the main entry point for code
     * generation.
     * @param resource The resource containing the source code.
     * @param fsa The file system access (used to write the result).
     * @param context The context in which the generator is
     *     invoked, including whether it is cancelled and
     *     whether it is a standalone context
     */
    override void doGenerate(Resource resource, IFileSystemAccess2 fsa,
            IGeneratorContext context) {
        
        // The following generates code needed by all the reactors.
        super.doGenerate(resource, fsa, context)
        printMain();

        if (errorsOccurred) return;
        
        if (!isOSCompatible()) return; // Incompatible OS and configuration

         // Check for duplicate declarations.
         val names = newLinkedHashSet
         for (r : reactors) {
             // Get the declarations for reactors that are instantiated somewhere.
             // A declaration is either a reactor definition or an import statement.
             val declarations = this.instantiationGraph.getDeclarations(r);
             for (d : declarations) {
                 if (!names.add(d.name)) {
                     // Report duplicate declaration.
                     errorReporter.reportError("Multiple declarations for reactor class '" + d.name + "'.")
                 }
             }
         }
            
        // Build the instantiation tree if a main reactor is present.
        if (this.mainDef !== null) {
            if (this.main === null) {
                // Recursively build instances. This is done once because
                // it is the same for all federates.
                this.main = new ReactorInstance(mainDef.reactorClass.toDefinition, errorReporter, 
                    this.unorderedReactions)
                this.main.assignLevels();
                // Add the maximum reaction level as a compile-time definition
                targetConfig.compileDefinitions.add("MAX_REACTION_LEVEL="+this.main.maxReactionLevel);
                // Avoid compile errors by removing disconnected network ports.
                // This must be done after assigning levels.  
                removeRemoteFederateConnectionPorts(main);
            }   
        }

        // Create the output directories if they don't yet exist.
        var dir = fileConfig.getSrcGenPath.toFile
        if (!dir.exists()) dir.mkdirs()
        dir = fileConfig.binPath.toFile
        if (!dir.exists()) dir.mkdirs()
        
        targetConfig.compileAdditionalSources.add("ctarget.c");

        // Copy the required core library files into the target file system.
        // This will overwrite previous versions.
        // Note that these files will be copied from the class path, therefore, the path
        // separator must always be '/'.
        var coreFiles = newArrayList(
            "reactor_common.c",
            "reactor.h",
            "tag.h",
            "tag.c",
            "trace.h",
            "trace.c",
<<<<<<< HEAD
            "utils/pqueue.c",
            "utils/pqueue.h",
            "utils/pqueue_support.h",
            "utils/vector.c",
            "utils/vector.h",
            "utils/semaphore.h",
            "utils/semaphore.c",
            "utils/util.h", 
            "utils/util.c", 
            "platform.h"
=======
            "util.h",
            "util.c",
            "platform.h",
            "platform/Platform.cmake"
>>>>>>> 43971b0b
            );
        if (targetConfig.threads === 0) {
            coreFiles.add("reactor.c")
        } else {
            addSchedulerFiles(coreFiles);
            coreFiles.add("threaded/reactor_threaded.c")
        }
        
        addPlatformFiles(coreFiles);
        
        // TODO: Find a better way to automatically generate a unique federationID.
        var dockerComposeFederationID = 1;

        // TODO: Find a better way to come up with a unique network name.
        var dockerComposeNetworkName = 'lf';

        var dockerComposeServices = new StringBuilder();

        // If there are federates, copy the required files for that.
        // Also, create the RTI C file and the launcher script.
        if (isFederated) {
            coreFiles.addAll(
                "federated/net_util.c",
                "federated/net_util.h",
                "federated/net_common.h", 
                "federated/federate.c", 
                "federated/federate.h", 
                "federated/clock-sync.h", 
                "federated/clock-sync.c"
            );
            createFederatedLauncher(coreFiles);
            
            if (targetConfig.dockerOptions !== null) {
                var rtiDir = fileConfig.getSrcGenBasePath().resolve("RTI").toFile()
                if (!rtiDir.exists()) {
                    rtiDir.mkdirs()
                }
                var dockerFileName = 'rti.Dockerfile'
                writeRTIDockerFile(rtiDir, dockerFileName)
                writeRTIDockerComposeFile(rtiDir, dockerFileName, dockerComposeNetworkName, dockerComposeFederationID, federates.size)
                copyRtiFiles(rtiDir, coreFiles)
            }
        }

        // Perform distinct code generation into distinct files for each federate.
        val baseFilename = topLevelName
        
        var commonCode = code;
        var commonStartTimers = startTimers;
        // Keep a separate file config for each federate
        val oldFileConfig = fileConfig;
        val numOfCompileThreads = Math.min(6,
                Math.min(
                    Math.max(federates.size, 1), 
                    Runtime.getRuntime().availableProcessors()
                )
            )
        val compileThreadPool = Executors.newFixedThreadPool(numOfCompileThreads);
        System.out.println("******** Using "+numOfCompileThreads+" threads.");
        for (federate : federates) {
            startTimeStepIsPresentCount = 0
            startTimeStepTokens = 0
            
            // If federated, append the federate name to the file name.
            // Only generate one output if there is no federation.
            if (isFederated) {
                topLevelName = baseFilename + '_' + federate.name // FIXME: don't (temporarily) reassign a class variable for this
                fileConfig = new FedFileConfig(fileConfig, federate.name);
                
                // Reset the cmake-includes and files, to be repopulated for each federate individually.
                // This is done to enable support for separately
                // adding cmake-includes/files for different federates to prevent linking and mixing
                // all federates' supporting libraries/files together.
                targetConfig.cmakeIncludes.clear();
                targetConfig.cmakeIncludesWithoutPath.clear();
                targetConfig.fileNames.clear();
                targetConfig.filesNamesWithoutPath.clear();
                
                // Re-apply the cmake-include target property of the main .lf file.
                val target = mainDef.reactorClass.eResource.findTarget
                if (target.config !== null) {
                    // Update the cmake-include
                    TargetProperty.updateOne(
                        this.targetConfig, 
                        TargetProperty.CMAKE_INCLUDE,
                        target.config.pairs ?: emptyList,
                        errorReporter
                    )
                    // Update the files
                    TargetProperty.updateOne(
                        this.targetConfig, 
                        TargetProperty.FILES,
                        target.config.pairs ?: emptyList,
                        errorReporter
                    )
                }
                
                // Need to copy user files again since the source structure changes
                // for federated programs.
                copyUserFiles(this.targetConfig, this.fileConfig);
                
                // Clear out previously generated code.
                code = new StringBuilder(commonCode)
                initializeTriggerObjects = new StringBuilder()
                initializeTriggerObjectsEnd = new StringBuilder()                
                        
                // Enable clock synchronization if the federate is not local and clock-sync is enabled
                initializeClockSynchronization(federate)
                

                startTimeStep = new StringBuilder()
                startTimers = new StringBuilder(commonStartTimers)
            }
            
            // Copy the core lib
            fileConfig.copyFilesFromClassPath("/lib/c/reactor-c/core", fileConfig.getSrcGenPath + File.separator + "core", coreFiles)
            // Copy the header files
            copyTargetHeaderFile()
            
            // Generate code for each reactor.
            generateReactorDefinitionsForFederate(federate);
        
            // Derive target filename from the .lf filename.
            val cFilename = CCompiler.getTargetFileName(topLevelName, this.CCppMode);


            var file = fileConfig.getSrcGenPath().resolve(cFilename).toFile
            // Delete source previously produced by the LF compiler.
            if (file.exists) {
                file.delete
            }

            // Delete binary previously produced by the C compiler.
            file = fileConfig.binPath.resolve(topLevelName).toFile
            if (file.exists) {
                file.delete
            }

            // Generate main instance, if there is one.
            // Note that any main reactors in imported files are ignored.        
            if (this.main !== null) {
                generateFederate(federate)
                // Generate function to set default command-line options.
                // A literal array needs to be given outside any function definition,
                // so start with that.
                if (runCommand.length > 0) {
                    pr('''
                        char* _lf_default_argv[] = { "«runCommand.join('", "')»" };
                    ''');
                }
                pr('''
                    void _lf_set_default_command_line_options() {
                ''')
                indent()
                if (runCommand.length > 0) {
                    pr('default_argc = ' + runCommand.length + ';')
                    pr('''
                        default_argv = _lf_default_argv;
                    ''')
                }
                unindent()
                pr('}\n')
                
                // If there are timers, create a table of timers to be initialized.
                if (timerCount > 0) {
                    pr('''
                        // Array of pointers to timer triggers to be scheduled in _lf_initialize_timers().
                        trigger_t* _lf_timer_triggers[«timerCount»];
                    ''')
                } else {
                    pr('''
                        // Array of pointers to timer triggers to be scheduled in _lf_initialize_timers().
                        trigger_t** _lf_timer_triggers = NULL;
                    ''')
                }
                pr('''
                    int _lf_timer_triggers_size = «timerCount»;
                ''')
                
                // If there are startup reactions, store them in an array.
                if (startupReactionCount > 0) {
                    pr('''
                        // Array of pointers to timer triggers to be scheduled in _lf_trigger_startup_reactions().
                        reaction_t* _lf_startup_reactions[«startupReactionCount»];
                    ''')
                } else {
                    pr('''
                        // Array of pointers to reactions to be scheduled in _lf_trigger_startup_reactions().
                        reaction_t** _lf_startup_reactions = NULL;
                    ''')
                }
                pr('''
                    int _lf_startup_reactions_size = «startupReactionCount»;
                ''')
                
                // If there are shutdown reactions, create a table of triggers.
                if (shutdownReactionCount > 0) {
                    pr('''
                        // Array of pointers to shutdown triggers.
                        reaction_t* _lf_shutdown_reactions[«shutdownReactionCount»];
                    ''')
                } else {
                    pr('''
                        // Empty array of pointers to shutdown triggers.
                        reaction_t** _lf_shutdown_reactions = NULL;
                    ''')
                }
                pr('''
                    int _lf_shutdown_reactions_size = «shutdownReactionCount»;
                ''')
                
                // Generate function to return a pointer to the action trigger_t
                // that handles incoming network messages destined to the specified
                // port. This will only be used if there are federates.
                if (federate.networkMessageActions.size > 0) {
                    pr('''trigger_t* _lf_action_table[«federate.networkMessageActions.size»];''')
                }
                pr('''
                    trigger_t* _lf_action_for_port(int port_id) {
                ''')
                indent()
                if (federate.networkMessageActions.size > 0) {
                    // Create a static array of trigger_t pointers.
                    // networkMessageActions is a list of Actions, but we
                    // need a list of trigger struct names for ActionInstances.
                    // There should be exactly one ActionInstance in the
                    // main reactor for each Action.
                    val triggers = new LinkedList<String>()
                    for (action : federate.networkMessageActions) {
                        // Find the corresponding ActionInstance.
                        val actionInstance = main.lookupActionInstance(action)
                        triggers.add(triggerStructName(actionInstance))
                    }
                    var actionTableCount = 0
                    for (trigger : triggers) {
                        pr(initializeTriggerObjects, '''
                            _lf_action_table[«actionTableCount++»] = &«trigger»;
                        ''')
                    }
                    pr('''
                        if (port_id < «federate.networkMessageActions.size») {
                            return _lf_action_table[port_id];
                        } else {
                            return NULL;
                        }
                    ''')
                } else {
                    pr('return NULL;')
                }
                unindent()
                pr('}\n')
                
                // Generate function to initialize the trigger objects for all reactors.
                generateInitializeTriggerObjects(federate);

                // Generate function to trigger startup reactions for all reactors.
                generateTriggerStartupReactions();

                // Generate function to schedule timers for all reactors.
                pr('''
                    void _lf_initialize_timers() {
                ''')
                indent()
                if (timerCount > 0) {
                    pr('''
                       for (int i = 0; i < _lf_timer_triggers_size; i++) {
                           if (_lf_timer_triggers[i] != NULL) {
                               _lf_initialize_timer(_lf_timer_triggers[i]);
                           }
                       }
                    ''')
                }
                unindent()
                pr("}")

                // Generate a function that will either do nothing
                // (if there is only one federate or the coordination 
                // is set to decentralized) or, if there are
                // downstream federates, will notify the RTI
                // that the specified logical time is complete.
                pr('''
                    void logical_tag_complete(tag_t tag_to_send) {
                        «IF isFederatedAndCentralized»
                            _lf_logical_tag_complete(tag_to_send);
                        «ENDIF»
                    }
                ''')
                
                if (isFederated) {
                    pr(generateFederateNeighborStructure(federate).toString());
                }
                                
                // Generate function to schedule shutdown reactions if any
                // reactors have reactions to shutdown.
                pr('''
                    bool _lf_trigger_shutdown_reactions() {                          
                        for (int i = 0; i < _lf_shutdown_reactions_size; i++) {
                            if (_lf_shutdown_reactions[i] != NULL) {
                                _lf_enqueue_reaction(_lf_shutdown_reactions[i], -1);
                            }
                        }
                        // Return true if there are shutdown reactions.
                        return (_lf_shutdown_reactions_size > 0);
                    }
                ''')
                
                // Generate an empty termination function for non-federated
                // execution. For federated execution, an implementation is
                // provided in federate.c.  That implementation will resign
                // from the federation and close any open sockets.
                if (!isFederated) {
                    pr("void terminate_execution() {}");
                }
            }
            val targetFile = fileConfig.getSrcGenPath() + File.separator + cFilename
            JavaGeneratorUtils.writeSourceCodeToFile(code, targetFile)
            
            
            if (targetConfig.useCmake) {
                // If cmake is requested, generated the CMakeLists.txt
                val cmakeGenerator = new CCmakeGenerator(targetConfig, fileConfig)
                val cmakeFile = fileConfig.getSrcGenPath() + File.separator + "CMakeLists.txt"
                JavaGeneratorUtils.writeSourceCodeToFile(
                    cmakeGenerator.generateCMakeCode(
                        #[cFilename], 
                        topLevelName, 
                        errorReporter,
                        CCppMode,
                        mainDef !== null
                    ),
                    cmakeFile
                )
            }
            
            // Create docker file.
            if (targetConfig.dockerOptions !== null) {
                var dockerFileName = topLevelName + '.Dockerfile'
                writeDockerFile(dockerFileName)
                appendFederateToDockerComposeServices(dockerComposeServices, federate.name, dockerFileName, dockerComposeFederationID)
            }

            // If this code generator is directly compiling the code, compile it now so that we
            // clean it up after, removing the #line directives after errors have been reported.
            if (
                !targetConfig.noCompile
                && targetConfig.buildCommands.nullOrEmpty
                && !federate.isRemote
                // This code is unreachable in LSP_FAST mode, so that check is omitted.
                && fileConfig.getCompilerMode() != Mode.LSP_MEDIUM
            ) {
                // FIXME: Currently, a lack of main is treated as a request to not produce
                // a binary and produce a .o file instead. There should be a way to control
                // this. 
                // Create an anonymous Runnable class and add it to the compileThreadPool
                // so that compilation can happen in parallel.
                val cleanCode = getCode.removeLineDirectives
                val execName = topLevelName
                val threadFileConfig = fileConfig;
                val generator = this; // FIXME: currently only passed to report errors with line numbers in the Eclipse IDE
                val CppMode = CCppMode;
                compileThreadPool.execute(new Runnable() {
                    override void run() {
                        // Create the compiler to be used later
                        var cCompiler = new CCompiler(targetConfig, threadFileConfig,
                            errorReporter, CppMode);
                        if (targetConfig.useCmake) {
                            // Use CMake if requested.
                            cCompiler = new CCmakeCompiler(targetConfig, threadFileConfig,
                                errorReporter, CppMode);
                        }
                        if (!cCompiler.runCCompiler(execName, main === null, generator, context.cancelIndicator)) {
                            // If compilation failed, remove any bin files that may have been created.
                            threadFileConfig.deleteBinFiles()
                        }
                        JavaGeneratorUtils.writeSourceCodeToFile(cleanCode, targetFile)
                    }
                });
            }
            fileConfig = oldFileConfig;
        }

        writeFederatesDockerComposeFile(fileConfig.getSrcGenPath().toFile(), dockerComposeServices, dockerComposeNetworkName);
        
        // Initiate an orderly shutdown in which previously submitted tasks are 
        // executed, but no new tasks will be accepted.
        compileThreadPool.shutdown();
        
        // Wait for all compile threads to finish (FIXME: Can block forever)
        compileThreadPool.awaitTermination(Long.MAX_VALUE, TimeUnit.NANOSECONDS);
        
        // Restore the base filename.
        topLevelName = baseFilename
        
        // If a build directive has been given, invoke it now.
        // Note that the code does not get cleaned in this case.
        if (!targetConfig.noCompile) {
            if (!targetConfig.buildCommands.nullOrEmpty) {
                runBuildCommand()
            }
        }
        
        // In case we are in Eclipse, make sure the generated code is visible.
        refreshProject()
    }

    /**
     * Add files needed for the proper function of the runtime scheduler to
     * {@code coreFiles} and {@link TargetConfig#compileAdditionalSources}.
     */
    def addSchedulerFiles(ArrayList<String> coreFiles) {
        coreFiles.add("threaded/scheduler.h")
        coreFiles.add("threaded/scheduler_" + targetConfig.schedulerType.toString() + ".c");
        targetConfig.compileAdditionalSources.add(
             "core" + File.separator + "threaded" + File.separator + 
             "scheduler_" + targetConfig.schedulerType.toString() + ".c"
        );
    }
    
    /**
     * Generate the _lf_trigger_startup_reactions function.
     */
    def generateTriggerStartupReactions() {

        pr('''
            void _lf_trigger_startup_reactions() {
        ''')
        indent()
        pr(startTimers.toString) // FIXME: these are actually startup actions, not timers.
        if (startupReactionCount > 0) {
            pr('''
                for (int i = 0; i < _lf_startup_reactions_size; i++) {
                    if (_lf_startup_reactions[i] != NULL) {
                        _lf_enqueue_reaction(_lf_startup_reactions[i], -1);
                    }
                }
            ''')
        }
        unindent()
        pr("}")
    }
    
    /**
     * Generate the _lf_initialize_trigger_objects function for 'federate'.
     */
    private def generateInitializeTriggerObjects(FederateInstance federate) {
        pr('''
            void _lf_initialize_trigger_objects() {
        ''')
        indent()

        if (targetConfig.threads > 0) {
            // Set this as the default in the generated code,
            // but only if it has not been overridden on the command line.
            pr('''
                if (_lf_number_of_threads == 0u) {
                   _lf_number_of_threads = «targetConfig.threads»u;
                }
            ''')
        }

        // Initialize the LF clock.
        pr('''
            // Initialize the _lf_clock
            lf_initialize_clock();
        ''')

        // Initialize tracing if it is enabled
        if (targetConfig.tracing !== null) {
            var traceFileName = topLevelName;
            if (targetConfig.tracing.traceFileName !== null) {
                traceFileName = targetConfig.tracing.traceFileName;
                // Since all federates would have the same name, we need to append the federate name.
                if (isFederated) {
                    traceFileName += "_" + federate.name;
                }
            }
            pr('''
                // Initialize tracing
                start_trace("«traceFileName».lft");
            ''') // .lft is for Lingua Franca trace
        }

        // Create the table used to decrement reference counts between time steps.
        if (startTimeStepTokens > 0) {
            // Allocate the initial (before mutations) array of pointers to tokens.
            pr('''
                _lf_tokens_with_ref_count_size = «startTimeStepTokens»;
                _lf_tokens_with_ref_count = (token_present_t*)malloc(«startTimeStepTokens» * sizeof(token_present_t));
            ''')
        }
        // Create the table to initialize is_present fields to false between time steps.
        if (startTimeStepIsPresentCount > 0) {
            // Allocate the initial (before mutations) array of pointers to _is_present fields.
            pr('''
                // Create the array that will contain pointers to is_present fields to reset on each step.
                _lf_is_present_fields_size = «startTimeStepIsPresentCount»;
                _lf_is_present_fields = (bool**)malloc(«startTimeStepIsPresentCount» * sizeof(bool*));
                _lf_is_present_fields_abbreviated = (bool**)malloc(«startTimeStepIsPresentCount» * sizeof(bool*));
                _lf_is_present_fields_abbreviated_size = 0;
            ''')
        }

        // Allocate the memory for triggers used in federated execution
        pr(CGeneratorExtension.allocateTriggersForFederate(federate, this));
        // Assign appropriate pointers to the triggers
        pr(initializeTriggerObjectsEnd,
            CGeneratorExtension.initializeTriggerForControlReactions(this.main, federate, this));

        pr(initializeTriggerObjects.toString)
        pr('// Allocate memory.')
        pr('// Populate arrays of trigger pointers.')
        pr(initializeTriggerObjectsEnd.toString)
        doDeferredInitialize(federate)

        // Put the code here to set up the tables that drive resetting is_present and
        // decrementing reference counts between time steps. This code has to appear
        // in _lf_initialize_trigger_objects() after the code that makes connections
        // between inputs and outputs.
        pr(startTimeStep.toString)

        setReactionPriorities(main, federate)

        initializeFederate(federate)
        unindent()
        pr('}\n')
    }
    
    
    /**
     * Look at the 'reactor' eResource.
     * If it is an imported .lf file, incorporate it into the current 
     * program in the following manner:
     * - Merge its target property with `targetConfig`
     * - If there are any preambles, add them to the preambles of the reactor.
     */
    def inspectReactorEResource(ReactorDecl reactor) {
        // If the reactor is imported, look at the
        // target definition of the .lf file in which the reactor is imported from and
        // append any cmake-include.
        // Check if the reactor definition is imported
        if (reactor.eResource !== mainDef.reactorClass.eResource) {
            // Find the LFResource corresponding to this eResource
            val lfResource = resources.filter[ 
                r | return r.EResource === reactor.eResource;
            ].get(0);
            
            // Copy the user files and cmake-includes to the src-gen path of the main .lf file
            if (lfResource !== null) {
                copyUserFiles(lfResource.targetConfig, lfResource.fileConfig);
            }
            
            // Extract the contents of the imported file for the preambles
            val contents = reactor.toDefinition.eResource.contents;
            val model = contents.get(0) as Model
            // Add the preambles from the imported .lf file
            reactor.toDefinition.preambles.addAll(model.preambles)
        }
    }
    
    /**
     * Copy all files listed in the target property `files` and `cmake-include` 
     * into the src-gen folder of the main .lf file
     * 
     * @param targetConfig The targetConfig to read the `files` and `cmake-include` from.
     * @param fileConfig The fileConfig used to make the copy and resolve paths.
     */
    override copyUserFiles(TargetConfig targetConfig, FileConfig fileConfig) {
        super.copyUserFiles(targetConfig, fileConfig);
        
        val targetDir = this.fileConfig.getSrcGenPath
        for (filename : targetConfig.cmakeIncludes) {
            val relativeCMakeIncludeFileName = 
                fileConfig.copyFileOrResource(
                    filename,
                    fileConfig.srcFile.parent,
                    targetDir);
            // Check if the file exists
            if (relativeCMakeIncludeFileName.isNullOrEmpty) {
                errorReporter.reportError( 
                    "Failed to find cmake-include file " + filename
                )
            } else {
                this.targetConfig.cmakeIncludesWithoutPath.add(
                    relativeCMakeIncludeFileName
                );
            }
        }
    }
    
    /**
     * Generate code for defining all reactors that belong to the federate, 
     * including all the child reactors down the hierarchy. Duplicate
     * Duplicates are avoided.
     * 
     * Imported reactors' original .lf file is 
     * incorporated in the following manner:
     * - If there are any cmake-include files, add them to the current list
     *  of cmake-include files.
     * - If there are any preambles, add them to the preambles of the reactor.
     * 
     * @param federate The federate to generate reactors for
     */
    def void generateReactorDefinitionsForFederate(FederateInstance federate) {
        val generatedReactorDecls = newLinkedHashSet
        if (this.main !== null) {
            generateReactorChildrenForReactorInFederate(this.main, federate, generatedReactorDecls);
        }

        if (this.mainDef !== null) {
            generateReactorFederated(this.mainDef.reactorClass, federate)
        }

        // Generate code for each reactor that was not instantiated in main or its children.
        for (r : reactors) {
            // Get the declarations for reactors that are instantiated somewhere.
            // A declaration is either a reactor definition or an import statement.
            val declarations = this.instantiationGraph.getDeclarations(r);
            // If the reactor has no instantiations and there is no main reactor, then
            // generate code for it anyway (at a minimum, this means that the compiler is invoked
            // so that reaction bodies are checked).
            if (mainDef === null && declarations.isEmpty()) {
                generateReactorFederated(r, null)
            }
        }
    }
    
    /**
     * Generate code for the children of 'reactor' that belong to 'federate'.
     * Duplicates are avoided. 
     * 
     * Imported reactors' original .lf file is 
     * incorporated in the following manner:
     * - If there are any cmake-include files, add them to the current list
     *  of cmake-include files.
     * - If there are any preambles, add them to the preambles of the reactor.
     * 
     * @param reactor Used to extract children from
     * @param federate All generated reactors will belong to this federate
     */
    def void generateReactorChildrenForReactorInFederate(
        ReactorInstance reactor,
        FederateInstance federate,
        LinkedHashSet<ReactorDecl> generatedReactorDecls
    ) {
        for (r : reactor.children) {
            // FIXME: If the reactor is the bank itself, it is just a placeholder and should be skipped.
            // It seems that the way banks are instantiated is that
            // for a bank new[4] Foo, there will be a reactor instance Foo and four additional
            // reactor instances of Foo (5 total), but the first instance doesn't include
            // any of the reactor instances within Foo in its children structure.
            if (r.bankIndex != -2 && federate.contains(r)) {
                val declarations = this.instantiationGraph.getDeclarations(r.reactorDefinition);
                if (!declarations.isNullOrEmpty) {
                    for (d : declarations) {
                        if (!generatedReactorDecls.contains(d)) {
                            generatedReactorDecls.add(d);
                            generateReactorChildrenForReactorInFederate(r, federate, generatedReactorDecls);
                            inspectReactorEResource(d);
                            generateReactorFederated(d, federate);
                        }
                    }
                }
            }
        }
    }
    
    /**
     * Add the appropriate platform files to 'coreFiles'. These platform files
     * are specific to the OS/underlying hardware, which is detected here automatically.
     */
    def addPlatformFiles(ArrayList<String> coreFiles) {
        // All platforms use this one.
        coreFiles.add("platform/lf_tag_64_32.h");
        // Check the operating system
        val OS = System.getProperty("os.name").toLowerCase();
        // FIXME: allow for cross-compiling
        // Based on the detected operating system, copy the required files
        // to enable platform-specific functionality. See lib/c/reactor-c/core/platform.h
        // for more detail.
        if ((OS.indexOf("mac") >= 0) || (OS.indexOf("darwin") >= 0)) {
            // Mac support
            // If there is no main reactor, then compilation will produce a .o file requiring further linking.
            // Also, if useCmake is set to true, we don't need to add platform files. The CMakeLists.txt file
            // will detect and use the appropriate platform file based on the platform that cmake is invoked on.
            if (mainDef !== null && !targetConfig.useCmake) {
                targetConfig.compileAdditionalSources.add(
                     "core" + File.separator + "platform" + File.separator + "lf_macos_support.c"
                );
            }
        } else if (OS.indexOf("win") >= 0) {
            // Windows support
            // If there is no main reactor, then compilation will produce a .o file requiring further linking.
            // Also, if useCmake is set to true, we don't need to add platform files. The CMakeLists.txt file
            // will detect and use the appropriate platform file based on the platform that cmake is invoked on.
            if (mainDef !== null && !targetConfig.useCmake) {
                targetConfig.compileAdditionalSources.add(
                    "core" + File.separator + "platform" + File.separator + "lf_windows_support.c"
                )
            }
        } else if (OS.indexOf("nux") >= 0) {
            // Linux support
            // If there is no main reactor, then compilation will produce a .o file requiring further linking.
            // Also, if useCmake is set to true, we don't need to add platform files. The CMakeLists.txt file
            // will detect and use the appropriate platform file based on the platform that cmake is invoked on.
            if (mainDef !== null && !targetConfig.useCmake) {
                targetConfig.compileAdditionalSources.add(
                    "core" + File.separator + "platform" + File.separator + "lf_linux_support.c"
                )
            }
        } else {
            errorReporter.reportError("Platform " + OS + " is not supported")
        }

        coreFiles.addAll(
             "platform/lf_POSIX_threads_support.c",
             "platform/lf_C11_threads_support.c",
             "platform/lf_C11_threads_support.h",
             "platform/lf_POSIX_threads_support.h",
             "platform/lf_POSIX_threads_support.c",
             "platform/lf_unix_clock_support.c",
             "platform/lf_macos_support.c",
             "platform/lf_macos_support.h",
             "platform/lf_windows_support.c",
             "platform/lf_windows_support.h",
             "platform/lf_linux_support.c",
             "platform/lf_linux_support.h"
         )
    }
    
    /**
     * Create a launcher script that executes all the federates and the RTI.
     * 
     * @param coreFiles The files from the core directory that must be
     *  copied to the remote machines.
     */
    def createFederatedLauncher(ArrayList<String> coreFiles) {
        val launcher = new FedCLauncher(
            targetConfig,
            fileConfig,
            errorReporter
        );
        launcher.createLauncher(
            coreFiles,
            federates,
            federationRTIProperties
        );
    }
    
    /**
     * Write a Dockerfile for the current federate as given by filename.
     * The file will go into src-gen/filename.Dockerfile.
     * If there is no main reactor, then no Dockerfile will be generated
     * (it wouldn't be very useful).
     * @param the name given to the docker file (without any extension).
     */
    override writeDockerFile(String dockerFileName) {
        var srcGenPath = fileConfig.getSrcGenPath
        val dockerFile = srcGenPath + File.separator + dockerFileName
        // If a dockerfile exists, remove it.
        var file = new File(dockerFile)
        if (file.exists) {
            file.delete
        }
        if (this.mainDef === null) {
            return
        }
        
        val contents = new StringBuilder()
        // The Docker configuration uses cmake, so config.compiler is ignored here.
        var compileCommand = '''
        cmake -S src-gen -B bin && \
        cd bin && \
        make all
        '''
        if (!targetConfig.buildCommands.nullOrEmpty) {
            compileCommand = targetConfig.buildCommands.join(' ')
        }
        var additionalFiles = ''
        if (!targetConfig.fileNames.nullOrEmpty) {
            additionalFiles = '''COPY "«targetConfig.fileNames.join('" "')»" "src-gen/"'''
        }
        var dockerCompiler = CCppMode ? 'g++' : 'gcc'
        var fileExtension = CCppMode ? 'cpp' : 'c'
        var setRtiHostName = isFederated ? '''ENV RTI_HOST=«federationRTIProperties.get('host').toString»''' : ''

        pr(contents, '''
            # Generated docker file for «topLevelName» in «srcGenPath».
            # For instructions, see: https://github.com/icyphy/lingua-franca/wiki/Containerized-Execution
            FROM «targetConfig.dockerOptions.from» AS builder
            WORKDIR /lingua-franca/«topLevelName»
            RUN set -ex && apk add --no-cache «dockerCompiler» musl-dev cmake make
            COPY core src-gen/core
            COPY ctarget.h ctarget.c src-gen/
            «setRtiHostName»
            COPY CMakeLists.txt \
                 «topLevelName».«fileExtension» src-gen/
            «additionalFiles»
            RUN set -ex && \
                mkdir bin && \
                «compileCommand»
            
            FROM «targetConfig.dockerOptions.from» 
            WORKDIR /lingua-franca
            RUN mkdir bin
            COPY --from=builder /lingua-franca/«topLevelName»/bin/«topLevelName» ./bin/«topLevelName»
            
            # Use ENTRYPOINT not CMD so that command-line arguments go through
            ENTRYPOINT ["./bin/«topLevelName»"]
        ''')
        JavaGeneratorUtils.writeSourceCodeToFile(contents, dockerFile)
        println('''Dockerfile for «topLevelName» written to ''' + dockerFile)
        println('''
            #####################################
            To build the docker image, use:
               
                docker build -t «topLevelName.toLowerCase()» -f «dockerFile» «srcGenPath»
            
            #####################################
        ''')
    }

    /**
     * Write the docker-compose.yml for orchestrating the federates.
     * @param the directory to write the docker-compose.yml
     * @param content of the "services" section of the docker-compose.yml
     * @param the name of the network hosting the federation
     */
    def writeFederatesDockerComposeFile(File dir, StringBuilder dockerComposeServices, String networkName) {
        val dockerComposeFileName = 'docker-compose.yml'
        val dockerComposeFile = dir + File.separator + dockerComposeFileName
        val contents = new StringBuilder()
        pr(contents, '''
        version: "3.9"
        services:
        «dockerComposeServices.toString»
        networks:
            default:
                name: «networkName»
        ''')
        JavaGeneratorUtils.writeSourceCodeToFile(contents, dockerComposeFile)
    }

    /**
     * Append a service to the "services" section of the docker-compose.yml file.
     * @param the content of the "services" section of the docker-compose.yml file.
     * @param the name of the federate to be added to "services".
     * @param the name of the federate's Dockerfile.
     * @param the federationID.
     */
    def appendFederateToDockerComposeServices(StringBuilder dockerComposeServices, String federateName, String dockerFileName, int dockerComposeFederationID) {
        val tab = '    '
        dockerComposeServices.append('''«tab»«federateName»:«System.lineSeparator»''')
        dockerComposeServices.append('''«tab»«tab»build:«System.lineSeparator»''')
        dockerComposeServices.append('''«tab»«tab»«tab»context: «federateName»«System.lineSeparator»''')
        dockerComposeServices.append('''«tab»«tab»«tab»dockerfile: «dockerFileName»«System.lineSeparator»''')
        dockerComposeServices.append('''«tab»«tab»command: -i «dockerComposeFederationID»«System.lineSeparator»''')
    }

    /**
     * Write a Dockerfile for the RTI at rtiDir.
     * The file will go into src-gen/RTI/rti.Dockerfile.
     * @param the directory where rti.Dockerfile will be written to.
     * @param name of the Dockerfile for the RTI.
     */
    def writeRTIDockerFile(File rtiDir, String dockerFileName) {
        val dockerFile = rtiDir + File.separator + dockerFileName
        // If a dockerfile exists, remove it.
        var file = new File(dockerFile)
        if (file.exists) {
            file.delete
        }
        if (this.mainDef === null) {
            return
        }
        val contents = new StringBuilder()
        pr(contents, '''
            # Generated docker file for RTI in «rtiDir».
            # For instructions, see: https://github.com/icyphy/lingua-franca/wiki/Containerized-Execution
            FROM alpine:latest
            WORKDIR /lingua-franca/RTI
            COPY core core
            WORKDIR core/federated/RTI
            RUN set -ex && apk add --no-cache gcc musl-dev cmake make && \
                mkdir build && \
                cd build && \
                cmake ../ && \
                make && \
                make install

            # Use ENTRYPOINT not CMD so that command-line arguments go through
            ENTRYPOINT ["./build/RTI"]
        ''')
        JavaGeneratorUtils.writeSourceCodeToFile(contents, dockerFile)
    }

    /**
     * Write a docker-compose.yml for the RTI at rtiDir.
     * The file will go into src-gen/RTI/docker-compose.yml.
     * @param the directory where docker-compose.yml will be written to.
     * @param name of the Dockerfile created for the RTI.
     * @param name of the docker network to host the federation
     * @param the federationID, which is the number passed by the -i flag to the RTI.
     * @param the total number of federates.
     */
    def writeRTIDockerComposeFile(File rtiDir, String rtiDockerFileName, String networkName, int federationID, int n) {
        val dockerComposeFileName = 'docker-compose.yml'
        val dockerComposeFile = rtiDir + File.separator + dockerComposeFileName
        // If a dockerfile exists, remove it.
        var file = new File(dockerComposeFile)
        if (file.exists) {
            file.delete
        }
        if (this.mainDef === null) {
            return
        }
        val contents = new StringBuilder()
        pr(contents, '''
            # Generated docker-comopose file for RTI in «rtiDir».
            # For instructions, see: https://github.com/icyphy/lingua-franca/wiki/Containerized-Execution
            version: "3.9"
            services:
                «federationRTIProperties.get('host').toString»:
                    build:
                        context: .
                        dockerfile: «rtiDockerFileName»
                    command: -i «federationID» -n «n»
            networks:
                default:
                    name: «networkName»
        ''')
        JavaGeneratorUtils.writeSourceCodeToFile(contents, dockerComposeFile)
        println('''
            #############################################
            To build the docker image of the rti, use:
               
                docker compose -f «dockerComposeFile» up
            
            #############################################
        ''')
    }

    /**
     * Initialize clock synchronization (if enabled) and its related options for a given federate.
     * 
     * Clock synchronization can be enabled using the clock-sync target property.
     * @see https://github.com/icyphy/lingua-franca/wiki/Distributed-Execution#clock-synchronization
     * 
     * @param federate The federate to initialize clock synchronization for
     */
    protected def initializeClockSynchronization(FederateInstance federate) {
        // Check if clock synchronization should be enabled for this federate in the first place
        if (targetConfig.clockSync != ClockSyncMode.OFF
            && (!federationRTIProperties.get('host').toString.equals(federate.host) 
            || targetConfig.clockSyncOptions.localFederatesOn)
        ) {
            // Insert the #defines at the beginning
            code.insert(0, '''
                #define _LF_CLOCK_SYNC_INITIAL
                #define _LF_CLOCK_SYNC_PERIOD_NS «targetConfig.clockSyncOptions.period.timeInTargetLanguage»
                #define _LF_CLOCK_SYNC_EXCHANGES_PER_INTERVAL «targetConfig.clockSyncOptions.trials»
                #define _LF_CLOCK_SYNC_ATTENUATION «targetConfig.clockSyncOptions.attenuation»
            ''')
            System.out.println("Initial clock synchronization is enabled for federate "
                + federate.id
            );
            if (targetConfig.clockSync == ClockSyncMode.ON) {
                var collectStatsEnable = ''
                if (targetConfig.clockSyncOptions.collectStats) {
                    collectStatsEnable = "#define _LF_CLOCK_SYNC_COLLECT_STATS"
                    System.out.println("Will collect clock sync statistics for federate " + federate.id)
                    // Add libm to the compiler flags
                    // FIXME: This is a linker flag not compile flag but we don't have a way to add linker flags
                    // FIXME: This is probably going to fail on MacOS (especially using clang)
                    // because libm functions are builtin
                    targetConfig.compilerFlags.add("-lm")
                }
                code.insert(0, '''
                    #define _LF_CLOCK_SYNC_ON
                    «collectStatsEnable»
                ''')
                System.out.println("Runtime clock synchronization is enabled for federate "
                    + federate.id
                );
            }
        }
    }
    
    /**
     * If the number of federates is greater than one, then generate the code
     * that initializes global variables that describe the federate.
     * @param federate The federate instance.
     */
    protected def void initializeFederate(FederateInstance federate) {
        if (isFederated) {
            pr('''
                // ***** Start initializing the federated execution. */
            ''')            
            pr('''
                // Initialize the socket mutex
                lf_mutex_init(&outbound_socket_mutex);
                lf_cond_init(&port_status_changed);
            ''')
            
            if (isFederatedAndDecentralized) {
                val reactorInstance = main.getChildReactorInstance(federate.instantiation)
                for (param : reactorInstance.parameters) {
                    if (param.name.equalsIgnoreCase("STP_offset") && param.type.isTime) {
                        val stp = param.init.get(0).getTimeValue
                        if (stp !== null) {                        
                            pr('''
                                set_stp_offset(«stp.timeInTargetLanguage»);
                            ''')
                        }
                    }
                }
            }
            
            // Set indicator variables that specify whether the federate has
            // upstream logical connections.
            if (federate.dependsOn.size > 0) {
                pr('_fed.has_upstream  = true;')
            }
            if (federate.sendsTo.size > 0) {
                pr('_fed.has_downstream = true;')
            }
            // Set global variable identifying the federate.
            pr('''_lf_my_fed_id = «federate.id»;''');
            
            // We keep separate record for incoming and outgoing p2p connections to allow incoming traffic to be processed in a separate
            // thread without requiring a mutex lock.
            val numberOfInboundConnections = federate.inboundP2PConnections.length;
            val numberOfOutboundConnections  = federate.outboundP2PConnections.length;
            
            pr('''
                _fed.number_of_inbound_p2p_connections = «numberOfInboundConnections»;
                _fed.number_of_outbound_p2p_connections = «numberOfOutboundConnections»;
            ''')
            if (numberOfInboundConnections > 0) {
                pr('''
                    // Initialize the array of socket for incoming connections to -1.
                    for (int i = 0; i < NUMBER_OF_FEDERATES; i++) {
                        _fed.sockets_for_inbound_p2p_connections[i] = -1;
                    }
                ''')                    
            }
            if (numberOfOutboundConnections > 0) {                        
                pr('''
                    // Initialize the array of socket for outgoing connections to -1.
                    for (int i = 0; i < NUMBER_OF_FEDERATES; i++) {
                        _fed.sockets_for_outbound_p2p_connections[i] = -1;
                    }
                ''')                    
            }

            // If a test clock offset has been specified, insert code to set it here.
            if (targetConfig.clockSyncOptions.testOffset !== null) {
                pr('''
                    set_physical_clock_offset((1 + «federate.id») * «targetConfig.clockSyncOptions.testOffset.toNanoSeconds»LL);
                ''')
            }
            
            pr('''
                // Connect to the RTI. This sets _fed.socket_TCP_RTI and _lf_rti_socket_UDP.
                connect_to_rti("«federationRTIProperties.get('host')»", «federationRTIProperties.get('port')»);
            ''');            
            
            // Disable clock synchronization for the federate if it resides on the same host as the RTI,
            // unless that is overridden with the clock-sync-options target property.
            if (targetConfig.clockSync !== ClockSyncMode.OFF
                && (!federationRTIProperties.get('host').toString.equals(federate.host) 
                    || targetConfig.clockSyncOptions.localFederatesOn)
            ) {
                pr('''
                    synchronize_initial_physical_clock_with_rti(_fed.socket_TCP_RTI);
                ''')
            }
        
            if (numberOfInboundConnections > 0) {
                pr('''
                    // Create a socket server to listen to other federates.
                    // If a port is specified by the user, that will be used
                    // as the only possibility for the server. If not, the port
                    // will start from STARTING_PORT. The function will
                    // keep incrementing the port until the number of tries reaches PORT_RANGE_LIMIT.
                    create_server(«federate.port»);
                    // Connect to remote federates for each physical connection.
                    // This is done in a separate thread because this thread will call
                    // connect_to_federate for each outbound physical connection at the same
                    // time that the new thread is listening for such connections for inbound
                    // physical connections. The thread will live until all connections
                    // have been established.
                    lf_thread_create(&_fed.inbound_p2p_handling_thread_id, handle_p2p_connections_from_federates, NULL);
                ''')
            }

            for (remoteFederate : federate.outboundP2PConnections) {
                pr('''connect_to_federate(«remoteFederate.id»);''')
            }
        }
    }
    
    /**
     * Copy target-specific header file to the src-gen directory.
     */
    def copyTargetHeaderFile() {
        fileConfig.copyFileFromClassPath("/lib/c/reactor-c/include/ctarget.h", fileConfig.getSrcGenPath + File.separator + "ctarget.h")
        fileConfig.copyFileFromClassPath("/lib/c/reactor-c/lib/ctarget.c", fileConfig.getSrcGenPath + File.separator + "ctarget.c")
    }

    ////////////////////////////////////////////
    //// Code generators.
    
    /**
     * Generate code that sends the neighbor structure message to the RTI.
     * @see MSG_TYPE_NEIGHBOR_STRUCTURE in net_common.h
     * 
     * @param federate The federate that is sending its neighbor structure
     */
    def generateFederateNeighborStructure(FederateInstance federate) {

        val rtiCode = new StringBuilder();
        pr(rtiCode, '''
            /**
             * Generated function that sends information about connections between this federate and
             * other federates where messages are routed through the RTI. Currently, this
             * only includes logical connections when the coordination is centralized. This
             * information is needed for the RTI to perform the centralized coordination.
             * @see MSG_TYPE_NEIGHBOR_STRUCTURE in net_common.h
             */
            void send_neighbor_structure_to_RTI(int rti_socket) {
        ''')

        indent(rtiCode);

        // Initialize the array of information about the federate's immediate upstream
        // and downstream relayed (through the RTI) logical connections, to send to the
        // RTI.
        pr(rtiCode, '''
            interval_t candidate_tmp;
            size_t buffer_size = 1 + 8 + 
                            «federate.dependsOn.keySet.size» * ( sizeof(uint16_t) + sizeof(int64_t) ) +
                            «federate.sendsTo.keySet.size» * sizeof(uint16_t);
            unsigned char buffer_to_send[buffer_size];
            
            size_t message_head = 0;
            buffer_to_send[message_head] = MSG_TYPE_NEIGHBOR_STRUCTURE;
            message_head++;
            encode_int32((int32_t)«federate.dependsOn.keySet.size», &(buffer_to_send[message_head]));
            message_head+=sizeof(int32_t);
            encode_int32((int32_t)«federate.sendsTo.keySet.size», &(buffer_to_send[message_head]));
            message_head+=sizeof(int32_t);
        ''')

        if (!federate.dependsOn.keySet.isEmpty) {
            // Next, populate these arrays.
            // Find the minimum delay in the process.
            // FIXME: Zero delay is not really the same as a microstep delay.
            for (upstreamFederate : federate.dependsOn.keySet) {
                pr(rtiCode, '''
                    encode_uint16((uint16_t)«upstreamFederate.id», &(buffer_to_send[message_head]));
                    message_head += sizeof(uint16_t);
                ''')
                // The minimum delay calculation needs to be made in the C code because it
                // may depend on parameter values.
                // FIXME: These would have to be top-level parameters, which don't really
                // have any support yet. Ideally, they could be overridden on the command line.
                // When that is done, they will need to be in scope here.
                val delays = federate.dependsOn.get(upstreamFederate)
                if (delays !== null) {
                    // There is at least one delay, so find the minimum.
                    // If there is no delay at all, this is encoded as NEVER.
                    pr(rtiCode, '''
                        candidate_tmp = FOREVER;
                    ''')
                    for (delay : delays) {
                        if (delay === null) {
                            // Use NEVER to encode no delay at all.
                            pr(rtiCode, '''
                                candidate_tmp = NEVER;
                            ''')
                        } else {
                            var delayTime = delay.getTargetTime
                            if (delay.parameter !== null) {
                                // The delay is given as a parameter reference. Find its value.
                                delayTime = delay.parameter.defaultAsTimeValue.timeInTargetLanguage
                            }
                            pr(rtiCode, '''
                                if («delayTime» < candidate_tmp) {
                                    candidate_tmp = «delayTime»;
                                }
                            ''')
                        }
                    }
                    pr(rtiCode, '''                            
                        encode_int64((int64_t)candidate_tmp, &(buffer_to_send[message_head]));
                        message_head += sizeof(int64_t);
                    ''')
                } else {
                    // Use NEVER to encode no delay at all.
                    pr(rtiCode, '''
                        encode_int64(NEVER, &(buffer_to_send[message_head]));
                        message_head += sizeof(int64_t);
                    ''')
                }
            }
        }
        
        // Next, set up the downstream array.
        if (!federate.sendsTo.keySet.isEmpty) {
            // Next, populate the array.
            // Find the minimum delay in the process.
            // FIXME: Zero delay is not really the same as a microstep delay.
            for (downstreamFederate : federate.sendsTo.keySet) {
                pr(rtiCode, '''
                    encode_uint16(«downstreamFederate.id», &(buffer_to_send[message_head]));
                    message_head += sizeof(uint16_t);
                ''')
            }
        }
        
        pr(rtiCode, '''
            write_to_socket_errexit(
                rti_socket, 
                buffer_size,
                buffer_to_send,
                "Failed to send the neighbor structure message to the RTI."
            );
        ''')

        unindent(rtiCode)
        pr(rtiCode, "}")

        return rtiCode;
    }
    
    /** 
     * Generate a reactor class definition for the specified federate.
     * A class definition has four parts:
     * 
     * * Preamble code, if any, specified in the Lingua Franca file.
     * * A "self" struct type definition (see the class documentation above).
     * * A function for each reaction.
     * * A constructor for creating an instance.
     * * A destructor
     *  for deleting an instance.
     * 
     * If the reactor is the main reactor, then
     * the generated code may be customized. Specifically,
     * if the main reactor has reactions, these reactions
     * will not be generated if they are triggered by or send
     * data to contained reactors that are not in the federate.
     * @param reactor The parsed reactor data structure.
     * @param federate A federate name, or null to unconditionally generate.
     */
    def generateReactorFederated(ReactorDecl reactor, FederateInstance federate) {
        // FIXME: Currently we're not reusing definitions for declarations that point to the same definition.
        
        val defn = reactor.toDefinition
        
        if (reactor instanceof Reactor) {
            pr("// =============== START reactor class " + reactor.name)
        } else {
            pr("// =============== START reactor class " + defn.name + " as " + reactor.name)
        }
        
        // Preamble code contains state declarations with static initializers.
        generateUserPreamblesForReactor(defn)
            
        // Some of the following methods create lines of code that need to
        // go into the constructor.  Collect those lines of code here:
        val constructorCode = new StringBuilder()
        val destructorCode = new StringBuilder()
        generateAuxiliaryStructs(reactor, federate)
        generateSelfStruct(reactor, federate, constructorCode, destructorCode)
        generateReactions(reactor, federate)
        generateConstructor(reactor, federate, constructorCode)
        generateDestructor(reactor, federate, destructorCode)

        pr("// =============== END reactor class " + reactor.name)
        pr("")
    }
    
    /**
     * Generates preambles defined by user for a given reactor
     * @param reactor The given reactor
     */
    def generateUserPreamblesForReactor(Reactor reactor) {
        for (p : reactor.preambles ?: emptyList) {
            pr("// *********** From the preamble, verbatim:")
            prSourceLineNumber(p.code)
            pr(p.code.toText)
            pr("\n// *********** End of preamble.")
        }
    }
    
    /**
     * Generate a constructor for the specified reactor in the specified federate.
     * @param reactor The parsed reactor data structure.
     * @param federate A federate name, or null to unconditionally generate.
     * @param constructorCode Lines of code previously generated that need to
     *  go into the constructor.
     */
    protected def generateConstructor(
        ReactorDecl reactor, FederateInstance federate, StringBuilder constructorCode
    ) {
        val structType = selfStructType(reactor)
        pr('''
            «structType»* new_«reactor.name»() {
                «structType»* self = («structType»*)calloc(1, sizeof(«structType»));
                «constructorCode.toString»
                return self;
            }
        ''')
    }

    /**
     * Generate a destructor for the specified reactor in the specified federate.
     * @param decl AST node that represents the declaration of the reactor.
     * @param federate A federate name, or null to unconditionally generate.
     * @param destructorCode Lines of code previously generated that need to
     *  go into the destructor.
     */
    protected def generateDestructor(
        ReactorDecl decl, FederateInstance federate, StringBuilder destructorCode
    ) {
        // Append to the destructor code freeing the trigger arrays for each reaction.
        var reactor = decl.toDefinition
        var reactionCount = 0
        for (reaction : reactor.reactions) {
            if (federate === null || federate.contains(reaction)) {
                pr(destructorCode, '''
                    for(int i = 0; i < self->_lf__reaction_«reactionCount».num_outputs; i++) {
                        free(self->_lf__reaction_«reactionCount».triggers[i]);
                    }
                ''')
            }
            // Increment the reaction count even if not in the federate for consistency.
            reactionCount++;
        }
        
        val structType = selfStructType(decl)
        pr('''
            void delete_«decl.name»(«structType»* self) {
                «destructorCode.toString»
                free(self);
            }
        ''')
    }
    
    /**
     * Generate the struct type definitions for inputs, outputs, and
     * actions of the specified reactor in the specified federate.
     * @param reactor The parsed reactor data structure.
     * @param federate A federate name, or null to unconditionally generate.
     */
    protected def generateAuxiliaryStructs(
        ReactorDecl decl, FederateInstance federate
    ) {
        val reactor = decl.toDefinition
        // In the case where there are incoming
        // p2p logical connections in decentralized
        // federated execution, there will be an
        // intended_tag field added to accommodate
        // the case where a reaction triggered by a
        // port or action is late due to network 
        // latency, etc..
        var StringBuilder federatedExtension = new StringBuilder();    
        if (isFederatedAndDecentralized) {
            federatedExtension.append('''
                «targetTagType» intended_tag;
            ''');
        }
        if (isFederated) {
            federatedExtension.append('''                
                «targetTimeType» physical_time_of_arrival;
            ''');
        }
        // First, handle inputs.
        for (input : reactor.allInputs) {
            if (federate === null || federate.contains(input as Port)) {
                var token = ''
                if (input.inferredType.isTokenType) {
                    token = '''
                        lf_token_t* token;
                        int length;
                    '''
                }
                pr(input, code, '''
                    typedef struct {
                        «input.valueDeclaration»
                        bool is_present;
                        int num_destinations;
                        «token»
                        «federatedExtension.toString»
                    } «variableStructType(input, decl)»;
                ''')
            }
            
        }
        // Next, handle outputs.
        for (output : reactor.allOutputs) {
            if (federate === null || federate.contains(output as Port)) {
                var token = ''
                if (output.inferredType.isTokenType) {
                     token = '''
                        lf_token_t* token;
                        int length;
                     '''
                }
                pr(output, code, '''
                    typedef struct {
                        «output.valueDeclaration»
                        bool is_present;
                        int num_destinations;
                        «token»
                        «federatedExtension.toString»
                    } «variableStructType(output, decl)»;
                ''')
            }

        }
        // Finally, handle actions.
        // The very first item on this struct needs to be
        // a trigger_t* because the struct will be cast to (trigger_t*)
        // by the schedule() functions to get to the trigger.
        for (action : reactor.allActions) {
            if (federate === null || federate.contains(action)) {
                pr(action, code, '''
                    typedef struct {
                        trigger_t* trigger;
                        «action.valueDeclaration»
                        bool is_present;
                        bool has_value;
                        lf_token_t* token;
                        «federatedExtension.toString»
                    } «variableStructType(action, decl)»;
                ''')
            }
            
        }
    }

    /**
     * For the specified port, return a declaration for port struct to
     * contain the value of the port. A multiport output with width 4 and
     * type int[10], for example, will result in this:
     * ```
     *     int value[10];
     * ```
     * There will be an array of size 4 of structs, each containing this value 
     * array.
     * @param port The port.
     * @return A string providing the value field of the port struct.
     */
    protected def valueDeclaration(Port port) {
        if (port.type === null && target.requiresTypes === true) {
            // This should have been caught by the validator.
            errorReporter.reportError(port, "Port is required to have a type: " + port.name)
            return ''
        }
        // Do not convert to lf_token_t* using lfTypeToTokenType because there
        // will be a separate field pointing to the token.
        // val portType = lfTypeToTokenType(port.inferredType)
        val portType = port.inferredType.targetType
        // If the port type has the form type[number], then treat it specially
        // to get a valid C type.
        val matcher = arrayPatternFixed.matcher(portType)
        if (matcher.find()) {
            // for int[10], the first match is int, the second [10].
            // The following results in: int* _lf_foo[10];
            // if the port is an input and not a multiport.
            // An output multiport will result in, for example
            // int _lf_out[4][10];
            return '''«matcher.group(1)» value«matcher.group(2)»;''';
        } else {
            return '''«portType» value;'''
        }
    }

    /**
     * For the specified action, return a declaration for action struct to
     * contain the value of the action. An action of
     * type int[10], for example, will result in this:
     * ```
     *     int* value;
     * ```
     * This will return an empty string for an action with no type.
     * @param action The action.
     * @return A string providing the value field of the action struct.
     */
    protected def valueDeclaration(Action action) {
        if (action.type === null && target.requiresTypes === true) {
            return ''
        }
        // Do not convert to lf_token_t* using lfTypeToTokenType because there
        // will be a separate field pointing to the token.
        val actionType = action.inferredType.targetType
        // If the input type has the form type[number], then treat it specially
        // to get a valid C type.
        val matcher = arrayPatternFixed.matcher(actionType)
        if (matcher.find()) {
            // for int[10], the first match is int, the second [10].
            // The following results in: int* foo;
            return '''«matcher.group(1)»* value;''';
        } else {
            val matcher2 = arrayPatternVariable.matcher(actionType)
            if (matcher2.find()) {
                // for int[], the first match is int.
                // The following results in: int* foo;
                return '''«matcher2.group(1)»* value;''';
            }
            return '''«actionType» value;'''
        }
    }

    /**
     * Generate the self struct type definition for the specified reactor
     * in the specified federate.
     * @param reactor The parsed reactor data structure.
     * @param federate A federate name, or null to unconditionally generate.
     * @param constructorCode Place to put lines of code that need to
     *  go into the constructor.
     * @param destructorCode Place to put lines of code that need to
     *  go into the destructor.
     */
    protected def generateSelfStruct(
        ReactorDecl decl,
        FederateInstance federate,
        StringBuilder constructorCode,
        StringBuilder destructorCode
    ) {
        val reactor = decl.toDefinition
        val selfType = selfStructType(decl)
        
        // Construct the typedef for the "self" struct.
        // Create a type name for the self struct.
        
        var body = new StringBuilder()
        
        // Extensions can add functionality to the CGenerator
        generateSelfStructExtension(body, decl, federate, constructorCode, destructorCode)
        
        // Next handle parameters.
        generateParametersForReactor(body, reactor)
        
        // Next handle states.
        generateStateVariablesForReactor(body, reactor)
        
        // Next handle actions.
        for (action : reactor.allActions) {
            if (federate === null || federate.contains(action)) {
                pr(action, body, '''
                    «variableStructType(action, decl)» _lf_«action.name»;
                ''')
                // Initialize the trigger pointer in the action.
                pr(action, constructorCode, '''
                    self->_lf_«action.name».trigger = &self->_lf__«action.name»;
                ''')
            }
        }
        
        // Next handle inputs.
        for (input : reactor.allInputs) {
            if (federate === null || federate.contains(input as Port)) {
                // If the port is a multiport, the input field is an array of
                // pointers that will be allocated separately for each instance
                // because the sizes may be different. Otherwise, it is a simple
                // pointer.
                if (input.isMultiport) {
                    pr(input, body, '''
                        // Multiport input array will be malloc'd later.
                        «variableStructType(input, decl)»** _lf_«input.name»;
                        int _lf_«input.name»_width;
                        // Default input (in case it does not get connected)
                        «variableStructType(input, decl)» _lf_default__«input.name»;
                    ''')
                    // Add to the destructor code to free the malloc'd memory.
                    pr(input, destructorCode, '''
                        free(self->_lf_«input.name»);
                    ''')
                } else {
                    // input is not a multiport.
                    pr(input, body, '''
                        «variableStructType(input, decl)»* _lf_«input.name»;
                        // width of -2 indicates that it is not a multiport.
                        int _lf_«input.name»_width;
                        // Default input (in case it does not get connected)
                        «variableStructType(input, decl)» _lf_default__«input.name»;
                    ''')
    
                    pr(input, constructorCode, '''
                        // Set input by default to an always absent default input.
                        self->_lf_«input.name» = &self->_lf_default__«input.name»;
                    ''')
                }
            }
        }

        // Next handle outputs.
        for (output : reactor.allOutputs) {
            if (federate === null || federate.contains(output as Port)) {
                // If the port is a multiport, create an array to be allocated
                // at instantiation.
                if (output.isMultiport) {
                    pr(output, body, '''
                        // Array of output ports.
                        «variableStructType(output, decl)»* _lf_«output.name»;
                        int _lf_«output.name»_width;
                        // An array of pointers to the individual ports. Useful
                        // for the SET macros to work out-of-the-box for
                        // multiports in the body of reactions because their 
                        // value can be accessed via a -> operator (e.g.,foo[i]->value).
                        // So we have to handle multiports specially here a construct that
                        // array of pointers.
                        «variableStructType(output, decl)»** _lf_«output.name»_pointers;
                    ''')
                    // Add to the destructor code to free the malloc'd memory.
                    pr(output, destructorCode, '''
                        free(self->_lf_«output.name»);
                        free(self->_lf_«output.name»_pointers);
                    ''')
                } else {
                    pr(output, body, '''
                        «variableStructType(output, decl)» _lf_«output.name»;
                        int _lf_«output.name»_width;
                    ''')
                }
            }
        }
        
        // If there are contained reactors that either receive inputs
        // from reactions of this reactor or produce outputs that trigger
        // reactions of this reactor, then we need to create a struct
        // inside the self struct for each contained reactor. That
        // struct has a place to hold the data produced by this reactor's
        // reactions and a place to put pointers to data produced by
        // the contained reactors.
        generateInteractingContainedReactors(reactor, federate, body, constructorCode, destructorCode);
                
        // Next, generate the fields needed for each reaction.
        generateReactionAndTriggerStructs(body, decl, constructorCode, destructorCode, federate)
        if (body.length > 0) {
            pr('''
                typedef struct {
                    «body.toString»
                } «selfType»;
            ''')
        } else {
            // There are no fields for the self struct.
            // C compilers complain about empty structs, so we generate a placeholder.
            pr('''
                typedef struct {
                    bool hasContents;
                } «selfType»;
            ''')
        }
    }
    
    /**
     * Generate structs and associated code for contained reactors that
     * send or receive data to or from the container's reactions.
     * 
     * If there are contained reactors that either receive inputs
     * from reactions of this reactor or produce outputs that trigger
     * reactions of this reactor, then we need to create a struct
     * inside the self struct of the container for each contained reactor.
     * That struct has a place to hold the data produced by the container reactor's
     * reactions and a place to put pointers to data produced by
     * the contained reactors.
     * 
     * @param reactor The reactor.
     * @param federate The federate instance.
     * @param body The place to put the struct definition for the contained reactors.
     * @param constructorCode The place to put matching code that goes in the container's constructor.
     * @param destructorCode The place to put matching code that goes in the container's destructor.
     */
    private def generateInteractingContainedReactors(
        Reactor reactor,
        FederateInstance federate,
        StringBuilder body,
        StringBuilder constructorCode,
        StringBuilder destructorCode
    ) {
        // The contents of the struct will be collected first so that
        // we avoid duplicate entries and then the struct will be constructed.
        val contained = new InteractingContainedReactors(reactor, federate);
        // Next generate the relevant code.
        for (containedReactor : contained.containedReactors) {
            // First define an _width variable in case it is a bank.
            var array = "";
            var width = -2;
            // If the instantiation is a bank, find the maximum bank width
            // to define an array.
            if (containedReactor.widthSpec !== null) {
                width = maxContainedReactorBankWidth(containedReactor, null, 0);
                array = "[" + width + "]";
            }
            // NOTE: The following needs to be done for each instance
            // so that the width can be parameter, not in the constructor.
            // Here, we conservatively use a width that is the largest of all isntances.
            pr(constructorCode, '''
                // Set the _width variable for all cases. This will be -2
                // if the reactor is not a bank of reactors.
                self->_lf_«containedReactor.name»_width = «width»;
            ''')

            // Generate one struct for each contained reactor that interacts.
            pr(body, '''struct {''')
            indent(body)
            for (port : contained.portsOfInstance(containedReactor)) {
                if (port instanceof Input) {
                    // If the variable is a multiport, then the place to store the data has
                    // to be malloc'd at initialization.
                    if (!port.isMultiport) {
                        // Not a multiport.
                        pr(port, body, '''
                            «variableStructType(port, containedReactor.reactorClass)» «port.name»;
                        ''')
                    } else {
                        // Is a multiport.
                        // Memory will be malloc'd in initialization.
                        pr(port, body, '''
                            «variableStructType(port, containedReactor.reactorClass)»** «port.name»;
                            int «port.name»_width;
                        ''')
                    }
                } else {
                    // Must be an output entry.
                    // Outputs of contained reactors are pointers to the source of data on the
                    // self struct of the container.
                    if (!port.isMultiport) {
                        // Not a multiport.
                        pr(port, body, '''
                            «variableStructType(port, containedReactor.reactorClass)»* «port.name»;
                        ''')
                    } else {
                        // Is a multiport.
                        // Here, we will use an array of pointers.
                        // Memory will be malloc'd in initialization.
                        pr(port, body, '''
                            «variableStructType(port, containedReactor.reactorClass)»** «port.name»;
                            int «port.name»_width;
                        ''')
                    }
                    pr(port, body, '''
                        trigger_t «port.name»_trigger;
                    ''')
                    var reactorIndex = ''
                    if (containedReactor.widthSpec !== null) {
                        reactorIndex = '[reactorIndex]'
                        pr(constructorCode, '''
                            for (int reactorIndex = 0; reactorIndex < self->_lf_«containedReactor.name»_width; reactorIndex++) {
                        ''')
                        indent(constructorCode)
                    }
                    if (isFederatedAndDecentralized) {
                        pr(port, constructorCode, '''
                            self->_lf_«containedReactor.name»«reactorIndex».«port.name»_trigger.intended_tag = (tag_t) { .time = NEVER, .microstep = 0u};
                        ''')
                    }
                    val triggered = contained.reactionsTriggered(containedReactor, port)
                    if (triggered.size > 0) {
                        pr(port, body, '''
                            reaction_t* «port.name»_reactions[«triggered.size»];
                        ''')
                        var triggeredCount = 0
                        for (index : triggered) {
                            pr(port, constructorCode, '''
                                self->_lf_«containedReactor.name»«reactorIndex».«port.name»_reactions[«triggeredCount++»] = &self->_lf__reaction_«index»;
                            ''')
                        }
                        pr(port, constructorCode, '''
                            self->_lf_«containedReactor.name»«reactorIndex».«port.name»_trigger.reactions = self->_lf_«containedReactor.name»«reactorIndex».«port.name»_reactions;
                        ''')
                    } else {
                        // Since the self struct is created using calloc, there is no need to set
                        // self->_lf_«containedReactor.name».«port.name»_trigger.reactions = NULL
                    }
                    // Since the self struct is created using calloc, there is no need to set
                    // self->_lf_«containedReactor.name».«port.name»_trigger.token = NULL;
                    // self->_lf_«containedReactor.name».«port.name»_trigger.is_present = false;
                    // self->_lf_«containedReactor.name».«port.name»_trigger.is_timer = false;
                    // self->_lf_«containedReactor.name».«port.name»_trigger.is_physical = false;
                    // self->_lf_«containedReactor.name».«port.name»_trigger.drop = false;
                    // self->_lf_«containedReactor.name».«port.name»_trigger.element_size = 0;
                    // self->_lf_«containedReactor.name».«port.name»_trigger.intended_tag = (0, 0);
                    pr(port, constructorCode, '''
                        self->_lf_«containedReactor.name»«reactorIndex».«port.name»_trigger.last = NULL;
                        self->_lf_«containedReactor.name»«reactorIndex».«port.name»_trigger.number_of_reactions = «triggered.size»;
                    ''')
                    
                    if (isFederated) {
                        // Set the physical_time_of_arrival
                        pr(port, constructorCode, '''
                            self->_lf_«containedReactor.name»«reactorIndex».«port.name»_trigger.physical_time_of_arrival = NEVER;
                        ''')
                    }
                    if (containedReactor.widthSpec !== null) {
                        unindent(constructorCode)
                        pr(constructorCode, "}")
                    }
                }
                if (port.isMultiport) {
                    // Add to the destructor code to free the malloc'd memory.
                    if (containedReactor.widthSpec !== null) {
                        pr(port, destructorCode, '''
                            for (int j = 0; j < self->_lf_«containedReactor.name»_width; j++) {
                                for (int i = 0; i < self->_lf_«containedReactor.name»[j].«port.name»_width; i++) {
                                    free(self->_lf_«containedReactor.name»[j].«port.name»[i]);
                                }
                            }
                        ''')
                    } else {
                        pr(port, destructorCode, '''
                            for (int i = 0; i < self->_lf_«containedReactor.name».«port.name»_width; i++) {
                                free(self->_lf_«containedReactor.name».«port.name»[i]);
                            }
                        ''')
                    }
                }
            }
            unindent(body)
            pr(body, '''
                } _lf_«containedReactor.name»«array»;
                int _lf_«containedReactor.name»_width;
            ''');
            
        }
    }
    
    /**
     * This function is provided to allow extensions of the CGenerator to append the structure of the self struct
     * @param body The body of the self struct
     * @param decl The reactor declaration for the self struct
     * @param instance The current federate instance
     * @param constructorCode Code that is executed when the reactor is instantiated
     * @param destructorCode Code that is executed when the reactor instance is freed
     */
    def void generateSelfStructExtension(StringBuilder selfStructBody, ReactorDecl decl, FederateInstance instance, StringBuilder constructorCode, StringBuilder destructorCode) {
        // Do nothing
    }
    
    /**
     * Generate code for parameters variables of a reactor in the form "parameter.type parameter.name;"
     * @param reactor The reactor
     * @param builder The StringBuilder that the generated code is appended to
     * @return 
     */
    def generateParametersForReactor(StringBuilder builder, Reactor reactor) {
        for (parameter : reactor.allParameters) {
            prSourceLineNumber(builder, parameter)
            pr(builder, parameter.getInferredType.targetType + ' ' + parameter.name + ';');
        }
    }
    
    /**
     * Generate code for state variables of a reactor in the form "stateVar.type stateVar.name;"
     * @param reactor The reactor
     * @param builder The StringBuilder that the generated code is appended to
     * @return 
     */
    def generateStateVariablesForReactor(StringBuilder builder, Reactor reactor) {        
        for (stateVar : reactor.allStateVars) {            
            prSourceLineNumber(builder, stateVar)
            pr(builder, stateVar.getInferredType.targetType + ' ' + stateVar.name + ';');
        }
    }
    
    /**
     * Generate the fields of the self struct and statements for the constructor
     * to create and initialize a reaction_t struct for each reaction in the
     * specified reactor and a trigger_t struct for each trigger (input, action,
     * timer, or output of a contained reactor).
     * @param body The place to put the code for the self struct.
     * @param reactor The reactor.
     * @param constructorCode The place to put the constructor code.
     * @param constructorCode The place to put the destructor code.
     * @param federate The federate instance, or null if there is no federation.
     */
    protected def void generateReactionAndTriggerStructs(
        StringBuilder body, 
        ReactorDecl decl, 
        StringBuilder constructorCode, 
        StringBuilder destructorCode, 
        FederateInstance federate
    ) {
        var reactionCount = 0;
        val reactor = decl.toDefinition
        // Iterate over reactions and create initialize the reaction_t struct
        // on the self struct. Also, collect a map from triggers to the reactions
        // that are triggered by that trigger. Also, collect a set of sources
        // that are read by reactions but do not trigger reactions.
        // Finally, collect a set of triggers and sources that are outputs
        // of contained reactors. 
        val triggerMap = new LinkedHashMap<Variable,LinkedList<Integer>>()
        val sourceSet = new LinkedHashSet<Variable>()
        val outputsOfContainedReactors = new LinkedHashMap<Variable,Instantiation>
        val startupReactions = new LinkedHashSet<Integer>
        val shutdownReactions = new LinkedHashSet<Integer>
        for (reaction : reactor.allReactions) {
            if (federate === null || federate.contains(reaction)) {
                // Create the reaction_t struct.
                pr(reaction, body, '''reaction_t _lf__reaction_«reactionCount»;''')
                
                // Create the map of triggers to reactions.
                for (trigger : reaction.triggers) {
                    // trigger may not be a VarRef (it could be "startup" or "shutdown").
                    if (trigger instanceof VarRef) {
                        var reactionList = triggerMap.get(trigger.variable)
                        if (reactionList === null) {
                            reactionList = new LinkedList<Integer>()
                            triggerMap.put(trigger.variable, reactionList)
                        }
                        reactionList.add(reactionCount)
                        if (trigger.container !== null) {
                            outputsOfContainedReactors.put(trigger.variable, trigger.container)
                        }
                    }
                    if (trigger.isStartup) {
                        startupReactions.add(reactionCount)
                    }
                    if (trigger.isShutdown) {
                        shutdownReactions.add(reactionCount)
                    }
                }
                // Create the set of sources read but not triggering.
                for (source : reaction.sources) {
                    sourceSet.add(source.variable)
                    if (source.container !== null) {
                        outputsOfContainedReactors.put(source.variable, source.container)
                    }
                }

                pr(destructorCode, '''
                    if (self->_lf__reaction_«reactionCount».output_produced != NULL) {
                        free(self->_lf__reaction_«reactionCount».output_produced);
                    }
                    if (self->_lf__reaction_«reactionCount».triggers != NULL) {
                        free(self->_lf__reaction_«reactionCount».triggers);
                    }
                    if (self->_lf__reaction_«reactionCount».triggered_sizes != NULL) {
                        free(self->_lf__reaction_«reactionCount».triggered_sizes);
                    }
                ''')

                var deadlineFunctionPointer = "NULL"
                if (reaction.deadline !== null) {
                    // The following has to match the name chosen in generateReactions
                    val deadlineFunctionName = decl.name.toLowerCase + '_deadline_function' + reactionCount
                    deadlineFunctionPointer = "&" + deadlineFunctionName
                }
                
                // Assign the STP handler
                var STPFunctionPointer = "NULL"
                if (reaction.stp !== null) {
                    // The following has to match the name chosen in generateReactions
                    val STPFunctionName = decl.name.toLowerCase + '_STP_function' + reactionCount
                    STPFunctionPointer = "&" + STPFunctionName
                }

                // Set the defaults of the reaction_t struct in the constructor.
                // Since the self struct is allocated using calloc, there is no need to set:
                // self->_lf__reaction_«reactionCount».index = 0;
                // self->_lf__reaction_«reactionCount».chain_id = 0;
                // self->_lf__reaction_«reactionCount».pos = 0;
                // self->_lf__reaction_«reactionCount».status = inactive;
                // self->_lf__reaction_«reactionCount».deadline = 0LL;
                // self->_lf__reaction_«reactionCount».is_STP_violated = false;
                pr(reaction, constructorCode, '''
                    self->_lf__reaction_«reactionCount».number = «reactionCount»;
                    self->_lf__reaction_«reactionCount».function = «reactionFunctionName(decl, reactionCount)»;
                    self->_lf__reaction_«reactionCount».self = self;
                    self->_lf__reaction_«reactionCount».deadline_violation_handler = «deadlineFunctionPointer»;
                    self->_lf__reaction_«reactionCount».STP_handler = «STPFunctionPointer»;
                    self->_lf__reaction_«reactionCount».name = "?";
                ''')

            }
            // Increment the reactionCount even if the reaction is not in the federate
            // so that reaction indices are consistent across federates.
            reactionCount++
        }
        
        // Next, create and initialize the trigger_t objects.
        // Start with the timers.
        for (timer : reactor.allTimers) {
            createTriggerT(body, timer, triggerMap, constructorCode, destructorCode)
            // Since the self struct is allocated using calloc, there is no need to set:
            // self->_lf__«timer.name».is_physical = false;
            // self->_lf__«timer.name».drop = false;
            // self->_lf__«timer.name».element_size = 0;
            pr(constructorCode, '''
                self->_lf__«timer.name».is_timer = true;
            ''')
            if (isFederatedAndDecentralized) {
                pr(constructorCode, '''
                    self->_lf__«timer.name».intended_tag = (tag_t) { .time = NEVER, .microstep = 0u};
                ''')
            }
        }
        
        // Handle startup triggers.
        if (startupReactions.size > 0) {
            pr(body, '''
                trigger_t _lf__startup;
                reaction_t* _lf__startup_reactions[«startupReactions.size»];
            ''')
            if (isFederatedAndDecentralized) {
                pr(constructorCode, '''
                    self->_lf__startup.intended_tag = (tag_t) { .time = NEVER, .microstep = 0u};
                ''')
            }
            var i = 0
            for (reactionIndex : startupReactions) {
                pr(constructorCode, '''
                    self->_lf__startup_reactions[«i++»] = &self->_lf__reaction_«reactionIndex»;
                ''')
            }
            pr(constructorCode, '''
                self->_lf__startup.last = NULL;
                self->_lf__startup.reactions = &self->_lf__startup_reactions[0];
                self->_lf__startup.number_of_reactions = «startupReactions.size»;
                self->_lf__startup.is_timer = false;
            ''')
        }
        // Handle shutdown triggers.
        if (shutdownReactions.size > 0) {
            pr(body, '''
                trigger_t _lf__shutdown;
                reaction_t* _lf__shutdown_reactions[«shutdownReactions.size»];
            ''')
            if (isFederatedAndDecentralized) {
                pr(constructorCode, '''
                    self->_lf__shutdown.intended_tag = (tag_t) { .time = NEVER, .microstep = 0u};
                ''')
            }
            var i = 0
            for (reactionIndex : shutdownReactions) {
                pr(constructorCode, '''
                    self->_lf__shutdown_reactions[«i++»] = &self->_lf__reaction_«reactionIndex»;
                ''')
            }
            pr(constructorCode, '''
                self->_lf__shutdown.last = NULL;
                self->_lf__shutdown.reactions = &self->_lf__shutdown_reactions[0];
                self->_lf__shutdown.number_of_reactions = «shutdownReactions.size»;
                self->_lf__shutdown.is_timer = false;
            ''')
        }

        // Next handle actions.
        for (action : reactor.allActions) {
            if (federate === null || federate.contains(action)) {
                createTriggerT(body, action, triggerMap, constructorCode, destructorCode)
                var isPhysical = "true";
                if (action.origin == ActionOrigin.LOGICAL) {
                    isPhysical = "false";
                }
                var elementSize = "0"
                // If the action type is 'void', we need to avoid generating the code
                // 'sizeof(void)', which some compilers reject.
                if (action.type !== null && action.targetType.rootType != 'void') {
                    elementSize = '''sizeof(«action.targetType.rootType»)'''
                }
    
                // Since the self struct is allocated using calloc, there is no need to set:
                // self->_lf__«action.name».is_timer = false;
                pr(constructorCode, '''
                    self->_lf__«action.name».is_physical = «isPhysical»;
                    «IF !action.policy.isNullOrEmpty»
                    self->_lf__«action.name».policy = «action.policy»;
                    «ENDIF»
                    self->_lf__«action.name».element_size = «elementSize»;
                ''')
            }
        }

        // Next handle inputs.
        for (input : reactor.allInputs) {
            if (federate === null || federate.contains(input as Port)) {            
                createTriggerT(body, input, triggerMap, constructorCode, destructorCode)
            }
        }
    }
    
    /**
     * Define the trigger_t object on the self struct, an array of
     * reaction_t pointers pointing to reactions triggered by this variable,
     * and initialize the pointers in the array in the constructor.
     * @param body The place to write the self struct entries.
     * @param variable The trigger variable (Timer, Action, or Input).
     * @param triggerMap A map from Variables to a list of the reaction indices
     *  triggered by the variable.
     * @param constructorCode The place to write the constructor code.
     * @param destructorCode The place to write the destructor code.
     */
    private def void createTriggerT(
        StringBuilder body, 
        Variable variable,
        LinkedHashMap<Variable, LinkedList<Integer>> triggerMap,
        StringBuilder constructorCode,
        StringBuilder destructorCode
    ) {
        // variable is a port, a timer, or an action.
        pr(variable, body, '''
            trigger_t _lf__«variable.name»;
        ''')
        pr(variable, constructorCode, '''
            self->_lf__«variable.name».last = NULL;
        ''')
        if (isFederatedAndDecentralized) {
            pr(variable, constructorCode, '''
                self->_lf__«variable.name».intended_tag = (tag_t) { .time = NEVER, .microstep = 0u};
            ''')
        }
        // Generate the reactions triggered table.
        val reactionsTriggered = triggerMap.get(variable)
        if (reactionsTriggered !== null) {
            pr(variable, body, '''reaction_t* _lf__«variable.name»_reactions[«reactionsTriggered.size»];''')
            var count = 0
            for (reactionTriggered : reactionsTriggered) {
                prSourceLineNumber(constructorCode, variable)
                pr(variable, constructorCode, '''
                    self->_lf__«variable.name»_reactions[«count»] = &self->_lf__reaction_«reactionTriggered»;
                ''')
                count++
            }
            // Set up the trigger_t struct's pointer to the reactions.
            pr(variable, constructorCode, '''
                self->_lf__«variable.name».reactions = &self->_lf__«variable.name»_reactions[0];
                self->_lf__«variable.name».number_of_reactions = «count»;
            ''')
            
            if (isFederated) {
                // Set the physical_time_of_arrival
                pr(variable, constructorCode, '''
                    self->_lf__«variable.name».physical_time_of_arrival = NEVER;
                ''')
            }
        }
        if (variable instanceof Input) {
            val rootType = variable.targetType.rootType
            // Since the self struct is allocated using calloc, there is no need to set:
            // self->_lf__«input.name».is_timer = false;
            // self->_lf__«input.name».offset = 0LL;
            // self->_lf__«input.name».period = 0LL;
            // self->_lf__«input.name».is_physical = false;
            // self->_lf__«input.name».drop = false;
            // If the input type is 'void', we need to avoid generating the code
            // 'sizeof(void)', which some compilers reject.
            val size = (rootType == 'void') ? '0' : '''sizeof(«rootType»)'''
            pr(constructorCode, '''
                self->_lf__«variable.name».element_size = «size»;
            ''')
        
            if (isFederated) {
                pr(body,
                    CGeneratorExtension.createPortStatusFieldForInput(variable, this)                    
                );
            }
        
        }
    }    
    
    /** Generate reaction functions definition for a reactor.
     *  These functions have a single argument that is a void* pointing to
     *  a struct that contains parameters, state variables, inputs (triggering or not),
     *  actions (triggering or produced), and outputs.
     *  @param reactor The reactor.
     *  @param federate The federate, or null if this is not
     *   federated or not the main reactor and reactions should be
     *   unconditionally generated.
     */
    def generateReactions(ReactorDecl decl, FederateInstance federate) {
        var reactionIndex = 0;
        val reactor = decl.toDefinition
        for (reaction : reactor.allReactions) {
            if (federate === null || federate.contains(reaction)) {
                generateReaction(reaction, decl, reactionIndex)
            }
            // Increment reaction index even if the reaction is not in the federate
            // so that across federates, the reaction indices are consistent.
            reactionIndex++
        }
    }
    
    /** Generate a reaction function definition for a reactor.
     *  This function will have a single argument that is a void* pointing to
     *  a struct that contains parameters, state variables, inputs (triggering or not),
     *  actions (triggering or produced), and outputs.
     *  @param reaction The reaction.
     *  @param reactor The reactor.
     *  @param reactionIndex The position of the reaction within the reactor. 
     */
    def generateReaction(Reaction reaction, ReactorDecl decl, int reactionIndex) {
        val functionName = reactionFunctionName(decl, reactionIndex)
        
        
        pr('void ' + functionName + '(void* instance_args) {')
        indent()
        var body = reaction.code.toText
        
        generateInitializationForReaction(body, reaction, decl, reactionIndex)
        
        // Code verbatim from 'reaction'
        prSourceLineNumber(reaction.code)
        pr(body)
        unindent()
        pr("}")

        // Now generate code for the late function, if there is one
        // Note that this function can only be defined on reactions
        // in federates that have inputs from a logical connection.
        if (reaction.stp !== null) {
            val lateFunctionName = decl.name.toLowerCase + '_STP_function' + reactionIndex

            pr('void ' + lateFunctionName + '(void* instance_args) {')
            indent();
            generateInitializationForReaction(body, reaction, decl, reactionIndex)
            // Code verbatim from 'late'
            prSourceLineNumber(reaction.stp.code)
            pr(reaction.stp.code.toText)
            unindent()
            pr("}")
        }

        // Now generate code for the deadline violation function, if there is one.
        if (reaction.deadline !== null) {
            // The following name has to match the choice in generateReactionInstances
            val deadlineFunctionName = decl.name.toLowerCase + '_deadline_function' + reactionIndex

            pr('void ' + deadlineFunctionName + '(void* instance_args) {')
            indent();
            generateInitializationForReaction(body, reaction, decl, reactionIndex)
            // Code verbatim from 'deadline'
            prSourceLineNumber(reaction.deadline.code)
            pr(reaction.deadline.code.toText)
            unindent()
            pr("}")
        }
    }
    
    /**
     * Generate code to allocate the memory needed by reactions for triggering
     * downstream reactions. Also, record startup and shutdown reactions.
     * @param reactions A list of reactions.
     */
    private def void generateReactionMemory(Iterable<ReactionInstance> reactions) {
        // For each reaction instance, allocate the arrays that will be used to
        // trigger downstream reactions.
        for (reaction : reactions) {
            val instance = reaction.parent;
            val nameOfSelfStruct = selfStructName(instance)
            
            generateReactionOutputs(reaction);

            // Next handle triggers of the reaction that come from a multiport output
            // of a contained reactor.  Also, handle startup and shutdown triggers.
            for (trigger : reaction.triggers) {
                if (trigger instanceof PortInstance) {
                    // If the port is a multiport, then we need to create an entry for each
                    // individual port.
                    if (trigger.isMultiport() && trigger.parent !== null && trigger.isOutput) {
                        // If the width is given as a numeric constant, then add that constant
                        // to the output count. Otherwise, assume it is a reference to one or more parameters.
                        val width = trigger.width;
                        val containerName = trigger.parent.name
                        val portStructType = variableStructType(trigger.definition,
                            trigger.parent.definition.reactorClass)

                        // FIXME: What if the effect is a bank?  Need to index the container.
                        pr(initializeTriggerObjectsEnd, '''
                            «nameOfSelfStruct»->_lf_«containerName».«trigger.name»_width = «width»;
                            // Allocate memory to store pointers to the multiport outputs of a contained reactor.
                            «nameOfSelfStruct»->_lf_«containerName».«trigger.name» = («portStructType»**)malloc(sizeof(«portStructType»*) 
                                    * «nameOfSelfStruct»->_lf_«containerName».«trigger.name»_width);
                        ''')
                    }
                }
                if (trigger.isStartup) {
                    pr(initializeTriggerObjects, '''
                        _lf_startup_reactions[«startupReactionCount++»] = &«nameOfSelfStruct»->_lf__reaction_«reaction.index»;
                    ''')
                } else if (trigger.isShutdown) {
                    pr(initializeTriggerObjects, '''
                        _lf_shutdown_reactions[«shutdownReactionCount++»] = &«nameOfSelfStruct»->_lf__reaction_«reaction.index»;
                    ''')

                    if (targetConfig.tracing !== null) {
                        val description = getShortenedName(instance)
                        pr(initializeTriggerObjects, '''
                            _lf_register_trace_event(«nameOfSelfStruct», &(«nameOfSelfStruct»->_lf__shutdown),
                                    trace_trigger, "«description».shutdown");
                        ''')
                    }
                }
            }
        }
    }
    
    /**
     * Generate code that passes existing intended tag to all output ports
     * and actions. This intended tag is the minimum intended tag of the 
     * triggering inputs of the reaction.
     * 
     * @param body The body of the reaction. Used to check for the DISABLE_REACTION_INITIALIZATION_MARKER.
     * @param reaction The initialization code will be generated for this specific reaction
     * @param decl The reactor that has the reaction
     * @param reactionIndex The index of the reaction relative to other reactions in the reactor, starting from 0
     */
    def generateIntendedTagInheritence(String body, Reaction reaction, ReactorDecl decl, int reactionIndex) {
        // Construct the intended_tag inheritance code to go into
        // the body of the function.
        var StringBuilder intendedTagInheritenceCode = new StringBuilder()
        // Check if the coordination mode is decentralized and if the reaction has any effects to inherit the STP violation
        if (isFederatedAndDecentralized && !reaction.effects.nullOrEmpty) {
            pr(intendedTagInheritenceCode, '''
                #pragma GCC diagnostic push
                #pragma GCC diagnostic ignored "-Wunused-variable"
                if (self->_lf__reaction_«reactionIndex».is_STP_violated == true) {
            ''')
            indent(intendedTagInheritenceCode);            
            pr(intendedTagInheritenceCode, '''            
                // The operations inside this if clause (if any exists) are expensive 
                // and must only be done if the reaction has unhandled STP violation.
                // Otherwise, all intended_tag values are (NEVER, 0) by default.
                
                // Inherited intended tag. This will take the minimum
                // intended_tag of all input triggers
                «targetTagType» inherited_min_intended_tag = («targetTagType») { .time = FOREVER, .microstep = UINT_MAX };
            ''')
            pr(intendedTagInheritenceCode, '''
                // Find the minimum intended tag
            ''')
            // Go through every trigger of the reaction and check the
            // value of intended_tag to choose the minimum.
            for (TriggerRef inputTrigger : reaction.triggers ?: emptyList) {
                if (inputTrigger instanceof VarRef) {
                    if (inputTrigger.variable instanceof Output) {
                        // Output from a contained reactor
                        val outputPort = inputTrigger.variable as Output                        
                        if (outputPort.isMultiport) {
                            pr(intendedTagInheritenceCode, '''
                                for (int i=0; i < «inputTrigger.container.name».«inputTrigger.variable.name»_width; i++) {
                                    if (compare_tags(«inputTrigger.container.name».«inputTrigger.variable.name»[i]->intended_tag,
                                                     inherited_min_intended_tag) < 0) {
                                        inherited_min_intended_tag = «inputTrigger.container.name».«inputTrigger.variable.name»[i]->intended_tag;
                                    }
                                }
                            ''')
                            
                        } else
                            pr(intendedTagInheritenceCode, '''
                                if (compare_tags(«inputTrigger.container.name».«inputTrigger.variable.name»->intended_tag,
                                                 inherited_min_intended_tag) < 0) {
                                    inherited_min_intended_tag = «inputTrigger.container.name».«inputTrigger.variable.name»->intended_tag;
                                }
                            ''')
                    } else if (inputTrigger.variable instanceof Port) {
                        // Input port
                        val inputPort = inputTrigger.variable as Port 
                        if (inputPort.isMultiport) {
                            pr(intendedTagInheritenceCode, '''
                                for (int i=0; i < «inputTrigger.variable.name»_width; i++) {
                                    if (compare_tags(«inputTrigger.variable.name»[i]->intended_tag, inherited_min_intended_tag) < 0) {
                                        inherited_min_intended_tag = «inputTrigger.variable.name»[i]->intended_tag;
                                    }
                                }
                            ''')
                        } else {
                            pr(intendedTagInheritenceCode, '''
                                if (compare_tags(«inputTrigger.variable.name»->intended_tag, inherited_min_intended_tag) < 0) {
                                    inherited_min_intended_tag = «inputTrigger.variable.name»->intended_tag;
                                }
                            ''')
                        }
                    } else if (inputTrigger.variable instanceof Action) {
                        pr(intendedTagInheritenceCode, '''
                            if (compare_tags(«inputTrigger.variable.name»->trigger->intended_tag, inherited_min_intended_tag) < 0) {
                                inherited_min_intended_tag = «inputTrigger.variable.name»->trigger->intended_tag;
                            }
                        ''')
                    }

                }
            }
            if (reaction.triggers === null || reaction.triggers.size === 0) {
                // No triggers are given, which means the reaction would react to any input.
                // We need to check the intended tag for every input.
                // NOTE: this does not include contained outputs. 
                for (input : (reaction.eContainer as Reactor).inputs) {
                    pr(intendedTagInheritenceCode, '''
                        if (compare_tags(«input.name»->intended_tag, inherited_min_intended_tag) > 0) {
                            inherited_min_intended_tag = «input.name»->intended_tag;
                        }
                    ''')
                }
            }
            
            // Once the minimum intended tag has been found,
            // it will be passed down to the port effects
            // of the reaction. Note that the intended tag
            // will not pass on to actions downstream.
            // Last reaction that sets the intended tag for the effect
            // will be seen.
            pr(intendedTagInheritenceCode, '''
                // All effects inherit the minimum intended tag of input triggers
                if (inherited_min_intended_tag.time != NEVER) {
            ''')
            indent(intendedTagInheritenceCode);
            for (effect : reaction.effects ?: emptyList) {
                if (effect.variable instanceof Input) {
                    if ((effect.variable as Port).isMultiport) {
                        pr(intendedTagInheritenceCode, '''
                            for(int i=0; i < «effect.container.name».«effect.variable.name»_width; i++) {
                                «effect.container.name».«effect.variable.name»[i]->intended_tag = inherited_min_intended_tag;
                            }
                        ''')
                    } else {
                        if (effect.container.widthSpec !== null) {
                            // Contained reactor is a bank.
                            pr(intendedTagInheritenceCode, '''
                                for (int bankIndex = 0; bankIndex < self->_lf_«effect.container.name»_width; bankIndex++) {
                                    «effect.container.name»[bankIndex].«effect.variable.name» = &(self->_lf_«effect.container.name»[bankIndex].«effect.variable.name»);
                                }
                            ''')
                        } else {
                            // Input to a contained reaction
                            pr(intendedTagInheritenceCode, '''
                                // Don't reset the intended tag of the output port if it has already been set.
                                «effect.container.name».«effect.variable.name»->intended_tag = inherited_min_intended_tag;
                            ''')                            
                        }
                    }                   
                }
            }
            unindent(intendedTagInheritenceCode);
            pr(intendedTagInheritenceCode, '''
                }
            ''')
            unindent(intendedTagInheritenceCode);
            pr(intendedTagInheritenceCode,'''
            }
            #pragma GCC diagnostic pop
            ''')
            
            // Write the the intended tag inheritance initialization
            // to the main code.
            pr(intendedTagInheritenceCode.toString) 
        }
        return intendedTagInheritenceCode
    }
    
    /**
     * Generate necessary initialization code inside the body of the reaction that belongs to reactor decl.
     * @param body The body of the reaction. Used to check for the DISABLE_REACTION_INITIALIZATION_MARKER.
     * @param reaction The initialization code will be generated for this specific reaction
     * @param decl The reactor that has the reaction
     * @param reactionIndex The index of the reaction relative to other reactions in the reactor, starting from 0
     */
    def generateInitializationForReaction(String body, Reaction reaction, ReactorDecl decl, int reactionIndex) {
        val reactor = decl.toDefinition
        
        // Construct the reactionInitialization code to go into
        // the body of the function before the verbatim code.
        var StringBuilder reactionInitialization = new StringBuilder()

        // Define the "self" struct.
        var structType = selfStructType(decl)
        // A null structType means there are no inputs, state,
        // or anything else. No need to declare it.
        if (structType !== null) {
             pr('''
                 #pragma GCC diagnostic push
                 #pragma GCC diagnostic ignored "-Wunused-variable"
                 «structType»* self = («structType»*)instance_args;
             ''')
        }

        // Do not generate the initialization code if the body is marked
        // to not generate it.
        if (body.startsWith(CGenerator.DISABLE_REACTION_INITIALIZATION_MARKER)) {
             pr('''
                 #pragma GCC diagnostic pop
             ''')
            return;
        }

        // A reaction may send to or receive from multiple ports of
        // a contained reactor. The variables for these ports need to
        // all be declared as fields of the same struct. Hence, we first
        // collect the fields to be defined in the structs and then
        // generate the structs.
        var fieldsForStructsForContainedReactors = new LinkedHashMap<Instantiation, StringBuilder>

        // Actions may appear twice, first as a trigger, then with the outputs.
        // But we need to declare it only once. Collect in this data structure
        // the actions that are declared as triggered so that if they appear
        // again with the outputs, they are not defined a second time.
        // That second redefinition would trigger a compile error.  
        var actionsAsTriggers = new LinkedHashSet<Action>();

        // Next, add the triggers (input and actions; timers are not needed).
        // This defines a local variable in the reaction function whose
        // name matches that of the trigger. The value of the local variable
        // is a struct with a value and is_present field, the latter a boolean
        // that indicates whether the input/action is present.
        // If the trigger is an output, then it is an output of a
        // contained reactor. In this case, a struct with the name
        // of the contained reactor is created with one field that is
        // a pointer to a struct with a value and is_present field.
        // E.g., if the contained reactor is named 'c' and its output
        // port is named 'out', then c.out->value c.out->is_present are
        // defined so that they can be used in the verbatim code.
        for (TriggerRef trigger : reaction.triggers ?: emptyList) {
            if (trigger instanceof VarRef) {
                if (trigger.variable instanceof Port) {
                    generatePortVariablesInReaction(
                        reactionInitialization,
                        fieldsForStructsForContainedReactors,
                        trigger, 
                        decl)
                } else if (trigger.variable instanceof Action) {
                    generateActionVariablesInReaction(
                        reactionInitialization, 
                        trigger.variable as Action, 
                        decl
                    )
                    actionsAsTriggers.add(trigger.variable as Action);
                }
            }
        }
        if (reaction.triggers === null || reaction.triggers.size === 0) {
            // No triggers are given, which means react to any input.
            // Declare an argument for every input.
            // NOTE: this does not include contained outputs. 
            for (input : reactor.inputs) {
                generateInputVariablesInReaction(reactionInitialization, input, decl)
            }
        }
        // Define argument for non-triggering inputs.
        for (VarRef src : reaction.sources ?: emptyList) {
            if (src.variable instanceof Port) {
                generatePortVariablesInReaction(reactionInitialization, fieldsForStructsForContainedReactors, src, decl)
            } else if (src.variable instanceof Action) {
                // It's a bit odd to read but not be triggered by an action, but
                // OK, I guess we allow it.
                generateActionVariablesInReaction(
                    reactionInitialization,
                    src.variable as Action,
                    decl
                )
                actionsAsTriggers.add(src.variable as Action);
            }
        }

        // Define variables for each declared output or action.
        // In the case of outputs, the variable is a pointer to where the
        // output is stored. This gives the reaction code access to any previous
        // value that may have been written to that output in an earlier reaction.
        if (reaction.effects !== null) {
            for (effect : reaction.effects) {
                if (effect.variable instanceof Action) {
                    // It is an action, not an output.
                    // If it has already appeared as trigger, do not redefine it.
                    if (!actionsAsTriggers.contains(effect.variable)) {
                        pr(reactionInitialization, '''
                            «variableStructType(effect.variable, decl)»* «effect.variable.name» = &self->_lf_«effect.variable.name»;
                        ''')
                    }
                } else {
                    if (effect.variable instanceof Output) {
                        generateOutputVariablesInReaction(
                            reactionInitialization, 
                            effect,
                            decl
                        )
                    } else if (effect.variable instanceof Input) {
                        // It is the input of a contained reactor.
                        generateVariablesForSendingToContainedReactors(
                            reactionInitialization,
                            fieldsForStructsForContainedReactors,
                            effect.container,
                            effect.variable as Input
                        )
                    } else {
                        errorReporter.reportError(
                            reaction,
                            "In generateReaction(): effect is neither an input nor an output."
                        )
                    }
                }
            }
        }
        // Before the reaction initialization,
        // generate the structs used for communication to and from contained reactors.
        for (containedReactor : fieldsForStructsForContainedReactors.keySet) {
            var array = "";
            if (containedReactor.widthSpec !== null) {
                pr('''
                    int «containedReactor.name»_width = self->_lf_«containedReactor.name»_width;
                ''')
                array = '''[«maxContainedReactorBankWidth(containedReactor, null, 0)»]''';
            }
            pr('''
                struct «containedReactor.name» {
                    «fieldsForStructsForContainedReactors.get(containedReactor)»
                } «containedReactor.name»«array»;
            ''')
        }
        // Next generate all the collected setup code.
        pr(reactionInitialization.toString)
        pr('''
            #pragma GCC diagnostic pop
        ''')

        if (reaction.stp === null) {
            // Pass down the intended_tag to all input and output effects
            // downstream if the current reaction does not have a STP
            // handler.
            generateIntendedTagInheritence(body, reaction, decl, reactionIndex)
        }
    }
    
    /**
     * Return the maximum bank width for the given instantiation within all
     * instantiations of its parent reactor.
     * On the first call to this method, the breadcrumbs should be null and the max
     * argument should be zero. On recursive calls, breadcrumbs is a list of nested
     * instantiations, the max is the maximum width found so far.  The search for
     * instances of the parent reactor will begin with the last instantiation
     * in the specified list.
     * 
     * This rather complicated method is used when a reaction sends or receives data
     * to or from a bank of contained reactors. There will be an array of structs on
     * the self struct of the parent, and the size of the array is conservatively set
     * to the maximum of all the identified bank widths.  This is a bit wasteful of
     * memory, but it avoids having to malloc the array for each instance, and in
     * typical usage, there will be few instances or instances that are all the same
     * width.
     * 
     * @param containedReactor The contained reactor instantiation.
     * @param breadcrumbs null on first call (non-recursive).
     * @param max 0 on first call.
     */
    private def int maxContainedReactorBankWidth(
        Instantiation containedReactor, 
        LinkedList<Instantiation> breadcrumbs,
        int max
    ) {
        // If the instantiation is not a bank, return 1.
        if (containedReactor.widthSpec === null) {
            return 1
        }
        // If there is no main, then we just use the default width.
        if (mainDef === null) {
            return ASTUtils.width(containedReactor.widthSpec, null)
        }
        var nestedBreadcrumbs = breadcrumbs
        if (nestedBreadcrumbs === null) {
            nestedBreadcrumbs = new LinkedList<Instantiation>
            nestedBreadcrumbs.add(mainDef)
        }
        var result = max
        var parent = containedReactor.eContainer as Reactor
        if (parent == mainDef.reactorClass.toDefinition) {
            // The parent is main, so there can't be any other instantiations of it.
            return ASTUtils.width(containedReactor.widthSpec, null)
        }
        // Search for instances of the parent within the tail of the breadcrumbs list.
        val container = nestedBreadcrumbs.first.reactorClass.toDefinition
        for (instantiation: container.instantiations) {
            // Put this new instantiation at the head of the list.
            nestedBreadcrumbs.add(0, instantiation)
            if (instantiation.reactorClass.toDefinition == parent) {
                // Found a matching instantiation of the parent.
                // Evaluate the original width specification in this context.
                val candidate = ASTUtils.width(containedReactor.widthSpec, nestedBreadcrumbs)
                if (candidate > result) {
                    result = candidate
                }
            } else {
                // Found some other instantiation, not the parent.
                // Search within it for instantiations of the parent.
                // Note that we assume here that the parent cannot contain
                // instances of itself.
                val candidate = maxContainedReactorBankWidth(containedReactor, nestedBreadcrumbs, result)
                if (candidate > result) {
                    result = candidate
                }
            }
            nestedBreadcrumbs.remove
        }
        return result
    }

    /** 
     * Generate code to create the trigger table for each given reaction.
     * Each table lists the triggers that the reaction
     * execution may trigger. Each table is an array of arrays
     * of pointers to the trigger_t structs representing the downstream inputs
     * (or outputs of the container reactor) that are triggered by the reaction.
     * Each trigger table goes into the reaction's reaction_t triggers field.
     * That reaction_t struct is assumed to be on the self struct of the reactor
     * instance with name "_lf__reaction_i", where i is the index of the reaction.
     * The generated code will also set the values of the triggered_sizes array
     * on the reaction_t struct to indicate the size of each array of trigger_t
     * pointers. The generated code will malloc each of these arrays, and the
     * destructor for the reactor instance will free them.
     * @param reactions The reactions.
     */
    private def generateRemoteTriggerTable(Iterable<ReactionInstance> reactions) {
        for (reaction : reactions) {
            val selfStruct = selfStructName(reaction.parent);
            val name = reaction.parent.getFullName;
            var channelCount = 0
            
            optimizeForSingleDominatingReaction(reaction, reaction.index);
                           
            // Insert a string name to facilitate debugging.                 
            if (targetConfig.logLevel >= LogLevel.LOG) {
                pr(initializeTriggerObjectsEnd, '''
                    // Reaction «reaction.index» of «name».
                    «selfStruct»->_lf__reaction_«reaction.index».name = "«name» reaction «reaction.index»";
                ''')
            }
            
            for (port : reaction.effects.filter(PortInstance)) {
                // Skip ports whose parent is not in the federation.
                // This can happen with reactions in the top-level that have
                // as an effect a port in a bank.
                if (currentFederate.contains(port.parent)) {
                    
                    // If the port is a multiport, then its channels may have different sets
                    // of destinations. For ordinary ports, there will be only one range and
                    // its width will be 1.
                    // We generate the code to fill the triggers array first in a temporary buffer,
                    // so that we can simultaneously calculate the size of the total array.
                    for (PortInstance.SendRange range : port.eventualDestinations()) {
                        val temp = new StringBuilder();
                        var destRangeCount = 0;
                        for (destinationRange : range.destinations) {
                            val destination = destinationRange.getPortInstance();
                            if (destination.isOutput) {
                                // Include this destination port only if it has at least one
                                // reaction in the federation.
                                var belongs = false;
                                for (destinationReaction : destination.dependentReactions) {
                                    if (currentFederate.contains(destinationReaction.parent)) {
                                        belongs = true
                                    }
                                }
                                if (belongs) {
                                    pr(temp, '''
                                        // Port «port.getFullName» has reactions in its parent's parent.
                                        // Point to the trigger struct for those reactions.
                                        triggerArray[«destRangeCount»] = &«triggerStructName(
                                            destination, 
                                            destination.parent.parent
                                        )»;
                                    ''')
                                    // One array entry for each destination range is sufficient.
                                    destRangeCount++;
                                }
                            } else {
                                // Destination is an input port.
                                pr(temp, '''
                                    // Point to destination port «destination.getFullName»'s trigger struct.
                                    triggerArray[«destRangeCount»] = &«triggerStructName(destination)»;
                                ''')
                                // One array entry for each destination range is sufficient.
                                destRangeCount++;
                            }
                        }
                    
                        // Record the total size of the array.
                        pr(initializeTriggerObjectsEnd, '''
                            for (int i = 0; i < «range.channelWidth»; i++) {
                                // Reaction «reaction.index» of «name» triggers «channelCount»
                                // downstream reactions through port «port.getFullName»[«channelCount» + i].
                                «selfStruct»->_lf__reaction_«reaction.index».triggered_sizes[«channelCount» + i] = «destRangeCount»;
                            }
                        ''')
                    
                        // Malloc the memory for the arrays.
                        pr(initializeTriggerObjectsEnd, '''
                            { // For scoping
                                // For reaction «reaction.index» of «name», allocate an
                                // array of trigger pointers for downstream reactions through port «port.getFullName»
                                trigger_t** triggerArray = (trigger_t**)malloc(«destRangeCount» * sizeof(trigger_t*));
                                for (int i = 0; i < «range.channelWidth»; i++) {
                                    «selfStruct»->_lf__reaction_«reaction.index».triggers[«channelCount» + i] = triggerArray;
                                }
                                // Fill the trigger array.
                                «temp.toString()»
                            }
                        ''')
                        channelCount += range.channelWidth;
                    }
                } else {
                    // Count the port even if it is not contained in the federate because effect
                    // may be a bank (it can't be an instance of a bank), so an empty placeholder
                    // will be needed for each member of the bank that is not in the federate.
                    channelCount += port.width;
                }
            }
        }
    }
    
    /**
     * Set the last_enabling_reaction field of the reaction struct to point
     * to the single dominating upstream reaction, if there is one, or to be
     * NULL if not.
     * 
     * @param reaction The reaction.
     * @param reactionNumber The reaction number within the parent.
     */
    def optimizeForSingleDominatingReaction (
        ReactionInstance reaction,
        int reactionNumber
    ) {
        val reactorInstance = reaction.parent;
        val selfStruct = selfStructName(reactorInstance)
        
        // Record the number of reactions that this reaction depends on.
        // This is used for optimization. When that number is 1, the reaction can
        // be executed immediately when its triggering reaction has completed.
        var dominatingReaction = reaction.findSingleDominatingReaction();
        
        // The dominating reaction may not be included in this federate, in which case, we need to keep searching.
        while (dominatingReaction !== null 
                && (!currentFederate.contains(dominatingReaction.definition))
        ) {
            dominatingReaction = dominatingReaction.findSingleDominatingReaction();
        }
        if (dominatingReaction !== null 
                && currentFederate.contains(dominatingReaction.definition)
                && currentFederate.contains(dominatingReaction.parent)
        ) {
            val upstreamReaction = '''«selfStructName(dominatingReaction.parent)»->_lf__reaction_«dominatingReaction.index»'''
            pr(initializeTriggerObjectsEnd, '''
                // Reaction «reactionNumber» of «reactorInstance.getFullName» depends on one maximal upstream reaction.
                «selfStruct»->_lf__reaction_«reactionNumber».last_enabling_reaction = &(«upstreamReaction»);
            ''')
        } else {
            pr(initializeTriggerObjectsEnd, '''
                // Reaction «reactionNumber» of «reactorInstance.getFullName» does not depend on one maximal upstream reaction.
                «selfStruct»->_lf__reaction_«reactionNumber».last_enabling_reaction = NULL;
            ''')
        }
    }
    
    /** 
     * Generate code to set up the tables used in _lf_start_time_step to decrement reference
     * counts and mark outputs absent between time steps. This function puts the code
     * into startTimeStep.
     */
    private def generateStartTimeStep(ReactorInstance instance) {
        // First, set up to decrement reference counts for each token type
        // input of a contained reactor that is present.
        for (child : instance.children) {
            if (currentFederate.contains(child)) {
                var nameOfSelfStruct = selfStructName(child)
                for (input : child.inputs) {
                    if (isTokenType((input.definition as Input).inferredType)) {
                        if (input.isMultiport()) {
                            pr(startTimeStep, '''
                                for (int i = 0; i < «input.width»; i++) {
                                    _lf_tokens_with_ref_count[«startTimeStepTokens» + i].token
                                            = &«nameOfSelfStruct»->_lf_«input.name»[i]->token;
                                    _lf_tokens_with_ref_count[«startTimeStepTokens» + i].status
                                            = (port_status_t*)&«nameOfSelfStruct»->_lf_«input.name»[i]->is_present;
                                    _lf_tokens_with_ref_count[«startTimeStepTokens» + i].reset_is_present = false;
                                }
                            ''')
                            startTimeStepTokens += input.width
                        } else {
                            pr(startTimeStep, '''
                                _lf_tokens_with_ref_count[«startTimeStepTokens»].token
                                        = &«nameOfSelfStruct»->_lf_«input.name»->token;
                                _lf_tokens_with_ref_count[«startTimeStepTokens»].status
                                        = (port_status_t*)&«nameOfSelfStruct»->_lf_«input.name»->is_present;
                                _lf_tokens_with_ref_count[«startTimeStepTokens»].reset_is_present = false;
                            ''')
                            startTimeStepTokens++
                        }
                    }
                }
            }
        }
        var containerSelfStructName = selfStructName(instance)
        // Handle inputs that get sent data from a reaction rather than from
        // another contained reactor and reactions that are triggered by an
        // output of a contained reactor.
        // Note that there may be more than one reaction reacting to the same
        // port so we have to avoid listing the port more than once.
        val portsSeen = new LinkedHashSet<PortInstance>();
        for (reaction : instance.reactions) {
            if (currentFederate.contains(reaction.definition)) {
                for (port : reaction.effects.filter(PortInstance)) {
                    if (port.definition instanceof Input && !portsSeen.contains(port)) {
                        portsSeen.add(port)
                        // This reaction is sending to an input. Must be
                        // the input of a contained reactor in the federate.
                        if (currentFederate.contains(port.parent)) {
                            // If this is a multiport, then the port struct on the self
                            // struct is a pointer. Otherwise, it is the struct itself.
                            if (port.isMultiport) {
                                pr(startTimeStep, '''
                                    // Add port «port.getFullName» to array of is_present fields.
                                    for (int i = 0; i < «port.width»; i++) {
                                        _lf_is_present_fields[«startTimeStepIsPresentCount» + i] 
                                                = &«containerSelfStructName»->_lf_«port.parent.name».«port.name»[i]->is_present;
                                    }
                                ''')
                                if (isFederatedAndDecentralized) {
                                    // Intended_tag is only applicable to ports in federated execution.
                                    pr(startTimeStep, '''
                                        // Add port «port.getFullName» to array of is_present fields.
                                        for (int i = 0; i < «port.width»; i++) {
                                            _lf_intended_tag_fields[«startTimeStepIsPresentCount» + i] 
                                                    = &«containerSelfStructName»->_lf_«port.parent.name».«port.name»[i]->intended_tag;
                                        }
                                    ''')
                                }
                                startTimeStepIsPresentCount += port.width;
                            } else {
                                pr(startTimeStep, '''
                                    // Add port «port.getFullName» to array of is_present fields.
                                    _lf_is_present_fields[«startTimeStepIsPresentCount»] 
                                            = &«containerSelfStructName»->_lf_«port.parent.name».«port.name».is_present;
                                ''')
                                if (isFederatedAndDecentralized) {
                                    // Intended_tag is only applicable to ports in federated execution.
                                    pr(startTimeStep, '''
                                        // Add port «port.getFullName» to array of is_present fields.
                                        _lf_intended_tag_fields[«startTimeStepIsPresentCount»] 
                                                = &«containerSelfStructName»->_lf_«port.parent.name».«port.name».intended_tag;
                                    ''')
                                }
                                startTimeStepIsPresentCount++
                            }
                        }
                    }
                }
                // Find outputs of contained reactors that have token types and therefore
                // need to have their reference counts decremented.
                for (port : reaction.sources) {
                    if (port.definition instanceof Output && !portsSeen.contains(port)) {
                        val output = port as PortInstance;
                        portsSeen.add(output)
                        // This reaction is receiving data from the port.
                        if (isTokenType((output.definition as Output).inferredType)) {
                            if (output.isMultiport()) {
                                pr(startTimeStep, '''
                                    for (int i = 0; i < «output.width»; i++) {
                                        _lf_tokens_with_ref_count[«startTimeStepTokens» + i].token
                                                = &«containerSelfStructName»->_lf_«output.parent.name».«output.name»[i]->token;
                                        _lf_tokens_with_ref_count[«startTimeStepTokens» + i].status
                                                = (port_status_t*)&«containerSelfStructName»->_lf_«output.parent.name».«output.name»[i]->is_present;
                                        _lf_tokens_with_ref_count[«startTimeStepTokens» + i].reset_is_present = false;
                                    }
                                ''')
                                startTimeStepTokens += output.width
                            } else {
                                pr(startTimeStep, '''
                                    _lf_tokens_with_ref_count[«startTimeStepTokens»].token
                                            = &«containerSelfStructName»->_lf_«output.parent.name».«output.name»->token;
                                    _lf_tokens_with_ref_count[«startTimeStepTokens»].status
                                            = (port_status_t*)&«containerSelfStructName»->_lf_«output.parent.name».«output.name»->is_present;
                                    _lf_tokens_with_ref_count[«startTimeStepTokens»].reset_is_present = false;
                                ''')
                                startTimeStepTokens++
                            }
                        }
                    }
                }
            }
        }
        // Next, set up the table to mark each output of each contained reactor absent.
        for (child : instance.children) {
            if (currentFederate.contains(child)) {
                var nameOfSelfStruct = selfStructName(child)
                for (output : child.outputs) {
                    if (output.isMultiport()) {
                        pr(startTimeStep, '''
                            // Add port «output.getFullName» to array of is_present fields.
                            { // Scope to avoid collisions with variable names.
                                int i = «startTimeStepIsPresentCount»;
                                for (int j = 0; j < «output.width»; j++) {
                                    _lf_is_present_fields[i++] = &«nameOfSelfStruct»->_lf_«output.name»[j].is_present;
                                }
                            }
                        ''')
                        if (isFederatedAndDecentralized) {
                            // Intended_tag is only applicable to ports in federated execution with decentralized coordination.
                            pr(startTimeStep, '''
                                // Add port «output.getFullName» to array of intended_tag fields.
                                { // Scope to avoid collisions with variable names.
                                    int i = «startTimeStepIsPresentCount»;
                                    for (int j = 0; j < «output.width»; j++) {
                                        _lf_intended_tag_fields[i++] = &«nameOfSelfStruct»->_lf_«output.name»[j].intended_tag;
                                    }
                                }
                                ''')
                            }
                        startTimeStepIsPresentCount += output.width;
                    } else {
                        pr(startTimeStep, '''
                            // Add port «output.getFullName» to array of is_present fields.
                            _lf_is_present_fields[«startTimeStepIsPresentCount»] = &«nameOfSelfStruct»->«getStackPortMember('''_lf_«output.name»''', "is_present")»;
                        ''')
                        if (isFederatedAndDecentralized) {                            
                            // Intended_tag is only applicable to ports in federated execution with decentralized coordination.
                            pr(startTimeStep, '''
                                // Add port «output.getFullName» to array of Intended_tag fields.
                                _lf_intended_tag_fields[«startTimeStepIsPresentCount»] = &«nameOfSelfStruct»->«getStackPortMember('''_lf_«output.name»''', "intended_tag")»;
                            ''')                            
                        }
                        startTimeStepIsPresentCount++
                    }
                }
            }
        }
        for (action : instance.actions) {
            if (currentFederate === null || currentFederate.contains(action.definition)) {
                pr(startTimeStep, '''
                    // Add action «action.getFullName» to array of is_present fields.
                    _lf_is_present_fields[«startTimeStepIsPresentCount»] 
                            = &«containerSelfStructName»->_lf_«action.name».is_present;
                ''')
                if (isFederatedAndDecentralized) {
                    // Intended_tag is only applicable to actions in federated execution with decentralized coordination.
                    pr(startTimeStep, '''
                        // Add action «action.getFullName» to array of intended_tag fields.
                        _lf_intended_tag_fields[«startTimeStepIsPresentCount»] 
                                = &«containerSelfStructName»->_lf_«action.name».intended_tag;
                    ''')
                }
                startTimeStepIsPresentCount++
            }
        }
    }
    
    /**
     * For each action given, generate initialization code for the offset
     * and period fields. 
     * 
     * @param actions The actions.
     */
    private def generateActionInitializations(Iterable<ActionInstance> actions) {
        for (action : actions) {
            if (!action.isShutdown) {
                var triggerStructName = triggerStructName(action)
                var minDelay = action.minDelay
                var minSpacing = action.minSpacing
                pr(initializeTriggerObjects, '''
                    «triggerStructName».offset = «timeInTargetLanguage(minDelay)»;
                    «IF minSpacing !== null»
                        «triggerStructName».period = «timeInTargetLanguage(minSpacing)»;
                    «ELSE»
                        «triggerStructName».period = «CGenerator.UNDEFINED_MIN_SPACING»;
                    «ENDIF»
                ''')
            }
            triggerCount++
        }
    }

    /**
     * For each timer given, generate initialization code for the offset
     * and period fields.
     * 
     * This method will also populate the global _lf_timer_triggers array, which is
     * used to start all timers at the start of execution.
     * 
     * @param timers The timers.
     */
    private def generateTimerInitializations(Iterable<TimerInstance> timers) {
        for (timer : timers) {
            if (!timer.isStartup) {
                var triggerStructName = triggerStructName(timer)
                val offset = timeInTargetLanguage(timer.offset)
                val period = timeInTargetLanguage(timer.period)
                pr(initializeTriggerObjects, '''
                    «triggerStructName».offset = «offset»;
                    «triggerStructName».period = «period»;
                    _lf_timer_triggers[«timerCount»] = &«triggerStructName»;
                ''')
                timerCount++
            }
            triggerCount++
        }
    }

    /**
     * Process a given .proto file.
     * 
     * Run, if possible, the proto-c protocol buffer code generator to produce
     * the required .h and .c files.
     * @param filename Name of the file to process.
     */
     def processProtoFile(String filename, CancelIndicator cancelIndicator) {
        val protoc = commandFactory.createCommand(
            "protoc-c",
            #['''--c_out=«this.fileConfig.getSrcGenPath»''', filename],
            fileConfig.srcPath)
        if (protoc === null) {
            errorReporter.reportError("Processing .proto files requires proto-c >= 1.3.3.")
            return
        }
        val returnCode = protoc.run(cancelIndicator)
        if (returnCode == 0) {
            val nameSansProto = filename.substring(0, filename.length - 6)
            targetConfig.compileAdditionalSources.add(
                this.fileConfig.getSrcGenPath.resolve(nameSansProto + ".pb-c.c").toString
            )
            
            targetConfig.compileLibraries.add('-l')
            targetConfig.compileLibraries.add('protobuf-c')
            targetConfig.compilerFlags.add('-lprotobuf-c');  
        } else {
            errorReporter.reportError("protoc-c returns error code " + returnCode)
        }
    }
    
    /**
     * Return a string that defines the log level.
     */
    static def String defineLogLevel(GeneratorBase generator) {
        generator.targetConfig.compileDefinitions.add("LOG_LEVEL="+generator.targetConfig.logLevel.ordinal);
        '''
            #define LOG_LEVEL «generator.targetConfig.logLevel.ordinal»
        '''
    }
    
    /**
     * Return a string for referencing the struct with the value and is_present
     * fields of the specified port. This is used for establishing the destination of
     * data for a connection between ports.
     * This will have the following form:
     * 
     * * selfStruct->_lf_portName
     * 
     * @param port An instance of a destination input port.
     */
    static def destinationReference(PortInstance port) {
        // Note that if the port is an output, then it must
        // have dependent reactions, otherwise it would not
        // be a destination.
        var destStruct = selfStructName(port.parent)
        return '''«destStruct»->_lf_«port.name»'''
    }
 
    /**
     * Return a string for referencing the port struct with the value
     * and is_present fields in a self struct that receives data from
     * the specified output port to be used by a reaction.
     * The output port is contained by a contained reactor.
     * This will have the following form:
     * 
     * * selfStruct->_lf_reactorName.portName
     * 
     * The selfStruct is that of the container of reactor that
     * contains the port.
     * 
     * @param port An instance of a destination port.
     */
    static def reactionReference(PortInstance port) {
        var destStruct = selfStructName(port.parent.parent)

        if (port.isOutput) {
            return '''«destStruct»->_lf_«port.parent.name».«port.name»'''
        } else {
            return '// Nothing to do. Port is an input.'
        }
    }
 
    /**
     * Return a string for referencing the data or is_present value of
     * the specified port. This is used for establishing the source of
     * data for a connection between ports.
     * This will have one of the following forms:
     * 
     * * &selfStruct->_lf_portName
     * * &selfStruct->_lf_parentName.portName
     * 
     * It is assumed that the specified port is
     * the eventual upstream port where the data is stored. E.g., it is an input that
     * connected to upstream output, then portName will be the name
     * of the upstream output and the selfStruct will be that of the
     * upstream reactor. If the port is an input port that is written to
     * by a reaction of the parent of the port's parent, then the selfStruct
     * will be that of the parent of the port's parent, and parentName
     * will the name of the port's parent.
     * If the port is an output, then selfStruct will be the parent's
     * selfStruct and the portName will be the name of the port.
     * 
     * @param port An instance of the port to be referenced.
     */
    static def sourceReference(PortInstance port) {                
        if (port.isOutput()) {
            val sourceStruct = selfStructName(port.parent);
            return '''«sourceStruct»->_lf_«port.name»'''
        } else {
            val sourceStruct = selfStructName(port.parent.parent)
            return '''«sourceStruct»->_lf_«port.parent.name».«port.name»'''
        }
    }

    /** Return the unique name for the "self" struct of the specified
     *  reactor instance from the instance ID. If the instance is a member
     *  of a bank of reactors, this returns something of the form
     *  name_self[index], where the index is the position within the bank.
     *  @param instance The reactor instance.
     *  @return The name of the self struct.
     */
    static def selfStructName(ReactorInstance instance) {
        var result = instance.uniqueID + "_self"
        // If this reactor is a member of a bank of reactors, then change
        // the name of its self struct to append [index].
        if (instance.bankIndex >= 0) {
            result += "[" + instance.bankIndex + "]"
        }
        return result
    }

    /** Construct a unique type for the "self" struct of the specified
     *  reactor class from the reactor class.
     *  @param reactor The reactor class.
     *  @return The name of the self struct.
     */
    def selfStructType(ReactorDecl reactor) {
        return reactor.name.toLowerCase + "_self_t"
    }
    
    /** Construct a unique type for the struct of the specified
     *  typed variable (port or action) of the specified reactor class.
     *  @param variable The variable.
     *  @param reactor The reactor class.
     *  @return The name of the self struct.
     */
    def variableStructType(Variable variable, ReactorDecl reactor) {
        '''«reactor.name.toLowerCase»_«variable.name»_t'''
    }
    
    /** Return the function name for specified reaction of the
     *  specified reactor.
     *  @param reactor The reactor
     *  @param reactionIndex The reaction index.
     *  @return The function name for the reaction.
     */
    def reactionFunctionName(ReactorDecl reactor, int reactionIndex) {
          reactor.name.toLowerCase + "reaction_function_" + reactionIndex
    }

    /** Return a reference to the trigger_t struct of the specified
     *  trigger instance (input port or action). This trigger_t struct
     *  is on the self struct.
     *  @param instance The port or action instance.
     *  @return The name of the trigger struct.
     */
    static def triggerStructName(TriggerInstance<? extends Variable> instance) {
        return selfStructName(instance.parent) 
                + '''->_lf__'''
                + instance.name
    }
    
    /** Return a reference to the trigger_t struct for the specified output
     *  port of a contained reactor that triggers a reaction in the specified reactor.
     *  @param port The output port of a contained reactor.
     *  @param reaction The reaction triggered by this port.
     *  @return The name of the trigger struct, which is in the self struct
     *   of the container of the reaction.
     */
    static def triggerStructName(PortInstance port, ReactorInstance reactor) {
        return '''«selfStructName(reactor)»->_lf_«port.parent.name».«port.name»_trigger'''
    }
    
    /**
     * Generates C code to retrieve port->member
     * This function is used for clarity and is called whenever struct is allocated on heap memory.
     * @param portName The name of the port in string
     * @param member The member's name (e.g., is_present)
     * @return Generated code
     */
    def getHeapPortMember(String portName, String member) '''
        «portName»->«member»
    '''
    
    
    /**
     * Return the operator used to retrieve struct members
     */
    def getStackStructOperator() '''
    .
    '''
    
    /**
     * Generates C code to retrieve port.member
     * This function is used for clarity and is called whenever struct is allocated on stack memory.
     * @param portName The name of the port in string
     * @param member The member's name(e.g., is_present)
     * @return Generated code
     */
    def getStackPortMember(String portName, String member) '''«portName».«member»'''
    
    /**
     * Return the full name of the specified instance without
     * the leading name of the top-level reactor, unless this
     * is the top-level reactor, in which case return its name.
     * @param instance The instance.
     * @return A shortened instance name.
     */
    def getShortenedName(ReactorInstance instance) {
        var description = instance.getFullName
        // If not at the top level, strip off the name of the top level.
        val period = description.indexOf(".")
        if (period > 0) {
            description = description.substring(period + 1)
        }
        return description
    }
    
    /**
     * If tracing is turned on, then generate code that records
     * the full name of the specified reactor instance in the
     * trace table. If tracing is not turned on, do nothing.
     * @param instance The reactor instance.
     * @param actions The actions of this reactor.
     * @param timers The timers of this reactor.
     */
    private def void generateTraceTableEntries(
        ReactorInstance instance, Iterable<ActionInstance> actions, Iterable<TimerInstance> timers
    ) {
        // If tracing is turned on, record the address of this reaction
        // in the _lf_trace_object_descriptions table that is used to generate
        // the header information in the trace file.
        if (targetConfig.tracing !== null) {
            var description = getShortenedName(instance)
            var nameOfSelfStruct = selfStructName(instance)
            pr(initializeTriggerObjects, '''
                _lf_register_trace_event(«nameOfSelfStruct», NULL, trace_reactor, "«description»");
            ''')
            for (action : actions) {
                pr(initializeTriggerObjects, '''
                    _lf_register_trace_event(«nameOfSelfStruct», &(«nameOfSelfStruct»->_lf__«action.name»), trace_trigger, "«description».«action.name»");
                ''')
            }
            for (timer : timers) {
                pr(initializeTriggerObjects, '''
                    _lf_register_trace_event(«nameOfSelfStruct», &(«nameOfSelfStruct»->_lf__«timer.name»), trace_trigger, "«description».«timer.name»");
                ''')
            }
        }
    }
    
    /**
     * Generate code to instantiate the specified federate at the top level.
     * @param federate The federate to instantiate or null to generate everything.
     */
    private def void generateFederate(FederateInstance federate) {
        
        currentFederate = federate;
        
        // Create lists of the actions, timers, and reactions that are in the federate.
        // These default to the full list for non-federated programs.
        var actionsInFederate = main.actions.filter[ 
                a | return federate.contains(a.definition);
            ];
        var reactionsInFederate = main.reactions.filter[ 
                r | return federate.contains(r.definition);
            ];
        var timersInFederate = main.timers.filter[ 
                t | return federate.contains(t.definition);
            ];

        // Generate the self struct declaration for the top level.
        pr(initializeTriggerObjects, '''
            «selfStructType(main.definition.reactorClass)»* «selfStructName(main)» = new_«main.name»();
        ''')

        // Generate code for top-level parameters, actions, timers, and reactions that
        // are in the federate.
        generateTraceTableEntries(main, actionsInFederate, timersInFederate);
        generateReactorInstanceExtension(main, reactionsInFederate);
        generateParameterInitialization(main);
        
        for (child: main.children) {
            // If the child has a multiport that is an effect of some reaction in main,
            // then we have to generate code to allocate memory for arrays pointing to
            // its data. If the child is a bank, then memory is allocated for the entire
            // bank width because a reaction cannot specify which bank members it writes
            // to so we have to assume it can write to any. Hence, we do not want to
            // filter which children we do this for by federate, which is why this call
            // is here.
            if (federate.contains(child) || child.bankIndex >= 0) {
                generateAllocationForEffectsOnInputs(child);
            }
            if (federate.contains(child)) {
                generateReactorInstance(child);
            }
        }
        
        generateReactionMemory(reactionsInFederate);
        generateStateVariableInitializations(main);
        generateRemoteTriggerTable(reactionsInFederate);
        generateTimerInitializations(timersInFederate);
        generateActionInitializations(actionsInFederate);
        generateInputNumDestinations(reactionsInFederate);
        generateInitializeActionToken(actionsInFederate);
        generateSetDeadline(reactionsInFederate);
        generateStartTimeStep(main);
        
        pr(initializeTriggerObjects, "//***** End initializing " + main.name);
    }
    
    /** 
     * Generate code to instantiate the specified reactor instance and
     * initialize it.
     * @param instance A reactor instance.
     * @param federate A federate instance to conditionally generate code by
     *  contained reactors or null if there are no federates.
     */
    def void generateReactorInstance(ReactorInstance instance) {
        // FIXME: Consolidate this with generateFederate. The only difference is that
        // generateFederate is the version of this method that is run on main, the
        // top-level reactor. 
        var reactorClass = instance.definition.reactorClass
        var fullName = instance.fullName
        pr(initializeTriggerObjects, '// ************* Instance ' + fullName + ' of class ' +
            reactorClass.name)
            
        var nameOfSelfStruct = selfStructName(instance)
        var structType = selfStructType(reactorClass)
        
        // If this reactor is a placeholder for a bank of reactors, then generate
        // an array of instances of reactors and return.
        if (instance.bankMembers !== null) {
            pr(initializeTriggerObjects, '''
                «structType»* «nameOfSelfStruct»[«instance.bankMembers.size»];
            ''')
            return
        }

        // Generate the instance self struct containing parameters, state variables,
        // and outputs (the "self" struct). The form is slightly different
        // depending on whether its in a bank of reactors.
        if (instance.bankIndex >= 0) {
            pr(initializeTriggerObjects, '''
                «nameOfSelfStruct» = new_«reactorClass.name»();
            ''')
        } else {
            pr(initializeTriggerObjects, '''
                «structType»* «nameOfSelfStruct» = new_«reactorClass.name»();
            ''')
        }

        // Generate code to initialize the "self" struct in the
        // _lf_initialize_trigger_objects function.
        pr(initializeTriggerObjects, "//***** Start initializing " + fullName)
        
        generateTraceTableEntries(instance, instance.actions, instance.timers)
        generateReactorInstanceExtension(instance, instance.reactions)
        generateParameterInitialization(instance)
        
        // Once parameters are done, we can allocate memory for any multiports.
        // Allocate memory for outputs.
        // NOTE: Not done for top level.
        for (output : reactorClass.toDefinition.outputs) {
            // If the port is a multiport, create an array.
            if (output.isMultiport) {
                initializeOutputMultiport(initializeTriggerObjects, output, nameOfSelfStruct, instance)
            } else {
                pr(initializeTriggerObjects, '''
                    // width of -2 indicates that it is not a multiport.
                    «nameOfSelfStruct»->_lf_«output.name»_width = -2;
                ''')
            }            
        }
        
        // For each input and output that is a multiport and an effect of some reaction,
        // generate code to allocate memory for arrays pointing to its data. Do this here
        // for the inputs of the children and the outputs of this reactor.
        for (child : instance.children) {
            generateAllocationForEffectsOnInputs(child);
        }
        
        generateAllocationForEffectsOnOutputs(instance);
        generateReactionMemory(instance.reactions);

        // Next, allocate memory for input. 
        // NOTE: Not done for top level.
        for (input : reactorClass.toDefinition.inputs) {
            // If the port is a multiport, create an array.
            if (input.isMultiport) {
                pr(initializeTriggerObjects, '''
                    «nameOfSelfStruct»->_lf_«input.name»_width = «multiportWidthSpecInC(input, null, instance)»;
                    // Allocate memory for multiport inputs.
                    «nameOfSelfStruct»->_lf_«input.name» = («variableStructType(input, reactorClass)»**)malloc(sizeof(«variableStructType(input, reactorClass)»*) * «nameOfSelfStruct»->_lf_«input.name»_width); 
                    // Set inputs by default to an always absent default input.
                    for (int i = 0; i < «nameOfSelfStruct»->_lf_«input.name»_width; i++) {
                        «nameOfSelfStruct»->_lf_«input.name»[i] = &«nameOfSelfStruct»->_lf_default__«input.name»;
                    }
                ''')
            } else {
                pr(initializeTriggerObjects, '''
                    // width of -2 indicates that it is not a multiport.
                    «nameOfSelfStruct»->_lf_«input.name»_width = -2;
                ''')
            }
        }

        // Next, initialize the "self" struct with state variables.
        // These values may be expressions that refer to the parameter values defined above.        
        generateStateVariableInitializations(instance);

        generateRemoteTriggerTable(instance.reactions);

        // Generate trigger objects for the instance.
        generateTimerInitializations(instance.timers);
        generateActionInitializations(instance.actions);
        
        // Initialize the num_destinations fields of port structs on the self struct.
        generateOutputNumDestinations(instance); // NOTE: Not done for top level.
        generateInputNumDestinations(instance.reactions);
        
        generateInitializeActionToken(instance.actions);
        generateSetDeadline(instance.reactions);

        // Recursively generate code for the children.
        for (child : instance.children) {
            generateReactorInstance(child);
        }
        
        // If this program is federated with centralized coordination and this reactor
        // instance is a federate, then check
        // for outputs that depend on physical actions so that null messages can be
        // sent to the RTI.
        if (isFederatedAndCentralized && instance.parent === main) {
            val outputDelayMap = currentFederate.findOutputsConnectedToPhysicalActions(instance)
            var minDelay = TimeValue.MAX_VALUE;
            var outputFound = null as Output;
            for (output : outputDelayMap.keySet) {
                val outputDelay = outputDelayMap.get(output)
                if (outputDelay.isEarlierThan(minDelay)) {
                    minDelay = outputDelay
                    outputFound = output
                }
            }
            if (minDelay != TimeValue.MAX_VALUE) {
                // Unless silenced, issue a warning.
                if (targetConfig.coordinationOptions.advance_message_interval === null) {
                    errorReporter.reportWarning(outputFound, '''
                            Found a path from a physical action to output for reactor "«instance.name»". 
                            The amount of delay is «minDelay.toString()».
                            With centralized coordination, this can result in a large number of messages to the RTI.
                            Consider refactoring the code so that the output does not depend on the physical action,
                            or consider using decentralized coordination. To silence this warning, set the target
                            parameter coordination-options with a value like {advance-message-interval: 10 msec}"''')
                }
                pr(initializeTriggerObjects, '''
                    _fed.min_delay_from_physical_action_to_federate_output = «minDelay.timeInTargetLanguage»;
                ''')
            }
        }
        
        // For this instance, define what must be done at the start of
        // each time step. This sets up the tables that are used by the
        // _lf_start_time_step() function in reactor_common.c.
        // Note that this function is also run once at the end
        // so that it can deallocate any memory.
        generateStartTimeStep(instance)
        pr(initializeTriggerObjects, "//***** End initializing " + fullName)
    }
    
    /**
     * Initialize actions by creating a lf_token_t in the self struct.
     * This has the information required to allocate memory for the action payload.
     * Skip any action that is not actually used as a trigger.
     * @param reactor The reactor containing the actions.
     * @param actions The actions.
     */
    private def void generateInitializeActionToken(Iterable<ActionInstance> actions) {
        for (action : actions) {
            // Skip this step if the action is not in use. 
            if (action.parent.triggers.contains(action)) {
                var type = action.definition.inferredType
                var payloadSize = "0"
                
                if (!type.isUndefined) {
                    var String typeStr = type.targetType
                    if (isTokenType(type)) {
                        typeStr = typeStr.rootType
                    } else {
                        typeStr = type.targetType
                    }
                    if (typeStr !== null && !typeStr.equals("") && !typeStr.equals("void")) {
                        payloadSize = '''sizeof(«typeStr»)'''
                    }    
                }
            
                var nameOfSelfStruct = selfStructName(action.parent);

                // Create a reference token initialized to the payload size.
                // This token is marked to not be freed so that the trigger_t struct
                // always has a reference token.
                pr(initializeTriggerObjects,
                    '''
                    «nameOfSelfStruct»->_lf__«action.name».token = _lf_create_token(«payloadSize»);
                    «nameOfSelfStruct»->_lf__«action.name».status = absent;
                    '''
                )
                // At the start of each time step, we need to initialize the is_present field
                // of each action's trigger object to false and free a previously
                // allocated token if appropriate. This code sets up the table that does that.
                pr(initializeTriggerObjects, '''
                    _lf_tokens_with_ref_count[«startTimeStepTokens»].token
                            = &«nameOfSelfStruct»->_lf__«action.name».token;
                    _lf_tokens_with_ref_count[«startTimeStepTokens»].status
                            = &«nameOfSelfStruct»->_lf__«action.name».status;
                    _lf_tokens_with_ref_count[«startTimeStepTokens»].reset_is_present = true;
                ''')
                startTimeStepTokens++
            }
        }
    }
    
    /**
     * For each output port of the specified reactor,
     * set the num_destinations field of port structs on its self struct
     * equal to the total number of destination reactors. This is used
     * to initialize reference counts in dynamically allocated tokens
     * sent to other reactors.
     * @param reactor The reactor instance.
     */
    private def void generateOutputNumDestinations(ReactorInstance reactor) {
        // Reference counts are decremented by each destination reactor
        // at the conclusion of a time step. Hence, the initial reference
        // count should equal the number of destination _reactors_, not the
        // number of destination ports nor the number of destination reactions.
        // One of the destination reactors may be the container of this
        // instance because it may have a reaction to an output of this instance.
        for (output : reactor.outputs) {
            for (sendingRange : output.eventualDestinations) {
                // Syntax is slightly difference for a multiport output vs. single port.
                // For a single port, there should be only one sendingRange.
                if (output.isMultiport()) {
                    val start = sendingRange.startChannel;
                    val end = sendingRange.startChannel + sendingRange.channelWidth;
                    // Eliminate the for loop for the case where range.channelWidth == 1,
                    // a common situation on multiport to bank messaging.
                    if (sendingRange.channelWidth == 1) {
                        pr(initializeTriggerObjectsEnd, '''
                            «sourceReference(output)»[«start»].num_destinations = «sendingRange.getNumberOfDestinationReactors()»;
                        ''')
                    } else {
                        pr(initializeTriggerObjectsEnd, '''
                            for (int i = «start»; i < «end»; i++) {
                                «sourceReference(output)»[i].num_destinations = «sendingRange.getNumberOfDestinationReactors()»;
                            }
                        ''')
                    }
                } else {
                    pr(initializeTriggerObjectsEnd, '''
                        «sourceReference(output)».num_destinations = «sendingRange.getNumberOfDestinationReactors»;
                    ''')
                }
            }
        }
    }
    
    /**
     * For each input port of a contained reactor that receives data
     * from one or more of the specified reactions, set the num_destinations
     * field of the corresponding port structs on the self struct of
     * the reaction's parent reactor equal to the total number of
     * destination reactors. This is used to initialize reference
     * counts in dynamically allocated tokens sent to other reactors.
     * @param reactions The reactions.
     */
    private def void generateInputNumDestinations(Iterable<ReactionInstance> reactions) {
        // Reference counts are decremented by each destination reactor
        // at the conclusion of a time step. Hence, the initial reference
        // count should equal the number of destination _reactors_, not the
        // number of destination ports nor the number of destination reactions.
        // One of the destination reactors may be the container of this
        // instance because it may have a reaction to an output of this instance.

        // Since a port may be written to by multiple reactions,
        // ensure that this is done only once.
        val portsHandled = new HashSet<PortInstance>();
        for (reaction : reactions) {
            for (port : reaction.effects.filter(PortInstance)) {
                if (port.isInput && !portsHandled.contains(port)) {
                    // Port is an input of a contained reactor that gets data from a reaction of this reactor.
                    portsHandled.add(port);
                    
                    // The input port may itself have multiple destinations.
                    for (sendingRange : port.eventualDestinations) {
                    
                        // Syntax is slightly different for a multiport output vs. single port.
                        if (port.isMultiport()) {
                            val start = sendingRange.startChannel;
                            val end = sendingRange.startChannel + sendingRange.channelWidth;
                            pr(initializeTriggerObjectsEnd, '''
                                for (int i = «start»; i < «end»; i++) {
                                    «sourceReference(port)»[i]->num_destinations = «sendingRange.getNumberOfDestinationReactors»;
                                }
                            ''')
                        } else {
                            pr(initializeTriggerObjectsEnd, '''
                                «sourceReference(port)».num_destinations = «sendingRange.getNumberOfDestinationReactors»;
                            ''')
                        }
                    }
                }
            }
        }
    }

    /**
     * If any input port of the specified reactor is a multiport
     * and is mentioned as an effect of a reaction in its reactors's parent
     * (the reaction provides input to a contained reactor), then generate
     * code to allocate memory to store the data produced by those reactions.
     * The allocated memory is pointed to by a field called
     * `_lf_containername.portname` on the self struct of the reactor's parent.
     * @param reactor A contained reactor.
     */
    private def void generateAllocationForEffectsOnInputs(ReactorInstance reactor) {
        // Keep track of ports already handled. There may be more than one reaction
        // in the container writing to the port, but we want only one memory allocation.
        val portsHandled = new HashSet<PortInstance>();
        
        // Find parent reactions that mention multiport inputs of this reactor.
        for (reaction : reactor.parent.reactions) { 
            for (effect : reaction.effects.filter(PortInstance)) {
                if (effect.isMultiport && reactor.inputs.contains(effect) && !portsHandled.contains(effect)) {
                    // Port is a multiport input that the parent's reaction is writing to.
                    portsHandled.add(effect);
                    
                    val nameOfSelfStruct = selfStructName(reactor.parent);
                    var containerName = reactor.name;
                    val portStructType = variableStructType(
                            effect.definition, reactor.definition.reactorClass);

                    // FIXME: As of now, the following never happens because bank members
                    // are handled individually. But I plan to fix this, so I'm leaving this
                    // dead code here.
                    if (reactor.bankIndex === -2) {
                        pr(initializeTriggerObjectsEnd, '''
                            for (int j = 0; j < «reactor.bankSize»; j++) {
                        ''')
                        indent(initializeTriggerObjectsEnd);
                        containerName += "[j]";
                    }
                    pr(initializeTriggerObjectsEnd, '''
                        «nameOfSelfStruct»->_lf_«containerName».«effect.name»_width = «effect.width»;
                        // Allocate memory to store output of reaction feeding a multiport input of a contained reactor.
                        «nameOfSelfStruct»->_lf_«containerName».«effect.name» = («portStructType»**)malloc(sizeof(«portStructType»*) 
                            * «nameOfSelfStruct»->_lf_«containerName».«effect.name»_width);
                        for (int i = 0; i < «nameOfSelfStruct»->_lf_«containerName».«effect.name»_width; i++) {
                            «nameOfSelfStruct»->_lf_«containerName».«effect.name»[i] = («portStructType»*)calloc(1, sizeof(«portStructType»));
                        }
                    ''')
                    if (reactor.bankIndex === -2) {
                        unindent(initializeTriggerObjectsEnd);
                        pr(initializeTriggerObjectsEnd, '''
                            }
                        ''')
                    }
                }
            }
        }
    }
    
    /**
     * If any output port of the specified reactor is a multiport, then generate code to
     * allocate memory to store the data produced by those reactions.
     * The allocated memory is pointed to by a field called `_lf_portname`.
     * @param reactor A reactor instance.
     */
    private def void generateAllocationForEffectsOnOutputs(ReactorInstance reactor) {
        for (port : reactor.outputs) {
            if (port.isMultiport) {
                val nameOfSelfStruct = selfStructName(port.parent);
                val portStructType = variableStructType(
                    port.definition,
                    port.parent.definition.reactorClass
                )

                pr(initializeTriggerObjectsEnd, '''
                    «nameOfSelfStruct»->_lf_«port.name»_width = «port.width»;
                    «nameOfSelfStruct»->_lf_«port.name» = («portStructType»*)calloc(«nameOfSelfStruct»->_lf_«port.name»_width,
                        sizeof(«portStructType»));
                    «nameOfSelfStruct»->_lf_«port.name»_pointers = («portStructType»**)malloc(sizeof(«portStructType»*)
                                                        * «nameOfSelfStruct»->_lf_«port.name»_width);
                    // Assign each output port pointer to be used in reactions to facilitate user access to output ports
                    for(int i=0; i < «nameOfSelfStruct»->_lf_«port.name»_width; i++) {
                         «nameOfSelfStruct»->_lf_«port.name»_pointers[i] = &(«nameOfSelfStruct»->_lf_«port.name»[i]);
                    }
                ''')
            }
        }
    }

    /**
     * For the specified reaction, for output ports that it writes to,
     * set up the arrays that store the output values (if necessary) and
     * that are used to trigger downstream reactions if an output is actually
     * produced.
     * 
     * NOTE: This method is quite complicated because of the possibility that
     * that the reaction is writing to a multiport output or to an
     * input port of a contained reactor, and the possibility that that
     * the contained reactor is a bank of reactors and that its input port may
     * be a multiport.
     * 
     * @param The reaction instance.
     */
    private def void generateReactionOutputs(ReactionInstance reaction) {
        val nameOfSelfStruct = selfStructName(reaction.parent);

        // Count the output ports and inputs of contained reactors that
        // may be set by this reaction. This ignores actions in the effects.
        // Collect initialization statements for the output_produced array for the reaction
        // to point to the is_present field of the appropriate output.
        // These statements must be inserted after the array is malloc'd,
        // but we construct them while we are counting outputs.
        var outputCount = 0;
        val initialization = new StringBuilder()
        // The reaction.effects does not contain multiports, but rather the individual
        // ports of the multiport. We handle each multiport only once using this set.
        val handledMultiports = new LinkedHashSet<PortInstance>();
        for (effect : reaction.effects) {
            if (effect instanceof PortInstance) {
                // Effect is a port. There are six cases.
                // 1. The port is an ordinary port contained by the same reactor that contains this reaction.
                // 2. The port is a multiport contained by the same reactor that contains reaction.
                // 3. The port is an ordinary input port contained by a contained reactor.
                // 4. The port is a multiport input contained by a contained reactor.
                // 5. The port is an ordinary port contained by a contained bank of reactors.
                // 6. The port is an multiport contained by a contained bank of reactors.
                // Create the entry in the output_produced array for this port.
                // If the port is a multiport, then we need to create an entry for each
                // individual port.
                if (effect.isMultiport() && !handledMultiports.contains(effect)) {
                    // The effect is a multiport that has not been handled yet.
                    handledMultiports.add(effect);
                    // Point the output_produced field to where the is_present field of the port is.
                    if (effect.parent === reaction.parent) {
                        // The port belongs to the same reactor as the reaction.
                        pr(initialization, '''
                            for (int i = 0; i < «effect.width»; i++) {
                                «nameOfSelfStruct»->_lf__reaction_«reaction.index».output_produced[«outputCount» + i]
                                        = &«nameOfSelfStruct»->«getStackPortMember('''_lf_«effect.name»[i]''', "is_present")»;
                            }
                        ''')
                    } else {
                        // The port belongs to a contained reactor.
                        val containerName = effect.parent.name
                        pr(initialization, '''
                            for (int i = 0; i < «nameOfSelfStruct»->_lf_«containerName».«effect.name»_width; i++) {
                                «nameOfSelfStruct»->_lf__reaction_«reaction.index».output_produced[«outputCount» + i]
                                        = &«nameOfSelfStruct»->_lf_«containerName».«effect.name»[i]->is_present;
                            }
                        ''')
                    }
                    outputCount += effect.getWidth();
                } else if (!effect.isMultiport()) {
                    // The effect is not a multiport nor a port contained by a multiport.
                    if (effect.parent === reaction.parent) {
                        // The port belongs to the same reactor as the reaction.
                        pr(initialization, '''
                            «nameOfSelfStruct»->_lf__reaction_«reaction.index».output_produced[«outputCount»]
                                    = &«nameOfSelfStruct»->«getStackPortMember('''_lf_«effect.name»''', "is_present")»;
                        ''')
                    } else {
                        // The port belongs to a contained reactor.
                        pr(initialization, '''
                            «nameOfSelfStruct»->_lf__reaction_«reaction.index».output_produced[«outputCount»]
                                    = &«nameOfSelfStruct»->«getStackPortMember('''_lf_«effect.parent.name».«effect.name»''', "is_present")»;
                        ''')
                    }
                    outputCount++
                }
            }
        }
        pr(initializeTriggerObjectsEnd, '''
            // Total number of outputs (single ports and multiport channels) produced by the reaction.
            «nameOfSelfStruct»->_lf__reaction_«reaction.index».num_outputs = «outputCount»;
            // Allocate arrays for triggering downstream reactions.
            if («nameOfSelfStruct»->_lf__reaction_«reaction.index».num_outputs > 0) {
                «nameOfSelfStruct»->_lf__reaction_«reaction.index».output_produced 
                        = (bool**)malloc(sizeof(bool*) * «nameOfSelfStruct»->_lf__reaction_«reaction.index».num_outputs);
                «nameOfSelfStruct»->_lf__reaction_«reaction.index».triggers 
                        = (trigger_t***)malloc(sizeof(trigger_t**) * «nameOfSelfStruct»->_lf__reaction_«reaction.index».num_outputs);
                «nameOfSelfStruct»->_lf__reaction_«reaction.index».triggered_sizes 
                        = (int*)calloc(«nameOfSelfStruct»->_lf__reaction_«reaction.index».num_outputs, sizeof(int));
            }
        ''')
        pr(initializeTriggerObjectsEnd, '''
            // Initialize the output_produced array.
            «initialization.toString»
        ''')
    } 
    
    /**
     * Generate code that is executed while the reactor instance is being initialized.
     * This is provided as an extension point for subclasses.
     * Normally, the reactions argument is the full list of reactions,
     * but for the top-level of a federate, will be a subset of reactions that
     * is relevant to the federate.
     * @param instance The reactor instance.
     * @param reactions The reactions of this instance.
     */
    def void generateReactorInstanceExtension(
        ReactorInstance instance, 
        Iterable<ReactionInstance> reactions
    ) {
        // Do nothing
    }
    
    /**
     * Generate code that initializes the state variables for a given instance.
     * Unlike parameters, state variables are uniformly initialized for all instances
     * of the same reactor.
     * @param instance The reactor class instance
     * @return Initialization code fore state variables of instance
     */
    def generateStateVariableInitializations(ReactorInstance instance) {
        val reactorClass = instance.definition.reactorClass
        val nameOfSelfStruct = selfStructName(instance)
        for (stateVar : reactorClass.toDefinition.stateVars) {

            val initializer = getInitializer(stateVar, instance)
            if (stateVar.initialized) {
                if (stateVar.isOfTimeType) {
                    pr(initializeTriggerObjects, nameOfSelfStruct + "->" + stateVar.name + " = " + initializer + ";")
                } else {
                    // If the state is initialized with a parameter, then do not use
                    // a temporary variable. Otherwise, do, because
                    // static initializers for arrays and structs have to be handled
                    // this way, and there is no way to tell whether the type of the array
                    // is a struct.
                    if (stateVar.isParameterized && stateVar.init.size > 0) {
                        pr(initializeTriggerObjects,
                            nameOfSelfStruct + "->" + stateVar.name + " = " + initializer + ";")
                    } else {
                        var temporaryVariableName = instance.uniqueID + '_initial_' + stateVar.name
                        // To ensure uniqueness, if this reactor is in a bank, append the bank member index.
                        if (instance.getBank() !== null) {
                            temporaryVariableName += "_" + instance.bankIndex
                        }
                        // Array type has to be handled specially because C doesn't accept
                        // type[] as a type designator.
                        // Use the superclass to avoid [] being replaced by *.
                        var type = super.getTargetType(stateVar.inferredType)
                        val matcher = arrayPatternVariable.matcher(type)
                        if (matcher.find()) {
                            // If the state type ends in [], then we have to move the []
                            // because C is very picky about where this goes. It has to go
                            // after the variable name.
                            pr(
                                initializeTriggerObjects,
                                "static " + matcher.group(1) + " " + temporaryVariableName + "[] = " + initializer + ";"
                            )
                        } else {
                            pr(
                                initializeTriggerObjects,
                                "static " + type + " " + temporaryVariableName + " = " + initializer + ";"
                            )
                        }
                        pr(
                            initializeTriggerObjects,
                            nameOfSelfStruct + "->" + stateVar.name + " = " + temporaryVariableName + ";"
                        )
                    }
                }
            }
        }
    }
    
    /**
     * Generate code to set the deadline field of the specified reactions.
     * @param reactions The reactions.
     */
    private def void generateSetDeadline(Iterable<ReactionInstance> reactions) {
        for (reaction : reactions) {
            if (reaction.declaredDeadline !== null) {
                var deadline = reaction.declaredDeadline.maxDelay
                val reactionStructName = '''«selfStructName(reaction.parent)»->_lf__reaction_«reaction.index»'''
                pr(initializeTriggerObjects, '''
                    «reactionStructName».deadline = «timeInTargetLanguage(deadline)»;
                ''')
            }
        }
    }
        
    /**
     * Generate runtime initialization code for parameters of a given reactor instance
     * @param instance The reactor instance.
     */
    def void generateParameterInitialization(ReactorInstance instance) {
        var nameOfSelfStruct = selfStructName(instance)
        // Array type parameters have to be handled specially.
        // Use the superclass getTargetType to avoid replacing the [] with *.
        for (parameter : instance.parameters) {
            // NOTE: we now use the resolved literal value. For better efficiency, we could
            // store constants in a global array and refer to its elements to avoid duplicate
            // memory allocations.
            val targetType = super.getTargetType(parameter.type)
            val matcher = arrayPatternVariable.matcher(targetType)
            if (matcher.find()) {
                // Use an intermediate temporary variable so that parameter dependencies
                // are resolved correctly.
                val temporaryVariableName = parameter.uniqueID
                pr(initializeTriggerObjects, '''
                    static «matcher.group(1)» «temporaryVariableName»[] = «parameter.getInitializer»;
                    «nameOfSelfStruct»->«parameter.name» = «temporaryVariableName»;
                ''')
            } else {
                pr(initializeTriggerObjects, '''
                    «nameOfSelfStruct»->«parameter.name» = «parameter.getInitializer»; 
                ''')
            }
        }
    }
    
    /**
     * Generate code that malloc's memory for an output multiport.
     * @param builder The generated code is put into builder
     * @param output The output port to be initialized
     * @name
     */
    def initializeOutputMultiport(StringBuilder builder, Output output, String nameOfSelfStruct, ReactorInstance instance) {
        val reactor = instance.definition.reactorClass
        pr(builder, '''
            «nameOfSelfStruct»->_lf_«output.name»_width = «multiportWidthSpecInC(output, null, instance)»;
            // Allocate memory for multiport output.
            «nameOfSelfStruct»->_lf_«output.name» = («variableStructType(output, reactor)»*)calloc(«nameOfSelfStruct»->_lf_«output.name»_width, sizeof(«variableStructType(output, reactor)»)); 
        ''')
    }
    
    /**
     * If the argument is a multiport, return a string that is a valid
     * C expression consisting of an (optional) integer added to any number of
     * parameter references on the specified self struct.
     * @param port The port.
     * @param contained If the port belongs to a contained reactor, then
     *  the contained reactor's instantiation. Otherwise, null.
     * @param reactorInstance The reactor referring to this port. If null, "self" will be used
     *  to reference the reactor.
     * @return The width expression for a multiport or an empty string if it is
     *  not a multiport.
     */
    protected def String multiportWidthSpecInC(Port port, Instantiation contained, ReactorInstance reactorInstance) {
        var result = new StringBuilder()
        var count = 0
        var selfStruct = "self"
        if (reactorInstance !== null) { 
            if (contained !== null) {
                // Caution: If port belongs to a contained reactor, the self struct needs to be that
                // of the contained reactor instance, not this container
                selfStruct = selfStructName(reactorInstance.getChildReactorInstance(contained))
            } else {
                selfStruct =selfStructName(reactorInstance);
            }
        }
        if (port.widthSpec !== null) {
            if (!port.widthSpec.ofVariableLength) {
                for (term : port.widthSpec.terms) {
                    if (term.parameter !== null) {
                        result.append(selfStruct)
                        result.append('->')
                        result.append(getTargetReference(term.parameter))
                    } else {
                        count += term.width
                    }
                }
            }
        }
        if (count > 0) {
            if (result.length > 0) {
                result.append(' + ')
            }
            result.append(count)
        }
        return result.toString
    }
    
    protected def getInitializer(StateVar state, ReactorInstance parent) {
        var list = new LinkedList<String>();

        for (i : state?.init) {
            if (i.parameter !== null) {
                list.add(parent.selfStructName + "->" + i.parameter.name)
            } else if (state.isOfTimeType) {
                list.add(i.targetTime)
            } else {
                list.add(i.targetValue)
            }
        }
        
        if (list.size == 1)
            return list.get(0)
        else
            return list.join('{', ', ', '}', [it])
    }
    
    /** Set the reaction priorities based on dependency analysis.
     *  @param reactor The reactor on which to do this.
     *  @param federate A federate to conditionally generate code for
     *   contained reactors or null if there are no federates.
     */
    def void setReactionPriorities(ReactorInstance reactor, FederateInstance federate) {
        // Use "reactionToReactionTName" property of reactionInstance
        // to set the levels.
        for (r : reactor.reactions) {
            if (federate === null || federate.contains(
                r.definition
            )) {
                val reactionStructName = '''«selfStructName(r.parent)»->_lf__reaction_«r.index»'''
                // xtend doesn't support bitwise operators...
                val indexValue = XtendUtil.longOr(r.deadline.toNanoSeconds << 16, r.level)
                val reactionIndex = "0x" + Long.toString(indexValue, 16) + "LL"
                pr('''
                    «reactionStructName».chain_id = «r.chainID.toString»;
                    // index is the OR of level «r.level» and 
                    // deadline «r.deadline.toNanoSeconds» shifted left 16 bits.
                    «reactionStructName».index = «reactionIndex»;
                ''')
            }
        }
        for (child : reactor.children) {
            if (federate.contains(child)) {
                setReactionPriorities(child, federate)
            }
        }
    }

    // //////////////////////////////////////////
    // // Protected methods.

    /**
     * Generate code for the body of a reaction that takes an input and
     * schedules an action with the value of that input.
     * @param action The action to schedule
     * @param port The port to read from
     */
    override generateDelayBody(Action action, VarRef port) { 
        val ref = generateVarRef(port);
        // Note that the action.type set by the base class is actually
        // the port type.
        if (action.inferredType.isTokenType) {
            '''
            if («ref»->is_present) {
                // Put the whole token on the event queue, not just the payload.
                // This way, the length and element_size are transported.
                schedule_token(«action.name», 0, «ref»->token);
            }
            '''
        } else {
            '''
            schedule_copy(«action.name», 0, &«ref»->value, 1);  // Length is 1.
            '''
        }
    }
    
    /**
     * Generate code for the body of a reaction that is triggered by the
     * given action and writes its value to the given port. This realizes
     * the receiving end of a logical delay specified with the 'after'
     * keyword.
     * @param action The action that triggers the reaction
     * @param port The port to write to.
     */
    override generateForwardBody(Action action, VarRef port) {
        val outputName = generateVarRef(port)
        if (action.inferredType.isTokenType) {
            // Forward the entire token and prevent freeing.
            // Increment the ref_count because it will be decremented
            // by both the action handling code and the input handling code.
            '''
            «DISABLE_REACTION_INITIALIZATION_MARKER»
            self->_lf_«outputName».value = («action.inferredType.targetType»)self->_lf__«action.name».token->value;
            self->_lf_«outputName».token = (lf_token_t*)self->_lf__«action.name».token;
            ((lf_token_t*)self->_lf__«action.name».token)->ref_count++;
            self->«getStackPortMember('''_lf_«outputName»''', "is_present")» = true;
            '''
        } else {
            '''
            SET(«outputName», «action.name»->value);
            '''
        }
    }

    /**
     * Generate code for the body of a reaction that handles the
     * action that is triggered by receiving a message from a remote
     * federate.
     * @param action The action.
     * @param sendingPort The output port providing the data to send.
     * @param receivingPort The ID of the destination port.
     * @param receivingPortID The ID of the destination port.
     * @param sendingFed The sending federate.
     * @param receivingFed The destination federate.
     * @param receivingBankIndex The receiving federate's bank index, if it is in a bank.
     * @param receivingChannelIndex The receiving federate's channel index, if it is a multiport.
     * @param type The type.
     * @param isPhysical Indicates whether or not the connection is physical
     * @param serializer The serializer used on the connection.
     */
    override generateNetworkReceiverBody(
        Action action,
        VarRef sendingPort,
        VarRef receivingPort,
        int receivingPortID, 
        FederateInstance sendingFed,
        FederateInstance receivingFed,
        int receivingBankIndex,
        int receivingChannelIndex,
        InferredType type,
        boolean isPhysical,
        SupportedSerializers serializer
    ) {
        // Adjust the type of the action and the receivingPort.
        // If it is "string", then change it to "char*".
        // This string is dynamically allocated, and type 'string' is to be
        // used only for statically allocated strings.
        if (action.type.targetType == "string") {
            action.type.code = null
            action.type.id = "char*"
        }
        if ((receivingPort.variable as Port).type.targetType == "string") {
            (receivingPort.variable as Port).type.code = null
            (receivingPort.variable as Port).type.id = "char*"
        }

        var receiveRef = generatePortRef(receivingPort, receivingBankIndex, receivingChannelIndex)
        val result = new StringBuilder()
      
        // Transfer the physical time of arrival from the action to the port
        result.append('''
            «receiveRef»->physical_time_of_arrival = self->_lf__«action.name».physical_time_of_arrival;
        ''')
        
        
        var value = "";
        switch (serializer) {
            case SupportedSerializers.NATIVE: {
                // NOTE: Docs say that malloc'd char* is freed on conclusion of the time step.
                // So passing it downstream should be OK.
                value = '''«action.name»->value''';
                if (isTokenType(type)) {
                    result.append('''
                        SET_TOKEN(«receiveRef», «action.name»->token);
                    ''')
                } else {                        
                    result.append('''
                        SET(«receiveRef», «value»);
                    ''')
                }
            }
            case SupportedSerializers.PROTO: {
                throw new UnsupportedOperationException("Protobuf serialization is not supported yet.");
            }
            case SupportedSerializers.ROS2: {
                val portType = (receivingPort.variable as Port).inferredType
                var portTypeStr = portType.targetType
                if (isTokenType(portType)) {
                    throw new UnsupportedOperationException("Cannot handle ROS serialization when ports are pointers.");
                } else if (isSharedPtrType(portType)) {
                    val matcher = sharedPointerVariable.matcher(portType.targetType)
                    if (matcher.find()) {
                        portTypeStr = matcher.group(1);
                    }
                }
                val ROSDeserializer = new FedROS2CPPSerialization()
                value = FedROS2CPPSerialization.deserializedVarName;
                result.append(
                    ROSDeserializer.generateNetworkDeserializerCode(
                        '''self->_lf__«action.name»''',
                        portTypeStr
                    )
                );
                if (isSharedPtrType(portType)) {                                     
                    result.append('''
                        auto msg_shared_ptr = std::make_shared<«portTypeStr»>(«value»);
                        SET(«receiveRef», msg_shared_ptr);
                    ''')                    
                } else {                                      
                    result.append('''
                        SET(«receiveRef», std::move(«value»));
                    ''')
                }
            }
            
        }
        
        return result.toString
    }

    /**
     * Generate code for the body of a reaction that handles an output
     * that is to be sent over the network.
     * @param sendingPort The output port providing the data to send.
     * @param receivingPort The variable reference to the destination port.
     * @param receivingPortID The ID of the destination port.
     * @param sendingFed The sending federate.
     * @param sendingBankIndex The bank index of the sending federate, if it is a bank.
     * @param sendingChannelIndex The channel index of the sending port, if it is a multiport.
     * @param receivingFed The destination federate.
     * @param type The type.
     * @param isPhysical Indicates whether the connection is physical or not
     * @param delay The delay value imposed on the connection using after
     * @param serializer The serializer used on the connection.
     */
    override generateNetworkSenderBody(
        VarRef sendingPort,
        VarRef receivingPort,
        int receivingPortID, 
        FederateInstance sendingFed,
        int sendingBankIndex,
        int sendingChannelIndex,
        FederateInstance receivingFed,
        InferredType type,
        boolean isPhysical,
        Delay delay,
        SupportedSerializers serializer
    ) { 
        var sendRef = generatePortRef(sendingPort, sendingBankIndex, sendingChannelIndex);
        val receiveRef = generateVarRef(receivingPort); // Used for comments only, so no need for bank/multiport index.
        val result = new StringBuilder()
        result.append('''
            // Sending from «sendRef» in federate «sendingFed.name» to «receiveRef» in federate «receivingFed.name»
        ''')
        // If the connection is physical and the receiving federate is remote, send it directly on a socket.
        // If the connection is logical and the coordination mode is centralized, send via RTI.
        // If the connection is logical and the coordination mode is decentralized, send directly
        var String messageType;
        // Name of the next immediate destination of this message
        var String next_destination_name = '''"federate «receivingFed.id»"'''
        
        // Get the delay literal
        var String additionalDelayString = 
            CGeneratorExtension.getNetworkDelayLiteral(
                delay, 
                this
            );
        
        if (isPhysical) {
            messageType = "MSG_TYPE_P2P_MESSAGE"
        } else if (targetConfig.coordination === CoordinationType.DECENTRALIZED) {
            messageType = "MSG_TYPE_P2P_TAGGED_MESSAGE"
        } else {
            // Logical connection
            // Send the message via rti
            messageType = "MSG_TYPE_TAGGED_MESSAGE"
            next_destination_name = '''"federate «receivingFed.id» via the RTI"'''
        }
        
        
        var String sendingFunction = '''send_timed_message'''
        var String commonArgs = '''«additionalDelayString», 
                   «messageType»,
                   «receivingPortID»,
                   «receivingFed.id»,
                   «next_destination_name»,
                   message_length'''
        if (isPhysical) {
            // Messages going on a physical connection do not
            // carry a timestamp or require the delay;
            sendingFunction = '''send_message'''            
            commonArgs = '''«messageType», «receivingPortID», «receivingFed.id»,
                   «next_destination_name», message_length'''
        }
        
        var lengthExpression = "";
        var pointerExpression = "";
        switch (serializer) {
            case SupportedSerializers.NATIVE: {
                // Handle native types.
                if (isTokenType(type)) {
                    // NOTE: Transporting token types this way is likely to only work if the sender and receiver
                    // both have the same endianness. Otherwise, you have to use protobufs or some other serialization scheme.
                    result.append('''
                        size_t message_length = «sendRef»->token->length * «sendRef»->token->element_size;
                        «sendingFunction»(«commonArgs», (unsigned char*) «sendRef»->value);
                    ''')
                } else {
                    // string types need to be dealt with specially because they are hidden pointers.
                    // void type is odd, but it avoids generating non-standard expression sizeof(void),
                    // which some compilers reject.
                    lengthExpression = switch(type.targetType) {
                        case 'string': '''strlen(«sendRef»->value) + 1'''
                        case 'void': '0'
                        default: '''sizeof(«type.targetType»)'''
                    }
                    pointerExpression = switch(type.targetType) {
                        case 'string': '''(unsigned char*) «sendRef»->value'''
                        default: '''(unsigned char*)&«sendRef»->value'''
                    }
                    result.append('''
                        size_t message_length = «lengthExpression»;
                        «sendingFunction»(«commonArgs», «pointerExpression»);
                    ''')
                }
            }
            case SupportedSerializers.PROTO: {
                throw new UnsupportedOperationException("Protobuf serialization is not supported yet.");
            }
            case SupportedSerializers.ROS2: {
                var variableToSerialize = sendRef;
                var typeStr = type.targetType
                if (isTokenType(type)) {
                    throw new UnsupportedOperationException("Cannot handle ROS serialization when ports are pointers.");
                } else if (isSharedPtrType(type)) {
                    val matcher = sharedPointerVariable.matcher(type.targetType)
                    if (matcher.find()) {
                        typeStr = matcher.group(1);
                    }
                }
                val ROSSerializer = new FedROS2CPPSerialization();
                lengthExpression = ROSSerializer.serializedBufferLength();
                pointerExpression = ROSSerializer.seializedBufferVar();
                result.append(
                    ROSSerializer.generateNetworkSerializerCode(variableToSerialize, typeStr, isSharedPtrType(type))
                );
                result.append('''
                    size_t message_length = «lengthExpression»;
                    «sendingFunction»(«commonArgs», «pointerExpression»);
                ''')
            }
            
        }
        return result.toString
    }
    
    /**
     * Generate code for the body of a reaction that decides whether the trigger for the given
     * port is going to be present or absent for the current logical time.
     * This reaction is put just before the first reaction that is triggered by the network
     * input port "port" or has it in its sources. If there are only connections to contained 
     * reactors, in the top-level reactor.
     * 
     * @param port The port to generate the control reaction for
     * @param maxSTP The maximum value of STP is assigned to reactions (if any)
     *  that have port as their trigger or source
     */
    override generateNetworkInputControlReactionBody(
        int receivingPortID,
        TimeValue maxSTP
    ) {
        // Store the code
        val result = new StringBuilder()
        
        result.append('''
                interval_t max_STP = 0LL;
        ''');
        
        // Find the maximum STP for decentralized coordination
        if(isFederatedAndDecentralized) {
            result.append('''
                max_STP = «maxSTP.timeInTargetLanguage»;
            ''')  
        }
        
        result.append('''
            // Wait until the port status is known
            wait_until_port_status_known(«receivingPortID», max_STP);
        ''')
        
        return result.toString        
    }

    /**
     * Generate code for the body of a reaction that sends a port status message for the given
     * port if it is absent.
     * 
     * @param port The port to generate the control reaction for
     * @param portID The ID assigned to the port in the AST transformation
     * @param receivingFederateID The ID of the receiving federate
     * @param sendingBankIndex The bank index of the sending federate, if it is in a bank.
     * @param sendingChannelIndex The channel if a multiport
     * @param delay The delay value imposed on the connection using after
     */
    override generateNetworkOutputControlReactionBody(
        VarRef port,
        int portID,
        int receivingFederateID,
        int sendingBankIndex,
        int sendingChannelIndex,
        Delay delay
    ) {
        // Store the code
        val result = new StringBuilder();
        var sendRef = generatePortRef(port, sendingBankIndex, sendingChannelIndex);
        
        // Get the delay literal
        var String additionalDelayString = 
            CGeneratorExtension.getNetworkDelayLiteral(
                delay, 
                this
            );
        
        result.append('''
            // If the output port has not been SET for the current logical time,
            // send an ABSENT message to the receiving federate            
            LOG_PRINT("Contemplating whether to send port "
                       "absent for port %d to federate %d.", 
                       «portID», «receivingFederateID»);
            if (!«sendRef»->is_present) {
                send_port_absent_to_federate(«additionalDelayString», «portID», «receivingFederateID»);
            }
        ''')
        
        
        return result.toString();
               
    }
    
    /**
     * Add necessary code to the source and necessary build supports to
     * enable the requested serializer in 'enabledSerializers'
     */  
    override enableSupportForSerialization(CancelIndicator cancelIndicator) {
        for (serializer : enabledSerializers) {
            switch (serializer) {
                case SupportedSerializers.NATIVE: {
                    // No need to do anything at this point.
                }
                case SupportedSerializers.PROTO: {
                    // Handle .proto files.
                    for (file : targetConfig.protoFiles) {
                        this.processProtoFile(file, cancelIndicator)
                        val dotIndex = file.lastIndexOf('.')
                        var rootFilename = file
                        if (dotIndex > 0) {
                            rootFilename = file.substring(0, dotIndex)
                        }
                        pr('#include "' + rootFilename + '.pb-c.h"')
                    }
                }
                case SupportedSerializers.ROS2: {
                    if(!CCppMode) {
                        throw new UnsupportedOperationException(
                            "To use the ROS 2 serializer, please use the CCpp target."
                            )
                    }
                    if (targetConfig.useCmake === false) {
                        throw new UnsupportedOperationException(
                            "Invalid target property \"cmake: false\"" +
                            "To use the ROS 2 serializer, please use the CMake build system (default)"
                            )
                    }
                    val ROSSerializer = new FedROS2CPPSerialization();
                    pr(ROSSerializer.generatePreambleForSupport.toString);
                    cMakeExtras = '''
                        «cMakeExtras»
                        «ROSSerializer.generateCompilerExtensionForSupport»
                    '''
                }
                
            }
        }
    }

    /** Generate #include of pqueue.c and either reactor.c or threaded/reactor_threaded.c
     *  depending on whether threads are specified in target directive.
     *  As a side effect, this populates the runCommand and compileCommand
     *  private variables if such commands are specified in the target directive.
     */
    override generatePreamble() {
        pr(this.defineLogLevel)
        
        if (isFederated) {
            targetConfig.compileDefinitions.add("FEDERATED");
            if (targetConfig.coordination === CoordinationType.CENTRALIZED) {
                // The coordination is centralized.
                targetConfig.compileDefinitions.add("FEDERATED_CENTRALIZED");                
            } else if (targetConfig.coordination === CoordinationType.DECENTRALIZED) {
                // The coordination is decentralized
                targetConfig.compileDefinitions.add("FEDERATED_DECENTRALIZED");  
            }
        }
                        
        // Handle target parameters.
        // First, if there are federates, then ensure that threading is enabled.
        if (isFederated) {
            for (federate : federates) {
                // The number of threads needs to be at least one larger than the input ports
                // to allow the federate to wait on all input ports while allowing an additional
                // worker thread to process incoming messages.
                if (targetConfig.threads < federate.networkMessageActions.size + 1) {
                    targetConfig.threads = federate.networkMessageActions.size + 1;
                }            
            }
        }
        
        includeTargetLanguageHeaders()

        pr('#define NUMBER_OF_FEDERATES ' + federates.size);
        
        pr('#define TARGET_FILES_DIRECTORY "' + fileConfig.srcGenPath + '"');
        
        if (targetConfig.coordinationOptions.advance_message_interval !== null) {
            pr('#define ADVANCE_MESSAGE_INTERVAL ' + targetConfig.coordinationOptions.advance_message_interval.timeInTargetLanguage)
        }
        
        includeTargetLanguageSourceFiles()
        
        // Do this after the above includes so that the preamble can
        // call built-in functions.
        super.generatePreamble()

        parseTargetParameters()
        
        // Make sure src-gen directory exists.
        fileConfig.getSrcGenPath.toFile.mkdirs
        
        // FIXME: Probably not the best place to do 
        // this.
        if (!targetConfig.protoFiles.isNullOrEmpty) {
            // Enable support for proto serialization
            enabledSerializers.add(SupportedSerializers.PROTO)
        }
    }

    /**
     * Print the main function.
     */
    def printMain() {
        pr('''
            int main(int argc, char* argv[]) {
                return lf_reactor_c_main(argc, argv);
            }
        ''')
    }
    
    /**
     * Parse the target parameters and set flags to the runCommand
     * accordingly.
     */
    def parseTargetParameters() {
        if (targetConfig.fastMode) {
            // The runCommand has a first entry that is ignored but needed.
            if (runCommand.length === 0) {
                runCommand.add(topLevelName)
            }
            runCommand.add("-f")
            runCommand.add("true")
        }
        if (targetConfig.keepalive) {
            // The runCommand has a first entry that is ignored but needed.
            if (runCommand.length === 0) {
                runCommand.add(topLevelName)
            }
            runCommand.add("-k")
            runCommand.add("true")
        }
        if (targetConfig.timeout !== null) {
            // The runCommand has a first entry that is ignored but needed.
            if (runCommand.length === 0) {
                runCommand.add(topLevelName)
            }
            runCommand.add("-o")
            runCommand.add(targetConfig.timeout.magnitude.toString)
            runCommand.add(targetConfig.timeout.unit.canonicalName)
        }
        
    }
    
    /** Add necessary header files specific to the target language.
     *  Note. The core files always need to be (and will be) copied 
     *  uniformly across all target languages.
     */
    protected def includeTargetLanguageHeaders() {
        if (targetConfig.tracing !== null) {
            var filename = "";
            if (targetConfig.tracing.traceFileName !== null) {
                filename = targetConfig.tracing.traceFileName;
            }
            pr('#define LINGUA_FRANCA_TRACE ' + filename)
        }
        
        pr('#include "ctarget.h"')
        if (targetConfig.tracing !== null) {
            pr('#include "core/trace.c"')            
        }
    }
    
    /** Add necessary source files specific to the target language.  */
    protected def includeTargetLanguageSourceFiles() {
        if (targetConfig.threads > 0) {
            pr("#include \"core/threaded/reactor_threaded.c\"")
        } else {
            pr("#include \"core/reactor.c\"")
        }
        if (isFederated) {
            pr("#include \"core/federated/federate.c\"")
        }
    }

    // Regular expression pattern for compiler error messages with resource
    // and line number information. The first match will a resource URI in the
    // form of "file:/path/file.lf". The second match will be a line number.
    // The third match is a character position within the line.
    // The fourth match will be the error message.
    static final Pattern compileErrorPattern = Pattern.compile(
        "^(file://(?<path>.*)):(?<line>[0-9]+):(?<column>[0-9]+):(?<message>.*)$"
    );
    
    /** Given a line of text from the output of a compiler, return
     *  an instance of ErrorFileAndLine if the line is recognized as
     *  the first line of an error message. Otherwise, return null.
     *  @param line A line of output from a compiler or other external
     *   tool that might generate errors.
     *  @return If the line is recognized as the start of an error message,
     *   then return a class containing the path to the file on which the
     *   error occurred (or null if there is none), the line number (or the
     *   string "1" if there is none), the character position (or the string
     *   "0" if there is none), and the message (or an empty string if there
     *   is none).
     */
    override parseCommandOutput(String line) {
        val matcher = compileErrorPattern.matcher(line)
        if (matcher.find()) {
            val result = new ErrorFileAndLine()
            result.filepath = matcher.group("path")
            result.line = matcher.group("line")
            result.character = matcher.group("column")
            result.message = matcher.group("message")
            
            if (!result.message.toLowerCase.contains("error:")) {
                result.isError = false
            }
            return result
        }
        return null as ErrorFileAndLine
    }
    
    
    /**
     * Strip all line directives from the given C code.
     * @param code The code to remove # line directives from.
     * @return The code without #line directives.
     */
     def removeLineDirectives(String code) {
        
        val separator = "\n"
        val lines = code.split(separator)
        
        val builder = new StringBuilder("")
        
        for(line : lines) {
            val trimmedLine = line.trim()
            if(!trimmedLine.startsWith("#line")) {
                builder.append(line).append(separator)
            }
        }
        return builder.toString()
     }
        
    // //////////////////////////////////////////
    // // Private methods.
    
    /** Perform deferred initializations in initialize_trigger_objects.
     *  @param federate The federate for which we are doing this.
     */
    private def doDeferredInitialize(FederateInstance federate) {
        // First, populate the trigger tables for each output.
        // The entries point to the trigger_t structs for the destination inputs.
        pr('// doDeferredInitialize')

        // For outputs that are not primitive types (of form type* or type[]),
        // create a default token on the self struct.
        createDefaultTokens(main, federate)

        // Next, for every input port, populate its "self" struct
        // fields with pointers to the output port that sends it data.
        connectInputsToOutputs(main, federate)
    }

    /**
     * Generate assignments of pointers in the "self" struct of a destination
     * port's reactor to the appropriate entries in the "self" struct of the
     * source reactor.
     * @param instance The reactor instance.
     * @param federate The federate for which we are generating code or null
     *  if there is no federation.
     */
    private def void connectInputsToOutputs(ReactorInstance instance, FederateInstance federate) {
        if (!federate.contains(instance)) {
            return;
        }
        pr('''// Connect inputs and outputs for reactor «instance.getFullName».''')
        // Iterate over all ports of this reactor that have dependent reactions.
        for (input : instance.inputs) {
            if (!input.dependentReactions.isEmpty()) {
                // Input has reactions. Connect it to its eventual source.
                connectPortToEventualSource(input, federate); 
            }
        }
        for (output : instance.outputs) {
            if (!output.dependentReactions.isEmpty() && output.dependsOnPorts.isEmpty()) {
                // Output has reactions and no upstream ports.
                // Connect it to its eventual source.
                connectPortToEventualSource(output, federate); 
            }
        }
        for (child : instance.children) {
            // In case this is a composite, recurse.
            connectInputsToOutputs(child, federate)
        }

        // Handle inputs that get sent data from a reaction rather than from
        // another contained reactor and reactions that are triggered by an
        // output of a contained reactor.
        connectReactionsToPorts(instance, federate)
        
        pr('''// END Connect inputs and outputs for reactor «instance.getFullName».''')
    }
    
    /**
     * Generate assignments of pointers in the "self" struct of a destination
     * port's reactor to the appropriate entries in the "self" struct of the
     * source reactor.
     * @param instance A port with dependant reactions.
     * @param federate The federate for which we are generating code or null
     *  if there is no federation.
     */
    private def void connectPortToEventualSource(PortInstance port, FederateInstance federate) {
        // Find the sources that send data to this port,
        // which could be the same port if it is an input port written to by a reaction
        // or it could be an upstream output port.
        // If the port is a multiport, then there may be multiple sources covering
        // the range of channels.
        var startChannel = 0;
        for (eventualSource: port.eventualSources()) {
            val src = eventualSource.portInstance;
            if (src != port && federate.contains(src.parent)) {
                // The eventual source is different from the port and is in the federate.
                val destStructType = variableStructType(
                    port.definition as TypedVariable,
                    port.parent.definition.reactorClass
                )
                
                // There are four cases, depending on whether the source or
                // destination or both are multiports.
                if (src.isMultiport()) {
                    // If the source port is an input port, then we don't want to use the
                    // address, whereas if it's an output port, we do.
                    var modifier = "&";
                    if (src.isInput()) modifier = "";
                    
                    if (port.isMultiport()) {
                        // Source and destination are both multiports.                        
                        pr('''
                            // Connect «src.getFullName» to port «port.getFullName»
                            { // To scope variable j
                                int j = «eventualSource.startChannel»;
                                for (int i = «startChannel»; i < «eventualSource.channelWidth» + «startChannel»; i++) {
                                    «destinationReference(port)»[i] = («destStructType»*)«modifier»«sourceReference(src)»[j++];
                                }
                            }
                        ''')
                        startChannel += eventualSource.channelWidth;
                    } else {
                        // Source is a multiport, destination is a single port.
                        pr('''
                            // Connect «src.getFullName» to port «port.getFullName»
                            «destinationReference(port)» = («destStructType»*)«modifier»«sourceReference(src)»[«eventualSource.startChannel»];
                        ''')
                    }
                } else if (port.isMultiport()) {
                    // Source is a single port, Destination is a multiport.
                    pr('''
                        // Connect «src.getFullName» to port «port.getFullName»
                        «destinationReference(port)»[«startChannel»] = («destStructType»*)&«sourceReference(src)»;
                    ''')
                    startChannel++;
                } else {
                    // Both ports are single ports.
                    pr('''
                        // Connect «src.getFullName» to port «port.getFullName»
                        «destinationReference(port)» = («destStructType»*)&«sourceReference(src)»;
                    ''')
                }
            }
        }
    }
    
    /**
     * Connect inputs that get sent data from a reaction rather than from
     * another contained reactor and reactions that are triggered by an
     * output of a contained reactor.
     * @param instance The reactor instance that contains the reactions.
     * @param fedeate The federate instance.
     */
    private def connectReactionsToPorts(ReactorInstance instance, FederateInstance federate) {
        for (reaction : instance.reactions) {
            // First handle the effects that are inputs of contained reactors.
            for (port : reaction.effects.filter(PortInstance)) {
                if (port.definition instanceof Input) {
                    // This reaction is sending to an input. Must be
                    // the input of a contained reactor. If the contained reactor is
                    // not in the federate, then we don't do anything here.
                    if (federate.contains(port.parent)) {
                        val destStructType = variableStructType(
                            port.definition as TypedVariable,
                            port.parent.definition.reactorClass
                        )
                        if (port.isMultiport()) {
                            pr('''
                                // Connect «port», which gets data from reaction «reaction.index»
                                // of «instance.getFullName», to «port.getFullName».
                                for (int i = 0; i < «port.width»; i++) {
                                    «destinationReference(port)»[i] = («destStructType»*)«sourceReference(port)»[i];
                                }
                            ''')
                        } else {
                            pr('''
                                // Connect «port», which gets data from reaction «reaction.index»
                                // of «instance.getFullName», to «port.getFullName».
                                «destinationReference(port)» = («destStructType»*)&«sourceReference(port)»;
                            ''')
                        }
                        // FIXME: Don't we also to set set the destination reference for more
                        // deeply contained ports?
                    }
                }
            }
            // Next handle the sources that are outputs of contained reactors.
            for (port : reaction.sources.filter(PortInstance)) {
                if (port.definition instanceof Output) {
                    // This reaction is receiving data from an output
                    // of a contained reactor. If the contained reactor is
                    // not in the federate, then we don't do anything here.
                    if (federate.contains(port.parent)) {
                        val destStructType = variableStructType(
                            port.definition as TypedVariable,
                            port.parent.definition.reactorClass
                        )
                        // The port may be deeper in the hierarchy.
                        var portChannelCount = 0;
                        for (eventualSource: port.eventualSources()) {
                            val sourcePort = eventualSource.portInstance
                            if (sourcePort.isMultiport && port.isMultiport) {
                                // Both source and destination are multiports.
                                pr('''
                                    // Record output «sourcePort.getFullName», which triggers reaction «reaction.index»
                                    // of «instance.getFullName», on its self struct.
                                    for (int i = 0; i < «eventualSource.channelWidth»; i++) {
                                        «reactionReference(port)»[i + «portChannelCount»] = («destStructType»*)&«sourceReference(sourcePort)»[i + «eventualSource.startChannel»];
                                    }
                                ''')
                                portChannelCount += eventualSource.channelWidth;
                            } else if (sourcePort.isMultiport) {
                                // Destination is not a multiport, so the channelWidth of the source port should be 1.
                                pr('''
                                    // Record output «sourcePort.getFullName», which triggers reaction «reaction.index»
                                    // of «instance.getFullName», on its self struct.
                                    «reactionReference(port)» = («destStructType»*)&«sourceReference(sourcePort)»[«eventualSource.startChannel»];
                                ''')
                                portChannelCount++;
                            } else if (port.isMultiport) {
                                // Source is not a multiport, but the destination is.
                                pr('''
                                    // Record output «sourcePort.getFullName», which triggers reaction «reaction.index»
                                    // of «instance.getFullName», on its self struct.
                                    «reactionReference(port)»[«portChannelCount»] = («destStructType»*)&«sourceReference(sourcePort)»;
                                ''')
                                portChannelCount++;
                            } else {
                                // Neither is a multiport.
                                pr('''
                                    // Record output «sourcePort.getFullName», which triggers reaction «reaction.index»
                                    // of «instance.getFullName», on its self struct.
                                    «reactionReference(port)» = («destStructType»*)&«sourceReference(sourcePort)»;
                                ''')
                                portChannelCount++;
                            }
                        }
                    }
                }
            }
        }
    }
    
    /** Generate action variables for a reaction.
     *  @param builder The string builder into which to write the code.
     *  @param action The action.
     *  @param reactor The reactor.
     */
    private def generateActionVariablesInReaction(
        StringBuilder builder,
        Action action,
        ReactorDecl decl
    ) {
        val structType = variableStructType(action, decl)
        // If the action has a type, create variables for accessing the value.
        val type = action.inferredType
        // Pointer to the lf_token_t sent as the payload in the trigger.
        val tokenPointer = '''(self->_lf__«action.name».token)'''
        pr(action, builder, '''
            // Expose the action struct as a local variable whose name matches the action name.
            «structType»* «action.name» = &self->_lf_«action.name»;
            // Set the fields of the action struct to match the current trigger.
            «action.name»->is_present = (bool)self->_lf__«action.name».status;
            «action.name»->has_value = («tokenPointer» != NULL && «tokenPointer»->value != NULL);
            «action.name»->token = «tokenPointer»;
        ''')
        // Set the value field only if there is a type.
        if (!type.isUndefined) {
            // The value field will either be a copy (for primitive types)
            // or a pointer (for types ending in *).
            pr(action, builder, '''
                if («action.name»->has_value) {
                    «IF type.isTokenType»
                        «action.name»->value = («type.targetType»)«tokenPointer»->value;
                    «ELSE»
                        «action.name»->value = *(«type.targetType»*)«tokenPointer»->value;
                    «ENDIF»
                }
            ''')
        }
    }
    
    /** Generate into the specified string builder the code to
     *  initialize local variables for the specified input port
     *  in a reaction function from the "self" struct.
     *  @param builder The string builder.
     *  @param input The input statement from the AST.
     *  @param reactor The reactor.
     */
    private def generateInputVariablesInReaction(
        StringBuilder builder,
        Input input,
        ReactorDecl decl
    ) {
        val structType = variableStructType(input, decl)
        val inputType = input.inferredType
        
        // Create the local variable whose name matches the input name.
        // If the input has not been declared mutable, then this is a pointer
        // to the upstream output. Otherwise, it is a copy of the upstream output,
        // which nevertheless points to the same token and value (hence, as done
        // below, we have to use writable_copy()). There are 8 cases,
        // depending on whether the input is mutable, whether it is a multiport,
        // and whether it is a token type.
        // Easy case first.
        if (!input.isMutable && !inputType.isTokenType && !input.isMultiport) {
            // Non-mutable, non-multiport, primitive type.
            pr(builder, '''
                «structType»* «input.name» = self->_lf_«input.name»;
            ''')
        } else if (input.isMutable && !inputType.isTokenType && !input.isMultiport) {
            // Mutable, non-multiport, primitive type.
            pr(builder, '''
                // Mutable input, so copy the input into a temporary variable.
                // The input value on the struct is a copy.
                «structType» _lf_tmp_«input.name» = *(self->_lf_«input.name»);
                «structType»* «input.name» = &_lf_tmp_«input.name»;
            ''')
        } else if (!input.isMutable && inputType.isTokenType && !input.isMultiport) {
            // Non-mutable, non-multiport, token type.
            pr(builder, '''
                «structType»* «input.name» = self->_lf_«input.name»;
                if («input.name»->is_present) {
                    «input.name»->length = «input.name»->token->length;
                    «input.name»->value = («inputType.targetType»)«input.name»->token->value;
                } else {
                    «input.name»->length = 0;
                }
            ''')
        } else if (input.isMutable && inputType.isTokenType && !input.isMultiport) {
            // Mutable, non-multiport, token type.
            pr(builder, '''
                // Mutable input, so copy the input struct into a temporary variable.
                «structType» _lf_tmp_«input.name» = *(self->_lf_«input.name»);
                «structType»* «input.name» = &_lf_tmp_«input.name»;
                if («input.name»->is_present) {
                    «input.name»->length = «input.name»->token->length;
                    lf_token_t* _lf_input_token = «input.name»->token;
                    «input.name»->token = writable_copy(_lf_input_token);
                    if («input.name»->token != _lf_input_token) {
                        // A copy of the input token has been made.
                        // This needs to be reference counted.
                        «input.name»->token->ref_count = 1;
                        // Repurpose the next_free pointer on the token to add to the list.
                        «input.name»->token->next_free = _lf_more_tokens_with_ref_count;
                        _lf_more_tokens_with_ref_count = «input.name»->token;
                    }
                    «input.name»->value = («inputType.targetType»)«input.name»->token->value;
                } else {
                    «input.name»->length = 0;
                }
            ''')            
        } else if (!input.isMutable && input.isMultiport) {
            // Non-mutable, multiport, primitive or token type.
            pr(builder, '''
                «structType»** «input.name» = self->_lf_«input.name»;
            ''')
        } else if (inputType.isTokenType) {
            // Mutable, multiport, token type
            pr(builder, '''
                // Mutable multiport input, so copy the input structs
                // into an array of temporary variables on the stack.
                «structType» _lf_tmp_«input.name»[«input.multiportWidthExpression»];
                «structType»* «input.name»[«input.multiportWidthExpression»];
                for (int i = 0; i < «input.multiportWidthExpression»; i++) {
                    «input.name»[i] = &_lf_tmp_«input.name»[i];
                    _lf_tmp_«input.name»[i] = *(self->_lf_«input.name»[i]);
                    // If necessary, copy the tokens.
                    if («input.name»[i]->is_present) {
                        «input.name»[i]->length = «input.name»[i]->token->length;
                        lf_token_t* _lf_input_token = «input.name»[i]->token;
                        «input.name»[i]->token = writable_copy(_lf_input_token);
                        if («input.name»[i]->token != _lf_input_token) {
                            // A copy of the input token has been made.
                            // This needs to be reference counted.
                            «input.name»[i]->token->ref_count = 1;
                            // Repurpose the next_free pointer on the token to add to the list.
                            «input.name»[i]->token->next_free = _lf_more_tokens_with_ref_count;
                            _lf_more_tokens_with_ref_count = «input.name»[i]->token;
                        }
                        «input.name»[i]->value = («inputType.targetType»)«input.name»[i]->token->value;
                    } else {
                        «input.name»[i]->length = 0;
                    }
                }
            ''')
        } else {
            // Mutable, multiport, primitive type
            pr(builder, '''
                // Mutable multiport input, so copy the input structs
                // into an array of temporary variables on the stack.
                «structType» _lf_tmp_«input.name»[«input.multiportWidthExpression»];
                «structType»* «input.name»[«input.multiportWidthExpression»];
                for (int i = 0; i < «input.multiportWidthExpression»; i++) {
                    «input.name»[i]  = &_lf_tmp_«input.name»[i];
                    // Copy the struct, which includes the value.
                    _lf_tmp_«input.name»[i] = *(self->_lf_«input.name»[i]);
                }
            ''')
        }
        // Set the _width variable for all cases. This will be -1
        // for a variable-width multiport, which is not currently supported.
        // It will be -2 if it is not multiport.
        pr(builder, '''
            int «input.name»_width = self->_lf_«input.name»_width;
        ''')
    }
    
    /** 
     * Generate into the specified string builder the code to
     * initialize local variables for ports in a reaction function
     * from the "self" struct. The port may be an input of the
     * reactor or an output of a contained reactor. The second
     * argument provides, for each contained reactor, a place to
     * write the declaration of the output of that reactor that
     * is triggering reactions.
     * @param builder The string builder into which to write the code.
     * @param structs A map from reactor instantiations to a place to write
     *  struct fields.
     * @param port The port.
     * @param reactor The reactor or import statement.
     */
    private def generatePortVariablesInReaction(
        StringBuilder builder,
        LinkedHashMap<Instantiation,StringBuilder> structs,
        VarRef port,
        ReactorDecl decl
    ) {
        if (port.variable instanceof Input) {
            generateInputVariablesInReaction(builder, port.variable as Input, decl)
        } else {
            // port is an output of a contained reactor.
            val output = port.variable as Output
            val portStructType = variableStructType(output, port.container.reactorClass)
            
            var structBuilder = structs.get(port.container)
            if (structBuilder === null) {
                structBuilder = new StringBuilder
                structs.put(port.container, structBuilder)
            }
            val reactorName = port.container.name
            // First define the struct containing the output value and indicator
            // of its presence.
            if (!output.isMultiport) {
                // Output is not a multiport.
                pr(structBuilder, '''
                    «portStructType»* «output.name»;
                ''')
            } else {
                // Output is a multiport.
                pr(structBuilder, '''
                    «portStructType»** «output.name»;
                    int «output.name»_width;
                ''')
            }
            
            // Next, initialize the struct with the current values.
            if (port.container.widthSpec !== null) {
                // Output is in a bank.
                pr(builder, '''
                    for (int i = 0; i < «port.container.name»_width; i++) {
                        «reactorName»[i].«output.name» = self->_lf_«reactorName»[i].«output.name»;
                    }
                ''')
                if (output.isMultiport) {
                    pr(builder, '''
                        for (int i = 0; i < «port.container.name»_width; i++) {
                            «reactorName»[i].«output.name»_width = self->_lf_«reactorName»[i].«output.name»_width;
                        }
                    ''')                    
                }
            } else {
                 // Output is not in a bank.
                pr(builder, '''
                    «reactorName».«output.name» = self->_lf_«reactorName».«output.name»;
                ''')                    
                if (output.isMultiport) {
                    pr(builder, '''
                        «reactorName».«output.name»_width = self->_lf_«reactorName».«output.name»_width;
                    ''')                    
                }
            }
        }
    }

    /** 
     * Generate into the specified string builder the code to
     * initialize local variables for outputs in a reaction function
     * from the "self" struct.
     * @param builder The string builder.
     * @param effect The effect declared by the reaction. This must refer to an output.
     * @param decl The reactor containing the reaction or the import statement.
     */
    private def generateOutputVariablesInReaction(
        StringBuilder builder,
        VarRef effect,
        ReactorDecl decl
    ) {
        val output = effect.variable as Output
        if (output.type === null && target.requiresTypes === true) {
            errorReporter.reportError(output, "Output is required to have a type: " + output.name)
        } else {
            // The container of the output may be a contained reactor or
            // the reactor containing the reaction.
            val outputStructType = (effect.container === null) ?
                    variableStructType(output, decl)
                    :
                    variableStructType(output, effect.container.reactorClass)
            if (!output.isMultiport) {
                // Output port is not a multiport.
                pr(builder, '''
                    «outputStructType»* «output.name» = &self->_lf_«output.name»;
                ''')
            } else {
                // Output port is a multiport.
                // Set the _width variable.
                pr(builder, '''
                    int «output.name»_width = self->_lf_«output.name»_width;
                ''')
                pr(builder, '''
                    «outputStructType»** «output.name» = self->_lf_«output.name»_pointers;
                ''')
            }
        }
    }

    /** 
     * Generate into the specified string builder the code to
     * initialize local variables for sending data to an input
     * of a contained reactor. This will also, if necessary,
     * generate entries for local struct definitions into the
     * struct argument. These entries point to where the data
     * is stored.
     * 
     * @param builder The string builder.
     * @param structs A map from reactor instantiations to a place to write
     *  struct fields.
     * @param definition AST node defining the reactor within which this occurs
     * @param input Input of the contained reactor.
     */
    private def generateVariablesForSendingToContainedReactors(
        StringBuilder builder,
        LinkedHashMap<Instantiation,StringBuilder> structs,
        Instantiation definition,
        Input input
    ) {
        var structBuilder = structs.get(definition)
        if (structBuilder === null) {
            structBuilder = new StringBuilder
            structs.put(definition, structBuilder)
        }
        val inputStructType = variableStructType(input, definition.reactorClass)
        if (!input.isMultiport) {
            // Contained reactor's input is not a multiport.
            pr(structBuilder, '''
                «inputStructType»* «input.name»;
            ''')
            if (definition.widthSpec !== null) {
                // Contained reactor is a bank.
                pr(builder, '''
                    for (int bankIndex = 0; bankIndex < self->_lf_«definition.name»_width; bankIndex++) {
                        «definition.name»[bankIndex].«input.name» = &(self->_lf_«definition.name»[bankIndex].«input.name»);
                    }
                ''')
            } else {
                // Contained reactor is not a bank.
                pr(builder, '''
                    «definition.name».«input.name» = &(self->_lf_«definition.name».«input.name»);
                ''')
            }
        } else {
            // Contained reactor's input is a multiport.
            pr(structBuilder, '''
                «inputStructType»** «input.name»;
                int «input.name»_width;
            ''')
            // If the contained reactor is a bank, then we have to set the
            // pointer for each element of the bank.
            if (definition.widthSpec !== null) {
                pr(builder, '''
                    for (int _i = 0; _i < self->_lf_«definition.name»_width; _i++) {
                        «definition.name»[_i].«input.name» = self->_lf_«definition.name»[_i].«input.name»;
                        «definition.name»[_i].«input.name»_width = self->_lf_«definition.name»[_i].«input.name»_width;
                    }
                ''')
            } else {
                pr(builder, '''
                    «definition.name».«input.name» = self->_lf_«definition.name».«input.name»;
                    «definition.name».«input.name»_width = self->_lf_«definition.name».«input.name»_width;
                ''')
            }
        }
    }

    /**
     * Override the base class to replace a type of form type[] with type*.
     * @param type The type.
     */ 
    override String getTargetType(InferredType type) {
        var result = super.getTargetType(type)
        val matcher = arrayPatternVariable.matcher(result)
        if (matcher.find()) {
            return matcher.group(1) + '*'
        }
        return result
    }
    
    protected def isSharedPtrType(InferredType type) {
        if (type.isUndefined)
            return false
        val targetType = type.targetType
        val matcher = sharedPointerVariable.matcher(targetType)
        if (matcher.find()) {
            true
        } else {
            false
        }
    }
       
    /** Given a type for an input or output, return true if it should be
     *  carried by a lf_token_t struct rather than the type itself.
     *  It should be carried by such a struct if the type ends with *
     *  (it is a pointer) or [] (it is a array with unspecified length).
     *  @param type The type specification.
     */
    protected def isTokenType(InferredType type) {
        if (type.isUndefined)
            return false
        val targetType = type.targetType
        if (targetType.trim.matches("^\\w*\\[\\s*\\]$") || targetType.trim.endsWith('*')) {
            true
        } else {
            false
        }
    }
    
    /** If the type specification of the form type[] or
     *  type*, return the type. Otherwise remove the code delimiter,
     *  if there is one, and otherwise just return the argument
     *  unmodified.
     *  @param type A string describing the type.
     */
    private def rootType(String type) {
        if (type.endsWith(']')) {
            val root = type.indexOf('[')
            type.substring(0, root).trim
        } else if (type.endsWith('*')) {
            type.substring(0, type.length - 1).trim
        } else {
            type.trim
        }
    }

    /** Print the #line compiler directive with the line number of
     *  the specified object.
     *  @param output Where to put the output.
     *  @param eObject The node.
     */
    protected def prSourceLineNumber(StringBuilder output, EObject eObject) {
        var node = NodeModelUtils.getNode(eObject)
        if (node !== null) {
            // For code blocks (delimited by {= ... =}, unfortunately,
            // we have to adjust the offset by the number of newlines before {=.
            // Unfortunately, this is complicated because the code has been
            // tokenized.
            var offset = 0
            if (eObject instanceof Code) {
                offset += 1
            }
            // Extract the filename from eResource, an astonishingly difficult thing to do.
            val resolvedURI = CommonPlugin.resolve(eObject.eResource.URI)
            // pr(output, "#line " + (node.getStartLine() + offset) + ' "' + FileConfig.toFileURI(fileConfig.srcFile) + '"')
            pr(output, "#line " + (node.getStartLine() + offset) + ' "' + resolvedURI + '"')
        }
    }

    /**
     * Print the #line compiler directive with the line number of
     * the specified object.
     * @param eObject The node.
     */
    override prSourceLineNumber(EObject eObject) {
        prSourceLineNumber(code, eObject)
    }

    /**
     * Version of pr() that prints a source line number using a #line
     * prior to each line of the output. Use this when multiple lines of
     * output code are all due to the same source line in the .lf file.
     * @param eObject The AST node that this source line is based on.
     * @param builder The code buffer.
     * @param text The text to append.
     */
    protected def pr(EObject eObject, StringBuilder builder, Object text) {
        var split = text.toString.split("\n")
        for (line : split) {
            prSourceLineNumber(builder, eObject)
            pr(builder, line)
        }
    }

    /** For each output that has a token type (type* or type[]),
     *  create a default token and put it on the self struct.
     *  @param parent The container reactor.
     *  @param federate The federate, or null if there is no federation.
     */
    private def void createDefaultTokens(ReactorInstance parent, FederateInstance federate) {
        for (containedReactor : parent.children) {
            // Do this only for reactors in the federate.
            if (federate.contains(containedReactor)) {
                var nameOfSelfStruct = selfStructName(containedReactor)
                for (output : containedReactor.outputs) {
                    val type = (output.definition as Output).inferredType
                    if (type.isTokenType) {
                        // Create the template token that goes in the trigger struct.
                        // Its reference count is zero, enabling it to be used immediately.
                        var rootType = type.targetType.rootType
                        // If the rootType is 'void', we need to avoid generating the code
                        // 'sizeof(void)', which some compilers reject.
                        val size = (rootType == 'void') ? '0' : '''sizeof(«rootType»)'''
                        if (output.isMultiport()) {
                            pr('''
                                for (int i = 0; i < «output.width»; i++) {
                                    «nameOfSelfStruct»->_lf_«output.name»[i].token = _lf_create_token(«size»);
                                }
                            ''')
                        } else {
                            pr('''
                                «nameOfSelfStruct»->_lf_«output.name».token = _lf_create_token(«size»);
                            ''')
                        }
                    }
                }
                // In case this is a composite, handle its contained reactors.
                createDefaultTokens(containedReactor, federate)
            }
        }
    }
    
    // Regular expression pattern for array types with specified length.
    // \s is whitespace, \w is a word character (letter, number, or underscore).
    // For example, for "foo[10]", the first match will be "foo" and the second "[10]".
    static final Pattern arrayPatternFixed = Pattern.compile("^\\s*+(\\w+)\\s*(\\[[0-9]+\\])\\s*$");
    
    // Regular expression pattern for array types with unspecified length.
    // \s is whitespace, \w is a word character (letter, number, or underscore).
    // For example, for "foo[]", the first match will be "foo".
    static final Pattern arrayPatternVariable = Pattern.compile("^\\s*+(\\w+)\\s*\\[\\]\\s*$");
    
    // Regular expression pattern for shared_ptr types.
    static final Pattern sharedPointerVariable = Pattern.compile("^std::shared_ptr<(\\S+)>$");
    
    protected static var DISABLE_REACTION_INITIALIZATION_MARKER
        = '// **** Do not include initialization code in this reaction.'
        
    public static var UNDEFINED_MIN_SPACING = -1
    
    /**
     * Extra lines that need to go into the generated CMakeLists.txt.
     */
    var String cMakeExtras = "";
    
       
    /** Returns the Target enum for this generator */
    override getTarget() {
        return Target.C
    }
        
    override getTargetTimeType() '''interval_t'''
    
    override getTargetTagType() '''tag_t'''

    override getTargetUndefinedType() '''/* «errorReporter.reportError("undefined type")» */'''

    override getTargetFixedSizeListType(String baseType, int size) '''«baseType»[«size»]'''
        
    override String getTargetVariableSizeListType(
        String baseType) '''«baseType»[]'''
        
        
    override getNetworkBufferType() '''uint8_t*'''
    
    protected def String getInitializer(ParameterInstance p) {
        
            if (p.type.isList && p.init.size > 1) {
                return p.init.join('{', ', ', '}', [it.targetValue])
            } else {
                return p.init.get(0).targetValue
            }
        
    }
    
    override supportsGenerics() {
        return false
    }
    
    override generateDelayGeneric() {
        throw new UnsupportedOperationException("TODO: auto-generated method stub")
    }
    
    /**
     * Data structure that for each instantiation of a contained
     * reactor. This provides a set of input and output ports that trigger
     * reactions of the container, are read by a reaction of the
     * container, or that receive data from a reaction of the container.
     * For each port, this provides a list of reaction indices that
     * are triggered by the port, or an empty list if there are no
     * reactions triggered by the port.
     * @param reactor The container.
     * @param federate The federate (used to determine whether a
     *  reaction belongs to the federate).
     */
    private static class InteractingContainedReactors {
        // This horrible data structure is a collection, indexed by instantiation
        // of a contained reactor, of lists, indexed by ports of the contained reactor
        // that are referenced by reactions of the container, of reactions that are
        // triggered by the port of the contained reactor. The list is empty if
        // the port does not trigger reactions but is read by the reaction or
        // is written to by the reaction.
        val portsByContainedReactor = new LinkedHashMap<
            Instantiation,
            LinkedHashMap<
                Port,
                LinkedList<Integer>
            >
        >
        
        /**
         * Scan the reactions of the specified reactor and record which ports are
         * referenced by reactions and which reactions are triggered by such ports.
         */
        new(Reactor reactor, FederateInstance federate) {
            var reactionCount = 0
            for (reaction : reactor.allReactions) {
                if (federate === null || federate.contains(
                    reaction
                )) {
                    // First, handle reactions that produce data sent to inputs
                    // of contained reactors.
                    for (effect : reaction.effects ?: emptyList) {
                        // If an effect is an input, then it must be an input
                        // of a contained reactor.
                        if (effect.variable instanceof Input) {
                            // This reaction is not triggered by the port, so
                            // we do not add it to the list returned by the following.
                            addPort(effect.container, effect.variable as Input)
                        }
                    }
                    // Second, handle reactions that are triggered by outputs
                    // of contained reactors.
                    for (TriggerRef trigger : reaction.triggers ?: emptyList) {
                        if (trigger instanceof VarRef) {
                            // If an trigger is an output, then it must be an output
                            // of a contained reactor.
                            if (trigger.variable instanceof Output) {
                                val list = addPort(trigger.container, trigger.variable as Output)
                                list.add(reactionCount)
                            }
                        }
                    }
                    // Third, handle reading (but not triggered by)
                    // outputs of contained reactors.
                    for (source : reaction.sources ?: emptyList) {
                        if (source.variable instanceof Output) {
                            // If an source is an output, then it must be an output
                            // of a contained reactor.
                            // This reaction is not triggered by the port, so
                            // we do not add it to the list returned by the following.
                            addPort(source.container, source.variable as Output)
                        }
                    }
                }
                // Increment the reaction count even if not in the federate for consistency.
                reactionCount++
            }
        }
        
        /**
         * Return or create the list to which reactions triggered by the specified port
         * are to be added. This also records that the port is referenced by the
         * container's reactions.
         * @param containedReactor The contained reactor.
         * @param port The port.
         */
        def addPort(Instantiation containedReactor, Port port) {
            // Get or create the entry for the containedReactor.
            var containedReactorEntry = portsByContainedReactor.get(containedReactor)
            if (containedReactorEntry === null) {
                containedReactorEntry = new LinkedHashMap<Port,LinkedList<Integer>>
                portsByContainedReactor.put(containedReactor, containedReactorEntry)
            }
            // Get or create the entry for the port.
            var portEntry = containedReactorEntry.get(port)
            if (portEntry === null) {
                portEntry = new LinkedList<Integer>
                containedReactorEntry.put(port, portEntry)
            }
            return portEntry
        }
        
        /**
         * Return the set of contained reactors that have ports that are referenced
         * by reactions of the container reactor.
         */
        def containedReactors() {
            return portsByContainedReactor.keySet()
        }
        
        /**
         * Return the set of ports of the specified contained reactor that are
         * referenced by reactions of the container reactor. Return an empty
         * set if there are none.
         * @param containedReactor The contained reactor.
         */
        def portsOfInstance(Instantiation containedReactor) {
            var result = null as Set<Port>
            val ports = portsByContainedReactor.get(containedReactor)
            if (ports === null) {
                result = new LinkedHashSet<Port>
            } else {
                result = ports.keySet
            }
            return result
        }
        
        /**
         * Return the indices of the reactions triggered by the specified port
         * of the specified contained reactor or an empty list if there are none.
         * @param containedReactor The contained reactor.
         * @param port The port.
         */
        def LinkedList<Integer> reactionsTriggered(Instantiation containedReactor, Port port) {
            val ports = portsByContainedReactor.get(containedReactor)
            if (ports !== null) {
                val list = ports.get(port)
                if (list !== null) {
                    return list
                }
            }
            return new LinkedList<Integer>
        }
    }
    
    // FIXME: Get rid of this, if possible.
    /** The current federate for which we are generating code. */
    var currentFederate = null as FederateInstance;
}<|MERGE_RESOLUTION|>--- conflicted
+++ resolved
@@ -531,7 +531,6 @@
             "tag.c",
             "trace.h",
             "trace.c",
-<<<<<<< HEAD
             "utils/pqueue.c",
             "utils/pqueue.h",
             "utils/pqueue_support.h",
@@ -540,14 +539,9 @@
             "utils/semaphore.h",
             "utils/semaphore.c",
             "utils/util.h", 
-            "utils/util.c", 
-            "platform.h"
-=======
-            "util.h",
-            "util.c",
+            "utils/util.c",
             "platform.h",
             "platform/Platform.cmake"
->>>>>>> 43971b0b
             );
         if (targetConfig.threads === 0) {
             coreFiles.add("reactor.c")
