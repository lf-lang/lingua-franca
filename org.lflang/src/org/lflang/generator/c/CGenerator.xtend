--- conflicted
+++ resolved
@@ -24,74 +24,6 @@
 THE USE OF THIS SOFTWARE, EVEN IF ADVISED OF THE POSSIBILITY OF SUCH DAMAGE.
 ***************/
 
-<<<<<<< HEAD
-package org.lflang.generator.c
-
-import java.io.File
-import java.nio.file.Files
-import java.util.ArrayList
-import java.util.HashSet
-import java.util.LinkedHashMap
-import java.util.LinkedHashSet
-import java.util.LinkedList
-import java.util.Set
-import java.util.concurrent.Executors
-import java.util.concurrent.TimeUnit
-import java.util.regex.Pattern
-import org.eclipse.emf.ecore.resource.Resource
-import org.eclipse.xtext.util.CancelIndicator
-import org.lflang.ASTUtils
-import org.lflang.ErrorReporter
-import org.lflang.FileConfig
-import org.lflang.InferredType
-import org.lflang.Target
-import org.lflang.TargetConfig
-import org.lflang.TargetProperty
-import org.lflang.TargetProperty.ClockSyncMode
-import org.lflang.TargetProperty.CoordinationType
-import org.lflang.TargetProperty.LogLevel
-import org.lflang.TimeValue
-import org.lflang.federated.CGeneratorExtension
-import org.lflang.federated.FedFileConfig
-import org.lflang.federated.FederateInstance
-import org.lflang.federated.launcher.FedCLauncher
-import org.lflang.federated.serialization.FedROS2CPPSerialization
-import org.lflang.federated.serialization.SupportedSerializers
-import org.lflang.generator.CodeBuilder
-import org.lflang.generator.GeneratorBase
-import org.lflang.generator.GeneratorResult
-import org.lflang.generator.GeneratorUtils
-import org.lflang.generator.IntegratedBuilder
-import org.lflang.generator.LFGeneratorContext
-import org.lflang.generator.ModeInstance
-import org.lflang.generator.PortInstance
-import org.lflang.generator.ReactionInstance
-import org.lflang.generator.ReactorInstance
-import org.lflang.generator.RuntimeRange
-import org.lflang.generator.SendRange
-import org.lflang.generator.SubContext
-import org.lflang.generator.TriggerInstance
-import org.lflang.lf.Action
-import org.lflang.lf.ActionOrigin
-import org.lflang.lf.Delay
-import org.lflang.lf.Input
-import org.lflang.lf.Instantiation
-import org.lflang.lf.Mode
-import org.lflang.lf.Model
-import org.lflang.lf.Output
-import org.lflang.lf.Port
-import org.lflang.lf.Reaction
-import org.lflang.lf.Reactor
-import org.lflang.lf.ReactorDecl
-import org.lflang.lf.StateVar
-import org.lflang.lf.TriggerRef
-import org.lflang.lf.VarRef
-import org.lflang.lf.Variable
-import org.lflang.util.FileUtil
-import org.lflang.util.XtendUtil
-
-import static extension org.lflang.ASTUtils.*
-=======
 package org.lflang.generator.c;
 
 import java.io.File;
@@ -170,7 +102,6 @@
 
 import static extension org.lflang.ASTUtils.*;
 import static extension org.lflang.ASTUtils.*;
->>>>>>> f1d5a93c
 
 /** 
  * Generator for C target. This class generates C code defining each reactor
@@ -608,7 +539,8 @@
             // Copy the header files
             copyTargetHeaderFile()
 
-            generatePreamble()
+            generateDirectives()
+            generateTopLevelPreambles();
             code.pr(CMainGenerator.generateCode());
             // Generate code for each reactor.
             generateReactorDefinitions();
@@ -1777,40 +1709,7 @@
         generateReactionAndTriggerStructs(body, decl, constructorCode);
 
         // Next, generate fields for modes
-<<<<<<< HEAD
-        if (!reactor.allModes.empty) {
-            // Reactor's mode instances and its state.
-            body.pr('''
-                reactor_mode_t _lf__modes[«reactor.modes.size»];
-            ''')
-            
-            // Initialize the mode instances
-            constructorCode.pr('''
-                // Initialize modes
-                self_base_t* _lf_self_base = (self_base_t*)self;
-            ''')
-            for (modeAndIdx : reactor.allModes.indexed) {
-                val mode = modeAndIdx.value
-                constructorCode.pr(mode, '''
-                    self->_lf__modes[«modeAndIdx.key»].state = &_lf_self_base->_lf__mode_state;
-                    self->_lf__modes[«modeAndIdx.key»].name = "«mode.name»";
-                    self->_lf__modes[«modeAndIdx.key»].deactivation_time = 0;
-                ''')
-            }
-            
-            // Initialize mode state with initial mode active upon start
-            constructorCode.pr('''
-                // Initialize mode state
-                _lf_self_base->_lf__mode_state.parent_mode = NULL;
-                _lf_self_base->_lf__mode_state.initial_mode = &self->_lf__modes[«reactor.modes.indexed.findFirst[it.value.initial].key»];
-                _lf_self_base->_lf__mode_state.active_mode = _lf_self_base->_lf__mode_state.initial_mode;
-                _lf_self_base->_lf__mode_state.next_mode = NULL;
-                _lf_self_base->_lf__mode_state.mode_change = no_transition;
-            ''')
-        }
-=======
         CModesGenerator.generateDeclarations(reactor, body, constructorCode);
->>>>>>> f1d5a93c
 
         // The first field has to always be a pointer to the list of
         // of allocated memory that must be freed when the reactor is freed.
@@ -3200,17 +3099,14 @@
     // // Protected methods.
 
     // Perform set up that does not generate code
-    protected def setUpParameters(LFGeneratorContext context) {
+    protected def void setUpParameters(LFGeneratorContext context) {
         accommodatePhysicalActionsIfPresent()
         targetConfig.compileDefinitions.put("LOG_LEVEL", targetConfig.logLevel.ordinal.toString);
         targetConfig.compileAdditionalSources.add("ctarget.c");
         targetConfig.compileAdditionalSources.add("core" + File.separator + "mixed_radix.c");
         setCSpecificDefaults(context)
-        parseTargetParameters()
-
         // Create the main reactor instance if there is a main reactor.
         createMainReactorInstance();        
-
         // If there are federates, copy the required files for that.
         // Also, create the RTI C file and the launcher script.
         if (isFederated) {
@@ -3224,10 +3120,15 @@
                 CUtil.minThreadsToHandleInputPorts(federates).toString
             );
         }
+        if (hasModalReactors) {
+            // So that each separate compile knows about modal reactors, do this:
+            targetConfig.compileDefinitions.put("MODAL_REACTORS", "");
+        }
         if (targetConfig.threading) {
             pickScheduler();
         }
         pickCompilePlatform();
+        parseTargetParameters();
     }
 
     /**
@@ -3478,81 +3379,9 @@
      * Generate code that needs to appear at the top of the generated
      * C file, such as #define and #include statements.
      */
-    def void generatePreamble() {
-<<<<<<< HEAD
+    def void generateDirectives() {
         code.prComment("Code generated by the Lingua Franca compiler from:")
         code.prComment("file:/" + FileUtil.toUnixString(fileConfig.srcFile))
-
-        code.pr(this.defineLogLevel)
-                
-        if (isFederated) {
-            code.pr(CPreambleGenerator.generateFederatedDirective(targetConfig.coordination))
-            // If the program is federated, then ensure that threading is enabled.
-            targetConfig.threading = true
-            // Convey to the C runtime the required number of worker threads to 
-            // handle network input control reactions.
-            targetConfig.compileDefinitions.put(
-                "WORKERS_NEEDED_FOR_FEDERATE", 
-                CUtil.minThreadsToHandleInputPorts(federates).toString
-            );
-        }
-        
-        if (hasModalReactors) {
-            // So that each separate compile knows about modal reactors, do this:
-            targetConfig.compileDefinitions.put("MODAL_REACTORS", "");
-            // For readability, put this in the generated code.
-            code.pr('''
-                #define MODAL_REACTORS
-            ''')
-        }
-        
-        includeTargetLanguageHeaders()
-        code.pr(CPreambleGenerator.generateNumFederatesDirective(federates.size));
-        code.pr('#define TARGET_FILES_DIRECTORY "' + fileConfig.srcGenPath + '"');
-
-        if (targetConfig.coordinationOptions.advance_message_interval !== null) {
-            code.pr('#define ADVANCE_MESSAGE_INTERVAL ' + targetConfig.coordinationOptions.advance_message_interval.timeInTargetLanguage)
-        }
-        
-        includeTargetLanguageSourceFiles()
-
-        code.pr(CPreambleGenerator.generateMixedRadixIncludeHeader());
-        
-        // Do this after the above includes so that the preamble can
-        // call built-in functions.
-        generateTopLevelPreambles();
-
-        parseTargetParameters()
-        
-        // Make sure src-gen directory exists.
-        fileConfig.getSrcGenPath.toFile.mkdirs
-    }
-
-    /**
-     * Generate top-level preamble code.
-     */
-    protected def void generateTopLevelPreambles() {
-        if (this.mainDef !== null) {
-            val mainModel = this.mainDef.reactorClass.toDefinition.eContainer as Model
-            for (p : mainModel.preambles) {
-                code.pr(p.code.toText)
-            }
-        }
-    }
-     
-    /**
-     * Print the main function.
-     */
-    def printMain() {
-        code.pr('''
-            int main(int argc, char* argv[]) {
-                return lf_reactor_c_main(argc, argv);
-            }
-        ''')
-    }
-    
-    /**
-=======
         code.pr(CPreambleGenerator.generateDefineDirectives(
             targetConfig,
             federates.size,
@@ -3568,9 +3397,14 @@
         ))
         
         // Do this after the above includes so that the preamble can
-        // call built-in functions.
-        code.prComment("Code generated by the Lingua Franca compiler from:")
-        code.prComment("file:/" + FileUtil.toUnixString(fileConfig.srcFile))
+        // call built-in functions
+        
+    }
+
+    /**
+     * Generate top-level preamble code.
+     */
+    protected def void generateTopLevelPreambles() {
         if (this.mainDef !== null) {
             val mainModel = this.mainDef.reactorClass.toDefinition.eContainer as Model
             for (p : mainModel.preambles) {
@@ -3580,7 +3414,6 @@
     }
 
     /**
->>>>>>> f1d5a93c
      * Parse the target parameters and set flags to the runCommand
      * accordingly.
      */
