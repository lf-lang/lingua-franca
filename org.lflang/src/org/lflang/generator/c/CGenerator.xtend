/* Generator for C target. */

/*************
Copyright (c) 2019-2021, The University of California at Berkeley.

Redistribution and use in source and binary forms, with or without modification,
are permitted provided that the following conditions are met:

1. Redistributions of source code must retain the above copyright notice,
   this list of conditions and the following disclaimer.

2. Redistributions in binary form must reproduce the above copyright notice,
   this list of conditions and the following disclaimer in the documentation
   and/or other materials provided with the distribution.

THIS SOFTWARE IS PROVIDED BY THE COPYRIGHT HOLDERS AND CONTRIBUTORS "AS IS" AND ANY
EXPRESS OR IMPLIED WARRANTIES, INCLUDING, BUT NOT LIMITED TO, THE IMPLIED WARRANTIES OF
MERCHANTABILITY AND FITNESS FOR A PARTICULAR PURPOSE ARE DISCLAIMED. IN NO EVENT SHALL
THE COPYRIGHT HOLDER OR CONTRIBUTORS BE LIABLE FOR ANY DIRECT, INDIRECT, INCIDENTAL,
SPECIAL, EXEMPLARY, OR CONSEQUENTIAL DAMAGES (INCLUDING, BUT NOT LIMITED TO,
PROCUREMENT OF SUBSTITUTE GOODS OR SERVICES; LOSS OF USE, DATA, OR PROFITS; OR BUSINESS
INTERRUPTION) HOWEVER CAUSED AND ON ANY THEORY OF LIABILITY, WHETHER IN CONTRACT,
STRICT LIABILITY, OR TORT (INCLUDING NEGLIGENCE OR OTHERWISE) ARISING IN ANY WAY OUT OF
THE USE OF THIS SOFTWARE, EVEN IF ADVISED OF THE POSSIBILITY OF SUCH DAMAGE.
***************/

package org.lflang.generator.c

import java.io.File
import java.util.ArrayList
import java.util.Collection
import java.util.HashSet
import java.util.LinkedHashMap
import java.util.LinkedHashSet
import java.util.LinkedList
import java.util.Set
import java.util.concurrent.Executors
import java.util.concurrent.TimeUnit
import java.util.regex.Pattern
import org.eclipse.emf.ecore.resource.Resource
import org.eclipse.emf.ecore.util.EcoreUtil
import org.eclipse.xtext.util.CancelIndicator
import org.lflang.ErrorReporter
import org.lflang.FileConfig
import org.lflang.InferredType
import org.lflang.JavaAstUtils
import org.lflang.Target
import org.lflang.TargetConfig
import org.lflang.TargetProperty
import org.lflang.TargetProperty.ClockSyncMode
import org.lflang.TargetProperty.CoordinationType
import org.lflang.TargetProperty.LogLevel
import org.lflang.TimeValue
import org.lflang.federated.CGeneratorExtension
import org.lflang.federated.FedFileConfig
import org.lflang.federated.FederateInstance
import org.lflang.federated.launcher.FedCLauncher
import org.lflang.federated.serialization.FedROS2CPPSerialization
import org.lflang.federated.serialization.SupportedSerializers
import org.lflang.generator.CodeBuilder
import org.lflang.generator.GeneratorBase
import org.lflang.generator.GeneratorResult
import org.lflang.generator.IntegratedBuilder
import org.lflang.generator.JavaGeneratorUtils
import org.lflang.generator.LFGeneratorContext
<<<<<<< HEAD
import org.lflang.generator.ModeInstance
import org.lflang.generator.ModeInstance.ModeTransitionType
import org.lflang.generator.ParameterInstance
=======
>>>>>>> 742d0c31
import org.lflang.generator.PortInstance
import org.lflang.generator.ReactionInstance
import org.lflang.generator.ReactorInstance
import org.lflang.generator.RuntimeRange
import org.lflang.generator.SendRange
import org.lflang.generator.SubContext
import org.lflang.generator.TriggerInstance
import org.lflang.generator.c.CParameterGenerator;
import org.lflang.generator.c.CReactionGenerator;
import org.lflang.generator.c.CPreambleGenerator;
import org.lflang.lf.Action
import org.lflang.lf.ActionOrigin
<<<<<<< HEAD
import org.lflang.lf.Assignment
import org.lflang.lf.Connection
=======
>>>>>>> 742d0c31
import org.lflang.lf.Delay
import org.lflang.lf.Input
import org.lflang.lf.Instantiation
import org.lflang.lf.LfFactory
import org.lflang.lf.Mode
import org.lflang.lf.Model
import org.lflang.lf.Output
import org.lflang.lf.Port
import org.lflang.lf.Reaction
import org.lflang.lf.Reactor
import org.lflang.lf.ReactorDecl
import org.lflang.lf.StateVar
import org.lflang.lf.TriggerRef
import org.lflang.lf.VarRef
import org.lflang.lf.Variable
import org.lflang.util.XtendUtil

import static extension org.lflang.ASTUtils.*
import static extension org.lflang.JavaAstUtils.*

/** 
 * Generator for C target. This class generates C code defining each reactor
 * class given in the input .lf file and imported .lf files. The generated code
 * has the following components:
 * 
 * * A typedef for inputs, outputs, and actions of each reactor class. These
 *   define the types of the variables that reactions use to access inputs and
 *   action values and to set output values.
 * 
 * * A typedef for a "self" struct for each reactor class. One instance of this
 *   struct will be created for each reactor instance. See below for details.
 * 
 * * A function definition for each reaction in each reactor class. These
 *   functions take an instance of the self struct as an argument.
 * 
 * * A constructor function for each reactor class. This is used to create
 *   a new instance of the reactor.
 * 
 * After these, the main generated function is `_lf_initialize_trigger_objects()`.
 * This function creates the instances of reactors (using their constructors)
 * and makes connections between them.
 * 
 * A few other smaller functions are also generated.
 * 
 * ## Self Struct
 * 
 * The "self" struct has fields for each of the following:
 * 
 * * parameter: the field name and type match the parameter.
 * * state: the field name and type match the state.
 * * action: the field name prepends the action name with "_lf_".
 *   A second field for the action is also created to house the trigger_t object.
 *   That second field prepends the action name with "_lf__".
 * * output: the field name prepends the output name with "_lf_".
 * * input:  the field name prepends the output name with "_lf_".
 *   A second field for the input is also created to house the trigger_t object.
 *   That second field prepends the input name with "_lf__".
 *
 * If, in addition, the reactor contains other reactors and reacts to their outputs,
 * then there will be a struct within the self struct for each such contained reactor.
 * The name of that self struct will be the name of the contained reactor prepended with "_lf_".
 * That inside struct will contain pointers the outputs of the contained reactors
 * that are read together with pointers to booleans indicating whether those outputs are present.
 * 
 * If, in addition, the reactor has a reaction to shutdown, then there will be a pointer to
 * trigger_t object (see reactor.h) for the shutdown event and an action struct named
 * _lf_shutdown on the self struct.
 * 
 * ## Reaction Functions
 * 
 * For each reaction in a reactor class, this generator will produce a C function
 * that expects a pointer to an instance of the "self" struct as an argument.
 * This function will contain verbatim the C code specified in the reaction, but
 * before that C code, the generator inserts a few lines of code that extract from the
 * self struct the variables that that code has declared it will use. For example, if
 * the reaction declares that it is triggered by or uses an input named "x" of type
 * int, the function will contain a line like this:
 * ```
 *     r_x_t* x = self->_lf_x;
 * ```
 * where `r` is the full name of the reactor class and the struct type `r_x_t`
 * will be defined like this:
 * ```
 *     typedef struct {
 *         int value;
 *         bool is_present;
 *         int num_destinations;
 *     } r_x_t;
 * ```
 * The above assumes the type of `x` is `int`.
 * If the programmer fails to declare that it uses x, then the absence of the
 * above code will trigger a compile error when the verbatim code attempts to read `x`.
 *
 * ## Constructor
 * 
 * For each reactor class, this generator will create a constructor function named
 * `new_r`, where `r` is the reactor class name. This function will malloc and return
 * a pointer to an instance of the "self" struct.  This struct initially represents
 * an unconnected reactor. To establish connections between reactors, additional
 * information needs to be inserted (see below). The self struct is made visible
 * to the body of a reaction as a variable named "self".  The self struct contains the
 * following:
 * 
 * * Parameters: For each parameter `p` of the reactor, there will be a field `p`
 *   with the type and value of the parameter. So C code in the body of a reaction
 *   can access parameter values as `self->p`.
 * 
 * * State variables: For each state variable `s` of the reactor, there will be a field `s`
 *   with the type and value of the state variable. So C code in the body of a reaction
 *   can access state variables as as `self->s`.
 * 
 * The self struct also contains various fields that the user is not intended to
 * use. The names of these fields begin with at least two underscores. They are:
 * 
 * * Outputs: For each output named `out`, there will be a field `_lf_out` that is
 *   a struct containing a value field whose type matches that of the output.
 *   The output value is stored here. That struct also has a field `is_present`
 *   that is a boolean indicating whether the output has been set.
 *   This field is reset to false at the start of every time
 *   step. There is also a field `num_destinations` whose value matches the
 *   number of downstream reactors that use this variable. This field must be
 *   set when connections are made or changed. It is used to initialize
 *   reference counts for dynamically allocated message payloads.
 *   The reference count is decremented in each destination reactor at the
 *   conclusion of each time step, and when it drops to zero, the memory
 *   is freed.
 * 
 * * Inputs: For each input named `in` of type T, there is a field named `_lf_in`
 *   that is a pointer struct with a value field of type T. The struct pointed
 *   to also has an `is_present` field of type bool that indicates whether the
 *   input is present.
 * 
 * * Outputs of contained reactors: If a reactor reacts to outputs of a
 *   contained reactor `r`, then the self struct will contain a nested struct
 *   named `_lf_r` that has fields pointing to those outputs. For example,
 *   if `r` has an output `out` of type T, then there will be field in `_lf_r`
 *   named `out` that points to a struct containing a value field
 *   of type T and a field named `is_present` of type bool.
 * 
 * * Inputs of contained reactors: If a reactor sends to inputs of a
 *   contained reactor `r`, then the self struct will contain a nested struct
 *   named `_lf_r` that has fields for storing the values provided to those
 *   inputs. For example, if R has an input `in` of type T, then there will
 *   be field in _lf_R named `in` that is a struct with a value field
 *   of type T and a field named `is_present` of type bool.
 * 
 * * Actions: If the reactor has an action a (logical or physical), then there
 *   will be a field in the self struct named `_lf_a` and another named `_lf__a`.
 *   The type of the first is specific to the action and contains a `value`
 *   field with the type and value of the action (if it has a value). That
 *   struct also has a `has_value` field, an `is_present` field, and a
 *   `token` field (which is NULL if the action carries no value).
 *   The `_lf__a` field is of type trigger_t.
 *   That struct contains various things, including an array of reactions
 *   sensitive to this trigger and a lf_token_t struct containing the value of
 *   the action, if it has a value.  See reactor.h in the C library for
 *   details.
 * 
 * * Reactions: Each reaction will have several fields in the self struct.
 *   Each of these has a name that begins with `_lf__reaction_i`, where i is
 *   the number of the reaction, starting with 0. The fields are:
 *   * _lf__reaction_i: The struct that is put onto the reaction queue to
 *     execute the reaction (see reactor.h in the C library).
 * 
 *  * Timers: For each timer t, there is are two fields in the self struct:
 *    * _lf__t: The trigger_t struct for this timer (see reactor.h).
 *    * _lf__t_reactions: An array of reactions (pointers to the
 *      reaction_t structs on this self struct) sensitive to this timer.
 *
 * * Triggers: For each Timer, Action, Input, and Output of a contained
 *   reactor that triggers reactions, there will be a trigger_t struct
 *   on the self struct with name `_lf__t`, where t is the name of the trigger.
 * 
 * ## Connections Between Reactors
 * 
 * Establishing connections between reactors involves two steps.
 * First, each destination (e.g. an input port) must have pointers to
 * the source (the output port). As explained above, for an input named
 * `in`, the field `_lf_in->value` is a pointer to the output data being read.
 * In addition, `_lf_in->is_present` is a pointer to the corresponding
 * `out->is_present` field of the output reactor's self struct.
 *  
 * In addition, the `reaction_i` struct on the self struct has a `triggers`
 * field that records all the trigger_t structs for ports and actions
 * that are triggered by the i-th reaction. The triggers field is
 * an array of arrays of pointers to trigger_t structs.
 * The length of the outer array is the number of output channels
 * (single ports plus multiport widths) that the reaction effects
 * plus the number of input port channels of contained
 * reactors that it effects. Each inner array has a length equal to the
 * number of final destinations of that output channel or input channel.
 * The reaction_i struct has an array triggered_sizes that indicates
 * the sizes of these inner arrays. The num_outputs field of the
 * reaction_i struct gives the length of the triggered_sizes and
 * (outer) triggers arrays. The num_outputs field is equal to the
 * total number of single ports and multiport channels that the reaction
 * writes to.
 * 
 * ## Runtime Tables
 * 
 * This generator creates an populates the following tables used at run time.
 * These tables may have to be resized and adjusted when mutations occur.
 * 
 * * _lf_is_present_fields: An array of pointers to booleans indicating whether an
 *   event is present. The _lf_start_time_step() function in reactor_common.c uses
 *   this to mark every event absent at the start of a time step. The size of this
 *   table is contained in the variable _lf_is_present_fields_size.
 *    * This table is accompanied by another list, _lf_is_present_fields_abbreviated,
 *      which only contains the is_present fields that have been set to true in the
 *      current tag. This list can allow a performance improvement if most ports are
 *      seldom present because only fields that have been set to true need to be
 *      reset to false.
 *
 * * _lf_tokens_with_ref_count: An array of pointers to structs that point to lf_token_t
 *   objects, which carry non-primitive data types between reactors. This is used
 *   by the _lf_start_time_step() function to decrement reference counts, if necessary,
 *   at the conclusion of a time step. Then the reference count reaches zero, the
 *   memory allocated for the lf_token_t object will be freed.  The size of this
 *   array is stored in the _lf_tokens_with_ref_count_size variable.
 * 
 * * _lf_shutdown_triggers: An array of pointers to trigger_t structs for shutdown
 *   reactions. The length of this table is in the _lf_shutdown_triggers_size
 *   variable.
 * 
 * * _lf_timer_triggers: An array of pointers to trigger_t structs for timers that
 *   need to be started when the program runs. The length of this table is in the
 *   _lf_timer_triggers_size variable.
 * 
 * * _lf_action_table: For a federated execution, each federate will have this table
 *   that maps port IDs to the corresponding trigger_t struct.
 * 
 * @author{Edward A. Lee <eal@berkeley.edu>}
 * @author{Marten Lohstroh <marten@berkeley.edu>}
 * @author{Mehrdad Niknami <mniknami@berkeley.edu>}
 * @author{Christian Menard <christian.menard@tu-dresden.de>}
 * @author{Matt Weber <matt.weber@berkeley.edu>}
 * @author{Soroush Bateni <soroush@utdallas.edu>
 * @author{Alexander Schulz-Rosengarten <als@informatik.uni-kiel.de>}
 */
class CGenerator extends GeneratorBase {
    

    protected new(FileConfig fileConfig, ErrorReporter errorReporter, boolean CCppMode, CTypes types) {
        super(fileConfig, errorReporter)
        this.CCppMode = CCppMode;
        this.types = types
    }

    new(FileConfig fileConfig, ErrorReporter errorReporter, boolean CCppMode) {
        this(fileConfig, errorReporter, CCppMode, new CTypes(errorReporter))
    }

    new(FileConfig fileConfig, ErrorReporter errorReporter) {
        this(fileConfig, errorReporter, false)
    }

    ////////////////////////////////////////////
    //// Public methods

    override printInfo() {
        super.printInfo()
        println('******** generated binaries: ' + fileConfig.binPath)
    }

    /**
     * Set C-specific default target properties if needed.
     */
    def setCSpecificDefaults(LFGeneratorContext context) {
        if (!targetConfig.useCmake && targetConfig.compiler.isNullOrEmpty) {
            if (this.CCppMode) {
                targetConfig.compiler = "g++"
                targetConfig.compilerFlags.addAll("-O2", "-Wno-write-strings")
            } else {
                targetConfig.compiler = "gcc"
                targetConfig.compilerFlags.addAll("-O2") // "-Wall -Wconversion"
            }
        }
    }
    
    /**
     * Look for physical actions in all resources.
     * If found, set threads to be at least one to allow asynchronous schedule calls.
     */
    def accommodatePhysicalActionsIfPresent() {
        // If there are any physical actions, ensure the threaded engine is used and that
        // keepalive is set to true, unless the user has explicitly set it to false.
        for (resource : JavaGeneratorUtils.getResources(reactors)) {
            for (action : resource.allContents.toIterable.filter(Action)) {
                if (action.origin == ActionOrigin.PHYSICAL) {
                    // If the unthreaded runtime is requested, use the threaded runtime instead
                    // because it is the only one currently capable of handling asynchronous events.
                    if (targetConfig.threads < 1) {
                        targetConfig.threads = 1
                        errorReporter.reportWarning(
                            action,
                            '''Using the threaded C runtime to allow for asynchronous handling of«
                            » physical action «action.name».'''
                        );
                    }
                }
            }
        }
    }
    
    /**
     * Return true if the host operating system is compatible and
     * otherwise report an error and return false.
     */
    protected def boolean isOSCompatible() {
        if (JavaGeneratorUtils.isHostWindows) {
            if (isFederated) { 
                errorReporter.reportError(
                    "Federated LF programs with a C target are currently not supported on Windows. " + 
                    "Exiting code generation."
                )
                // Return to avoid compiler errors
                return false
            }
            if (CCppMode) {
                errorReporter.reportError(
                    "LF programs with a CCpp target are currently not supported on Windows. " + 
                    "Exiting code generation."
                )
                // FIXME: The incompatibility between our C runtime code and the
                //  Visual Studio compiler is extensive. 
                return false;             
            }
            if (targetConfig.useCmake == false) {
                errorReporter.reportError(
                    "Only CMake is supported as the build system on Windows. "+
                    "Use `cmake: true` in the target properties. Exiting code generation."
                )
                return false;
            }
        }
        return true;
    }

    /**
     * Generate C code from the Lingua Franca model contained by the
     * specified resource. This is the main entry point for code
     * generation.
     * @param resource The resource containing the source code.
     * @param context The context in which the generator is
     *     invoked, including whether it is cancelled and
     *     whether it is a standalone context
     */
    override void doGenerate(Resource resource, LFGeneratorContext context) {
        
        // The following generates code needed by all the reactors.
        super.doGenerate(resource, context)
        accommodatePhysicalActionsIfPresent()
        setCSpecificDefaults(context)
        generatePreamble()
        printMain();
        
        if (errorsOccurred) return;
        
        if (!isOSCompatible()) return; // Incompatible OS and configuration

        // Create the main reactor instance if there is a main reactor.
        createMainReactorInstance();

        // Create the output directories if they don't yet exist.
        var dir = fileConfig.getSrcGenPath.toFile
        if (!dir.exists()) dir.mkdirs()
        dir = fileConfig.binPath.toFile
        if (!dir.exists()) dir.mkdirs()
        
        targetConfig.compileAdditionalSources.add("ctarget.c");
        targetConfig.compileAdditionalSources.add("core" + File.separator + "mixed_radix.c");

        // Copy the required core library files into the target file system.
        // This will overwrite previous versions.
        // Note that these files will be copied from the class path, therefore, the path
        // separator must always be '/'.
        var coreFiles = newArrayList(
            "reactor_common.c",
            "reactor.h",
            "pqueue.c",
            "pqueue.h",
            "tag.h",
            "tag.c",
            "trace.h",
            "trace.c",
            "util.h",
            "util.c",
            "platform.h",
            "platform/Platform.cmake",
            "mixed_radix.c",
            "mixed_radix.h"
            );
        if (targetConfig.threads === 0) {
            coreFiles.add("reactor.c")
        } else {
            coreFiles.add("reactor_threaded.c")
        }
        
        addPlatformFiles(coreFiles);

        // TODO: Find a better way to come up with a unique network name.
        var dockerComposeNetworkName = "lf";
        var rtiName = "rti";
        var dockerComposeDir = fileConfig.getSrcGenPath().toFile();
        var dockerComposeServices = new StringBuilder();

        // If there are federates, copy the required files for that.
        // Also, create the RTI C file and the launcher script.
        if (isFederated) {
            coreFiles.addAll(
                "federated/net_util.c",
                "federated/net_util.h",
                "federated/net_common.h", 
                "federated/federate.c", 
                "federated/federate.h", 
                "federated/clock-sync.h", 
                "federated/clock-sync.c"
            );
            createFederatedLauncher(coreFiles);
        }

        // Perform distinct code generation into distinct files for each federate.
        val baseFilename = topLevelName
        
        // Copy the code generated so far.
        var commonCode = new CodeBuilder(code);
        
        // Keep a separate file config for each federate
        val oldFileConfig = fileConfig;
        val numOfCompileThreads = Math.min(6,
                Math.min(
                    Math.max(federates.size, 1), 
                    Runtime.getRuntime().availableProcessors()
                )
            )
        val compileThreadPool = Executors.newFixedThreadPool(numOfCompileThreads);
        System.out.println("******** Using "+numOfCompileThreads+" threads.");
        var federateCount = 0;
        val LFGeneratorContext generatingContext = new SubContext(
            context, IntegratedBuilder.VALIDATED_PERCENT_PROGRESS, IntegratedBuilder.GENERATED_PERCENT_PROGRESS
        )
        for (federate : federates) {
            currentFederate = federate;
            federateCount++;
            startTimeStepIsPresentCount = 0
            startTimeStepTokens = 0
            
            // If federated, append the federate name to the file name.
            // Only generate one output if there is no federation.
            if (isFederated) {
                topLevelName = baseFilename + '_' + federate.name // FIXME: don't (temporarily) reassign a class variable for this
                fileConfig = new FedFileConfig(fileConfig, federate.name);
                
                // Reset the cmake-includes and files, to be repopulated for each federate individually.
                // This is done to enable support for separately
                // adding cmake-includes/files for different federates to prevent linking and mixing
                // all federates' supporting libraries/files together.
                targetConfig.cmakeIncludes.clear();
                targetConfig.cmakeIncludesWithoutPath.clear();
                targetConfig.fileNames.clear();
                targetConfig.filesNamesWithoutPath.clear();
                
                // Re-apply the cmake-include target property of the main .lf file.
                val target = JavaGeneratorUtils.findTarget(mainDef.reactorClass.eResource)
                if (target.config !== null) {
                    // Update the cmake-include
                    TargetProperty.updateOne(
                        this.targetConfig, 
                        TargetProperty.CMAKE_INCLUDE,
                        target.config.pairs ?: emptyList,
                        errorReporter
                    )
                    // Update the files
                    TargetProperty.updateOne(
                        this.targetConfig, 
                        TargetProperty.FILES,
                        target.config.pairs ?: emptyList,
                        errorReporter
                    )
                }
                
                // Need to copy user files again since the source structure changes
                // for federated programs.
                copyUserFiles(this.targetConfig, this.fileConfig);
                
                // Clear out previously generated code.
                code = new CodeBuilder(commonCode)
                initializeTriggerObjects = new CodeBuilder()
                        
                // Enable clock synchronization if the federate
                // is not local and clock-sync is enabled
                initializeClockSynchronization()
                

                startTimeStep = new CodeBuilder()
            }
            
            // Copy the core lib
            fileConfig.copyFilesFromClassPath("/lib/c/reactor-c/core", fileConfig.getSrcGenPath.resolve("core"), coreFiles)
            // Copy the header files
            copyTargetHeaderFile()
            
            // Generate code for each reactor.
            generateReactorDefinitions();
        
            // Derive target filename from the .lf filename.
            val cFilename = CCompiler.getTargetFileName(topLevelName, this.CCppMode);


            var file = fileConfig.getSrcGenPath().resolve(cFilename).toFile
            // Delete source previously produced by the LF compiler.
            if (file.exists) {
                file.delete
            }

            // Delete binary previously produced by the C compiler.
            file = fileConfig.binPath.resolve(topLevelName).toFile
            if (file.exists) {
                file.delete
            }

            // Generate main instance, if there is one.
            // Note that any main reactors in imported files are ignored.
            // Skip generation if there are cycles.      
            if (this.main !== null) {
                initializeTriggerObjects.pr('''
                    int _lf_startup_reactions_count = 0;
                    int _lf_shutdown_reactions_count = 0;
                    int _lf_timer_triggers_count = 0;
                    int _lf_tokens_with_ref_count_count = 0;
                ''');

                // Create an array of arrays to store all self structs.
                // This is needed because connections cannot be established until
                // all reactor instances have self structs because ports that
                // receive data reference the self structs of the originating
                // reactors, which are arbitarily far away in the program graph.
                generateSelfStructs(main);

                generateReactorInstance(this.main)
                // Generate function to set default command-line options.
                // A literal array needs to be given outside any function definition,
                // so start with that.
                if (runCommand.length > 0) {
                    code.pr('''
                        char* _lf_default_argv[] = { "«runCommand.join('", "')»" };
                        void _lf_set_default_command_line_options() {
                            default_argc = «runCommand.length»;
                            default_argv = _lf_default_argv;
                        }
                    ''');
                } else {
                    code.pr("void _lf_set_default_command_line_options() {}");
                }
                
                // If there are timers, create a table of timers to be initialized.
                if (timerCount > 0) {
                    code.pr('''
                        // Array of pointers to timer triggers to be scheduled in _lf_initialize_timers().
                        trigger_t* _lf_timer_triggers[«timerCount»];
                        int _lf_timer_triggers_size = «timerCount»;
                    ''')
                } else {
                    code.pr('''
                        // Array of pointers to timer triggers to be scheduled in _lf_initialize_timers().
                        trigger_t** _lf_timer_triggers = NULL;
                        int _lf_timer_triggers_size = 0;
                    ''')
                }
                
                // If there are startup reactions, store them in an array.
                if (startupReactionCount > 0) {
                    code.pr('''
                        // Array of pointers to reactions to be scheduled in _lf_trigger_startup_reactions().
                        reaction_t* _lf_startup_reactions[«startupReactionCount»];
                        int _lf_startup_reactions_size = «startupReactionCount»;
                    ''')
                } else {
                    code.pr('''
                        // Array of pointers to reactions to be scheduled in _lf_trigger_startup_reactions().
                        reaction_t** _lf_startup_reactions = NULL;
                        int _lf_startup_reactions_size = 0;
                    ''')
                }
                
                // If there are shutdown reactions, create a table of triggers.
                if (shutdownReactionCount > 0) {
                    code.pr('''
                        // Array of pointers to shutdown triggers.
                        reaction_t* _lf_shutdown_reactions[«shutdownReactionCount»];
                        int _lf_shutdown_reactions_size = «shutdownReactionCount»;
                    ''')
                } else {
                    code.pr('''
                        // Empty array of pointers to shutdown triggers.
                        reaction_t** _lf_shutdown_reactions = NULL;
                        int _lf_shutdown_reactions_size = 0;
                    ''')
                }
                
                // If there are modes, create a table of mode state to be checked for transitions.
                if (hasModalReactors) {
                    code.pr('''
                        // Array of pointers to mode states to be handled in _lf_handle_mode_changes().
                        reactor_mode_state_t* _lf_modal_reactor_states[«modalReactorCount»];
                        int _lf_modal_reactor_states_size = «modalReactorCount»;
                    ''')
                    if (modalStateResetCount > 0) {
                        code.pr('''
                            // Array of reset data for state variables nested in modes. Used in _lf_handle_mode_changes().
                            mode_state_variable_reset_data_t _lf_modal_state_reset[«modalStateResetCount»];
                            int _lf_modal_state_reset_size = «modalStateResetCount»;
                        ''')
                    }
                }
                
                // Generate function to return a pointer to the action trigger_t
                // that handles incoming network messages destined to the specified
                // port. This will only be used if there are federates.
                if (federate.networkMessageActions.size > 0) {
                    // Create a static array of trigger_t pointers.
                    // networkMessageActions is a list of Actions, but we
                    // need a list of trigger struct names for ActionInstances.
                    // There should be exactly one ActionInstance in the
                    // main reactor for each Action.
                    val triggers = new LinkedList<String>()
                    for (action : federate.networkMessageActions) {
                        // Find the corresponding ActionInstance.
                        val actionInstance = main.lookupActionInstance(action)
                        triggers.add(CUtil.triggerRef(actionInstance, null))
                    }
                    var actionTableCount = 0
                    for (trigger : triggers) {
                        initializeTriggerObjects.pr('''
                            _lf_action_table[«actionTableCount++»] = &«trigger»;
                        ''')
                    }
                    code.pr('''
                        trigger_t* _lf_action_table[«federate.networkMessageActions.size»];
                        trigger_t* _lf_action_for_port(int port_id) {
                            if (port_id < «federate.networkMessageActions.size») {
                                return _lf_action_table[port_id];
                            } else {
                                return NULL;
                            }
                        }
                    ''')
                } else {
                    code.pr('''
                        trigger_t* _lf_action_for_port(int port_id) {
                            return NULL;
                        }
                    ''')
                }
                
                // Generate function to initialize the trigger objects for all reactors.
                generateInitializeTriggerObjects(federate);

                // Generate function to trigger startup reactions for all reactors.
                generateTriggerStartupReactions();

                // Generate function to schedule timers for all reactors.
                if (timerCount > 0) {
                    code.pr('''
                       void _lf_initialize_timers() {
                           for (int i = 0; i < _lf_timer_triggers_size; i++) {
                               if (_lf_timer_triggers[i] != NULL) {
                                   _lf_initialize_timer(_lf_timer_triggers[i]);
                               }
                           }
                       }
                    ''')
                } else {
                    code.pr('''
                        void _lf_initialize_timers() {}
                    ''')
                }

                // Generate a function that will either do nothing
                // (if there is only one federate or the coordination 
                // is set to decentralized) or, if there are
                // downstream federates, will notify the RTI
                // that the specified logical time is complete.
                code.pr('''
                    void logical_tag_complete(tag_t tag_to_send) {
                        «IF isFederatedAndCentralized»
                            _lf_logical_tag_complete(tag_to_send);
                        «ENDIF»
                    }
                ''')
                
                if (isFederated) {
                    code.pr(generateFederateNeighborStructure(federate).toString());
                }
                                
                // Generate function to schedule shutdown reactions if any
                // reactors have reactions to shutdown.
                code.pr('''
                    bool _lf_trigger_shutdown_reactions() {                          
                        for (int i = 0; i < _lf_shutdown_reactions_size; i++) {
                            if (_lf_shutdown_reactions[i] != NULL) {
                                _lf_enqueue_reaction(_lf_shutdown_reactions[i]);
                            }
                        }
                        // Return true if there are shutdown reactions.
                        return (_lf_shutdown_reactions_size > 0);
                    }
                ''')
                
                // Generate an empty termination function for non-federated
                // execution. For federated execution, an implementation is
                // provided in federate.c.  That implementation will resign
                // from the federation and close any open sockets.
                if (!isFederated) {
                    code.pr("void terminate_execution() {}");
                }
                
                if (hasModalReactors) {
                    // Generate mode change detection
                    code.pr('''
                        void _lf_handle_mode_changes() {
                            _lf_process_mode_changes(_lf_modal_reactor_states, _lf_modal_reactor_states_size, «modalStateResetCount > 0 ? "_lf_modal_state_reset" : "NULL"», «modalStateResetCount > 0 ? "_lf_modal_state_reset_size" : 0»);
                        }
                    ''')
                }
            }
            val targetFile = fileConfig.getSrcGenPath() + File.separator + cFilename
            code.writeToFile(targetFile)
            
            
            if (targetConfig.useCmake) {
                // If cmake is requested, generated the CMakeLists.txt
                val cmakeGenerator = new CCmakeGenerator(targetConfig, fileConfig)
                val cmakeFile = fileConfig.getSrcGenPath() + File.separator + "CMakeLists.txt"
                val cmakeCode = cmakeGenerator.generateCMakeCode(
                        #[cFilename], 
                        topLevelName, 
                        errorReporter,
                        CCppMode,
                        mainDef !== null
                )
                cmakeCode.writeToFile(cmakeFile)
            }
            
            // Create docker file.
            if (targetConfig.dockerOptions !== null) {
                var dockerFileName = topLevelName + '.Dockerfile'
                if (isFederated) {
                    writeDockerFile(dockerComposeDir, dockerFileName, federate.name)
                    appendFederateToDockerComposeServices(dockerComposeServices, federate.name, federate.name, rtiName, dockerFileName)
                } else {
                    writeDockerFile(dockerComposeDir, dockerFileName, topLevelName.toLowerCase())
                    appendFederateToDockerComposeServices(dockerComposeServices, topLevelName.toLowerCase(), ".", rtiName, dockerFileName)
                }
            }

            // If this code generator is directly compiling the code, compile it now so that we
            // clean it up after, removing the #line directives after errors have been reported.
            if (
                !targetConfig.noCompile
                && targetConfig.buildCommands.nullOrEmpty
                && !federate.isRemote
                // This code is unreachable in LSP_FAST mode, so that check is omitted.
                && context.getMode() != TargetConfig.Mode.LSP_MEDIUM
            ) {
                // FIXME: Currently, a lack of main is treated as a request to not produce
                // a binary and produce a .o file instead. There should be a way to control
                // this. 
                // Create an anonymous Runnable class and add it to the compileThreadPool
                // so that compilation can happen in parallel.
                val cleanCode = code.removeLines("#line");
                
                val execName = topLevelName
                val threadFileConfig = fileConfig;
                val generator = this; // FIXME: currently only passed to report errors with line numbers in the Eclipse IDE
                val CppMode = CCppMode;
                generatingContext.reportProgress(
                    String.format("Generated code for %d/%d executables. Compiling...", federateCount, federates.size()),
                    100 * federateCount / federates.size()
                );
                compileThreadPool.execute(new Runnable() {
                    override void run() {
                        // Create the compiler to be used later
                        var cCompiler = new CCompiler(targetConfig, threadFileConfig,
                            errorReporter, CppMode);
                        if (targetConfig.useCmake) {
                            // Use CMake if requested.
                            cCompiler = new CCmakeCompiler(targetConfig, threadFileConfig,
                                errorReporter, CppMode);
                        }
                        if (!cCompiler.runCCompiler(execName, main === null, generator, context)) {
                            // If compilation failed, remove any bin files that may have been created.
                            threadFileConfig.deleteBinFiles()
                            // If finish has already been called, it is illegal and makes no sense. However,
                            //  if finish has already been called, then this must be a federated execution.
                            if (!isFederated) context.unsuccessfulFinish();
                        } else if (!isFederated) context.finish(
                            GeneratorResult.Status.COMPILED, execName, fileConfig, null
                        );
                        cleanCode.writeToFile(targetFile)
                    }
                });
            }
            fileConfig = oldFileConfig;
        }

        if (targetConfig.dockerOptions !== null) {
            if (isFederated) {
                appendRtiToDockerComposeServices(dockerComposeServices, rtiName, "lflang/rti:rti", federates.size);
            }
            writeFederatesDockerComposeFile(dockerComposeDir, dockerComposeServices, dockerComposeNetworkName);
        }
        
        // Initiate an orderly shutdown in which previously submitted tasks are 
        // executed, but no new tasks will be accepted.
        compileThreadPool.shutdown();
        
        // Wait for all compile threads to finish (NOTE: Can block forever)
        compileThreadPool.awaitTermination(Long.MAX_VALUE, TimeUnit.NANOSECONDS);
        
        // Restore the base filename.
        topLevelName = baseFilename

        // If a build directive has been given, invoke it now.
        // Note that the code does not get cleaned in this case.
        if (!targetConfig.noCompile) {
            if (!targetConfig.buildCommands.nullOrEmpty) {
                CUtil.runBuildCommand(
                    fileConfig,
                    targetConfig,
                    commandFactory,
                    errorReporter,
                    [it | reportCommandErrors(it)],
                    context.mode
                )
                context.finish(
                    GeneratorResult.Status.COMPILED, fileConfig.name, fileConfig, null
                );
            } else if (isFederated) {
                context.finish(
                    GeneratorResult.Status.COMPILED, fileConfig.name, fileConfig, null
                );
            }
        } else {
            context.finish(GeneratorResult.GENERATED_NO_EXECUTABLE.apply(null));
        }
        
        // In case we are in Eclipse, make sure the generated code is visible.
        JavaGeneratorUtils.refreshProject(resource, context.mode)
    }
    
    override checkModalReactorSupport(boolean _) {
        // Modal reactors are currently only supported for non federated applications
        super.checkModalReactorSupport(!isFederated);
    }
    
    override transformConflictingConnectionsInModalReactors(Collection<Connection> transform) {
        val factory = LfFactory.eINSTANCE
        for (connection : transform) {
            // Currently only simple transformations are supported
            if (connection.physical || connection.delay !== null || connection.iterated || 
                connection.leftPorts.size > 1 || connection.rightPorts.size > 1
            ) {
                errorReporter.reportError(connection, "Cannot transform connection in modal reactor. Connection uses currently not supported features.");
            } else {
                var reaction = factory.createReaction();
                (connection.eContainer() as Mode).getReactions().add(reaction);
                
                var sourceRef = connection.getLeftPorts().head
                var destRef = connection.getRightPorts().head
                reaction.getTriggers().add(sourceRef);
                reaction.getEffects().add(destRef);
                
                var code = factory.createCode();
                var source = (sourceRef.container !== null ? sourceRef.container.name + "." : "") + sourceRef.variable.name
                var dest = (destRef.container !== null ? destRef.container.name + "." : "") + destRef.variable.name
                code.setBody('''
                    // Generated forwarding reaction for connections with the same destination but located in mutually exclusive modes.
                    SET(«dest», «source»->value);
                ''');
                reaction.setCode(code);
                
                EcoreUtil.remove(connection);
            }
        }
    }
    
    /**
     * Generate the _lf_trigger_startup_reactions function.
     */
    private def generateTriggerStartupReactions() {
        code.pr('''
            void _lf_trigger_startup_reactions() {
                «IF startupReactionCount > 0»
                for (int i = 0; i < _lf_startup_reactions_size; i++) {
                    if (_lf_startup_reactions[i] != NULL) {
                        _lf_enqueue_reaction(_lf_startup_reactions[i]);
                    }
                }
                «ENDIF»
            }
        ''')
    }
    
    /**
     * Generate the _lf_initialize_trigger_objects function for 'federate'.
     */
    private def generateInitializeTriggerObjects(FederateInstance federate) {
        code.pr('''
            void _lf_initialize_trigger_objects() {
        ''')
        code.indent()

        if (targetConfig.threads > 0) {
            // Set this as the default in the generated code,
            // but only if it has not been overridden on the command line.
            code.pr('''
                if (_lf_number_of_threads == 0u) {
                   _lf_number_of_threads = «targetConfig.threads»u;
                }
            ''')
        }

        // Initialize the LF clock.
        code.pr('''
            // Initialize the _lf_clock
            lf_initialize_clock();
        ''')

        // Initialize tracing if it is enabled
        if (targetConfig.tracing !== null) {
            var traceFileName = topLevelName;
            if (targetConfig.tracing.traceFileName !== null) {
                traceFileName = targetConfig.tracing.traceFileName;
                // Since all federates would have the same name, we need to append the federate name.
                if (isFederated) {
                    traceFileName += "_" + federate.name;
                }
            }
            code.pr('''
                // Initialize tracing
                start_trace("«traceFileName».lft");
            ''') // .lft is for Lingua Franca trace
        }

        // Create the table used to decrement reference counts between time steps.
        if (startTimeStepTokens > 0) {
            // Allocate the initial (before mutations) array of pointers to tokens.
            code.pr('''
                _lf_tokens_with_ref_count_size = «startTimeStepTokens»;
                _lf_tokens_with_ref_count = (token_present_t*)calloc(«startTimeStepTokens», sizeof(token_present_t));
                if (_lf_tokens_with_ref_count == NULL) error_print_and_exit("Out of memory!");
            ''')
        }
        // Create the table to initialize is_present fields to false between time steps.
        if (startTimeStepIsPresentCount > 0) {
            // Allocate the initial (before mutations) array of pointers to _is_present fields.
            code.pr('''
                // Create the array that will contain pointers to is_present fields to reset on each step.
                _lf_is_present_fields_size = «startTimeStepIsPresentCount»;
                _lf_is_present_fields = (bool**)calloc(«startTimeStepIsPresentCount», sizeof(bool*));
                if (_lf_is_present_fields == NULL) error_print_and_exit("Out of memory!");
                _lf_is_present_fields_abbreviated = (bool**)calloc(«startTimeStepIsPresentCount», sizeof(bool*));
                if (_lf_is_present_fields_abbreviated == NULL) error_print_and_exit("Out of memory!");
                _lf_is_present_fields_abbreviated_size = 0;
            ''')
        }

        // Allocate the memory for triggers used in federated execution
        code.pr(CGeneratorExtension.allocateTriggersForFederate(federate, this, startTimeStepIsPresentCount));

        code.pr(initializeTriggerObjects.toString)

        // Assign appropriate pointers to the triggers
        // FIXME: For python target, almost surely in the wrong place.
        code.pr(CGeneratorExtension.initializeTriggerForControlReactions(this.main, federate, this).toString());

        var reactionsInFederate = main.reactions.filter[ 
                r | return currentFederate.contains(r.definition);
        ];

        deferredInitialize(main, reactionsInFederate)
        
        deferredInitializeNonNested(main, reactionsInFederate)

        // Next, for every input port, populate its "self" struct
        // fields with pointers to the output port that sends it data.
        deferredConnectInputsToOutputs(main)

        // Put the code here to set up the tables that drive resetting is_present and
        // decrementing reference counts between time steps. This code has to appear
        // in _lf_initialize_trigger_objects() after the code that makes connections
        // between inputs and outputs.
        code.pr(startTimeStep.toString());

        setReactionPriorities(main, code)

        initializeFederate(federate)
        code.unindent()
        code.pr("}\n")
    }
    
    
    /**
     * Look at the 'reactor' eResource.
     * If it is an imported .lf file, incorporate it into the current 
     * program in the following manner:
     * - Merge its target property with `targetConfig`
     * - If there are any preambles, add them to the preambles of the reactor.
     */
    def inspectReactorEResource(ReactorDecl reactor) {
        // If the reactor is imported, look at the
        // target definition of the .lf file in which the reactor is imported from and
        // append any cmake-include.
        // Check if the reactor definition is imported
        if (reactor.eResource !== mainDef.reactorClass.eResource) {
            // Find the LFResource corresponding to this eResource
            val lfResource = resources.filter[ 
                r | return r.EResource === reactor.eResource;
            ].get(0);
            
            // Copy the user files and cmake-includes to the src-gen path of the main .lf file
            if (lfResource !== null) {
                copyUserFiles(lfResource.targetConfig, lfResource.fileConfig);
            }
            
            // Extract the contents of the imported file for the preambles
            val contents = reactor.toDefinition.eResource.contents;
            val model = contents.get(0) as Model
            // Add the preambles from the imported .lf file
            reactor.toDefinition.preambles.addAll(model.preambles)
        }
    }
    
    /**
     * Copy all files listed in the target property `files` and `cmake-include` 
     * into the src-gen folder of the main .lf file
     * 
     * @param targetConfig The targetConfig to read the `files` and `cmake-include` from.
     * @param fileConfig The fileConfig used to make the copy and resolve paths.
     */
    override copyUserFiles(TargetConfig targetConfig, FileConfig fileConfig) {
        super.copyUserFiles(targetConfig, fileConfig);
        
        val targetDir = this.fileConfig.getSrcGenPath
        for (filename : targetConfig.cmakeIncludes) {
            val relativeCMakeIncludeFileName = 
                fileConfig.copyFileOrResource(
                    filename,
                    fileConfig.srcFile.parent,
                    targetDir);
            // Check if the file exists
            if (relativeCMakeIncludeFileName.isNullOrEmpty) {
                errorReporter.reportError( 
                    "Failed to find cmake-include file " + filename
                )
            } else {
                this.targetConfig.cmakeIncludesWithoutPath.add(
                    relativeCMakeIncludeFileName
                );
            }
        }
    }
    
    /**
     * Generate code for defining all reactors that belong to the federate, 
     * including all the child reactors down the hierarchy. Duplicate
     * Duplicates are avoided.
     * 
     * Imported reactors' original .lf file is 
     * incorporated in the following manner:
     * - If there are any cmake-include files, add them to the current list
     *  of cmake-include files.
     * - If there are any preambles, add them to the preambles of the reactor.
     */
    private def void generateReactorDefinitions() {
        val generatedReactorDecls = newLinkedHashSet
        if (this.main !== null) {
            generateReactorChildren(this.main, generatedReactorDecls);
        }

        if (this.mainDef !== null) {
            generateReactorClass(this.mainDef.reactorClass)
        }

        if (mainDef === null) {
            // Generate code for each reactor that was not instantiated in main or its children.
            for (r : reactors) {
                // Get the declarations for reactors that are instantiated somewhere.
                // A declaration is either a reactor definition or an import statement.
                val declarations = this.instantiationGraph.getDeclarations(r);
                // If the reactor has no instantiations and there is no main reactor, then
                // generate code for it anyway (at a minimum, this means that the compiler is invoked
                // so that reaction bodies are checked).
                if (declarations.isEmpty()) {
                    generateReactorClass(r)
                }
            }
        }
    }
    
    /**
     * Generate code for the children of 'reactor' that belong to 'federate'.
     * Duplicates are avoided. 
     * 
     * Imported reactors' original .lf file is 
     * incorporated in the following manner:
     * - If there are any cmake-include files, add them to the current list
     *  of cmake-include files.
     * - If there are any preambles, add them to the preambles of the reactor.
     * 
     * @param reactor Used to extract children from
     */
    private def void generateReactorChildren(
        ReactorInstance reactor,
        LinkedHashSet<ReactorDecl> generatedReactorDecls
    ) {
        for (r : reactor.children) {
            if (currentFederate.contains(r)) {
                if (r.reactorDeclaration !== null) {
                    if (!generatedReactorDecls.contains(r.reactorDeclaration)) {
                        generatedReactorDecls.add(r.reactorDeclaration);
                        generateReactorChildren(r, generatedReactorDecls);
                        inspectReactorEResource(r.reactorDeclaration);
                        generateReactorClass(r.reactorDeclaration);
                    }
                }
            }
        }
    }
    
    /**
     * Add the appropriate platform files to 'coreFiles'. These platform files
     * are specific to the OS/underlying hardware, which is detected here automatically.
     */
    def addPlatformFiles(ArrayList<String> coreFiles) {
        // All platforms use this one.
        coreFiles.add("platform/lf_tag_64_32.h");
        // Check the operating system
        val OS = System.getProperty("os.name").toLowerCase();
        // FIXME: allow for cross-compiling
        // Based on the detected operating system, copy the required files
        // to enable platform-specific functionality. See lib/c/reactor-c/core/platform.h
        // for more detail.
        if ((OS.indexOf("mac") >= 0) || (OS.indexOf("darwin") >= 0)) {
            // Mac support
            // If there is no main reactor, then compilation will produce a .o file requiring further linking.
            // Also, if useCmake is set to true, we don't need to add platform files. The CMakeLists.txt file
            // will detect and use the appropriate platform file based on the platform that cmake is invoked on.
            if (mainDef !== null && !targetConfig.useCmake) {
                targetConfig.compileAdditionalSources.add(
                     "core" + File.separator + "platform" + File.separator + "lf_macos_support.c"
                );
            }
        } else if (OS.indexOf("win") >= 0) {
            // Windows support
            // If there is no main reactor, then compilation will produce a .o file requiring further linking.
            // Also, if useCmake is set to true, we don't need to add platform files. The CMakeLists.txt file
            // will detect and use the appropriate platform file based on the platform that cmake is invoked on.
            if (mainDef !== null && !targetConfig.useCmake) {
                targetConfig.compileAdditionalSources.add(
                    "core" + File.separator + "platform" + File.separator + "lf_windows_support.c"
                )
            }
        } else if (OS.indexOf("nux") >= 0) {
            // Linux support
            // If there is no main reactor, then compilation will produce a .o file requiring further linking.
            // Also, if useCmake is set to true, we don't need to add platform files. The CMakeLists.txt file
            // will detect and use the appropriate platform file based on the platform that cmake is invoked on.
            if (mainDef !== null && !targetConfig.useCmake) {
                targetConfig.compileAdditionalSources.add(
                    "core" + File.separator + "platform" + File.separator + "lf_linux_support.c"
                )
            }
        } else {
            errorReporter.reportError("Platform " + OS + " is not supported")
        }

        coreFiles.addAll(
             "platform/lf_POSIX_threads_support.c",
             "platform/lf_C11_threads_support.c",
             "platform/lf_C11_threads_support.h",
             "platform/lf_POSIX_threads_support.h",
             "platform/lf_POSIX_threads_support.c",
             "platform/lf_unix_clock_support.c",
             "platform/lf_macos_support.c",
             "platform/lf_macos_support.h",
             "platform/lf_windows_support.c",
             "platform/lf_windows_support.h",
             "platform/lf_linux_support.c",
             "platform/lf_linux_support.h"
         )
    }
    
    /**
     * Create a launcher script that executes all the federates and the RTI.
     * 
     * @param coreFiles The files from the core directory that must be
     *  copied to the remote machines.
     */
    def createFederatedLauncher(ArrayList<String> coreFiles) {
        val launcher = new FedCLauncher(
            targetConfig,
            fileConfig,
            errorReporter
        );
        launcher.createLauncher(
            coreFiles,
            federates,
            federationRTIProperties
        );
    }
    
    /**
     * Write a Dockerfile for the current federate as given by filename.
     * The file will go into src-gen/filename.Dockerfile.
     * If there is no main reactor, then no Dockerfile will be generated
     * (it wouldn't be very useful).
     * @param The directory where the docker compose file is generated.
     * @param The name of the docker file.
     * @param The name of the federate.
     */
    override writeDockerFile(File dockerComposeDir, String dockerFileName, String federateName) {
        var srcGenPath = fileConfig.getSrcGenPath
        val dockerFile = srcGenPath + File.separator + dockerFileName
        // If a dockerfile exists, remove it.
        var file = new File(dockerFile)
        if (file.exists) {
            file.delete
        }
        if (this.mainDef === null) {
            return
        }
        
        val contents = new CodeBuilder()
        // The Docker configuration uses cmake, so config.compiler is ignored here.
        var compileCommand = '''
        cmake -S src-gen -B bin && \
        cd bin && \
        make all
        '''
        if (!targetConfig.buildCommands.nullOrEmpty) {
            compileCommand = targetConfig.buildCommands.join(' ')
        }
        var additionalFiles = ''
        if (!targetConfig.fileNames.nullOrEmpty) {
            additionalFiles = '''COPY "«targetConfig.fileNames.join('" "')»" "src-gen/"'''
        }
        var dockerCompiler = CCppMode ? 'g++' : 'gcc'
        var fileExtension = CCppMode ? 'cpp' : 'c'

        contents.pr('''
            # Generated docker file for «topLevelName» in «srcGenPath».
            # For instructions, see: https://github.com/icyphy/lingua-franca/wiki/Containerized-Execution
            FROM «targetConfig.dockerOptions.from» AS builder
            WORKDIR /lingua-franca/«topLevelName»
            RUN set -ex && apk add --no-cache «dockerCompiler» musl-dev cmake make
            COPY core src-gen/core
            COPY ctarget.h ctarget.c src-gen/
            COPY CMakeLists.txt \
                 «topLevelName».«fileExtension» src-gen/
            «additionalFiles»
            RUN set -ex && \
                mkdir bin && \
                «compileCommand»
            
            FROM «targetConfig.dockerOptions.from» 
            WORKDIR /lingua-franca
            RUN mkdir bin
            COPY --from=builder /lingua-franca/«topLevelName»/bin/«topLevelName» ./bin/«topLevelName»
            
            # Use ENTRYPOINT not CMD so that command-line arguments go through
            ENTRYPOINT ["./bin/«topLevelName»"]
        ''')
        contents.writeToFile(dockerFile)
        println(getDockerBuildCommand(dockerFile, dockerComposeDir, federateName))
    }

    /**
     * Write the docker-compose.yml for orchestrating the federates.
     * @param the directory to write the docker-compose.yml
     * @param content of the "services" section of the docker-compose.yml
     * @param the name of the network hosting the federation
     */
    def writeFederatesDockerComposeFile(File dir, StringBuilder dockerComposeServices, String networkName) {
        val dockerComposeFileName = 'docker-compose.yml'
        val dockerComposeFile = dir + File.separator + dockerComposeFileName
        val contents = new CodeBuilder()
        contents.pr('''
            version: "3.9"
            services:
            «dockerComposeServices.toString»
            networks:
                lingua-franca:
                    name: «networkName»
        ''')
        contents.writeToFile(dockerComposeFile)
    }

    /**
     * Append a service to the "services" section of the docker-compose.yml file.
     * @param the content of the "services" section of the docker-compose.yml file.
     * @param the name of the federate to be added to "services".
     * @param the name of the federate's Dockerfile.
     */
    def appendFederateToDockerComposeServices(StringBuilder dockerComposeServices, String federateName, String context, String rtiName, String dockerFileName) {
        val tab = '    '
        dockerComposeServices.append('''«tab»«federateName»:«System.lineSeparator»''')
        dockerComposeServices.append('''«tab»«tab»build:«System.lineSeparator»''')
        dockerComposeServices.append('''«tab»«tab»«tab»context: «context»«System.lineSeparator»''')
        dockerComposeServices.append('''«tab»«tab»«tab»dockerfile: «dockerFileName»«System.lineSeparator»''')
        dockerComposeServices.append('''«tab»«tab»command: -i 1«System.lineSeparator»''')
    }

    /**
     * Append the RTI to the "services" section of the docker-compose.yml file.
     * @param the content of the "services" section of the docker-compose.yml file.
     * @param the name given to the RTI in the "services" section.
     * @param the tag of the RTI's image.
     * @param the number of federates.
     */
    def appendRtiToDockerComposeServices(StringBuilder dockerComposeServices, String rtiName, String dockerImageName, int n) {
        val tab = '    '
        dockerComposeServices.append('''«tab»«rtiName»:«System.lineSeparator»''')
        dockerComposeServices.append('''«tab»«tab»image: «dockerImageName»«System.lineSeparator»''')
        dockerComposeServices.append('''«tab»«tab»hostname: «federationRTIProperties.get('host').toString»«System.lineSeparator»''')
        dockerComposeServices.append('''«tab»«tab»command: -i 1 -n «n»«System.lineSeparator»''')
    }

    /**
     * Initialize clock synchronization (if enabled) and its related options for a given federate.
     * 
     * Clock synchronization can be enabled using the clock-sync target property.
     * @see https://github.com/icyphy/lingua-franca/wiki/Distributed-Execution#clock-synchronization
     */
    protected def initializeClockSynchronization() {
        // Check if clock synchronization should be enabled for this federate in the first place
        if (targetConfig.clockSync != ClockSyncMode.OFF
            && (!federationRTIProperties.get('host').toString.equals(currentFederate.host) 
            || targetConfig.clockSyncOptions.localFederatesOn)
        ) {
            // Insert the #defines at the beginning
            code.insert(0, '''
                #define _LF_CLOCK_SYNC_INITIAL
                #define _LF_CLOCK_SYNC_PERIOD_NS «targetConfig.clockSyncOptions.period.timeInTargetLanguage»
                #define _LF_CLOCK_SYNC_EXCHANGES_PER_INTERVAL «targetConfig.clockSyncOptions.trials»
                #define _LF_CLOCK_SYNC_ATTENUATION «targetConfig.clockSyncOptions.attenuation»
            ''')
            System.out.println("Initial clock synchronization is enabled for federate "
                + currentFederate.id
            );
            if (targetConfig.clockSync == ClockSyncMode.ON) {
                var collectStatsEnable = ''
                if (targetConfig.clockSyncOptions.collectStats) {
                    collectStatsEnable = "#define _LF_CLOCK_SYNC_COLLECT_STATS"
                    System.out.println("Will collect clock sync statistics for federate " + currentFederate.id)
                    // Add libm to the compiler flags
                    // FIXME: This is a linker flag not compile flag but we don't have a way to add linker flags
                    // FIXME: This is probably going to fail on MacOS (especially using clang)
                    // because libm functions are builtin
                    targetConfig.compilerFlags.add("-lm")
                }
                code.insert(0, '''
                    #define _LF_CLOCK_SYNC_ON
                    «collectStatsEnable»
                ''')
                System.out.println("Runtime clock synchronization is enabled for federate "
                    + currentFederate.id
                );
            }
        }
    }
    
    /**
     * If the number of federates is greater than one, then generate the code
     * that initializes global variables that describe the federate.
     * @param federate The federate instance.
     */
    protected def void initializeFederate(FederateInstance federate) {
        if (isFederated) {
            code.pr('''
                // ***** Start initializing the federated execution. */
            ''')            
            code.pr('''
                // Initialize the socket mutex
                lf_mutex_init(&outbound_socket_mutex);
                lf_cond_init(&port_status_changed);
            ''')
            
            if (isFederatedAndDecentralized) {
                val reactorInstance = main.getChildReactorInstance(federate.instantiation)
                for (param : reactorInstance.parameters) {
                    if (param.name.equalsIgnoreCase("STP_offset") && param.type.isTime) {
                        val stp = param.getInitialValue().get(0).getLiteralTimeValue
                        if (stp !== null) {                        
                            code.pr('''
                                set_stp_offset(«stp.timeInTargetLanguage»);
                            ''')
                        }
                    }
                }
            }
            
            // Set indicator variables that specify whether the federate has
            // upstream logical connections.
            if (federate.dependsOn.size > 0) {
                code.pr('_fed.has_upstream  = true;')
            }
            if (federate.sendsTo.size > 0) {
                code.pr('_fed.has_downstream = true;')
            }
            // Set global variable identifying the federate.
            code.pr('''_lf_my_fed_id = «federate.id»;''');
            
            // We keep separate record for incoming and outgoing p2p connections to allow incoming traffic to be processed in a separate
            // thread without requiring a mutex lock.
            val numberOfInboundConnections = federate.inboundP2PConnections.length;
            val numberOfOutboundConnections  = federate.outboundP2PConnections.length;
            
            code.pr('''
                _fed.number_of_inbound_p2p_connections = «numberOfInboundConnections»;
                _fed.number_of_outbound_p2p_connections = «numberOfOutboundConnections»;
            ''')
            if (numberOfInboundConnections > 0) {
                code.pr('''
                    // Initialize the array of socket for incoming connections to -1.
                    for (int i = 0; i < NUMBER_OF_FEDERATES; i++) {
                        _fed.sockets_for_inbound_p2p_connections[i] = -1;
                    }
                ''')                    
            }
            if (numberOfOutboundConnections > 0) {                        
                code.pr('''
                    // Initialize the array of socket for outgoing connections to -1.
                    for (int i = 0; i < NUMBER_OF_FEDERATES; i++) {
                        _fed.sockets_for_outbound_p2p_connections[i] = -1;
                    }
                ''')                    
            }

            // If a test clock offset has been specified, insert code to set it here.
            if (targetConfig.clockSyncOptions.testOffset !== null) {
                code.pr('''
                    set_physical_clock_offset((1 + «federate.id») * «targetConfig.clockSyncOptions.testOffset.toNanoSeconds»LL);
                ''')
            }
            
            code.pr('''
                // Connect to the RTI. This sets _fed.socket_TCP_RTI and _lf_rti_socket_UDP.
                connect_to_rti("«federationRTIProperties.get('host')»", «federationRTIProperties.get('port')»);
            ''');            
            
            // Disable clock synchronization for the federate if it resides on the same host as the RTI,
            // unless that is overridden with the clock-sync-options target property.
            if (targetConfig.clockSync !== ClockSyncMode.OFF
                && (!federationRTIProperties.get('host').toString.equals(federate.host) 
                    || targetConfig.clockSyncOptions.localFederatesOn)
            ) {
                code.pr('''
                    synchronize_initial_physical_clock_with_rti(_fed.socket_TCP_RTI);
                ''')
            }
        
            if (numberOfInboundConnections > 0) {
                code.pr('''
                    // Create a socket server to listen to other federates.
                    // If a port is specified by the user, that will be used
                    // as the only possibility for the server. If not, the port
                    // will start from STARTING_PORT. The function will
                    // keep incrementing the port until the number of tries reaches PORT_RANGE_LIMIT.
                    create_server(«federate.port»);
                    // Connect to remote federates for each physical connection.
                    // This is done in a separate thread because this thread will call
                    // connect_to_federate for each outbound physical connection at the same
                    // time that the new thread is listening for such connections for inbound
                    // physical connections. The thread will live until all connections
                    // have been established.
                    lf_thread_create(&_fed.inbound_p2p_handling_thread_id, handle_p2p_connections_from_federates, NULL);
                ''')
            }

            for (remoteFederate : federate.outboundP2PConnections) {
                code.pr('''connect_to_federate(«remoteFederate.id»);''')
            }
        }
    }
    
    /**
     * Copy target-specific header file to the src-gen directory.
     */
    def copyTargetHeaderFile() {
        fileConfig.copyFileFromClassPath("/lib/c/reactor-c/include/ctarget.h", fileConfig.getSrcGenPath.resolve("ctarget.h"))
        fileConfig.copyFileFromClassPath("/lib/c/reactor-c/lib/ctarget.c", fileConfig.getSrcGenPath.resolve("ctarget.c"))
    }

    ////////////////////////////////////////////
    //// Code generators.
    
    /**
     * Generate code that sends the neighbor structure message to the RTI.
     * @see MSG_TYPE_NEIGHBOR_STRUCTURE in net_common.h
     * 
     * @param federate The federate that is sending its neighbor structure
     */
    private def generateFederateNeighborStructure(FederateInstance federate) {

        val rtiCode = new CodeBuilder();
        rtiCode.pr('''
            /**
             * Generated function that sends information about connections between this federate and
             * other federates where messages are routed through the RTI. Currently, this
             * only includes logical connections when the coordination is centralized. This
             * information is needed for the RTI to perform the centralized coordination.
             * @see MSG_TYPE_NEIGHBOR_STRUCTURE in net_common.h
             */
            void send_neighbor_structure_to_RTI(int rti_socket) {
        ''')

        rtiCode.indent();

        // Initialize the array of information about the federate's immediate upstream
        // and downstream relayed (through the RTI) logical connections, to send to the
        // RTI.
        rtiCode.pr('''
            interval_t candidate_tmp;
            size_t buffer_size = 1 + 8 + 
                            «federate.dependsOn.keySet.size» * ( sizeof(uint16_t) + sizeof(int64_t) ) +
                            «federate.sendsTo.keySet.size» * sizeof(uint16_t);
            unsigned char buffer_to_send[buffer_size];
            
            size_t message_head = 0;
            buffer_to_send[message_head] = MSG_TYPE_NEIGHBOR_STRUCTURE;
            message_head++;
            encode_int32((int32_t)«federate.dependsOn.keySet.size», &(buffer_to_send[message_head]));
            message_head+=sizeof(int32_t);
            encode_int32((int32_t)«federate.sendsTo.keySet.size», &(buffer_to_send[message_head]));
            message_head+=sizeof(int32_t);
        ''')

        if (!federate.dependsOn.keySet.isEmpty) {
            // Next, populate these arrays.
            // Find the minimum delay in the process.
            // FIXME: Zero delay is not really the same as a microstep delay.
            for (upstreamFederate : federate.dependsOn.keySet) {
                rtiCode.pr('''
                    encode_uint16((uint16_t)«upstreamFederate.id», &(buffer_to_send[message_head]));
                    message_head += sizeof(uint16_t);
                ''')
                // The minimum delay calculation needs to be made in the C code because it
                // may depend on parameter values.
                // FIXME: These would have to be top-level parameters, which don't really
                // have any support yet. Ideally, they could be overridden on the command line.
                // When that is done, they will need to be in scope here.
                val delays = federate.dependsOn.get(upstreamFederate)
                if (delays !== null) {
                    // There is at least one delay, so find the minimum.
                    // If there is no delay at all, this is encoded as NEVER.
                    rtiCode.pr('''
                        candidate_tmp = FOREVER;
                    ''')
                    for (delay : delays) {
                        if (delay === null) {
                            // Use NEVER to encode no delay at all.
                            rtiCode.pr('''
                                candidate_tmp = NEVER;
                            ''')
                        } else {
                            var delayTime = delay.getTargetTime
                            if (delay.parameter !== null) {
                                // The delay is given as a parameter reference. Find its value.
                                delayTime = delay.parameter.defaultAsTimeValue.timeInTargetLanguage
                            }
                            rtiCode.pr('''
                                if («delayTime» < candidate_tmp) {
                                    candidate_tmp = «delayTime»;
                                }
                            ''')
                        }
                    }
                    rtiCode.pr('''                            
                        encode_int64((int64_t)candidate_tmp, &(buffer_to_send[message_head]));
                        message_head += sizeof(int64_t);
                    ''')
                } else {
                    // Use NEVER to encode no delay at all.
                    rtiCode.pr('''
                        encode_int64(NEVER, &(buffer_to_send[message_head]));
                        message_head += sizeof(int64_t);
                    ''')
                }
            }
        }
        
        // Next, set up the downstream array.
        if (!federate.sendsTo.keySet.isEmpty) {
            // Next, populate the array.
            // Find the minimum delay in the process.
            // FIXME: Zero delay is not really the same as a microstep delay.
            for (downstreamFederate : federate.sendsTo.keySet) {
                rtiCode.pr('''
                    encode_uint16(«downstreamFederate.id», &(buffer_to_send[message_head]));
                    message_head += sizeof(uint16_t);
                ''')
            }
        }
        
        rtiCode.pr('''
            write_to_socket_errexit(
                rti_socket, 
                buffer_size,
                buffer_to_send,
                "Failed to send the neighbor structure message to the RTI."
            );
        ''')

        rtiCode.unindent()
        rtiCode.pr("}")

        return rtiCode;
    }
    
    /** 
     * Generate a reactor class definition for the specified federate.
     * A class definition has four parts:
     * 
     * * Preamble code, if any, specified in the Lingua Franca file.
     * * A "self" struct type definition (see the class documentation above).
     * * A function for each reaction.
     * * A constructor for creating an instance.
     *  for deleting an instance.
     * 
     * If the reactor is the main reactor, then
     * the generated code may be customized. Specifically,
     * if the main reactor has reactions, these reactions
     * will not be generated if they are triggered by or send
     * data to contained reactors that are not in the federate.
     * @param reactor The parsed reactor data structure.
     */
    private def generateReactorClass(ReactorDecl reactor) {
        // FIXME: Currently we're not reusing definitions for declarations that point to the same definition.
        
        val defn = reactor.toDefinition
        
        if (reactor instanceof Reactor) {
            code.pr("// =============== START reactor class " + reactor.name)
        } else {
            code.pr("// =============== START reactor class " + defn.name + " as " + reactor.name)
        }
        
        // Preamble code contains state declarations with static initializers.
        generateUserPreamblesForReactor(defn)
            
        // Some of the following methods create lines of code that need to
        // go into the constructor.  Collect those lines of code here:
        val constructorCode = new CodeBuilder()
        generateAuxiliaryStructs(reactor)
        generateSelfStruct(reactor, constructorCode)
        generateReactions(reactor, currentFederate)
        generateConstructor(reactor, currentFederate, constructorCode)

        code.pr("// =============== END reactor class " + reactor.name)
        code.pr("")
    }
    
    /**
     * Generates preambles defined by user for a given reactor
     * @param reactor The given reactor
     */
    def generateUserPreamblesForReactor(Reactor reactor) {
        for (p : reactor.preambles ?: emptyList) {
            code.pr("// *********** From the preamble, verbatim:")
            code.prSourceLineNumber(p.code)
            code.pr(p.code.toText)
            code.pr("\n// *********** End of preamble.")
        }
    }
    
    /**
     * Generate a constructor for the specified reactor in the specified federate.
     * @param reactor The parsed reactor data structure.
     * @param federate A federate name, or null to unconditionally generate.
     * @param constructorCode Lines of code previously generated that need to
     *  go into the constructor.
     */
    protected def generateConstructor(
        ReactorDecl reactor, FederateInstance federate, CodeBuilder constructorCode
    ) {
        val structType = CUtil.selfType(reactor)
        code.pr('''
            «structType»* new_«reactor.name»() {
                «structType»* self = («structType»*)_lf_new_reactor(sizeof(«structType»));
                «constructorCode.toString»
                return self;
            }
        ''')
    }

    /**
     * Generate the struct type definitions for inputs, outputs, and
     * actions of the specified reactor.
     * @param reactor The parsed reactor data structure.
     */
    protected def generateAuxiliaryStructs(ReactorDecl decl) {
        val reactor = decl.toDefinition
        // In the case where there are incoming
        // p2p logical connections in decentralized
        // federated execution, there will be an
        // intended_tag field added to accommodate
        // the case where a reaction triggered by a
        // port or action is late due to network 
        // latency, etc..
        var StringBuilder federatedExtension = new StringBuilder();    
        if (isFederatedAndDecentralized) {
            federatedExtension.append('''
                «types.getTargetTagType» intended_tag;
            ''');
        }
        if (isFederated) {
            federatedExtension.append('''                
                «types.getTargetTimeType» physical_time_of_arrival;
            ''');
        }
        // First, handle inputs.
        for (input : reactor.allInputs) {
            var token = ''
            if (CUtil.isTokenType(input.inferredType, types)) {
                token = '''
                    lf_token_t* token;
                    int length;
                '''
            }
            code.pr(input, '''
                typedef struct {
                    «input.valueDeclaration»
                    bool is_present;
                    int num_destinations;
                    «token»
                    «federatedExtension.toString»
                } «variableStructType(input, decl)»;
            ''')
        }
        // Next, handle outputs.
    for (output : reactor.allOutputs) {
            var token = ''
            if (CUtil.isTokenType(output.inferredType, types)) {
                 token = '''
                    lf_token_t* token;
                    int length;
                 '''
            }
            code.pr(output, '''
                typedef struct {
                    «output.valueDeclaration»
                    bool is_present;
                    int num_destinations;
                    «token»
                    «federatedExtension.toString»
                } «variableStructType(output, decl)»;
            ''')
        }
        // Finally, handle actions.
        // The very first item on this struct needs to be
        // a trigger_t* because the struct will be cast to (trigger_t*)
        // by the schedule() functions to get to the trigger.
        for (action : reactor.allActions) {
            if (currentFederate.contains(action)) {
                code.pr(action, '''
                    typedef struct {
                        trigger_t* trigger;
                        «action.valueDeclaration»
                        bool is_present;
                        bool has_value;
                        lf_token_t* token;
                        «federatedExtension.toString»
                    } «variableStructType(action, decl)»;
                ''')
            }
            
        }
    }

    /**
     * For the specified port, return a declaration for port struct to
     * contain the value of the port. A multiport output with width 4 and
     * type int[10], for example, will result in this:
     * ```
     *     int value[10];
     * ```
     * There will be an array of size 4 of structs, each containing this value 
     * array.
     * @param port The port.
     * @return A string providing the value field of the port struct.
     */
    protected def valueDeclaration(Port port) {
        if (port.type === null && target.requiresTypes === true) {
            // This should have been caught by the validator.
            errorReporter.reportError(port, "Port is required to have a type: " + port.name)
            return ''
        }
        // Do not convert to lf_token_t* using lfTypeToTokenType because there
        // will be a separate field pointing to the token.
        return types.getVariableDeclaration(port.inferredType, "value", false) + ";"
    }

    /**
     * For the specified action, return a declaration for action struct to
     * contain the value of the action. An action of
     * type int[10], for example, will result in this:
     * ```
     *     int* value;
     * ```
     * This will return an empty string for an action with no type.
     * @param action The action.
     * @return A string providing the value field of the action struct.
     */
    protected def valueDeclaration(Action action) {
        if (action.type === null && target.requiresTypes === true) {
            return ''
        }
        // Do not convert to lf_token_t* using lfTypeToTokenType because there
        // will be a separate field pointing to the token.
        return types.getTargetType(action) + " value;"
    }

    /**
     * Generate the self struct type definition for the specified reactor
     * in the specified federate.
     * @param reactor The parsed reactor data structure.
     * @param constructorCode Place to put lines of code that need to
     *  go into the constructor.
     */
    private def generateSelfStruct(ReactorDecl decl, CodeBuilder constructorCode) {
        val reactor = decl.toDefinition
        val selfType = CUtil.selfType(decl)
        
        // Construct the typedef for the "self" struct.
        // Create a type name for the self struct.
        
        var body = new CodeBuilder()
        
        // Extensions can add functionality to the CGenerator
        generateSelfStructExtension(body, decl, constructorCode)
        
        // Next handle parameters.
        generateParametersForReactor(body, reactor)
        
        // Next handle states.
        generateStateVariablesForReactor(body, reactor)
        
        // Next handle actions.
        for (action : reactor.allActions) {
            if (currentFederate.contains(action)) {
                body.pr(action, '''
                    «variableStructType(action, decl)» _lf_«action.name»;
                ''')
                // Initialize the trigger pointer in the action.
                constructorCode.pr(action, '''
                    self->_lf_«action.name».trigger = &self->_lf__«action.name»;
                ''')
            }
        }
        
        // Next handle inputs.
        for (input : reactor.allInputs) {
            // If the port is a multiport, the input field is an array of
            // pointers that will be allocated separately for each instance
            // because the sizes may be different. Otherwise, it is a simple
            // pointer.
            if (JavaAstUtils.isMultiport(input)) {
                body.pr(input, '''
                    // Multiport input array will be malloc'd later.
                    «variableStructType(input, decl)»** _lf_«input.name»;
                    int _lf_«input.name»_width;
                    // Default input (in case it does not get connected)
                    «variableStructType(input, decl)» _lf_default__«input.name»;
                ''')
            } else {
                // input is not a multiport.
                body.pr(input, '''
                    «variableStructType(input, decl)»* _lf_«input.name»;
                    // width of -2 indicates that it is not a multiport.
                    int _lf_«input.name»_width;
                    // Default input (in case it does not get connected)
                    «variableStructType(input, decl)» _lf_default__«input.name»;
                ''')

                constructorCode.pr(input, '''
                    // Set input by default to an always absent default input.
                    self->_lf_«input.name» = &self->_lf_default__«input.name»;
                ''')
            }
        }

        // Next handle outputs.
        for (output : reactor.allOutputs) {
            // If the port is a multiport, create an array to be allocated
            // at instantiation.
            if (JavaAstUtils.isMultiport(output)) {
                body.pr(output, '''
                    // Array of output ports.
                    «variableStructType(output, decl)»* _lf_«output.name»;
                    int _lf_«output.name»_width;
                    // An array of pointers to the individual ports. Useful
                    // for the SET macros to work out-of-the-box for
                    // multiports in the body of reactions because their 
                    // value can be accessed via a -> operator (e.g.,foo[i]->value).
                    // So we have to handle multiports specially here a construct that
                    // array of pointers.
                    «variableStructType(output, decl)»** _lf_«output.name»_pointers;
                ''')
            } else {
                body.pr(output, '''
                    «variableStructType(output, decl)» _lf_«output.name»;
                    int _lf_«output.name»_width;
                ''')
            }
        }
        
        // If there are contained reactors that either receive inputs
        // from reactions of this reactor or produce outputs that trigger
        // reactions of this reactor, then we need to create a struct
        // inside the self struct for each contained reactor. That
        // struct has a place to hold the data produced by this reactor's
        // reactions and a place to put pointers to data produced by
        // the contained reactors.
        generateInteractingContainedReactors(reactor, body, constructorCode);
                
        // Next, generate the fields needed for each reaction.
<<<<<<< HEAD
        generateReactionAndTriggerStructs(body, decl, constructorCode, federate)
                
        // Next, generate fields for modes
        if (!reactor.allModes.empty) {
            // Reactor's mode instances and its state.
            body.pr('''
                reactor_mode_t _lf__modes[«reactor.modes.size»];
                reactor_mode_state_t _lf__mode_state;
            ''')
            
            // Initialize the mode instances
            constructorCode.pr('''
                // Initialize modes
            ''')
            for (modeAndIdx : reactor.allModes.indexed) {
                val mode = modeAndIdx.value
                constructorCode.pr(mode, '''
                    self->_lf__modes[«modeAndIdx.key»].state = &self->_lf__mode_state;
                    self->_lf__modes[«modeAndIdx.key»].name = "«mode.name»";
                    self->_lf__modes[«modeAndIdx.key»].deactivation_time = 0;
                ''')
            }
            
            // Initialize mode state with initial mode active upon start
            constructorCode.pr('''
                // Initialize mode state
                self->_lf__mode_state.parent_mode = NULL;
                self->_lf__mode_state.initial_mode = &self->_lf__modes[«reactor.modes.indexed.findFirst[it.value.initial].key»];
                self->_lf__mode_state.active_mode = self->_lf__mode_state.initial_mode;
                self->_lf__mode_state.next_mode = NULL;
                self->_lf__mode_state.mode_change = 0;
            ''')
        }

=======
        generateReactionAndTriggerStructs(body, decl, constructorCode);
        
>>>>>>> 742d0c31
        // The first field has to always be a pointer to the list of
        // of allocated memory that must be freed when the reactor is freed.
        // This means that the struct can be safely cast to self_base_t.
        code.pr('''
            typedef struct {
                struct self_base_t base;
                «body.toString»
            } «selfType»;
        ''')
    }
    
    /**
     * Generate structs and associated code for contained reactors that
     * send or receive data to or from the container's reactions.
     * 
     * If there are contained reactors that either receive inputs
     * from reactions of this reactor or produce outputs that trigger
     * reactions of this reactor, then we need to create a struct
     * inside the self struct of the container for each contained reactor.
     * That struct has a place to hold the data produced by the container reactor's
     * reactions and a place to put pointers to data produced by
     * the contained reactors.
     * 
     * @param reactor The reactor.
     * @param body The place to put the struct definition for the contained reactors.
     * @param constructorCode The place to put matching code that goes in the container's constructor.
     */
    private def generateInteractingContainedReactors(
        Reactor reactor,
        CodeBuilder body,
        CodeBuilder constructorCode
    ) {
        // The contents of the struct will be collected first so that
        // we avoid duplicate entries and then the struct will be constructed.
        val contained = new InteractingContainedReactors(reactor, currentFederate);
        // Next generate the relevant code.
        for (containedReactor : contained.containedReactors) {
            // First define an _width variable in case it is a bank.
            var array = "";
            var width = -2;
            // If the instantiation is a bank, find the maximum bank width
            // to define an array.
            if (containedReactor.widthSpec !== null) {
                width = CReactionGenerator.maxContainedReactorBankWidth(containedReactor, null, 0, mainDef);
                array = "[" + width + "]";
            }
            // NOTE: The following needs to be done for each instance
            // so that the width can be parameter, not in the constructor.
            // Here, we conservatively use a width that is the largest of all isntances.
            constructorCode.pr('''
                // Set the _width variable for all cases. This will be -2
                // if the reactor is not a bank of reactors.
                self->_lf_«containedReactor.name»_width = «width»;
            ''')

            // Generate one struct for each contained reactor that interacts.
            body.pr('''struct {''')
            body.indent()
            for (port : contained.portsOfInstance(containedReactor)) {
                if (port instanceof Input) {
                    // If the variable is a multiport, then the place to store the data has
                    // to be malloc'd at initialization.
                    if (!JavaAstUtils.isMultiport(port)) {
                        // Not a multiport.
                        body.pr(port, '''
                            «variableStructType(port, containedReactor.reactorClass)» «port.name»;
                        ''')
                    } else {
                        // Is a multiport.
                        // Memory will be malloc'd in initialization.
                        body.pr(port, '''
                            «variableStructType(port, containedReactor.reactorClass)»** «port.name»;
                            int «port.name»_width;
                        ''')
                    }
                } else {
                    // Must be an output port.
                    // Outputs of contained reactors are pointers to the source of data on the
                    // self struct of the container.
                    if (!JavaAstUtils.isMultiport(port)) {
                        // Not a multiport.
                        body.pr(port, '''
                            «variableStructType(port, containedReactor.reactorClass)»* «port.name»;
                        ''')
                    } else {
                        // Is a multiport.
                        // Here, we will use an array of pointers.
                        // Memory will be malloc'd in initialization.
                        body.pr(port, '''
                            «variableStructType(port, containedReactor.reactorClass)»** «port.name»;
                            int «port.name»_width;
                        ''')
                    }
                    body.pr(port, '''
                        trigger_t «port.name»_trigger;
                    ''')
                    var reactorIndex = ''
                    if (containedReactor.widthSpec !== null) {
                        reactorIndex = '[reactor_index]'
                        constructorCode.pr('''
                            for (int reactor_index = 0; reactor_index < self->_lf_«containedReactor.name»_width; reactor_index++) {
                        ''')
                        constructorCode.indent()
                    }
                    val portOnSelf = '''self->_lf_«containedReactor.name»«reactorIndex».«port.name»'''
                    
                    if (isFederatedAndDecentralized) {
                        constructorCode.pr(port, '''
                            «portOnSelf»_trigger.intended_tag = (tag_t) { .time = NEVER, .microstep = 0u};
                        ''')
                    }
                    val triggered = contained.reactionsTriggered(containedReactor, port)
                    if (triggered.size > 0) {
                        body.pr(port, '''
                            reaction_t* «port.name»_reactions[«triggered.size»];
                        ''')
                        var triggeredCount = 0
                        for (index : triggered) {
                            constructorCode.pr(port, '''
                                «portOnSelf»_reactions[«triggeredCount++»] = &self->_lf__reaction_«index»;
                            ''')
                        }
                        constructorCode.pr(port, '''
                            «portOnSelf»_trigger.reactions = «portOnSelf»_reactions;
                        ''')
                    } else {
                        // Since the self struct is created using calloc, there is no need to set
                        // self->_lf_«containedReactor.name».«port.name»_trigger.reactions = NULL
                    }
                    // Since the self struct is created using calloc, there is no need to set
                    // self->_lf_«containedReactor.name».«port.name»_trigger.token = NULL;
                    // self->_lf_«containedReactor.name».«port.name»_trigger.is_present = false;
                    // self->_lf_«containedReactor.name».«port.name»_trigger.is_timer = false;
                    // self->_lf_«containedReactor.name».«port.name»_trigger.is_physical = false;
                    // self->_lf_«containedReactor.name».«port.name»_trigger.drop = false;
                    // self->_lf_«containedReactor.name».«port.name»_trigger.element_size = 0;
                    // self->_lf_«containedReactor.name».«port.name»_trigger.intended_tag = (0, 0);
                    constructorCode.pr(port, '''
                        «portOnSelf»_trigger.last = NULL;
                        «portOnSelf»_trigger.number_of_reactions = «triggered.size»;
                    ''')
                    
                    if (isFederated) {
                        // Set the physical_time_of_arrival
                        constructorCode.pr(port, '''
                            «portOnSelf»_trigger.physical_time_of_arrival = NEVER;
                        ''')
                    }
                    if (containedReactor.widthSpec !== null) {
                        constructorCode.unindent()
                        constructorCode.pr("}")
                    }
                }
            }
            body.unindent()
            body.pr('''
                } _lf_«containedReactor.name»«array»;
                int _lf_«containedReactor.name»_width;
            ''');
            
        }
    }
    
    /**
     * This function is provided to allow extensions of the CGenerator to append the structure of the self struct
     * @param body The body of the self struct
     * @param decl The reactor declaration for the self struct
     * @param constructorCode Code that is executed when the reactor is instantiated
     */
    def void generateSelfStructExtension(
        CodeBuilder body,
        ReactorDecl decl,
        CodeBuilder constructorCode
    ) {
        // Do nothing
    }
    
    /**
     * Generate code for parameters variables of a reactor in the form "parameter.type parameter.name;"
     * @param reactor The reactor
     * @param builder The StringBuilder that the generated code is appended to
     * @return 
     */
    def generateParametersForReactor(CodeBuilder builder, Reactor reactor) {
        for (parameter : reactor.allParameters) {
            builder.prSourceLineNumber(parameter)
            builder.pr(types.getTargetType(parameter) + ' ' + parameter.name + ';');
        }
    }
    
    /**
     * Generate code for state variables of a reactor in the form "stateVar.type stateVar.name;"
     * @param reactor The reactor
     * @param builder The StringBuilder that the generated code is appended to
     * @return 
     */
    def generateStateVariablesForReactor(CodeBuilder builder, Reactor reactor) {        
        for (stateVar : reactor.allStateVars) {            
            builder.prSourceLineNumber(stateVar)
            builder.pr(types.getTargetType(stateVar) + ' ' + stateVar.name + ';');
        }
    }
    
    /**
     * Generate the fields of the self struct and statements for the constructor
     * to create and initialize a reaction_t struct for each reaction in the
     * specified reactor and a trigger_t struct for each trigger (input, action,
     * timer, or output of a contained reactor).
     * @param body The place to put the code for the self struct.
     * @param reactor The reactor.
     * @param constructorCode The place to put the constructor code.
     */
    protected def void generateReactionAndTriggerStructs(
        CodeBuilder body, 
        ReactorDecl decl, 
        CodeBuilder constructorCode 
    ) {
        var reactionCount = 0;
        val reactor = decl.toDefinition
        // Iterate over reactions and create initialize the reaction_t struct
        // on the self struct. Also, collect a map from triggers to the reactions
        // that are triggered by that trigger. Also, collect a set of sources
        // that are read by reactions but do not trigger reactions.
        // Finally, collect a set of triggers and sources that are outputs
        // of contained reactors. 
        val triggerMap = new LinkedHashMap<Variable,LinkedList<Integer>>()
        val sourceSet = new LinkedHashSet<Variable>()
        val outputsOfContainedReactors = new LinkedHashMap<Variable,Instantiation>
        val startupReactions = new LinkedHashSet<Integer>
        val shutdownReactions = new LinkedHashSet<Integer>
        for (reaction : reactor.allReactions) {
            if (currentFederate.contains(reaction)) {
                // Create the reaction_t struct.
                body.pr(reaction, '''reaction_t _lf__reaction_«reactionCount»;''')
                
                // Create the map of triggers to reactions.
                for (trigger : reaction.triggers) {
                    // trigger may not be a VarRef (it could be "startup" or "shutdown").
                    if (trigger instanceof VarRef) {
                        var reactionList = triggerMap.get(trigger.variable)
                        if (reactionList === null) {
                            reactionList = new LinkedList<Integer>()
                            triggerMap.put(trigger.variable, reactionList)
                        }
                        reactionList.add(reactionCount)
                        if (trigger.container !== null) {
                            outputsOfContainedReactors.put(trigger.variable, trigger.container)
                        }
                    }
                    if (trigger.isStartup) {
                        startupReactions.add(reactionCount)
                    }
                    if (trigger.isShutdown) {
                        shutdownReactions.add(reactionCount)
                    }
                }
                // Create the set of sources read but not triggering.
                for (source : reaction.sources) {
                    sourceSet.add(source.variable)
                    if (source.container !== null) {
                        outputsOfContainedReactors.put(source.variable, source.container)
                    }
                }

                var deadlineFunctionPointer = "NULL"
                if (reaction.deadline !== null) {
                    // The following has to match the name chosen in generateReactions
                    val deadlineFunctionName = CReactionGenerator.generateDeadlineFunctionName(decl, reactionCount)
                    deadlineFunctionPointer = "&" + deadlineFunctionName
                }
                
                // Assign the STP handler
                var STPFunctionPointer = "NULL"
                if (reaction.stp !== null) {
                    // The following has to match the name chosen in generateReactions
                    val STPFunctionName = decl.name.toLowerCase + '_STP_function' + reactionCount
                    STPFunctionPointer = "&" + STPFunctionName
                }

                // Set the defaults of the reaction_t struct in the constructor.
                // Since the self struct is allocated using calloc, there is no need to set:
                // self->_lf__reaction_«reactionCount».index = 0;
                // self->_lf__reaction_«reactionCount».chain_id = 0;
                // self->_lf__reaction_«reactionCount».pos = 0;
                // self->_lf__reaction_«reactionCount».status = inactive;
                // self->_lf__reaction_«reactionCount».deadline = 0LL;
                // self->_lf__reaction_«reactionCount».is_STP_violated = false;
                constructorCode.pr(reaction, '''
                    self->_lf__reaction_«reactionCount».number = «reactionCount»;
                    self->_lf__reaction_«reactionCount».function = «CReactionGenerator.generateReactionFunctionName(decl, reactionCount)»;
                    self->_lf__reaction_«reactionCount».self = self;
                    self->_lf__reaction_«reactionCount».deadline_violation_handler = «deadlineFunctionPointer»;
                    self->_lf__reaction_«reactionCount».STP_handler = «STPFunctionPointer»;
                    self->_lf__reaction_«reactionCount».name = "?";
                    «IF reaction.eContainer instanceof Mode»
                        self->_lf__reaction_«reactionCount».mode = &self->_lf__modes[«reactor.modes.indexOf(reaction.eContainer as Mode)»];
                    «ELSE»
                        self->_lf__reaction_«reactionCount».mode = NULL;
                    «ENDIF»
                ''')

            }
            // Increment the reactionCount even if the reaction is not in the federate
            // so that reaction indices are consistent across federates.
            reactionCount++
        }
        
        // Next, create and initialize the trigger_t objects.
        // Start with the timers.
        for (timer : reactor.allTimers) {
            createTriggerT(body, timer, triggerMap, constructorCode)
            // Since the self struct is allocated using calloc, there is no need to set:
            // self->_lf__«timer.name».is_physical = false;
            // self->_lf__«timer.name».drop = false;
            // self->_lf__«timer.name».element_size = 0;
            constructorCode.pr('''
                self->_lf__«timer.name».is_timer = true;
            ''')
            if (isFederatedAndDecentralized) {
                constructorCode.pr('''
                    self->_lf__«timer.name».intended_tag = (tag_t) { .time = NEVER, .microstep = 0u};
                ''')
            }
        }
        
        // Handle startup triggers.
        if (startupReactions.size > 0) {
            body.pr('''
                trigger_t _lf__startup;
                reaction_t* _lf__startup_reactions[«startupReactions.size»];
            ''')
            if (isFederatedAndDecentralized) {
                constructorCode.pr('''
                    self->_lf__startup.intended_tag = (tag_t) { .time = NEVER, .microstep = 0u};
                ''')
            }
            var i = 0
            for (reactionIndex : startupReactions) {
                constructorCode.pr('''
                    self->_lf__startup_reactions[«i++»] = &self->_lf__reaction_«reactionIndex»;
                ''')
            }
            constructorCode.pr('''
                self->_lf__startup.last = NULL;
                self->_lf__startup.reactions = &self->_lf__startup_reactions[0];
                self->_lf__startup.number_of_reactions = «startupReactions.size»;
                self->_lf__startup.is_timer = false;
            ''')
        }
        // Handle shutdown triggers.
        if (shutdownReactions.size > 0) {
            body.pr('''
                trigger_t _lf__shutdown;
                reaction_t* _lf__shutdown_reactions[«shutdownReactions.size»];
            ''')
            if (isFederatedAndDecentralized) {
                constructorCode.pr('''
                    self->_lf__shutdown.intended_tag = (tag_t) { .time = NEVER, .microstep = 0u};
                ''')
            }
            var i = 0
            for (reactionIndex : shutdownReactions) {
                constructorCode.pr('''
                    self->_lf__shutdown_reactions[«i++»] = &self->_lf__reaction_«reactionIndex»;
                ''')
            }
            constructorCode.pr('''
                self->_lf__shutdown.last = NULL;
                self->_lf__shutdown.reactions = &self->_lf__shutdown_reactions[0];
                self->_lf__shutdown.number_of_reactions = «shutdownReactions.size»;
                self->_lf__shutdown.is_timer = false;
            ''')
        }

        // Next handle actions.
        for (action : reactor.allActions) {
            if (currentFederate.contains(action)) {
                createTriggerT(body, action, triggerMap, constructorCode)
                var isPhysical = "true";
                if (action.origin == ActionOrigin.LOGICAL) {
                    isPhysical = "false";
                }
                var elementSize = "0"
                // If the action type is 'void', we need to avoid generating the code
                // 'sizeof(void)', which some compilers reject.
                if (action.type !== null && types.getTargetType(action).rootType != 'void') {
                    elementSize = '''sizeof(«types.getTargetType(action).rootType»)'''
                }
    
                // Since the self struct is allocated using calloc, there is no need to set:
                // self->_lf__«action.name».is_timer = false;
                constructorCode.pr('''
                    self->_lf__«action.name».is_physical = «isPhysical»;
                    «IF !action.policy.isNullOrEmpty»
                    self->_lf__«action.name».policy = «action.policy»;
                    «ENDIF»
                    self->_lf__«action.name».element_size = «elementSize»;
                ''')
            }
        }

        // Next handle inputs.
        for (input : reactor.allInputs) {
            createTriggerT(body, input, triggerMap, constructorCode)
        }
    }
    
    /**
     * Define the trigger_t object on the self struct, an array of
     * reaction_t pointers pointing to reactions triggered by this variable,
     * and initialize the pointers in the array in the constructor.
     * @param body The place to write the self struct entries.
     * @param variable The trigger variable (Timer, Action, or Input).
     * @param triggerMap A map from Variables to a list of the reaction indices
     *  triggered by the variable.
     * @param constructorCode The place to write the constructor code.
     */
    private def void createTriggerT(
        CodeBuilder body, 
        Variable variable,
        LinkedHashMap<Variable, LinkedList<Integer>> triggerMap,
        CodeBuilder constructorCode
    ) {
        // variable is a port, a timer, or an action.
        body.pr(variable, '''
            trigger_t _lf__«variable.name»;
        ''')
        constructorCode.pr(variable, '''
            self->_lf__«variable.name».last = NULL;
        ''')
        if (isFederatedAndDecentralized) {
            constructorCode.pr(variable, '''
                self->_lf__«variable.name».intended_tag = (tag_t) { .time = NEVER, .microstep = 0u};
            ''')
        }
        // Generate the reactions triggered table.
        val reactionsTriggered = triggerMap.get(variable)
        if (reactionsTriggered !== null) {
            body.pr(variable, '''reaction_t* _lf__«variable.name»_reactions[«reactionsTriggered.size»];''')
            var count = 0
            for (reactionTriggered : reactionsTriggered) {
                constructorCode.prSourceLineNumber(variable)
                constructorCode.pr(variable, '''
                    self->_lf__«variable.name»_reactions[«count»] = &self->_lf__reaction_«reactionTriggered»;
                ''')
                count++
            }
            // Set up the trigger_t struct's pointer to the reactions.
            constructorCode.pr(variable, '''
                self->_lf__«variable.name».reactions = &self->_lf__«variable.name»_reactions[0];
                self->_lf__«variable.name».number_of_reactions = «count»;
            ''')
            
            if (isFederated) {
                // Set the physical_time_of_arrival
                constructorCode.pr(variable, '''
                    self->_lf__«variable.name».physical_time_of_arrival = NEVER;
                ''')
            }
        }
        if (variable instanceof Input) {
            val rootType = types.getTargetType(variable).rootType
            // Since the self struct is allocated using calloc, there is no need to set:
            // self->_lf__«input.name».is_timer = false;
            // self->_lf__«input.name».offset = 0LL;
            // self->_lf__«input.name».period = 0LL;
            // self->_lf__«input.name».is_physical = false;
            // self->_lf__«input.name».drop = false;
            // If the input type is 'void', we need to avoid generating the code
            // 'sizeof(void)', which some compilers reject.
            val size = (rootType == 'void') ? '0' : '''sizeof(«rootType»)'''
            constructorCode.pr('''
                self->_lf__«variable.name».element_size = «size»;
            ''')
        
            if (isFederated) {
                body.pr(
                    CGeneratorExtension.createPortStatusFieldForInput(variable, this)                    
                );
            }
        }
    }    
    
    /** Generate reaction functions definition for a reactor.
     *  These functions have a single argument that is a void* pointing to
     *  a struct that contains parameters, state variables, inputs (triggering or not),
     *  actions (triggering or produced), and outputs.
     *  @param reactor The reactor.
     *  @param federate The federate, or null if this is not
     *   federated or not the main reactor and reactions should be
     *   unconditionally generated.
     */
    def generateReactions(ReactorDecl decl, FederateInstance federate) {
        var reactionIndex = 0;
        val reactor = decl.toDefinition
        for (reaction : reactor.allReactions) {
            if (federate === null || federate.contains(reaction)) {
                generateReaction(reaction, decl, reactionIndex)
            }
            // Increment reaction index even if the reaction is not in the federate
            // so that across federates, the reaction indices are consistent.
            reactionIndex++
        }
    }
    
    /** Generate a reaction function definition for a reactor.
     *  This function will have a single argument that is a void* pointing to
     *  a struct that contains parameters, state variables, inputs (triggering or not),
     *  actions (triggering or produced), and outputs.
     *  @param reaction The reaction.
     *  @param reactor The reactor.
     *  @param reactionIndex The position of the reaction within the reactor. 
     */
    def generateReaction(Reaction reaction, ReactorDecl decl, int reactionIndex) {
        val functionName = CReactionGenerator.generateReactionFunctionName(decl, reactionIndex)
        
        
        code.pr('void ' + functionName + '(void* instance_args) {')
        code.indent()
        var body = reaction.code.toText
        
        code.pr(CReactionGenerator.generateInitializationForReaction(body, reaction, decl, reactionIndex, types, errorReporter, mainDef, isFederatedAndDecentralized, target.requiresTypes))
        
        // Code verbatim from 'reaction'
        code.prSourceLineNumber(reaction.code)
        code.pr(body)
        code.unindent()
        code.pr("}")

        // Now generate code for the late function, if there is one
        // Note that this function can only be defined on reactions
        // in federates that have inputs from a logical connection.
        if (reaction.stp !== null) {
            val lateFunctionName = decl.name.toLowerCase + '_STP_function' + reactionIndex

            code.pr('void ' + lateFunctionName + '(void* instance_args) {')
            code.indent();
            code.pr(CReactionGenerator.generateInitializationForReaction(body, reaction, decl, reactionIndex, types, errorReporter, mainDef, isFederatedAndDecentralized, target.requiresTypes))
            // Code verbatim from 'late'
            code.prSourceLineNumber(reaction.stp.code)
            code.pr(reaction.stp.code.toText)
            code.unindent()
            code.pr("}")
        }

        // Now generate code for the deadline violation function, if there is one.
        if (reaction.deadline !== null) {
            // The following name has to match the choice in generateReactionInstances
            val deadlineFunctionName = CReactionGenerator.generateDeadlineFunctionName(decl, reactionIndex)

            code.pr('void ' + deadlineFunctionName + '(void* instance_args) {')
            code.indent();
            code.pr(CReactionGenerator.generateInitializationForReaction(body, reaction, decl, reactionIndex, types, errorReporter, mainDef, isFederatedAndDecentralized, target.requiresTypes))
            // Code verbatim from 'deadline'
            code.prSourceLineNumber(reaction.deadline.code)
            code.pr(reaction.deadline.code.toText)
            code.unindent()
            code.pr("}")
        }
    }
    
    /**
     * Record startup and shutdown reactions.
     * @param instance A reactor instance.
     */
    private def void recordStartupAndShutdown(ReactorInstance instance) {
        // For each reaction instance, allocate the arrays that will be used to
        // trigger downstream reactions.
        for (reaction : instance.reactions) {
            if (currentFederate.contains(reaction.getDefinition())) {
                val reactor = reaction.parent;
                
                val temp = new CodeBuilder();
                var foundOne = false;
                
                val reactionRef = CUtil.reactionRef(reaction)
                            
                // Next handle triggers of the reaction that come from a multiport output
                // of a contained reactor.  Also, handle startup and shutdown triggers.
                for (trigger : reaction.triggers) {
                    if (trigger.isStartup) {
                        temp.pr('''
                            _lf_startup_reactions[_lf_startup_reactions_count++] = &«reactionRef»;
                        ''')
                        startupReactionCount += currentFederate.numRuntimeInstances(reactor);
                        foundOne = true;
                    } else if (trigger.isShutdown) {
                        temp.pr('''
                            _lf_shutdown_reactions[_lf_shutdown_reactions_count++] = &«reactionRef»;
                        ''')
                        foundOne = true;
                        shutdownReactionCount += currentFederate.numRuntimeInstances(reactor);
    
                        if (targetConfig.tracing !== null) {
                            val description = getShortenedName(reactor)
                            val reactorRef = CUtil.reactorRef(reactor)
                            temp.pr('''
                                _lf_register_trace_event(«reactorRef», &(«reactorRef»->_lf__shutdown),
                                        trace_trigger, "«description».shutdown");
                            ''')
                        }
                    }
<<<<<<< HEAD
                } else if (effect.variable instanceof Mode) {
                    // Mode change effect
                    val idx = reactor.allModes.indexOf(effect.variable as Mode)
                    if (idx >= 0) {
                        reactionInitialization.pr('''
                            reactor_mode_t* «effect.variable.name» = &self->_lf__modes[«idx»];
                            char _lf_«effect.variable.name»_change_type = «ModeTransitionType.getModeTransitionType(effect) === ModeTransitionType.HISTORY ? 2 : 1»;
                        ''')
                    } else {
                        errorReporter.reportError(
                            reaction,
                            "In generateReaction(): " + effect.variable.name + " not a valid mode of this reactor."
                        )
                    }
                } else {
                    if (effect.variable instanceof Output) {
                        generateOutputVariablesInReaction(
                            reactionInitialization, 
                            effect,
                            decl
                        )
                    } else if (effect.variable instanceof Input) {
                        // It is the input of a contained reactor.
                        generateVariablesForSendingToContainedReactors(
                            reactionInitialization,
                            fieldsForStructsForContainedReactors,
                            effect.container,
                            effect.variable as Input
                        )
                    } else {
                        errorReporter.reportError(
                            reaction,
                            "In generateReaction(): effect is neither an input nor an output."
                        )
                    }
                }
            }
        }
        // Before the reaction initialization,
        // generate the structs used for communication to and from contained reactors.
        for (containedReactor : fieldsForStructsForContainedReactors.keySet) {
            var array = "";
            if (containedReactor.widthSpec !== null) {
                code.pr('''
                    int «containedReactor.name»_width = self->_lf_«containedReactor.name»_width;
                ''')
                // Windows does not support variables in arrays declared on the stack,
                // so we use the maximum size over all bank members.
                array = '''[«maxContainedReactorBankWidth(containedReactor, null, 0)»]''';
            }
            code.pr('''
                struct «containedReactor.name» {
                    «fieldsForStructsForContainedReactors.get(containedReactor)»
                } «containedReactor.name»«array»;
            ''')
        }
        // Next generate all the collected setup code.
        code.pr(reactionInitialization.toString)
        code.pr('''
            #pragma GCC diagnostic pop
        ''')

        if (reaction.stp === null) {
            // Pass down the intended_tag to all input and output effects
            // downstream if the current reaction does not have a STP
            // handler.
            generateIntendedTagInheritence(body, reaction, decl, reactionIndex)
        }
    }
    
    /**
     * Return the maximum bank width for the given instantiation within all
     * instantiations of its parent reactor.
     * On the first call to this method, the breadcrumbs should be null and the max
     * argument should be zero. On recursive calls, breadcrumbs is a list of nested
     * instantiations, the max is the maximum width found so far.  The search for
     * instances of the parent reactor will begin with the last instantiation
     * in the specified list.
     * 
     * This rather complicated method is used when a reaction sends or receives data
     * to or from a bank of contained reactors. There will be an array of structs on
     * the self struct of the parent, and the size of the array is conservatively set
     * to the maximum of all the identified bank widths.  This is a bit wasteful of
     * memory, but it avoids having to malloc the array for each instance, and in
     * typical usage, there will be few instances or instances that are all the same
     * width.
     * 
     * @param containedReactor The contained reactor instantiation.
     * @param breadcrumbs null on first call (non-recursive).
     * @param max 0 on first call.
     */
    private def int maxContainedReactorBankWidth(
        Instantiation containedReactor, 
        LinkedList<Instantiation> breadcrumbs,
        int max
    ) {
        // If the instantiation is not a bank, return 1.
        if (containedReactor.widthSpec === null) {
            return 1
        }
        // If there is no main, then we just use the default width.
        if (mainDef === null) {
            return ASTUtils.width(containedReactor.widthSpec, null)
        }
        var nestedBreadcrumbs = breadcrumbs
        if (nestedBreadcrumbs === null) {
            nestedBreadcrumbs = new LinkedList<Instantiation>
            nestedBreadcrumbs.add(mainDef)
        }
        var result = max
        var parent = containedReactor.eContainer as Reactor
        if (parent == mainDef.reactorClass.toDefinition) {
            // The parent is main, so there can't be any other instantiations of it.
            return ASTUtils.width(containedReactor.widthSpec, null)
        }
        // Search for instances of the parent within the tail of the breadcrumbs list.
        val container = nestedBreadcrumbs.first.reactorClass.toDefinition
        for (instantiation: container.instantiations) {
            // Put this new instantiation at the head of the list.
            nestedBreadcrumbs.add(0, instantiation)
            if (instantiation.reactorClass.toDefinition == parent) {
                // Found a matching instantiation of the parent.
                // Evaluate the original width specification in this context.
                val candidate = ASTUtils.width(containedReactor.widthSpec, nestedBreadcrumbs)
                if (candidate > result) {
                    result = candidate
                }
            } else {
                // Found some other instantiation, not the parent.
                // Search within it for instantiations of the parent.
                // Note that we assume here that the parent cannot contain
                // instances of itself.
                val candidate = maxContainedReactorBankWidth(containedReactor, nestedBreadcrumbs, result)
                if (candidate > result) {
                    result = candidate
=======
>>>>>>> 742d0c31
                }
                if (foundOne) initializeTriggerObjects.pr(temp.toString);
            }
        }
    }

   

    /** 
     * Generate code to set up the tables used in _lf_start_time_step to decrement reference
     * counts and mark outputs absent between time steps. This function puts the code
     * into startTimeStep.
     */
    private def generateStartTimeStep(ReactorInstance instance) {
        // First, set up to decrement reference counts for each token type
        // input of a contained reactor that is present.
        for (child : instance.children) {
            if (currentFederate.contains(child) && child.inputs.size > 0) {
                
                // Avoid generating code if not needed.
                var foundOne = false;
                val temp = new CodeBuilder();
                
                startScopedBlock(temp, child, true);

                for (input : child.inputs) {
                    if (CUtil.isTokenType((input.definition as Input).inferredType, types)) {
                        foundOne = true;
                        val portRef = CUtil.portRefName(input);
                        if (input.isMultiport()) {
                            temp.pr('''
                                for (int i = 0; i < «input.width»; i++) {
                                    _lf_tokens_with_ref_count[_lf_tokens_with_ref_count_count].token
                                            = &«portRef»[i]->token;
                                    _lf_tokens_with_ref_count[_lf_tokens_with_ref_count_count].status
                                            = (port_status_t*)&«portRef»[i]->is_present;
                                    _lf_tokens_with_ref_count[_lf_tokens_with_ref_count_count++].reset_is_present = false;
                                }
                            ''')
                        } else {
                            temp.pr('''
                                _lf_tokens_with_ref_count[_lf_tokens_with_ref_count_count].token
                                        = &«portRef»->token;
                                _lf_tokens_with_ref_count[_lf_tokens_with_ref_count_count].status
                                        = (port_status_t*)&«portRef»->is_present;
                                _lf_tokens_with_ref_count[_lf_tokens_with_ref_count_count++].reset_is_present = false;
                            ''')
                        }
                        startTimeStepTokens += currentFederate.numRuntimeInstances(input.parent) * input.width;
                    }
                }
                endScopedBlock(temp);

                if (foundOne) {
                    startTimeStep.pr(temp.toString());
                }
            }
        }
        // Avoid generating dead code if nothing is relevant.
        var foundOne = false;
        var temp = new CodeBuilder();
        var containerSelfStructName = CUtil.reactorRef(instance)

        // Handle inputs that get sent data from a reaction rather than from
        // another contained reactor and reactions that are triggered by an
        // output of a contained reactor.
        // Note that there may be more than one reaction reacting to the same
        // port so we have to avoid listing the port more than once.
        val portsSeen = new LinkedHashSet<PortInstance>();
        for (reaction : instance.reactions) {
            if (currentFederate.contains(reaction.definition)) {
                for (port : reaction.effects.filter(PortInstance)) {
                    if (port.definition instanceof Input && !portsSeen.contains(port)) {
                        portsSeen.add(port)
                        // This reaction is sending to an input. Must be
                        // the input of a contained reactor in the federate.
                        // NOTE: If instance == main and the federate is within a bank,
                        // this assumes that the reaction writes only to the bank member in the federate.
                        if (currentFederate.contains(port.parent)) {
                            foundOne = true;

                            temp.pr('''
                                // Add port «port.getFullName» to array of is_present fields.
                            ''')
                            
                            if (port.parent != instance) {
                                // The port belongs to contained reactor, so we also have
                                // iterate over the instance bank members.
                                startScopedBlock(temp);
                                temp.pr("int count = 0;");
                                startScopedBlock(temp, instance, true);
                                startScopedBankChannelIteration(temp, port, null);
                            } else {
                                startScopedBankChannelIteration(temp, port, "count");
                            }
                            val portRef = CUtil.portRefNested(port);
                            val con = (port.isMultiport)? "->" : ".";
                            
                            temp.pr('''
                                _lf_is_present_fields[«startTimeStepIsPresentCount» + count] = &«portRef»«con»is_present;
                            ''')
                            if (isFederatedAndDecentralized) {
                                // Intended_tag is only applicable to ports in federated execution.
                                temp.pr('''
                                    _lf_intended_tag_fields[«startTimeStepIsPresentCount» + count] = &«portRef»«con»intended_tag;
                                ''')
                            }

                            startTimeStepIsPresentCount += port.width * currentFederate.numRuntimeInstances(port.parent);

                            if (port.parent != instance) {
                                temp.pr("count++;");
                                endScopedBlock(temp);
                                endScopedBlock(temp);
                                endScopedBankChannelIteration(temp, port, null);
                            } else {
                                endScopedBankChannelIteration(temp, port, "count");
                            }
                       }
                    }
                }
                // Find outputs of contained reactors that have token types and therefore
                // need to have their reference counts decremented.
                for (port : reaction.sources.filter(PortInstance)) {
                    if (port.isOutput && !portsSeen.contains(port)) {
                        portsSeen.add(port)
                        // This reaction is receiving data from the port.
                        if (CUtil.isTokenType((port.definition as Output).inferredType, types)) {
                            foundOne = true;
                            
                            temp.pr('''
                                // Add port «port.getFullName» to array _lf_tokens_with_ref_count.
                            ''')
                            
                            // Potentially have to iterate over bank members of the instance
                            // (parent of the reaction), bank members of the contained reactor (if a bank),
                            // and channels of the multiport (if multiport).
                            startScopedBlock(temp, instance, true);
                            startScopedBankChannelIteration(temp, port, "count");
                            
                            val portRef = CUtil.portRef(port, true, true, null, null, null);
                            
                            temp.pr('''
                                _lf_tokens_with_ref_count[_lf_tokens_with_ref_count_count].token = &«portRef»->token;
                                _lf_tokens_with_ref_count[_lf_tokens_with_ref_count_count].status = (port_status_t*)&«portRef»->is_present;
                                _lf_tokens_with_ref_count[_lf_tokens_with_ref_count_count++].reset_is_present = false;
                            ''')
                            startTimeStepTokens += port.width * currentFederate.numRuntimeInstances(port.parent);

                            endScopedBankChannelIteration(temp, port, "count");
                            endScopedBlock(temp);
                        }
                    }
                }
            }
        }
        if (foundOne) startTimeStep.pr(temp.toString());
        temp = new CodeBuilder();
        foundOne = false;
        
        for (action : instance.actions) {
            if (currentFederate === null || currentFederate.contains(action.definition)) {
                foundOne = true;
                startScopedBlock(temp, instance, true);
                
                temp.pr('''
                    // Add action «action.getFullName» to array of is_present fields.
                    _lf_is_present_fields[«startTimeStepIsPresentCount»] 
                            = &«containerSelfStructName»->_lf_«action.name».is_present;
                ''')
                if (isFederatedAndDecentralized) {
                    // Intended_tag is only applicable to actions in federated execution with decentralized coordination.
                    temp.pr('''
                        // Add action «action.getFullName» to array of intended_tag fields.
                        _lf_intended_tag_fields[«startTimeStepIsPresentCount»] 
                                = &«containerSelfStructName»->_lf_«action.name».intended_tag;
                    ''')
                }
                startTimeStepIsPresentCount += currentFederate.numRuntimeInstances(action.parent);
                endScopedBlock(temp);
            }
        }
        if (foundOne) startTimeStep.pr(temp.toString());
        temp = new CodeBuilder();
        foundOne = false;
        
        // Next, set up the table to mark each output of each contained reactor absent.
        for (child : instance.children) {
            if (currentFederate.contains(child) && child.outputs.size > 0) {
                
                startScopedBlock(temp);
                temp.pr("int count = 0;");
                startScopedBlock(temp, child, true);
        
                var channelCount = 0;
                for (output : child.outputs) {
                    if (!output.dependsOnReactions.isEmpty){
                        foundOne = true;
                        
                        temp.pr('''
                            // Add port «output.getFullName» to array of is_present fields.
                        ''')
                        startChannelIteration(temp, output);
                        
                        temp.pr('''
                            _lf_is_present_fields[«startTimeStepIsPresentCount» + count] = &«CUtil.portRef(output)».is_present;
                        ''')
                        
                        if (isFederatedAndDecentralized) {
                            // Intended_tag is only applicable to ports in federated execution with decentralized coordination.
                            temp.pr('''
                                // Add port «output.getFullName» to array of intended_tag fields.
                                _lf_intended_tag_fields[«startTimeStepIsPresentCount» + count] = &«CUtil.portRef(output)».intended_tag;
                            ''')
                        }
                        
                        temp.pr("count++;");
                        channelCount += output.width;
                        endChannelIteration(temp, output);
                    }
                }
                startTimeStepIsPresentCount += channelCount * currentFederate.numRuntimeInstances(child);
                endScopedBlock(temp);
                endScopedBlock(temp);
            }
        }
        if (foundOne) startTimeStep.pr(temp.toString());
    }
    
    /**
     * For each action of the specified reactor instance, generate initialization code
     * for the offset and period fields. 
     * @param instance The reactor.
     */
<<<<<<< HEAD
    private def generateActionInitializations(Iterable<ActionInstance> actions) {
        for (action : actions) {
            if (!action.isShutdown) {
                val triggerStructName = CUtil.reactorRef(action.parent) + "->_lf__"  + action.name;
                var minDelay = action.minDelay
                var minSpacing = action.minSpacing
                initializeTriggerObjects.pr('''
                    // Initializing action «action.fullName»
                    «triggerStructName».offset = «minDelay.timeInTargetLanguage»;
                    «IF minSpacing !== null»
                        «triggerStructName».period = «minSpacing.timeInTargetLanguage»;
                    «ELSE»
                        «triggerStructName».period = «CGenerator.UNDEFINED_MIN_SPACING»;
                    «ENDIF»
                ''')
                
                // Establish connection to enclosing mode
                val mode = action.getMode(false)
                if (mode !== null) {
                    val modeRef = '''&«CUtil.reactorRef(mode.parent)»->_lf__modes[«mode.parent.modes.indexOf(mode)»];'''
                    initializeTriggerObjects.pr('''«triggerStructName».mode = «modeRef»;''')
                } else {
                    initializeTriggerObjects.pr('''«triggerStructName».mode = NULL;''')
                }
=======
    private def generateActionInitializations(ReactorInstance instance) {
        for (action : instance.actions) {
            if (currentFederate.contains(action.definition)) {
                if (!action.isShutdown) {
                    val triggerStructName = CUtil.reactorRef(action.parent) + "->_lf__"  + action.name;
                    var minDelay = action.minDelay
                    var minSpacing = action.minSpacing
                    initializeTriggerObjects.pr('''
                        // Initializing action «action.fullName»
                        «triggerStructName».offset = «minDelay.timeInTargetLanguage»;
                        «IF minSpacing !== null»
                            «triggerStructName».period = «minSpacing.timeInTargetLanguage»;
                        «ELSE»
                            «triggerStructName».period = «CGenerator.UNDEFINED_MIN_SPACING»;
                        «ENDIF»
                    ''')
                }
                triggerCount += currentFederate.numRuntimeInstances(action.parent);
>>>>>>> 742d0c31
            }
        }
    }

    /**
     * For each timer in the given reactor, generate initialization code for the offset
     * and period fields.
     * 
     * This method will also populate the global _lf_timer_triggers array, which is
     * used to start all timers at the start of execution.
     * 
     * @param instance A reactor instance.
     */
<<<<<<< HEAD
    private def generateTimerInitializations(Iterable<TimerInstance> timers) {
        for (timer : timers) {
            if (!timer.isStartup) {
                val triggerStructName = CUtil.reactorRef(timer.parent) + "->_lf__"  + timer.name;
                val offset = timer.offset.timeInTargetLanguage
                val period = timer.period.timeInTargetLanguage
                initializeTriggerObjects.pr('''
                    // Initializing timer «timer.fullName».
                    «triggerStructName».offset = «offset»;
                    «triggerStructName».period = «period»;
                    _lf_timer_triggers[_lf_timer_triggers_count++] = &«triggerStructName»;
                ''')
                timerCount += currentFederate.numRuntimeInstances(timer.parent);
                
                // Establish connection to enclosing mode
                val mode = timer.getMode(false)
                if (mode !== null) {
                    val modeRef = '''&«CUtil.reactorRef(mode.parent)»->_lf__modes[«mode.parent.modes.indexOf(mode)»];'''
                    initializeTriggerObjects.pr('''«triggerStructName».mode = «modeRef»;''')
                } else {
                    initializeTriggerObjects.pr('''«triggerStructName».mode = NULL;''')
                }
=======
    private def generateTimerInitializations(ReactorInstance instance) {
        for (timer : instance.timers) {
            if (currentFederate.contains(timer.getDefinition())) {
                if (!timer.isStartup) {
                    val triggerStructName = CUtil.reactorRef(timer.parent) + "->_lf__"  + timer.name;
                    val offset = timer.offset.timeInTargetLanguage
                    val period = timer.period.timeInTargetLanguage
                    initializeTriggerObjects.pr('''
                        // Initializing timer «timer.fullName».
                        «triggerStructName».offset = «offset»;
                        «triggerStructName».period = «period»;
                        _lf_timer_triggers[_lf_timer_triggers_count++] = &«triggerStructName»;
                    ''')
                    timerCount += currentFederate.numRuntimeInstances(timer.parent);
                }
                triggerCount += currentFederate.numRuntimeInstances(timer.parent);
>>>>>>> 742d0c31
            }
        }
    }

    /**
     * Process a given .proto file.
     * 
     * Run, if possible, the proto-c protocol buffer code generator to produce
     * the required .h and .c files.
     * @param filename Name of the file to process.
     */
     def processProtoFile(String filename, CancelIndicator cancelIndicator) {
        val protoc = commandFactory.createCommand(
            "protoc-c",
            #['''--c_out=«this.fileConfig.getSrcGenPath»''', filename],
            fileConfig.srcPath)
        if (protoc === null) {
            errorReporter.reportError("Processing .proto files requires proto-c >= 1.3.3.")
            return
        }
        val returnCode = protoc.run(cancelIndicator)
        if (returnCode == 0) {
            val nameSansProto = filename.substring(0, filename.length - 6)
            targetConfig.compileAdditionalSources.add(
                this.fileConfig.getSrcGenPath.resolve(nameSansProto + ".pb-c.c").toString
            )
            
            targetConfig.compileLibraries.add('-l')
            targetConfig.compileLibraries.add('protobuf-c')
            targetConfig.compilerFlags.add('-lprotobuf-c');  
        } else {
            errorReporter.reportError("protoc-c returns error code " + returnCode)
        }
    }
    
    /**
     * Return a string that defines the log level.
     */
    static def String defineLogLevel(GeneratorBase generator) {
        // FIXME: if we align the levels with the ordinals of the
        // enum (see CppGenerator), then we don't need this function.
        switch(generator.targetConfig.logLevel) {
            case ERROR: '''
                #define LOG_LEVEL 0
            '''
            case WARN: '''
                #define LOG_LEVEL 1
            '''
            case INFO: '''
                #define LOG_LEVEL 2
            ''' 
            case LOG: '''
                #define LOG_LEVEL 3
            '''
            case DEBUG: '''
                #define LOG_LEVEL 4
            '''
        }
    }
     
    /** 
     * Construct a unique type for the struct of the specified
     * typed variable (port or action) of the specified reactor class.
     * This is required to be the same as the type name returned by
     * {@link variableStructType(TriggerInstance<?>)}.
     * @param variable The variable.
     * @param reactor The reactor class.
     * @return The name of the self struct.
     */
    static def variableStructType(Variable variable, ReactorDecl reactor) {
        '''«reactor.name.toLowerCase»_«variable.name»_t'''
    }

    /** 
     * Construct a unique type for the struct of the specified
     * instance (port or action).
     * This is required to be the same as the type name returned by
     * {@link variableStructType(Variable, ReactorDecl)}.
     * @param portOrAction The port or action instance.
     * @return The name of the self struct.
     */
    static def variableStructType(TriggerInstance<?> portOrAction) {
        '''«portOrAction.parent.reactorDeclaration.name.toLowerCase»_«portOrAction.name»_t'''
    }

    /**
     * Generates C code to retrieve port->member
     * This function is used for clarity and is called whenever struct is allocated on heap memory.
     * @param portName The name of the port in string
     * @param member The member's name (e.g., is_present)
     * @return Generated code
     */
    def getHeapPortMember(String portName, String member) '''
        «portName»->«member»
    '''
    
    /**
     * Return the operator used to retrieve struct members
     */
    def getStackStructOperator() '''
    .
    '''
    
    /**
     * Return the full name of the specified instance without
     * the leading name of the top-level reactor, unless this
     * is the top-level reactor, in which case return its name.
     * @param instance The instance.
     * @return A shortened instance name.
     */
    def getShortenedName(ReactorInstance instance) {
        var description = instance.getFullName
        // If not at the top level, strip off the name of the top level.
        val period = description.indexOf(".")
        if (period > 0) {
            description = description.substring(period + 1)
        }
        return description
    }
    
    /**
     * If tracing is turned on, then generate code that records
     * the full name of the specified reactor instance in the
     * trace table. If tracing is not turned on, do nothing.
     * @param instance The reactor instance.
     */
    private def void generateTraceTableEntries(ReactorInstance instance) {
        // If tracing is turned on, record the address of this reaction
        // in the _lf_trace_object_descriptions table that is used to generate
        // the header information in the trace file.
        if (targetConfig.tracing !== null) {
            var description = getShortenedName(instance)
            var selfStruct = CUtil.reactorRef(instance)
            initializeTriggerObjects.pr('''
                _lf_register_trace_event(«selfStruct», NULL, trace_reactor, "«description»");
            ''')
            for (action : instance.actions) {
                if (currentFederate.contains(action.getDefinition())) {
                    initializeTriggerObjects.pr('''
                        _lf_register_trace_event(«selfStruct», &(«selfStruct»->_lf__«action.name»), trace_trigger, "«description».«action.name»");
                    ''')
                }
            }
            for (timer : instance.timers) {
                if (currentFederate.contains(timer.getDefinition())) {
                    initializeTriggerObjects.pr('''
                        _lf_register_trace_event(«selfStruct», &(«selfStruct»->_lf__«timer.name»), trace_trigger, "«description».«timer.name»");
                    ''')
                }
            }
        }
    }
    
    /** 
     * Generate code to instantiate the specified reactor instance and
     * initialize it.
     * @param instance A reactor instance.
     * @param federate A federate instance to conditionally generate code by
     *  contained reactors or null if there are no federates.
     */
    def void generateReactorInstance(ReactorInstance instance) {
        var reactorClass = instance.definition.reactorClass
        var fullName = instance.fullName
        initializeTriggerObjects.pr(
                '// ***** Start initializing ' + fullName + ' of class ' + reactorClass.name)
        
        // Generate the instance self struct containing parameters, state variables,
        // and outputs (the "self" struct).
        initializeTriggerObjects.pr('''
            «CUtil.reactorRefName(instance)»[«CUtil.runtimeIndex(instance)»] = new_«reactorClass.name»();
        ''')
       
        // Generate code to initialize the "self" struct in the
        // _lf_initialize_trigger_objects function.
        
        generateTraceTableEntries(instance)
        generateReactorInstanceExtension(instance)
        generateParameterInitialization(instance)
        
        initializeOutputMultiports(instance)
        initializeInputMultiports(instance)
        
        recordStartupAndShutdown(instance);

        // Next, initialize the "self" struct with state variables.
        // These values may be expressions that refer to the parameter values defined above.        
        generateStateVariableInitializations(instance);

        // Generate trigger objects for the instance.
        generateTimerInitializations(instance);
        generateActionInitializations(instance);
                
<<<<<<< HEAD
        generateInitializeActionToken(instance.actions);
        generateSetDeadline(instance.reactions);
        
        generateModeStructure(instance);
=======
        generateInitializeActionToken(instance);
        generateSetDeadline(instance);
>>>>>>> 742d0c31

        // Recursively generate code for the children.
        for (child : instance.children) {
            if (currentFederate.contains(child)) {
                // If this reactor is a placeholder for a bank of reactors, then generate
                // an array of instances of reactors and create an enclosing for loop.
                // Need to do this for each of the builders into which the code writes.
                startScopedBlock(startTimeStep, child, true);
                startScopedBlock(initializeTriggerObjects, child, true);
    
                generateReactorInstance(child);
    
                endScopedBlock(initializeTriggerObjects);
                endScopedBlock(startTimeStep);
            }
        }
        
        // If this program is federated with centralized coordination and this reactor
        // instance is a federate, then check
        // for outputs that depend on physical actions so that null messages can be
        // sent to the RTI.
        if (isFederatedAndCentralized && instance.parent === main) {
            val outputDelayMap = currentFederate.findOutputsConnectedToPhysicalActions(instance)
            var minDelay = TimeValue.MAX_VALUE;
            var outputFound = null as Output;
            for (output : outputDelayMap.keySet) {
                val outputDelay = outputDelayMap.get(output)
                if (outputDelay.isEarlierThan(minDelay)) {
                    minDelay = outputDelay
                    outputFound = output
                }
            }
            if (minDelay != TimeValue.MAX_VALUE) {
                // Unless silenced, issue a warning.
                if (targetConfig.coordinationOptions.advance_message_interval === null) {
                    errorReporter.reportWarning(outputFound, '''
                            Found a path from a physical action to output for reactor "«instance.name»". 
                            The amount of delay is «minDelay.toString()».
                            With centralized coordination, this can result in a large number of messages to the RTI.
                            Consider refactoring the code so that the output does not depend on the physical action,
                            or consider using decentralized coordination. To silence this warning, set the target
                            parameter coordination-options with a value like {advance-message-interval: 10 msec}"''')
                }
                initializeTriggerObjects.pr('''
                    _fed.min_delay_from_physical_action_to_federate_output = «minDelay.timeInTargetLanguage»;
                ''')
            }
        }
        
        // For this instance, define what must be done at the start of
        // each time step. This sets up the tables that are used by the
        // _lf_start_time_step() function in reactor_common.c.
        // Note that this function is also run once at the end
        // so that it can deallocate any memory.
        generateStartTimeStep(instance)

        initializeTriggerObjects.pr("//***** End initializing " + fullName)
    }
        
    /**
     * Initialize actions by creating a lf_token_t in the self struct.
     * This has the information required to allocate memory for the action payload.
     * Skip any action that is not actually used as a trigger.
     * @param reactor The reactor containing the actions.
     */
    private def void generateInitializeActionToken(ReactorInstance reactor) {
        for (action : reactor.actions) {
            // Skip this step if the action is not in use. 
            if (action.parent.triggers.contains(action) 
                && currentFederate.contains(action.definition)
            ) {
                var type = action.definition.inferredType
                var payloadSize = "0"
                
                if (!type.isUndefined) {
                    var String typeStr = types.getTargetType(type)
                    if (CUtil.isTokenType(type, types)) {
                        typeStr = typeStr.rootType
                    }
                    if (typeStr !== null && !typeStr.equals("") && !typeStr.equals("void")) {
                        payloadSize = '''sizeof(«typeStr»)'''
                    }    
                }
            
                var selfStruct = CUtil.reactorRef(action.parent);

                // Create a reference token initialized to the payload size.
                // This token is marked to not be freed so that the trigger_t struct
                // always has a reference token.
                initializeTriggerObjects.pr('''
                    «selfStruct»->_lf__«action.name».token = _lf_create_token(«payloadSize»);
                    «selfStruct»->_lf__«action.name».status = absent;
                ''')
                // At the start of each time step, we need to initialize the is_present field
                // of each action's trigger object to false and free a previously
                // allocated token if appropriate. This code sets up the table that does that.
                initializeTriggerObjects.pr('''
                    _lf_tokens_with_ref_count[_lf_tokens_with_ref_count_count].token
                            = &«selfStruct»->_lf__«action.name».token;
                    _lf_tokens_with_ref_count[_lf_tokens_with_ref_count_count].status
                            = &«selfStruct»->_lf__«action.name».status;
                    _lf_tokens_with_ref_count[_lf_tokens_with_ref_count_count++].reset_is_present = true;
                ''')
                startTimeStepTokens += currentFederate.numRuntimeInstances(action.parent);
            }
        }
    }
    
    /**
     * Generate code that is executed while the reactor instance is being initialized.
     * This is provided as an extension point for subclasses.
     * Normally, the reactions argument is the full list of reactions,
     * but for the top-level of a federate, will be a subset of reactions that
     * is relevant to the federate.
     * @param instance The reactor instance.
     * @param reactions The reactions of this instance.
     */
    def void generateReactorInstanceExtension(ReactorInstance instance) {
        // Do nothing
    }
    
    /**
     * Generate code that initializes the state variables for a given instance.
     * Unlike parameters, state variables are uniformly initialized for all instances
     * of the same reactor.
     * @param instance The reactor class instance
     * @return Initialization code fore state variables of instance
     */
    def generateStateVariableInitializations(ReactorInstance instance) {
        val reactorClass = instance.definition.reactorClass
        val selfRef = CUtil.reactorRef(instance)
        for (stateVar : reactorClass.toDefinition.allStateVars) {

            var ModeInstance mode = null
            if (stateVar.eContainer instanceof Mode) {
                mode = instance.lookupModeInstance(stateVar.eContainer as Mode)
            } else {
                mode = instance.getMode(false)
            }
            val initializer = getInitializer(stateVar, instance)
            if (stateVar.initialized) {
                var initializerVar = false
                if (stateVar.isOfTimeType) {
                    initializeTriggerObjects.pr(selfRef + "->" + stateVar.name + " = " + initializer + ";")
                } else {
                    // If the state is initialized with a parameter, then do not use
                    // a temporary variable. Otherwise, do, because
                    // static initializers for arrays and structs have to be handled
                    // this way, and there is no way to tell whether the type of the array
                    // is a struct.
                    if (stateVar.isParameterized && stateVar.init.size > 0) {
                        initializeTriggerObjects.pr(
                            selfRef + "->" + stateVar.name + " = " + initializer + ";")
                    } else {
                        initializerVar = true                    
                        initializeTriggerObjects.pr('''
                            { // For scoping
                                static «types.getVariableDeclaration(stateVar.inferredType, "_initial", true)» = «initializer»;
                                «selfRef»->«stateVar.name» = _initial;
                            } // End scoping.
                        ''')
                    }
                }
                
                if (mode !== null) {
                    val modeRef = '''&«CUtil.reactorRef(mode.parent)»->_lf__modes[«mode.parent.modes.indexOf(mode)»]'''
                    var type = types.getTargetType(stateVar.inferredType)
                    initializeTriggerObjects.pr("// Register initial value for reset by mode")
                    var source = initializer
                    if (initializerVar) {
                        source = "_initial"
                        initializeTriggerObjects.pr('''
                            { // For scoping
                                static «types.getVariableDeclaration(stateVar.inferredType, source, true)» = «initializer»;
                                «selfRef»->«stateVar.name» = «source»;
                        ''')
                        initializeTriggerObjects.indent()
                    }
                    initializeTriggerObjects.pr('''
                        _lf_modal_state_reset[«modalStateResetCount»].mode = «modeRef»;
                        _lf_modal_state_reset[«modalStateResetCount»].target = &(«selfRef»->«stateVar.name»);
                        _lf_modal_state_reset[«modalStateResetCount»].source = &«source»;
                        _lf_modal_state_reset[«modalStateResetCount»].size = sizeof(«type»);
                    ''')
                    if (initializerVar) {
                        initializeTriggerObjects.unindent()
                        initializeTriggerObjects.pr('''
                            } // End scoping.
                        ''')
                    }
                    modalStateResetCount++
                }
            }
        }
    }
    
    /**
     * Generate code to set the deadline field of the reactions in the
     * specified reactor instance.
     * @param instance The reactor instance.
     */
    private def void generateSetDeadline(ReactorInstance instance) {
        for (reaction : instance.reactions) {
            if (reaction.declaredDeadline !== null
                && currentFederate.contains(reaction.getDefinition())
            ) {
                var deadline = reaction.declaredDeadline.maxDelay
                val selfRef = '''«CUtil.reactorRef(reaction.parent)»->_lf__reaction_«reaction.index»'''
                initializeTriggerObjects.pr('''
                    «selfRef».deadline = «deadline.timeInTargetLanguage»;
                ''')
            }
        }
    }
        
    /**
     * Generate code to initialize modes.
     * @param instance The reactor instance.
     */
    private def void generateModeStructure(ReactorInstance instance) {
        val parentMode = instance.getMode(false);
        val nameOfSelfStruct = CUtil.reactorRef(instance);
        // If this instance is enclosed in another mode
        if (parentMode !== null) {
            val parentModeRef = '''&«CUtil.reactorRef(parentMode.parent)»->_lf__modes[«parentMode.parent.modes.indexOf(parentMode)»]'''
            initializeTriggerObjects.pr("// Setup relation to enclosing mode")

            // If this reactor does not have its own modes, all reactions must be linked to enclosing mode
            if (instance.modes.empty) {
                for (reaction : instance.reactions.indexed) {
                    initializeTriggerObjects.pr('''
                        «CUtil.reactorRef(reaction.value.parent)»->_lf__reaction_«reaction.key».mode = «parentModeRef»;
                    ''')
                }
            } else { // Otherwise, only reactions outside modes must be linked and the mode state itself gets a parent relation
                initializeTriggerObjects.pr('''
                    «nameOfSelfStruct»->_lf__mode_state.parent_mode = «parentModeRef»;
                ''')
                for (reaction : instance.reactions.filter[it.getMode(true) === null]) {
                    initializeTriggerObjects.pr('''
                        «CUtil.reactorRef(reaction.parent)»->_lf__reaction_«instance.reactions.indexOf(reaction)».mode = «parentModeRef»;
                    ''')
                }
            }
        }
        // If this reactor has modes, register for mode change handling
        if (!instance.modes.empty) {
            initializeTriggerObjects.pr('''
                // Register for transition handling
                _lf_modal_reactor_states[«modalReactorCount++»] = &«nameOfSelfStruct»->_lf__mode_state;
            ''')
        }
    }
    
    /**
     * Generate runtime initialization code for parameters of a given reactor instance
     * @param instance The reactor instance.
     */
    def void generateParameterInitialization(ReactorInstance instance) {
        var selfRef = CUtil.reactorRef(instance)
        for (parameter : instance.parameters) {
            // NOTE: we now use the resolved literal value. For better efficiency, we could
            // store constants in a global array and refer to its elements to avoid duplicate
            // memory allocations.
            // NOTE: If the parameter is initialized with a static initializer for an array
            // or struct (the initialization expression is surrounded by { ... }), then we
            // have to declare a static variable to ensure that the memory is put in data space
            // and not on the stack.
            // FIXME: Is there a better way to determine this than the string comparison? 
            val initializer = CParameterGenerator.getInitializer(parameter);
            if (initializer.startsWith("{")) {
                val temporaryVariableName = parameter.uniqueID
                initializeTriggerObjects.pr('''
                    static «types.getVariableDeclaration(parameter.type, temporaryVariableName, true)» = «initializer»;
                    «selfRef»->«parameter.name» = «temporaryVariableName»;
                ''')
            } else {
                initializeTriggerObjects.pr('''
                    «selfRef»->«parameter.name» = «initializer»;
                ''')
            }
        }
    }
    
    /**
     * Generate code that mallocs memory for any output multiports.
     * @param reactor The reactor instance.
     */
    def initializeOutputMultiports(ReactorInstance reactor) {
        val reactorSelfStruct = CUtil.reactorRef(reactor);
        for (output : reactor.outputs) {
            val portRefName = CUtil.portRefName(output);
            // If the port is a multiport, create an array.
            if (output.isMultiport) {
                val portStructType = variableStructType(output);
                initializeTriggerObjects.pr('''
                    «portRefName»_width = «output.width»;
                    // Allocate memory for multiport output.
                    «portRefName» = («portStructType»*)_lf_allocate(
                            «output.width», sizeof(«portStructType»),
                            &«reactorSelfStruct»->base.allocations); 
                    «portRefName»_pointers = («portStructType»**)_lf_allocate(
                            «output.width», sizeof(«portStructType»*),
                            &«reactorSelfStruct»->base.allocations); 
                    // Assign each output port pointer to be used in
                    // reactions to facilitate user access to output ports
                    for(int i=0; i < «output.width»; i++) {
                         «portRefName»_pointers[i] = &(«portRefName»[i]);
                    }
                ''')
            } else {
                initializeTriggerObjects.pr('''
                    // width of -2 indicates that it is not a multiport.
                    «CUtil.portRefName(output)»_width = -2;
                ''')
            }            
        }
    }
    
    /**
     * Allocate memory for inputs.
     * @param reactor The reactor.
     */
    def initializeInputMultiports(ReactorInstance reactor) {
        val reactorSelfStruct = CUtil.reactorRef(reactor); 
        for (input : reactor.inputs) {
            val portRefName = CUtil.portRefName(input)
            // If the port is a multiport, create an array.
            if (input.isMultiport) {
                initializeTriggerObjects.pr('''
                    «portRefName»_width = «input.width»;
                    // Allocate memory for multiport inputs.
                    «portRefName» = («variableStructType(input)»**)_lf_allocate(
                            «input.width», sizeof(«variableStructType(input)»*),
                            &«reactorSelfStruct»->base.allocations); 
                    // Set inputs by default to an always absent default input.
                    for (int i = 0; i < «input.width»; i++) {
                        «portRefName»[i] = &«CUtil.reactorRef(reactor)»->_lf_default__«input.name»;
                    }
                ''')
            } else {
                initializeTriggerObjects.pr('''
                    // width of -2 indicates that it is not a multiport.
                    «portRefName»_width = -2;
                ''')
            }
        }
    }
    
    /**
     * If the argument is a multiport, return a string that is a valid
     * C expression consisting of an (optional) integer added to any number of
     * parameter references on the specified self struct.
     * @param port The port.
     * @param contained If the port belongs to a contained reactor, then
     *  the contained reactor's instantiation. Otherwise, null.
     * @param reactorInstance The reactor referring to this port. If null, "self" will be used
     *  to reference the reactor.
     * @return The width expression for a multiport or an empty string if it is
     *  not a multiport.
     */
    protected def String multiportWidthSpecInC(Port port, Instantiation contained, ReactorInstance reactorInstance) {
        var result = new StringBuilder()
        var count = 0
        var selfRef = "self"
        if (reactorInstance !== null) { 
            if (contained !== null) {
                // Caution: If port belongs to a contained reactor, the self struct needs to be that
                // of the contained reactor instance, not this container
                selfRef = CUtil.reactorRef(reactorInstance.getChildReactorInstance(contained))
            } else {
                selfRef =CUtil.reactorRef(reactorInstance);
            }
        }
        if (port.widthSpec !== null) {
            if (!port.widthSpec.ofVariableLength) {
                for (term : port.widthSpec.terms) {
                    if (term.parameter !== null) {
                        result.append(selfRef)
                        result.append('->')
                        result.append(term.parameter.name)
                    } else {
                        count += term.width
                    }
                }
            }
        }
        if (count > 0) {
            if (result.length > 0) {
                result.append(' + ')
            }
            result.append(count)
        }
        return result.toString
    }
    
    /** 
     * Set the reaction priorities based on dependency analysis.
     * @param reactor The reactor on which to do this.
     * @param builder Where to write the code.
     */
    private def boolean setReactionPriorities(ReactorInstance reactor, CodeBuilder builder) {
        var foundOne = false;

        // Force calculation of levels if it has not been done.
        reactor.assignLevels();
        
        // If any reaction has multiple levels, then we need to create
        // an array with the levels here, before entering the iteration over banks.
        val prolog = new CodeBuilder();
        val epilog = new CodeBuilder();
        for (r : reactor.reactions) {
            if (currentFederate.contains(r.definition)) {
                val levels = r.getLevels();
                if (levels.size != 1) {
                    if (prolog.length() == 0) {
                        startScopedBlock(prolog);
                        endScopedBlock(epilog);
                    }
                    // Cannot use the above set of levels because it is a set, not a list.
                    prolog.pr('''
                        int «r.uniqueID»_levels[] = { «r.getLevelsList().join(", ")» };
                    ''')
                }
            }
        }

        val temp = new CodeBuilder();
        temp.pr("// Set reaction priorities for " + reactor.toString());
        
        startScopedBlock(temp, reactor, true);

        for (r : reactor.reactions) {
            if (currentFederate.contains(r.definition)) {
                foundOne = true;

                // The most common case is that all runtime instances of the
                // reaction have the same level, so deal with that case
                // specially.
                val levels = r.getLevels();
                if (levels.size == 1) {
                    var level = -1;
                    for (l : levels) {
                        level = l;
                    }
                    // xtend doesn't support bitwise operators...
                    val indexValue = XtendUtil.longOr(r.deadline.toNanoSeconds << 16, level)
                    val reactionIndex = "0x" + Long.toString(indexValue, 16) + "LL"

                    temp.pr('''
                        «CUtil.reactionRef(r)».chain_id = «r.chainID.toString»;
                        // index is the OR of level «level» and 
                        // deadline «r.deadline.toNanoSeconds» shifted left 16 bits.
                        «CUtil.reactionRef(r)».index = «reactionIndex»;
                    ''')
                } else {
                    val reactionDeadline = "0x" + Long.toString(r.deadline.toNanoSeconds, 16) + "LL"

                    temp.pr('''
                        «CUtil.reactionRef(r)».chain_id = «r.chainID.toString»;
                        // index is the OR of levels[«CUtil.runtimeIndex(r.parent)»] and 
                        // deadline «r.deadline.toNanoSeconds» shifted left 16 bits.
                        «CUtil.reactionRef(r)».index = («reactionDeadline» << 16) | «r.uniqueID»_levels[«CUtil.runtimeIndex(r.parent)»];
                    ''')
                }
            }
        }
        for (child : reactor.children) {
            if (currentFederate.contains(child)) {
                foundOne = setReactionPriorities(child, temp) || foundOne;
            }
        }
        endScopedBlock(temp);
        
        if (foundOne) {
            builder.pr(prolog.toString());
            builder.pr(temp.toString());
            builder.pr(epilog.toString());            
        }
        return foundOne;
    }

    override getTargetTypes() {
        return types;
    }

    // //////////////////////////////////////////
    // // Protected methods.

    /**
     * Generate code for the body of a reaction that takes an input and
     * schedules an action with the value of that input.
     * @param action The action to schedule
     * @param port The port to read from
     */
    override generateDelayBody(Action action, VarRef port) { 
        val ref = JavaAstUtils.generateVarRef(port);
        // Note that the action.type set by the base class is actually
        // the port type.
        if (CUtil.isTokenType(action.inferredType, types)) {
            '''
            if («ref»->is_present) {
                // Put the whole token on the event queue, not just the payload.
                // This way, the length and element_size are transported.
                schedule_token(«action.name», 0, «ref»->token);
            }
            '''
        } else {
            '''
            schedule_copy(«action.name», 0, &«ref»->value, 1);  // Length is 1.
            '''
        }
    }
    
    /**
     * Generate code for the body of a reaction that is triggered by the
     * given action and writes its value to the given port. This realizes
     * the receiving end of a logical delay specified with the 'after'
     * keyword.
     * @param action The action that triggers the reaction
     * @param port The port to write to.
     */
    override generateForwardBody(Action action, VarRef port) {
        val outputName = JavaAstUtils.generateVarRef(port)
        if (CUtil.isTokenType(action.inferredType, types)) {
            // Forward the entire token and prevent freeing.
            // Increment the ref_count because it will be decremented
            // by both the action handling code and the input handling code.
            '''
            «DISABLE_REACTION_INITIALIZATION_MARKER»
            self->_lf_«outputName».value = («types.getTargetType(action)»)self->_lf__«action.name».token->value;
            self->_lf_«outputName».token = (lf_token_t*)self->_lf__«action.name».token;
            ((lf_token_t*)self->_lf__«action.name».token)->ref_count++;
            self->_lf_«outputName».is_present = true;
            '''
        } else {
            '''
            SET(«outputName», «action.name»->value);
            '''
        }
    }

    /**
     * Generate code for the body of a reaction that handles the
     * action that is triggered by receiving a message from a remote
     * federate.
     * @param action The action.
     * @param sendingPort The output port providing the data to send.
     * @param receivingPort The ID of the destination port.
     * @param receivingPortID The ID of the destination port.
     * @param sendingFed The sending federate.
     * @param receivingFed The destination federate.
     * @param receivingBankIndex The receiving federate's bank index, if it is in a bank.
     * @param receivingChannelIndex The receiving federate's channel index, if it is a multiport.
     * @param type The type.
     * @param isPhysical Indicates whether or not the connection is physical
     * @param serializer The serializer used on the connection.
     */
    override generateNetworkReceiverBody(
        Action action,
        VarRef sendingPort,
        VarRef receivingPort,
        int receivingPortID, 
        FederateInstance sendingFed,
        FederateInstance receivingFed,
        int receivingBankIndex,
        int receivingChannelIndex,
        InferredType type,
        boolean isPhysical,
        SupportedSerializers serializer
    ) {
        // Adjust the type of the action and the receivingPort.
        // If it is "string", then change it to "char*".
        // This string is dynamically allocated, and type 'string' is to be
        // used only for statically allocated strings.
        // FIXME: Is the getTargetType method not responsible for generating the desired C code
        //  (e.g., char* rather than string)? If not, what exactly is that method
        //  responsible for? If generateNetworkReceiverBody has different requirements
        //  than those that the method was designed to satisfy, should we use a different
        //  method? The best course of action is not obvious, but we have a pattern of adding
        //  downstream patches to generated strings rather than fixing them at their source.
        if (types.getTargetType(action) == "string") {
            action.type.code = null
            action.type.id = "char*"
        }
        if (types.getTargetType(receivingPort.variable as Port) == "string") {
            (receivingPort.variable as Port).type.code = null
            (receivingPort.variable as Port).type.id = "char*"
        }

        var receiveRef = CUtil.portRefInReaction(receivingPort, receivingBankIndex, receivingChannelIndex)
        val result = new StringBuilder()
        
        // We currently have no way to mark a reaction "unordered"
        // in the AST, so we use a magic string at the start of the body.
        result.append("// " + ReactionInstance.UNORDERED_REACTION_MARKER + "\n");
      
        // Transfer the physical time of arrival from the action to the port
        result.append('''
            «receiveRef»->physical_time_of_arrival = self->_lf__«action.name».physical_time_of_arrival;
        ''')
        
        
        var value = "";
        switch (serializer) {
            case SupportedSerializers.NATIVE: {
                // NOTE: Docs say that malloc'd char* is freed on conclusion of the time step.
                // So passing it downstream should be OK.
                value = '''«action.name»->value''';
                if (CUtil.isTokenType(type, types)) {
                    result.append('''
                        SET_TOKEN(«receiveRef», «action.name»->token);
                    ''')
                } else {                        
                    result.append('''
                        SET(«receiveRef», «value»);
                    ''')
                }
            }
            case SupportedSerializers.PROTO: {
                throw new UnsupportedOperationException("Protobuf serialization is not supported yet.");
            }
            case SupportedSerializers.ROS2: {
                val portType = (receivingPort.variable as Port).inferredType
                var portTypeStr = types.getTargetType(portType)
                if (CUtil.isTokenType(portType, types)) {
                    throw new UnsupportedOperationException("Cannot handle ROS serialization when ports are pointers.");
                } else if (isSharedPtrType(portType)) {
                    val matcher = sharedPointerVariable.matcher(portTypeStr)
                    if (matcher.find()) {
                        portTypeStr = matcher.group(1);
                    }
                }
                val ROSDeserializer = new FedROS2CPPSerialization()
                value = FedROS2CPPSerialization.deserializedVarName;
                result.append(
                    ROSDeserializer.generateNetworkDeserializerCode(
                        '''self->_lf__«action.name»''',
                        portTypeStr
                    )
                );
                if (isSharedPtrType(portType)) {                                     
                    result.append('''
                        auto msg_shared_ptr = std::make_shared<«portTypeStr»>(«value»);
                        SET(«receiveRef», msg_shared_ptr);
                    ''')                    
                } else {                                      
                    result.append('''
                        SET(«receiveRef», std::move(«value»));
                    ''')
                }
            }
            
        }
        
        return result.toString
    }

    /**
     * Generate code for the body of a reaction that handles an output
     * that is to be sent over the network.
     * @param sendingPort The output port providing the data to send.
     * @param receivingPort The variable reference to the destination port.
     * @param receivingPortID The ID of the destination port.
     * @param sendingFed The sending federate.
     * @param sendingBankIndex The bank index of the sending federate, if it is a bank.
     * @param sendingChannelIndex The channel index of the sending port, if it is a multiport.
     * @param receivingFed The destination federate.
     * @param type The type.
     * @param isPhysical Indicates whether the connection is physical or not
     * @param delay The delay value imposed on the connection using after
     * @param serializer The serializer used on the connection.
     */
    override generateNetworkSenderBody(
        VarRef sendingPort,
        VarRef receivingPort,
        int receivingPortID, 
        FederateInstance sendingFed,
        int sendingBankIndex,
        int sendingChannelIndex,
        FederateInstance receivingFed,
        InferredType type,
        boolean isPhysical,
        Delay delay,
        SupportedSerializers serializer
    ) { 
        var sendRef = CUtil.portRefInReaction(sendingPort, sendingBankIndex, sendingChannelIndex);
        val receiveRef = JavaAstUtils.generateVarRef(receivingPort); // Used for comments only, so no need for bank/multiport index.
        val result = new StringBuilder()

        // We currently have no way to mark a reaction "unordered"
        // in the AST, so we use a magic string at the start of the body.
        result.append("// " + ReactionInstance.UNORDERED_REACTION_MARKER + "\n");

        result.append('''
            // Sending from «sendRef» in federate «sendingFed.name» to «receiveRef» in federate «receivingFed.name»
        ''')
        // If the connection is physical and the receiving federate is remote, send it directly on a socket.
        // If the connection is logical and the coordination mode is centralized, send via RTI.
        // If the connection is logical and the coordination mode is decentralized, send directly
        var String messageType;
        // Name of the next immediate destination of this message
        var String next_destination_name = '''"federate «receivingFed.id»"'''
        
        // Get the delay literal
        var String additionalDelayString = CGeneratorExtension.getNetworkDelayLiteral(delay);
        
        if (isPhysical) {
            messageType = "MSG_TYPE_P2P_MESSAGE"
        } else if (targetConfig.coordination === CoordinationType.DECENTRALIZED) {
            messageType = "MSG_TYPE_P2P_TAGGED_MESSAGE"
        } else {
            // Logical connection
            // Send the message via rti
            messageType = "MSG_TYPE_TAGGED_MESSAGE"
            next_destination_name = '''"federate «receivingFed.id» via the RTI"'''
        }
        
        
        var String sendingFunction = '''send_timed_message'''
        var String commonArgs = '''«additionalDelayString», 
                   «messageType»,
                   «receivingPortID»,
                   «receivingFed.id»,
                   «next_destination_name»,
                   message_length'''
        if (isPhysical) {
            // Messages going on a physical connection do not
            // carry a timestamp or require the delay;
            sendingFunction = '''send_message'''            
            commonArgs = '''«messageType», «receivingPortID», «receivingFed.id»,
                   «next_destination_name», message_length'''
        }
        
        var lengthExpression = "";
        var pointerExpression = "";
        switch (serializer) {
            case SupportedSerializers.NATIVE: {
                // Handle native types.
                if (CUtil.isTokenType(type, types)) {
                    // NOTE: Transporting token types this way is likely to only work if the sender and receiver
                    // both have the same endianness. Otherwise, you have to use protobufs or some other serialization scheme.
                    result.append('''
                        size_t message_length = «sendRef»->token->length * «sendRef»->token->element_size;
                        «sendingFunction»(«commonArgs», (unsigned char*) «sendRef»->value);
                    ''')
                } else {
                    // string types need to be dealt with specially because they are hidden pointers.
                    // void type is odd, but it avoids generating non-standard expression sizeof(void),
                    // which some compilers reject.
                    lengthExpression = switch(types.getTargetType(type)) {
                        case 'string': '''strlen(«sendRef»->value) + 1'''
                        case 'void': '0'
                        default: '''sizeof(«types.getTargetType(type)»)'''
                    }
                    pointerExpression = switch(types.getTargetType(type)) {
                        case 'string': '''(unsigned char*) «sendRef»->value'''
                        default: '''(unsigned char*)&«sendRef»->value'''
                    }
                    result.append('''
                        size_t message_length = «lengthExpression»;
                        «sendingFunction»(«commonArgs», «pointerExpression»);
                    ''')
                }
            }
            case SupportedSerializers.PROTO: {
                throw new UnsupportedOperationException("Protobuf serialization is not supported yet.");
            }
            case SupportedSerializers.ROS2: {
                var variableToSerialize = sendRef;
                var typeStr = types.getTargetType(type)
                if (CUtil.isTokenType(type, types)) {
                    throw new UnsupportedOperationException("Cannot handle ROS serialization when ports are pointers.");
                } else if (isSharedPtrType(type)) {
                    val matcher = sharedPointerVariable.matcher(typeStr)
                    if (matcher.find()) {
                        typeStr = matcher.group(1);
                    }
                }
                val ROSSerializer = new FedROS2CPPSerialization();
                lengthExpression = ROSSerializer.serializedBufferLength();
                pointerExpression = ROSSerializer.seializedBufferVar();
                result.append(
                    ROSSerializer.generateNetworkSerializerCode(variableToSerialize, typeStr, isSharedPtrType(type))
                );
                result.append('''
                    size_t message_length = «lengthExpression»;
                    «sendingFunction»(«commonArgs», «pointerExpression»);
                ''')
            }
            
        }
        return result.toString
    }
    
    /**
     * Generate code for the body of a reaction that decides whether the trigger for the given
     * port is going to be present or absent for the current logical time.
     * This reaction is put just before the first reaction that is triggered by the network
     * input port "port" or has it in its sources. If there are only connections to contained 
     * reactors, in the top-level reactor.
     * 
     * @param port The port to generate the control reaction for
     * @param maxSTP The maximum value of STP is assigned to reactions (if any)
     *  that have port as their trigger or source
     */
    override generateNetworkInputControlReactionBody(
        int receivingPortID,
        TimeValue maxSTP
    ) {
        // Store the code
        val result = new StringBuilder()
        
        // We currently have no way to mark a reaction "unordered"
        // in the AST, so we use a magic string at the start of the body.
        result.append("// " + ReactionInstance.UNORDERED_REACTION_MARKER + "\n");

        result.append('''
                interval_t max_STP = 0LL;
        ''');
        
        // Find the maximum STP for decentralized coordination
        if(isFederatedAndDecentralized) {
            result.append('''
                max_STP = «maxSTP.timeInTargetLanguage»;
            ''')  
        }
        
        result.append('''
            // Wait until the port status is known
            wait_until_port_status_known(«receivingPortID», max_STP);
        ''')
        
        return result.toString        
    }

    /**
     * Generate code for the body of a reaction that sends a port status message for the given
     * port if it is absent.
     * 
     * @param port The port to generate the control reaction for
     * @param portID The ID assigned to the port in the AST transformation
     * @param receivingFederateID The ID of the receiving federate
     * @param sendingBankIndex The bank index of the sending federate, if it is in a bank.
     * @param sendingChannelIndex The channel if a multiport
     * @param delay The delay value imposed on the connection using after
     */
    override generateNetworkOutputControlReactionBody(
        VarRef port,
        int portID,
        int receivingFederateID,
        int sendingBankIndex,
        int sendingChannelIndex,
        Delay delay
    ) {
        // Store the code
        val result = new StringBuilder();

        // We currently have no way to mark a reaction "unordered"
        // in the AST, so we use a magic string at the start of the body.
        result.append("// " + ReactionInstance.UNORDERED_REACTION_MARKER + "\n");

        var sendRef = CUtil.portRefInReaction(port, sendingBankIndex, sendingChannelIndex);
        
        // Get the delay literal
        var String additionalDelayString = CGeneratorExtension.getNetworkDelayLiteral(delay);
        
        result.append('''
            // If the output port has not been SET for the current logical time,
            // send an ABSENT message to the receiving federate            
            LOG_PRINT("Contemplating whether to send port "
                       "absent for port %d to federate %d.", 
                       «portID», «receivingFederateID»);
            if (!«sendRef»->is_present) {
                send_port_absent_to_federate(«additionalDelayString», «portID», «receivingFederateID»);
            }
        ''')
        
        
        return result.toString();
               
    }
    
    /**
     * Add necessary code to the source and necessary build supports to
     * enable the requested serializer in 'enabledSerializers'
     */  
    override enableSupportForSerializationIfApplicable(CancelIndicator cancelIndicator) {
        if (!targetConfig.protoFiles.isNullOrEmpty) {
            // Enable support for proto serialization
            enabledSerializers.add(SupportedSerializers.PROTO)
        }
        for (serializer : enabledSerializers) {
            switch (serializer) {
                case SupportedSerializers.NATIVE: {
                    // No need to do anything at this point.
                }
                case SupportedSerializers.PROTO: {
                    // Handle .proto files.
                    for (file : targetConfig.protoFiles) {
                        this.processProtoFile(file, cancelIndicator)
                        val dotIndex = file.lastIndexOf('.')
                        var rootFilename = file
                        if (dotIndex > 0) {
                            rootFilename = file.substring(0, dotIndex)
                        }
                        code.pr('#include "' + rootFilename + '.pb-c.h"')
                    }
                }
                case SupportedSerializers.ROS2: {
                    if(!CCppMode) {
                        throw new UnsupportedOperationException(
                            "To use the ROS 2 serializer, please use the CCpp target."
                            )
                    }
                    if (targetConfig.useCmake === false) {
                        throw new UnsupportedOperationException(
                            "Invalid target property \"cmake: false\"" +
                            "To use the ROS 2 serializer, please use the CMake build system (default)"
                            )
                    }
                    val ROSSerializer = new FedROS2CPPSerialization();
                    code.pr(ROSSerializer.generatePreambleForSupport.toString);
                    cMakeExtras = '''
                        «cMakeExtras»
                        «ROSSerializer.generateCompilerExtensionForSupport»
                    '''
                }
                
            }
        }
    }

    /** 
     * Generate code that needs appear at the top of the generated
     * C file, such as #define and #include statements.
     */
    def generatePreamble() {
        code.pr(this.defineLogLevel)
                
        if (isFederated) {
            code.pr(CPreambleGenerator.generateFederatedDirective(targetConfig.coordination))
            // Handle target parameters.
            // First, if there are federates, then ensure that threading is enabled.
            targetConfig.threads = CUtil.minThreadsToHandleInputPorts(federates)
        }
        
        if (hasModalReactors) {
            code.pr('''
                #define MODAL_REACTORS
            ''')
        }
        
        includeTargetLanguageHeaders()
        code.pr(CPreambleGenerator.generateNumFederatesDirective(federates.size));
        code.pr('#define TARGET_FILES_DIRECTORY "' + fileConfig.srcGenPath + '"');

        if (targetConfig.coordinationOptions.advance_message_interval !== null) {
            code.pr('#define ADVANCE_MESSAGE_INTERVAL ' + targetConfig.coordinationOptions.advance_message_interval.timeInTargetLanguage)
        }
        
        includeTargetLanguageSourceFiles()

        code.pr(CPreambleGenerator.generateMixedRadixIncludeHeader());
        
        // Do this after the above includes so that the preamble can
        // call built-in functions.
        code.prComment("Code generated by the Lingua Franca compiler from:")
        code.prComment("file:/" +FileConfig.toUnixString(fileConfig.srcFile))
        if (this.mainDef !== null) {
            val mainModel = this.mainDef.reactorClass.toDefinition.eContainer as Model
            for (p : mainModel.preambles) {
                code.pr(p.code.toText)
            }
        }

        parseTargetParameters()
        
        // Make sure src-gen directory exists.
        fileConfig.getSrcGenPath.toFile.mkdirs
    }

    /**
     * Print the main function.
     */
    def printMain() {
        code.pr('''
            int main(int argc, char* argv[]) {
                return lf_reactor_c_main(argc, argv);
            }
        ''')
    }
    
    /**
     * Parse the target parameters and set flags to the runCommand
     * accordingly.
     */
    def parseTargetParameters() {
        if (targetConfig.fastMode) {
            // The runCommand has a first entry that is ignored but needed.
            if (runCommand.length === 0) {
                runCommand.add(topLevelName)
            }
            runCommand.add("-f")
            runCommand.add("true")
        }
        if (targetConfig.keepalive) {
            // The runCommand has a first entry that is ignored but needed.
            if (runCommand.length === 0) {
                runCommand.add(topLevelName)
            }
            runCommand.add("-k")
            runCommand.add("true")
        }
        if (targetConfig.timeout !== null) {
            // The runCommand has a first entry that is ignored but needed.
            if (runCommand.length === 0) {
                runCommand.add(topLevelName)
            }
            runCommand.add("-o")
            runCommand.add(targetConfig.timeout.magnitude.toString)
            runCommand.add(targetConfig.timeout.unit.canonicalName)
        }
        
    }
    
    /** Add necessary header files specific to the target language.
     *  Note. The core files always need to be (and will be) copied 
     *  uniformly across all target languages.
     */
    protected def includeTargetLanguageHeaders() {
        if (targetConfig.tracing !== null) {
            var filename = "";
            if (targetConfig.tracing.traceFileName !== null) {
                filename = targetConfig.tracing.traceFileName;
            }
            code.pr('#define LINGUA_FRANCA_TRACE ' + filename)
        }
        
        code.pr('#include "ctarget.h"')
        if (targetConfig.tracing !== null) {
            code.pr('#include "core/trace.c"')            
        }
    }
    
    /** Add necessary source files specific to the target language.  */
    protected def includeTargetLanguageSourceFiles() {
        if (targetConfig.threads > 0) {
            code.pr("#include \"core/reactor_threaded.c\"")
        } else {
            code.pr("#include \"core/reactor.c\"")
        }
        if (isFederated) {
            code.pr("#include \"core/federated/federate.c\"")
        }
    }

    // Regular expression pattern for compiler error messages with resource
    // and line number information. The first match will a resource URI in the
    // form of "file:/path/file.lf". The second match will be a line number.
    // The third match is a character position within the line.
    // The fourth match will be the error message.
    static final Pattern compileErrorPattern = Pattern.compile(
        "^(file:/(?<path>.*)):(?<line>[0-9]+):(?<column>[0-9]+):(?<message>.*)$"
    );
    
    /** Given a line of text from the output of a compiler, return
     *  an instance of ErrorFileAndLine if the line is recognized as
     *  the first line of an error message. Otherwise, return null.
     *  @param line A line of output from a compiler or other external
     *   tool that might generate errors.
     *  @return If the line is recognized as the start of an error message,
     *   then return a class containing the path to the file on which the
     *   error occurred (or null if there is none), the line number (or the
     *   string "1" if there is none), the character position (or the string
     *   "0" if there is none), and the message (or an empty string if there
     *   is none).
     */
    override parseCommandOutput(String line) {
        val matcher = compileErrorPattern.matcher(line)
        if (matcher.find()) {
            val result = new ErrorFileAndLine()
            result.filepath = matcher.group("path")
            result.line = matcher.group("line")
            result.character = matcher.group("column")
            result.message = matcher.group("message")
            
            if (!result.message.toLowerCase.contains("error:")) {
                result.isError = false
            }
            return result
        }
        return null as ErrorFileAndLine
    }
    
    ////////////////////////////////////////////
    //// Private methods.
    
    /**
     * If the specified port is a multiport, then start a specified iteration
     * over the channels of the multiport using as the channel index the
     * variable name returned by {@link CUtil.channelIndex(PortInstance)}.
     * If the port is not a multiport, do nothing.
     * This is required to be followed by {@link endChannelIteration(StringBuilder, PortInstance}.
     * @param builder Where to write the code.
     * @param port The port.
     */
    private def void startChannelIteration(CodeBuilder builder, PortInstance port) {
        if (port.isMultiport) {
            val channel = CUtil.channelIndexName(port);
            builder.pr('''
                // Port «port.fullName» is a multiport. Iterate over its channels.
                for (int «channel» = 0; «channel» < «port.width»; «channel»++) {
            ''')
            builder.indent();
        }
    }
    
    /**
     * If the specified port is a multiport, then start a specified iteration
     * over the channels of the multiport using as the channel index the
     * variable name returned by {@link CUtil.channelIndex(PortInstance)}.
     * If the port is not a multiport, do nothing.
     * This is required to be followed by {@link endChannelIteration(StringBuilder, PortInstance}.
     * @param builder Where to write the code.
     * @param port The port.
     */
    private def void endChannelIteration(CodeBuilder builder, PortInstance port) {
        if (port.isMultiport) {
            builder.unindent();
            builder.pr("}");
        }
    }

    /**
     * Start a scoped block, which is a section of code
     * surrounded by curley braces and indented.
     * This must be followed by an {@link endScopedBlock(StringBuilder)}.
     * @param builder The code emitter into which to write.
     */
    private def void startScopedBlock(CodeBuilder builder) {
        builder.pr("{");
        builder.indent();
    }

    /**
     * Start a scoped block for the specified reactor.
     * If the reactor is a bank, then this starts a for loop
     * that iterates over the bank members using a standard index
     * variable whose name is that returned by {@link CUtil.bankIndex(ReactorInstance)}.
     * If the reactor is null or is not a bank, then this simply
     * starts a scoped block by printing an opening curly brace.
     * This also adds a declaration of a pointer to the self
     * struct of the reactor or bank member.
     * 
     * This block is intended to be nested, where each block is
     * put within a similar block for the reactor's parent.
     * This ensures that all (possibly nested) bank index variables
     * are defined within the block.
     * 
     * This must be followed by an {@link endScopedBlock(StringBuilder)}.
     * 
     * @param builder The place to write the code.
     * @param reactor The reactor instance.
     * @param restrict For federated execution only, if this is true, then
     *  skip iterations where the topmost bank member is not in the federate.
     */
    protected def void startScopedBlock(CodeBuilder builder, ReactorInstance reactor, boolean restrict) {
        // NOTE: This is protected because it is used by the PythonGenerator.
        if (reactor !== null && reactor.isBank) {
            val index = CUtil.bankIndexName(reactor);
            if (reactor.depth == 1 && isFederated && restrict) {
                // Special case: A bank of federates. Instantiate only the current federate.
                startScopedBlock(builder);
                builder.pr('''
                    int «index» = «currentFederate.bankIndex»;
                ''')
            } else {
                builder.pr('''
                    // Reactor is a bank. Iterate over bank members.
                    for (int «index» = 0; «index» < «reactor.width»; «index»++) {
                ''')
                builder.indent();
            }
        } else {
            startScopedBlock(builder);
        }
    }

    /**
     * End a scoped block.
     * @param builder The place to write the code.
     */
    protected def void endScopedBlock(CodeBuilder builder) {
        // NOTE: This is protected because it is used by the PythonGenerator.
        builder.unindent();
        builder.pr("}");
    }
    
    /**
     * Start a scoped block to iterate over bank members and
     * channels for the specified port with a a variable with
     * the name given by count counting the iterations.
     * If this port is a multiport, then the channel index
     * variable name is that returned by {@link CUtil.channelIndex(PortInstance)}.
     *
     * This block is intended to be nested, where each block is
     * put within a similar block for the reactor's parent.
     *
     * This is required to be followed by a call to
     * {@link endScopedBankChannelIteration(StringBuilder, PortInstance, String)}.
     * @param builder Where to write the code.
     * @param port The port.
     * @param count The variable name to use for the counter, or
     *  null to not provide a counter.
     */
    private def void startScopedBankChannelIteration(
        CodeBuilder builder, PortInstance port, String count
    ) {
        if (count !== null) {
            startScopedBlock(builder);
            builder.pr('''int «count» = 0;''');
        }
        startScopedBlock(builder, port.parent, true);
        startChannelIteration(builder, port);
    }

    /**
     * End a scoped block to iterate over bank members and
     * channels for the specified port with a a variable with
     * the name given by count counting the iterations.
     * @param builder Where to write the code.
     * @param port The port.
     * @param count The variable name to use for the counter, or
     *  null to not provide a counter.
     */
    private def void endScopedBankChannelIteration(
        CodeBuilder builder, PortInstance port, String count
    ) {
        if (count !== null) {
            builder.pr(count + "++;");
        }
        endChannelIteration(builder, port);
        endScopedBlock(builder);
        if (count !== null) {
            endScopedBlock(builder);
        }
    }
    
    /**
     * Start a scoped block that iterates over the specified range of port channels.
     * 
     * This must be followed by a call to
     * {@link #endScopedRangeBlock(StringBuilder, RuntimeRange<PortInstance>)}.
     *
     * This block should NOT be nested, where each block is
     * put within a similar block for the reactor's parent.
     * Within the created block, every use of
     * {@link CUtil.reactorRef(ReactorInstance, String)}
     * must provide the second argument, a runtime index variable name,
     * that must match the runtimeIndex parameter given here.
     * 
     * @param builder Where to write the code.
     * @param range The range of port channels.
     * @param runtimeIndex A variable name to use to index the runtime instance of
     *  either port's parent or the port's parent's parent (if nested is true), or
     *  null to use the default, "runtime_index".
     * @param bankIndex A variable name to use to index the bank of the port's parent or null to use the
     *  default, the string returned by {@link CUtil.bankIndexName(ReactorInstance)}.
     * @param channelIndex A variable name to use to index the channel or null to
     *  use the default, the string returned by {@link CUtil.channelIndexName(PortInstance)}.
     * @param nested If true, then the runtimeIndex variable will be set
     *  to the bank index of the port's parent's parent rather than the
     *  port's parent.
     * @param restrict For federated execution (only), if this argument
     *  is true, then the iteration will skip over bank members that
     *  are not in the current federate.
     */
    private def void startScopedRangeBlock(
        CodeBuilder builder, 
        RuntimeRange<PortInstance> range, 
        String runtimeIndex,
        String bankIndex,
        String channelIndex,
        boolean nested,
        boolean restrict
    ) {
        
        builder.pr('''
            // Iterate over range «range.toString()».
        ''')
        val ri = (runtimeIndex === null)? "runtime_index" : runtimeIndex;
        val ci = (channelIndex === null)? CUtil.channelIndexName(range.instance) : channelIndex;
        val bi = (bankIndex === null)? CUtil.bankIndexName(range.instance.parent) : bankIndex;
        val rangeMR = range.startMR();
        val sizeMR = rangeMR.getDigits().size();
        val nestedLevel = (nested) ? 2 : 1;

        startScopedBlock(builder);
        if (range.width > 1) {
            builder.pr('''
                int range_start[] =  { «rangeMR.getDigits().join(", ")» };
                int range_radixes[] = { «rangeMR.getRadixes().join(", ")» };
                int permutation[] = { «range.permutation().join(", ")» };
                mixed_radix_int_t range_mr = {
                    «sizeMR»,
                    range_start,
                    range_radixes,
                    permutation
                };
                for (int range_count = «range.start»; range_count < «range.start» + «range.width»; range_count++) {
            ''');
            builder.indent();
            builder.pr('''
                int «ri» = mixed_radix_parent(&range_mr, «nestedLevel»); // Runtime index.
                int «ci» = range_mr.digits[0]; // Channel index.
                int «bi» = «IF sizeMR <= 1»0«ELSE»range_mr.digits[1]«ENDIF»; // Bank index.
            ''')
            if (isFederated) {
                if (restrict) {
                    // In case we have a bank of federates. Need that iteration
                    // only cover the one federate. The last digit of the mixed-radix
                    // number is the bank index (or 0 if this is not a bank of federates).
                    builder.pr('''
                        if (range_mr.digits[range_mr.size - 1] == «currentFederate.bankIndex») {
                    ''')
                    builder.indent();
                } else {
                    startScopedBlock(builder);
                }
            }
        } else {
            val ciValue = rangeMR.getDigits().get(0);
            val riValue = rangeMR.get(nestedLevel);
            val biValue = (sizeMR > 1)? rangeMR.getDigits().get(1) : 0;
            if (isFederated) {
                if (restrict) {
                    // Special case. Have a bank of federates. Need that iteration
                    // only cover the one federate. The last digit of the mixed-radix
                    // number identifies the bank member (or is 0 if not within a bank).
                    builder.pr('''
                        if («rangeMR.get(sizeMR - 1)» == «currentFederate.bankIndex») {
                    ''')
                    builder.indent();
                } else {
                    startScopedBlock(builder);
                }
            }
            builder.pr('''
                int «ri» = «riValue»; // Runtime index.
                int «ci» = «ciValue»; // Channel index.
                int «bi» = «biValue»; // Bank index.
                int range_count = 0;
            ''')
        }
    }

    /**
     * End a scoped block for the specified range.
     * @param builder Where to write the code.
     * @param range The send range.
     */
    private def void endScopedRangeBlock(CodeBuilder builder, RuntimeRange<PortInstance> range) {
        if (isFederated) {
            // Terminate the if statement or block (if not restrict).
            endScopedBlock(builder);
        }
        if (range.width > 1) {
            builder.pr("mixed_radix_incr(&range_mr);");
            endScopedBlock(builder); // Terminate for loop.
        }
        endScopedBlock(builder);
    }
    
    /** Standardized name for channel index variable for a source. */
    static val sc = "src_channel";
    /** Standardized name for bank index variable for a source. */
    static val sb = "src_bank";
    /** Standardized name for runtime index variable for a source. */
    static val sr = "src_runtime";
    /** Standardized name for channel index variable for a destination. */
    static val dc = "dst_channel";
    /** Standardized name for bank index variable for a destination. */
    static val db = "dst_bank";
    /** Standardized name for runtime index variable for a destination. */
    static val dr = "dst_runtime";

    /**
     * Start a scoped block that iterates over the specified pair of ranges.
     * The destination range can be wider than the source range, in which case the
     * source range is reused until the destination range is filled.
     * The following integer variables will be defined within the scoped block:
     * 
     * * src_channel: The channel index for the source.
     * * src_bank: The bank index of the source port's parent.
     * * src_runtime: The runtime index of the source port's parent or
     *   the parent's parent (if the source is an input).
     * 
     * * dst_channel: The channel index for the destination.
     * * dst_bank: The bank index of the destination port's parent.
     * * dst_runtime: The runtime index of the destination port's parent or
     *   the parent's parent (if destination is an output).
     * 
     * For convenience, the above variable names are defined in the private
     * class variables sc, sb, sr, and dc, db, dr.
     *  
     * This block should NOT be nested, where each block is
     * put within a similar block for the reactor's parent.
     * Within the created block, every use of
     * {@link CUtil.reactorRef(ReactorInstance, String, String)}
     * and related functions must provide the above variable names.
     * 
     * This must be followed by a call to
     * {@link #endScopedRangeBlock(StringBuilder, SendRange, RuntimeRange<PortInstance>)}.
     * 
     * @param builder Where to write the code.
     * @param srcRange The send range.
     * @param dstRange The destination range.
     */
    private def void startScopedRangeBlock(
        CodeBuilder builder, 
        SendRange srcRange, 
        RuntimeRange<PortInstance> dstRange 
    ) {
        val srcRangeMR = srcRange.startMR();
        val srcSizeMR = srcRangeMR.radixes.size();
        val srcNestedLevel = (srcRange.instance.isInput) ? 2 : 1;
        val dstNested = dstRange.instance.isOutput;
        
        builder.pr('''
            // Iterate over ranges «srcRange.toString» and «dstRange.toString».
        ''')
        
        if (isFederated && srcRange.width == 1) {
            // Skip this whole block if the src is not in the federate.
            builder.pr('''
                if («srcRangeMR.get(srcRangeMR.numDigits() - 1)» == «currentFederate.bankIndex») {
            ''')
            builder.indent();
        } else {
            startScopedBlock(builder);
        }
        
        if (srcRange.width > 1) {
            builder.pr('''
                int src_start[] =  { «srcRangeMR.getDigits().join(", ")» };
                int src_value[] =  { «srcRangeMR.getDigits().join(", ")» }; // Will be incremented.
                int src_radixes[] = { «srcRangeMR.getRadixes().join(", ")» };
                int src_permutation[] = { «srcRange.permutation().join(", ")» };
                mixed_radix_int_t src_range_mr = {
                    «srcSizeMR»,
                    src_value,
                    src_radixes,
                    src_permutation
                };
            ''');
        } else {
            val ciValue = srcRangeMR.getDigits().get(0);
            val biValue = (srcSizeMR > 1)? srcRangeMR.getDigits().get(1) : 0;
            val riValue = srcRangeMR.get(srcNestedLevel);
            builder.pr('''
                int «sr» = «riValue»; // Runtime index.
                int «sc» = «ciValue»; // Channel index.
                int «sb» = «biValue»; // Bank index.
            ''')
        }
        
        startScopedRangeBlock(builder, dstRange, dr, db, dc, dstNested, true);

        if (srcRange.width > 1) {
            builder.pr('''
                int «sr» = mixed_radix_parent(&src_range_mr, «srcNestedLevel»); // Runtime index.
                int «sc» = src_range_mr.digits[0]; // Channel index.
                int «sb» = «IF srcSizeMR <= 1»0«ELSE»src_range_mr.digits[1]«ENDIF»; // Bank index.
            ''')
        }
        
        // The above startScopedRangeBlock() call will skip any iteration where the destination
        // is a bank member is not in the federation. Here, we skip any iteration where the
        // source is a bank member not in the federation.
        if (isFederated && srcRange.width > 1) {
            // The last digit of the mixed radix
            // number identifies the bank (or is 0 if no bank).
            builder.pr('''
                if (src_range_mr.digits[src_range_mr.size - 1] == «currentFederate.bankIndex») {
            ''')
            builder.indent();
        }
    }

    /**
     * End a scoped block that iterates over the specified pair of ranges.
     * 
     * @param builder Where to write the code.
     * @param srcRange The send range.
     * @param dstRange The destination range.
     */
    private def void endScopedRangeBlock(
        CodeBuilder builder, 
        SendRange srcRange, 
        RuntimeRange<PortInstance> dstRange 
    ) {
        // Do not use endScopedRangeBlock because we need things nested.
        if (isFederated) {
            if (srcRange.width > 1) {
                // Terminate the if statement.
                endScopedBlock(builder);
            }
            // Terminate the if statement or block (if not restrict).
            endScopedBlock(builder);
        }
        if (srcRange.width > 1) {
            builder.pr('''
                mixed_radix_incr(&src_range_mr);
                if (mixed_radix_to_int(&src_range_mr) >= «srcRange.start» + «srcRange.width») {
                    // Start over with the source.
                    for (int i = 0; i < src_range_mr.size; i++) {
                        src_range_mr.digits[i] = src_start[i];
                    }
                }
            ''');
        }
        if (dstRange.width > 1) {
            builder.pr("mixed_radix_incr(&range_mr);");
            endScopedBlock(builder); // Terminate for loop.
        }
        // Terminate unconditional scope block in startScopedRangeBlock calls.
        endScopedBlock(builder);
        endScopedBlock(builder);
    }    

    /**
     * Generate assignments of pointers in the "self" struct of a destination
     * port's reactor to the appropriate entries in the "self" struct of the
     * source reactor. If this port is an input, then it is being written
     * to by a reaction belonging to the parent of the port's parent.
     * If it is an output, then it is being written to by a reaction belonging
     * to the port's parent.
     * @param port A port that is written to by reactions.
     */
    private def void connectPortToEventualDestinations(PortInstance src) {
        if (!currentFederate.contains(src.parent)) return;
        for (srcRange: src.eventualDestinations()) {
            for (dstRange : srcRange.destinations) {
                val dst = dstRange.instance;
                val destStructType = variableStructType(dst)
                
                // NOTE: For federated execution, dst.parent should always be contained
                // by the currentFederate because an AST transformation removes connections
                // between ports of distinct federates. So the following check is not
                // really necessary.
                if (currentFederate.contains(dst.parent)) {
                    
                    val mod = (dst.isMultiport || (src.isInput && src.isMultiport))? "" : "&";
                    
                    code.pr('''
                        // Connect «srcRange.toString» to port «dstRange.toString»
                    ''')
                    startScopedRangeBlock(code, srcRange, dstRange);
                    
                    if (src.isInput) {
                        // Source port is written to by reaction in port's parent's parent
                        // and ultimate destination is further downstream.
                        code.pr('''
                            «CUtil.portRef(dst, dr, db, dc)» = («destStructType»*)«mod»«CUtil.portRefNested(src, sr, sb, sc)»;
                        ''')
                    } else if (dst.isOutput) {
                        // An output port of a contained reactor is triggering a reaction.
                        code.pr('''
                            «CUtil.portRefNested(dst, dr, db, dc)» = («destStructType»*)&«CUtil.portRef(src, sr, sb, sc)»;
                        ''')
                    } else {
                        // An output port is triggering
                        code.pr('''
                            «CUtil.portRef(dst, dr, db, dc)» = («destStructType»*)&«CUtil.portRef(src, sr, sb, sc)»;
                        ''')
                    }
                    endScopedRangeBlock(code, srcRange, dstRange);
                }
            }
        }
    }
    
    
    protected def isSharedPtrType(InferredType type) {
        return !type.isUndefined && sharedPointerVariable.matcher(types.getTargetType(type)).find()
    }
    
    /** If the type specification of the form {@code type[]},
     *  {@code type*}, or {@code type}, return the type.
     *  @param type A string describing the type.
     */
    private def rootType(String type) {
        if (type.endsWith(']')) {
            val root = type.indexOf('[')
            type.substring(0, root).trim
        } else if (type.endsWith('*')) {
            type.substring(0, type.length - 1).trim
        } else {
            type.trim
        }
    }

    // Regular expression pattern for shared_ptr types.
    static final Pattern sharedPointerVariable = Pattern.compile("^std::shared_ptr<(\\S+)>$");

    protected static var DISABLE_REACTION_INITIALIZATION_MARKER
        = '// **** Do not include initialization code in this reaction.'

    public static var UNDEFINED_MIN_SPACING = -1
    
    /**
     * Extra lines that need to go into the generated CMakeLists.txt.
     */
    var String cMakeExtras = "";
    
       
    /** Returns the Target enum for this generator */
    override getTarget() {
        return Target.C
    }

    override getNetworkBufferType() '''uint8_t*'''
    
    /**
     * Return a C expression that can be used to initialize the specified
     * state variable within the specified parent. If the state variable
     * initializer refers to parameters of the parent, then those parameter
     * references are replaced with accesses to the self struct of the parent.
     */
    protected def String getInitializer(StateVar state, ReactorInstance parent) {
        var list = new LinkedList<String>();

        for (i : state?.init) {
            if (i.parameter !== null) {
                list.add(CUtil.reactorRef(parent) + "->" + i.parameter.name)
            } else if (state.isOfTimeType) {
                list.add(i.targetTime)
            } else {
                list.add(i.targetTime)
            }
        }
        
        if (list.size == 1) {
            return list.get(0)
        } else {
            return list.join('{', ', ', '}', [it])
        }
    }
    
    override generateDelayGeneric() {
        throw new UnsupportedOperationException("TODO: auto-generated method stub")
    }
    
    ////////////////////////////////////////////////////////////
    //// Private methods
    
    /**
     * If a main or federted reactor has been declared, create a ReactorInstance
     * for this top level. This will also assign levels to reactions, then,
     * if the program is federated, perform an AST transformation to disconnect
     * connections between federates.
     */
    private def void createMainReactorInstance() {
        if (this.mainDef !== null) {
            if (this.main === null) {
                // Recursively build instances. This is done once because
                // it is the same for all federates.
                this.main = new ReactorInstance(mainDef.reactorClass.toDefinition, errorReporter, 
                    this.unorderedReactions)
                if (this.main.assignLevels().nodeCount > 0) {
                    errorReporter.reportError("Main reactor has causality cycles. Skipping code generation.");
                    return;
                }
                // Force reconstruction of dependence information.
                if (isFederated) {
                    // Avoid compile errors by removing disconnected network ports.
                    // This must be done after assigning levels.  
                    removeRemoteFederateConnectionPorts(main);
                    // There will be AST transformations that invalidate some info
                    // cached in ReactorInstance.
                    this.main.clearCaches(false);                    
                }
            }   
        }
    }

    /**
     * Perform initialization functions that must be performed after
     * all reactor runtime instances have been created.
     * This function creates nested loops over nested banks.
     * @param reactor The container.
     * @param federate The federate (used to determine whether a
     *  reaction belongs to the federate).
     */
    private def void deferredInitialize(
        ReactorInstance reactor, Iterable<ReactionInstance> reactions
    ) {
        if (!currentFederate.contains(reactor)) {
            return;
        }
        
        code.pr('''// **** Start deferred initialize for «reactor.getFullName()»''')
        
        // First batch of initializations is within a for loop iterating
        // over bank members for the reactor's parent.
        startScopedBlock(code, reactor, true);
        
        // If the child has a multiport that is an effect of some reaction in its container,
        // then we have to generate code to allocate memory for arrays pointing to
        // its data. If the child is a bank, then memory is allocated for the entire
        // bank width because a reaction cannot specify which bank members it writes
        // to so we have to assume it can write to any.
        deferredAllocationForEffectsOnInputs(reactor);

        deferredReactionMemory(reactions);

        // For outputs that are not primitive types (of form type* or type[]),
        // create a default token on the self struct.
        deferredCreateDefaultTokens(reactor);

        for (child: reactor.children) {
            if (currentFederate.contains(child)) {
                deferredInitialize(child, child.reactions);
            }
        }
                
        endScopedBlock(code)
        
        code.pr('''// **** End of deferred initialize for «reactor.getFullName()»''')
    }
    
    /**
     * Perform initialization functions that must be performed after
     * all reactor runtime instances have been created.
     * This function does not create nested loops over nested banks,
     * so each function it calls must handle its own iteration
     * over all runtime instance.
     * @param reactor The container.
     * @param federate The federate (used to determine whether a
     *  reaction belongs to the federate).
     */
    private def void deferredInitializeNonNested(
        ReactorInstance reactor, Iterable<ReactionInstance> reactions
    ) {
        code.pr('''// **** Start non-nested deferred initialize for «reactor.getFullName()»''')
                
        // Initialize the num_destinations fields of port structs on the self struct.
        // This needs to be outside the above scoped block because it performs
        // its own iteration over ranges.
        deferredInputNumDestinations(reactions);
        
        // Second batch of initializes cannot be within a for loop
        // iterating over bank members because they iterate over send
        // ranges which may span bank members.
        deferredOutputNumDestinations(reactor); // NOTE: Does nothing for top level.
        deferredFillTriggerTable(reactions);
        
        deferredOptimizeForSingleDominatingReaction(reactor);
        
        for (child: reactor.children) {
            if (currentFederate.contains(child)) {
                deferredInitializeNonNested(child, child.reactions);
            }
        }
        
        code.pr('''// **** End of non-nested deferred initialize for «reactor.getFullName()»''')
    }

    /**
     * Generate assignments of pointers in the "self" struct of a destination
     * port's reactor to the appropriate entries in the "self" struct of the
     * source reactor. This has to be done after all reactors have been created
     * because inputs point to outputs that are arbitrarily far away.
     * @param instance The reactor instance.
     */
    private def void deferredConnectInputsToOutputs(ReactorInstance instance) {
        code.pr('''// Connect inputs and outputs for reactor «instance.getFullName».''')
        
        // Iterate over all ports of this reactor that depend on reactions.
        for (input : instance.inputs) {
            if (!input.dependsOnReactions.isEmpty()) {
                // Input is written to by reactions in the parent of the port's parent.
                connectPortToEventualDestinations(input); 
            }
        }
        for (output : instance.outputs) {
            if (!output.dependsOnReactions.isEmpty()) {
                // Output is written to by reactions in the port's parent.
                connectPortToEventualDestinations(output); 
            }
        }
        for (child: instance.children) {
            deferredConnectInputsToOutputs(child);
        }
    }
    
    /** 
     * For each output of the specified reactor that has a token type
     * (type* or type[]), create a default token and put it on the self struct.
     * @param parent The reactor.
     */
    private def void deferredCreateDefaultTokens(ReactorInstance reactor) {
        // Look for outputs with token types.
        for (output : reactor.outputs) {
            val type = (output.definition as Output).inferredType;
            if (CUtil.isTokenType(type, types)) {
                // Create the template token that goes in the trigger struct.
                // Its reference count is zero, enabling it to be used immediately.
                var rootType = types.getTargetType(type).rootType;
                // If the rootType is 'void', we need to avoid generating the code
                // 'sizeof(void)', which some compilers reject.
                val size = (rootType == 'void') ? '0' : '''sizeof(«rootType»)'''
                startChannelIteration(code, output);
                code.pr('''
                    «CUtil.portRef(output)».token = _lf_create_token(«size»);
                ''')
                endChannelIteration(code, output);
            }
        }
    }
    
    /**
     * For each output port of the specified reactor,
     * set the num_destinations field of port structs on its self struct
     * equal to the total number of destination reactors. This is used
     * to initialize reference counts in dynamically allocated tokens
     * sent to other reactors.
     * @param reactor The reactor instance.
     */
    private def void deferredOutputNumDestinations(ReactorInstance reactor) {
        // For top-level, ignore this.
        if (reactor == main) return;
        
        // Reference counts are decremented by each destination reactor
        // at the conclusion of a time step. Hence, the initial reference
        // count should equal the number of destination _reactors_, not the
        // number of destination ports nor the number of destination reactions.
        // One of the destination reactors may be the container of this
        // instance because it may have a reaction to an output of this instance.
        for (output : reactor.outputs) {
            for (sendingRange : output.eventualDestinations) {
                code.pr("// For reference counting, set num_destinations for port " + output.fullName + ".");
                
                startScopedRangeBlock(code, sendingRange, sr, sb, sc, sendingRange.instance.isInput, true);
                
                code.pr('''
                    «CUtil.portRef(output, sr, sb, sc)».num_destinations = «sendingRange.getNumberOfDestinationReactors()»;
                ''')
                
                endScopedRangeBlock(code, sendingRange);
            }
        }
    }
    
    /**
     * For each input port of a contained reactor that receives data
     * from one or more of the specified reactions, set the num_destinations
     * field of the corresponding port structs on the self struct of
     * the reaction's parent reactor equal to the total number of
     * destination reactors. This is used to initialize reference
     * counts in dynamically allocated tokens sent to other reactors.
     * @param reactions The reactions.
     */
    private def void deferredInputNumDestinations(Iterable<ReactionInstance> reactions) {
        // Reference counts are decremented by each destination reactor
        // at the conclusion of a time step. Hence, the initial reference
        // count should equal the number of destination _reactors_, not the
        // number of destination ports nor the number of destination reactions.
        // One of the destination reactors may be the container of this
        // instance because it may have a reaction to an output of this instance.

        // Since a port may be written to by multiple reactions,
        // ensure that this is done only once.
        val portsHandled = new HashSet<PortInstance>();
        for (reaction : reactions) {
            for (port : reaction.effects.filter(PortInstance)) {
                if (port.isInput && !portsHandled.contains(port)) {
                    // Port is an input of a contained reactor that gets data from a reaction of this reactor.
                    portsHandled.add(port);
                    
                    code.pr('''
                        // For reference counting, set num_destinations for port «port.parent.name».«port.name».
                    ''')
                    
                    // The input port may itself have multiple destinations.
                    for (sendingRange : port.eventualDestinations) {
                    
                        startScopedRangeBlock(code, sendingRange, sr, sb, sc, sendingRange.instance.isInput, true);
                        
                        // Syntax is slightly different for a multiport output vs. single port.
                        val connector = (port.isMultiport())? "->" : ".";
                        code.pr('''
                            «CUtil.portRefNested(port, sr, sb, sc)»«connector»num_destinations = «sendingRange.getNumberOfDestinationReactors»;
                        ''')

                        endScopedRangeBlock(code, sendingRange);
                    }
                }
            }
        }
    }

    /**
     * If any reaction of the specified reactor provides input
     * to a contained reactor, then generate code to allocate
     * memory to store the data produced by those reactions.
     * The allocated memory is pointed to by a field called
     * `_lf_containername.portname` on the self struct of the reactor.
     * @param reactor The reactor.
     */
    private def void deferredAllocationForEffectsOnInputs(ReactorInstance reactor) {
        // Keep track of ports already handled. There may be more than one reaction
        // in the container writing to the port, but we want only one memory allocation.
        val portsHandled = new HashSet<PortInstance>();

        val reactorSelfStruct = CUtil.reactorRef(reactor); 
        
        // Find parent reactions that mention multiport inputs of this reactor.
        for (reaction : reactor.reactions) { 
            for (effect : reaction.effects.filter(PortInstance)) {
                if (effect.parent.depth > reactor.depth // port of a contained reactor.
                    && effect.isMultiport
                    && !portsHandled.contains(effect)
                    && currentFederate.contains(effect.parent)
                ) {
                    code.pr("// A reaction writes to a multiport of a child. Allocate memory.")
                    portsHandled.add(effect);
                    
                    val portStructType = variableStructType(effect)
                            
                    startScopedBlock(code, effect.parent, true);
                    
                    val effectRef = CUtil.portRefNestedName(effect);

                    code.pr('''
                        «effectRef»_width = «effect.width»;
                        // Allocate memory to store output of reaction feeding 
                        // a multiport input of a contained reactor.
                        «effectRef» = («portStructType»**)_lf_allocate(
                                «effect.width», sizeof(«portStructType»*),
                                &«reactorSelfStruct»->base.allocations); 
                        for (int i = 0; i < «effect.width»; i++) {
                            «effectRef»[i] = («portStructType»*)_lf_allocate(
                                    1, sizeof(«portStructType»),
                                    &«reactorSelfStruct»->base.allocations); 
                        }
                    ''')
                    
                    endScopedBlock(code);
                }
            }
        }
    }
    
    /**
     * For each reaction of the specified reactor,
     * Set the last_enabling_reaction field of the reaction struct to point
     * to the single dominating upstream reaction, if there is one, or to be
     * NULL if not.
     * 
     * @param reactor The reactor.
     */
    private def deferredOptimizeForSingleDominatingReaction (ReactorInstance r) {
        for (reaction : r.reactions) {
            if (currentFederate.contains(reaction.definition)
                && currentFederate.contains(reaction.parent)
            ) {
                
                // For federated systems, the above test may not be enough if there is a bank
                // of federates.  Calculate the divisor needed to compute the federate bank
                // index from the instance index of the reaction.
                var divisor = 1;
                if (isFederated) {
                    var parent = reaction.parent;
                    while (parent.depth > 1) {
                        divisor *= parent.width;
                        parent = parent.parent;
                    }
                }
                
                // The following code attempts to gather into a loop assignments of successive
                // bank members relations between reactions to avoid large chunks of inline code
                // when a large bank sends to a large bank or when a large bank receives from
                // one reaction that is either multicasting or sending through a multiport.
                var start = 0;
                var end = 0;
                var domStart = 0;
                var same = false; // Set to true when finding a string of identical dominating reactions.
                var previousRuntime = null as ReactionInstance.Runtime;
                var first = true;  //First time through the loop.
                for (runtime : reaction.getRuntimeInstances()) {
                    if (!first) { // Not the first time through the loop.
                        if (same) { // Previously seen at least two identical dominating.
                            if (runtime.dominating != previousRuntime.dominating) {
                                // End of streak of same dominating reaction runtime instance.
                                printOptimizeForSingleDominatingReaction(
                                    previousRuntime, start, end, domStart, same, divisor
                                );
                                same = false;
                                start = runtime.id;
                                domStart = (runtime.dominating !== null) ? runtime.dominating.id : 0;
                            }
                        } else if (runtime.dominating == previousRuntime.dominating) {
                            // Start of a streak of identical dominating reaction runtime instances.
                            same = true;
                        } else if (runtime.dominating !== null && previousRuntime.dominating !== null
                            && runtime.dominating.reaction == previousRuntime.dominating.reaction
                        ) {
                            // Same dominating reaction even if not the same dominating runtime.
                            if (runtime.dominating.id != previousRuntime.dominating.id + 1) {
                                // End of a streak of contiguous runtimes.
                                printOptimizeForSingleDominatingReaction(
                                    previousRuntime, start, end, domStart, same, divisor
                                );
                                same = false;
                                start = runtime.id;
                                domStart = runtime.dominating.id;
                            }
                        } else {
                            // Different dominating reaction.
                            printOptimizeForSingleDominatingReaction(
                                    previousRuntime, start, end, domStart, same, divisor
                            );
                            same = false;
                            start = runtime.id;
                            domStart = (runtime.dominating !== null) ? runtime.dominating.id : 0;
                        }
                    }
                    first = false;
                    previousRuntime = runtime;
                    end++;
                }
                if (end > start) {
                    printOptimizeForSingleDominatingReaction(previousRuntime, start, end, domStart, same, divisor);
                }
            }
        }
    }
    
    /**
     * Print statement that sets the last_enabling_reaction field of a reaction.
     */
    private def printOptimizeForSingleDominatingReaction(
        ReactionInstance.Runtime runtime, int start, int end, int domStart, boolean same, int divisor
    ) {
        var domDivisor = 1;
        if (isFederated && runtime.dominating !== null) {
            val domReaction = runtime.dominating.getReaction();
            // No need to do anything if the dominating reaction is not in the federate.
            // Note that this test is imperfect because the current federate may be a
            // bank member.
            if (!currentFederate.contains(domReaction.definition)
                    || !currentFederate.contains(domReaction.getParent())) {
                return;
            }
            // To really know whether the dominating reaction is in the federate,
            // we need to calculate a divisor for its runtime index. 
            var parent = runtime.dominating.getReaction().parent;
            while (parent.depth > 1) {
                domDivisor *= parent.width;
                parent = parent.parent;
            }
        }
        
        var dominatingRef = "NULL";
                
        if (end > start + 1) {
            startScopedBlock(code);
            val reactionRef = CUtil.reactionRef(runtime.reaction, "i");
            if (runtime.dominating !== null) {
                if (same) {
                    dominatingRef =  "&(" + CUtil.reactionRef(runtime.dominating.reaction, "" + domStart) + ")";
                } else {
                    dominatingRef =  "&(" + CUtil.reactionRef(runtime.dominating.reaction, "j++") + ")";
                }
            }
            code.pr('''
                // «runtime.reaction.getFullName» dominating upstream reaction.
                int j = «domStart»;
                for (int i = «start»; i < «end»; i++) {
                    «IF isFederated»
                    if (i / «divisor» != «currentFederate.bankIndex») continue; // Reaction is not in the federate.
                    «IF runtime.dominating !== null»
                    if (j / «domDivisor» != «currentFederate.bankIndex») continue; // Dominating reaction is not in the federate.
                    «ENDIF»
                    «ENDIF»
                    «reactionRef».last_enabling_reaction = «dominatingRef»;
                }
            ''')
           endScopedBlock(code);
        } else if (end == start + 1) {
            val reactionRef = CUtil.reactionRef(runtime.reaction, "" + start);
            if (runtime.dominating !== null
                && (domDivisor == 1 || domStart/domDivisor == currentFederate.bankIndex)
            ) {
                dominatingRef =  "&(" + CUtil.reactionRef(runtime.dominating.reaction, "" + domStart) + ")";
            }
            if (!isFederated 
                || (start/divisor == currentFederate.bankIndex) 
                && (runtime.dominating === null || domStart/domDivisor == currentFederate.bankIndex)
            ) {
                code.pr('''
                    // «runtime.reaction.getFullName» dominating upstream reaction.
                    «reactionRef».last_enabling_reaction = «dominatingRef»;
                ''')
            }
        }
    }
    
    /**
     * Generate code to allocate the memory needed by reactions for triggering
     * downstream reactions.
     * @param reactions A list of reactions.
     */
    private def void deferredReactionMemory(Iterable<ReactionInstance> reactions) {
        // For each reaction instance, allocate the arrays that will be used to
        // trigger downstream reactions.
        for (reaction : reactions) {
            deferredReactionOutputs(reaction);

            val reactorSelfStruct = CUtil.reactorRef(reaction.parent);
            
            // Next handle triggers of the reaction that come from a multiport output
            // of a contained reactor.  Also, handle startup and shutdown triggers.
            for (trigger : reaction.triggers.filter(PortInstance)) {
                // If the port is a multiport, then we need to create an entry for each
                // individual port.
                if (trigger.isMultiport() && trigger.parent !== null && trigger.isOutput) {
                    // Trigger is an output of a contained reactor or bank.
                    code.pr('''
                        // Allocate memory to store pointers to the multiport output «trigger.name» 
                        // of a contained reactor «trigger.parent.getFullName»
                    ''')
                    startScopedBlock(code, trigger.parent, true);
                    
                    val width = trigger.width;
                    val portStructType = variableStructType(trigger)

                    code.pr('''
                        «CUtil.reactorRefNested(trigger.parent)».«trigger.name»_width = «width»;
                        «CUtil.reactorRefNested(trigger.parent)».«trigger.name»
                                = («portStructType»**)_lf_allocate(
                                        «width», sizeof(«portStructType»*),
                                        &«reactorSelfStruct»->base.allocations); 
                    ''')
                    
                    endScopedBlock(code);
                }
            }
        }
    }
    
    /**
     * For the specified reaction, for ports that it writes to,
     * set up the arrays that store the results (if necessary) and
     * that are used to trigger downstream reactions if an effect is actually
     * produced.  The port may be an output of the reaction's parent
     * or an input to a reactor contained by the parent.
     * 
     * @param The reaction instance.
     */
    private def void deferredReactionOutputs(ReactionInstance reaction) {
        // val selfRef = CUtil.reactorRef(reaction.parent);
        val name = reaction.parent.getFullName;
        // Insert a string name to facilitate debugging.                 
        if (targetConfig.logLevel >= LogLevel.LOG) {
            code.pr('''
                «CUtil.reactionRef(reaction)».name = "«name» reaction «reaction.index»";
            ''')
        }

        val reactorSelfStruct = CUtil.reactorRef(reaction.parent);

        // Count the output ports and inputs of contained reactors that
        // may be set by this reaction. This ignores actions in the effects.
        // Collect initialization statements for the output_produced array for the reaction
        // to point to the is_present field of the appropriate output.
        // These statements must be inserted after the array is malloc'd,
        // but we construct them while we are counting outputs.
        var outputCount = 0;
        val init = new CodeBuilder()

        startScopedBlock(init);
        init.pr("int count = 0;")
        for (effect : reaction.effects.filter(PortInstance)) {
            // Create the entry in the output_produced array for this port.
            // If the port is a multiport, then we need to create an entry for each
            // individual channel.
            
            // If the port is an input of a contained reactor, then, if that
            // contained reactor is a bank, we will have to iterate over bank
            // members.
            var bankWidth = 1;
            var portRef = "";
            if (effect.isInput) {
                init.pr("// Reaction writes to an input of a contained reactor.")
                bankWidth = effect.parent.width;
                startScopedBlock(init, effect.parent, true);
                portRef = CUtil.portRefNestedName(effect);
            } else {
                startScopedBlock(init);
                portRef = CUtil.portRefName(effect);
            }
            
            if (effect.isMultiport()) {
                // Form is slightly different for inputs vs. outputs.
                var connector = ".";
                if (effect.isInput) connector = "->";
                
                // Point the output_produced field to where the is_present field of the port is.
                init.pr('''
                    for (int i = 0; i < «effect.width»; i++) {
                        «CUtil.reactionRef(reaction)».output_produced[i + count]
                                = &«portRef»[i]«connector»is_present;
                    }
                    count += «effect.getWidth()»;
                ''')
                outputCount += effect.width * bankWidth;
            } else {
                // The effect is not a multiport.
                init.pr('''
                    «CUtil.reactionRef(reaction)».output_produced[count++]
                            = &«portRef».is_present;
                ''')
                outputCount += bankWidth;
            }
            endScopedBlock(init);
        }
        endScopedBlock(init);
        code.pr('''
            // Total number of outputs (single ports and multiport channels)
            // produced by «reaction.toString».
            «CUtil.reactionRef(reaction)».num_outputs = «outputCount»;
        ''')
        if (outputCount > 0) {
            code.pr('''
                // Allocate memory for triggers[] and triggered_sizes[] on the reaction_t
                // struct for this reaction.
                «CUtil.reactionRef(reaction)».triggers = (trigger_t***)_lf_allocate(
                        «outputCount», sizeof(trigger_t**),
                        &«reactorSelfStruct»->base.allocations); 
                «CUtil.reactionRef(reaction)».triggered_sizes = (int*)_lf_allocate(
                        «outputCount», sizeof(int),
                        &«reactorSelfStruct»->base.allocations); 
                «CUtil.reactionRef(reaction)».output_produced = (bool**)_lf_allocate(
                        «outputCount», sizeof(bool*),
                        &«reactorSelfStruct»->base.allocations); 
            ''')
        }
        
        code.pr('''
            «init.toString»
            // ** End initialization for reaction «reaction.index» of «name»
        ''')
    }
    
    /**
     * For the specified reaction, for ports that it writes to,
     * fill the trigger table for triggering downstream reactions.
     * 
     * @param reactions The reactions.
     */
    private def void deferredFillTriggerTable(Iterable<ReactionInstance> reactions) {
        for (reaction: reactions) {
            val name = reaction.parent.getFullName;
            
            val reactorSelfStruct = CUtil.reactorRef(reaction.parent, sr);

            var foundPort = false;
            
            for (port : reaction.effects.filter(PortInstance)) {
                if (!foundPort) {
                    // Need a separate index for the triggers array for each bank member.
                    startScopedBlock(code);
                    code.pr('''
                        int triggers_index[«reaction.parent.totalWidth»] = { 0 }; // Number of bank members with the reaction.
                    ''')
                    foundPort = true;
                }
                // If the port is a multiport, then its channels may have different sets
                // of destinations. For ordinary ports, there will be only one range and
                // its width will be 1.
                // We generate the code to fill the triggers array first in a temporary code buffer,
                // so that we can simultaneously calculate the size of the total array.
                for (SendRange srcRange : port.eventualDestinations()) {
                    val srcNested = (port.isInput)? true : false;
                    startScopedRangeBlock(code, srcRange, sr, sb, sc, srcNested, true);
                    
                    var triggerArray = '''«CUtil.reactionRef(reaction, sr)».triggers[triggers_index[«sr»]++]'''
                    // Skip ports whose parent is not in the federation.
                    // This can happen with reactions in the top-level that have
                    // as an effect a port in a bank.
                    if (currentFederate.contains(port.parent)) {
                        code.pr('''
                            // Reaction «reaction.index» of «name» triggers «srcRange.destinations.size» downstream reactions
                            // through port «port.getFullName».
                            «CUtil.reactionRef(reaction, sr)».triggered_sizes[triggers_index[«sr»]] = «srcRange.destinations.size»;
                            // For reaction «reaction.index» of «name», allocate an
                            // array of trigger pointers for downstream reactions through port «port.getFullName»
                            trigger_t** trigger_array = (trigger_t**)_lf_allocate(
                                    «srcRange.destinations.size», sizeof(trigger_t*),
                                    &«reactorSelfStruct»->base.allocations); 
                            «triggerArray» = trigger_array;
                        ''')
                    } else {
                        // Port is not in the federate or has no destinations.
                        // Set the triggered_width fields to 0.
                        code.pr('''
                            «CUtil.reactionRef(reaction, sr)».triggered_sizes[«sc»] = 0;
                        ''')
                    }
                    endScopedRangeBlock(code, srcRange);
                }
            }
            var cumulativePortWidth = 0;
            for (port : reaction.effects.filter(PortInstance)) {
                code.pr('''
                    for (int i = 0; i < «reaction.parent.totalWidth»; i++) triggers_index[i] = «cumulativePortWidth»;
                ''')
                for (SendRange srcRange : port.eventualDestinations()) {
                    if (currentFederate.contains(port.parent)) {
                        val srcNested = srcRange.instance.isInput;
                        var multicastCount = 0;
                        for (dstRange : srcRange.destinations) {
                            val dst = dstRange.instance;
                                                        
                            startScopedRangeBlock(code, srcRange, dstRange);
                            
                            // If the source is nested, need to take into account the parent's bank index
                            // when indexing into the triggers array.
                            var triggerArray = "";
                            if (srcNested && port.parent.width > 1 && !(isFederated && port.parent.depth == 1)) {
                                triggerArray = '''
                                    «CUtil.reactionRef(reaction, sr)».triggers[triggers_index[«sr»] + «sc» + src_range_mr.digits[1] * src_range_mr.radixes[0]]
                                '''
                            } else {
                                triggerArray = '''«CUtil.reactionRef(reaction, sr)».triggers[triggers_index[«sr»] + «sc»]'''
                            }
                                                                                        
                            if (dst.isOutput) {
                                // Include this destination port only if it has at least one
                                // reaction in the federation.
                                var belongs = false;
                                for (destinationReaction : dst.dependentReactions) {
                                    if (currentFederate.contains(destinationReaction.parent)) {
                                        belongs = true
                                    }
                                }
                                if (belongs) {
                                    code.pr('''
                                        // Port «port.getFullName» has reactions in its parent's parent.
                                        // Point to the trigger struct for those reactions.
                                        «triggerArray»[«multicastCount»] = &«CUtil.triggerRefNested(dst, dr, db)»;
                                    ''')
                                } else {
                                    // Put in a NULL pointer.
                                    code.pr('''
                                        // Port «port.getFullName» has reactions in its parent's parent.
                                        // But those are not in the federation.
                                        «triggerArray»[«multicastCount»] = NULL;
                                    ''')
                                }
                            } else {
                                // Destination is an input port.
                                code.pr('''
                                    // Point to destination port «dst.getFullName»'s trigger struct.
                                    «triggerArray»[«multicastCount»] = &«CUtil.triggerRef(dst, dr)»;
                                ''')
                            }
                            endScopedRangeBlock(code, srcRange, dstRange);
                            multicastCount++;
                        }
                    }
                }
                cumulativePortWidth += port.width;
            }
            if (foundPort) endScopedBlock(code);
        }
    }
    
    /**
     * Generate an array of self structs for the reactor
     * and one for each of its children.
     * @param r The reactor instance.
     */
    private def void generateSelfStructs(ReactorInstance r) {
        if (!currentFederate.contains(r)) return;
        // FIXME: For federated execution, if the reactor is a bank, then
        // it may be that only one of the bank members is in the federate,
        // but this creates an array big enough to hold all bank members.
        // Fixing this will require making the functions in CUtil that
        // create references to the runtime instances aware of this exception.
        // For now, we just create a larger array than needed.
        initializeTriggerObjects.pr('''
            «CUtil.selfType(r)»* «CUtil.reactorRefName(r)»[«r.totalWidth»];
        ''')
        for (child : r.children) {
            generateSelfStructs(child);
        }
    }

    //////////////////////////////////////////////////////////////
    // Inner class
    
    /**
     * Data structure that for each instantiation of a contained
     * reactor. This provides a set of input and output ports that trigger
     * reactions of the container, are read by a reaction of the
     * container, or that receive data from a reaction of the container.
     * For each port, this provides a list of reaction indices that
     * are triggered by the port, or an empty list if there are no
     * reactions triggered by the port.
     * @param reactor The container.
     * @param federate The federate (used to determine whether a
     *  reaction belongs to the federate).
     */
    private static class InteractingContainedReactors {
        // This horrible data structure is a collection, indexed by instantiation
        // of a contained reactor, of lists, indexed by ports of the contained reactor
        // that are referenced by reactions of the container, of reactions that are
        // triggered by the port of the contained reactor. The list is empty if
        // the port does not trigger reactions but is read by the reaction or
        // is written to by the reaction.
        val portsByContainedReactor = new LinkedHashMap<
            Instantiation,
            LinkedHashMap<
                Port,
                LinkedList<Integer>
            >
        >
        
        /**
         * Scan the reactions of the specified reactor and record which ports are
         * referenced by reactions and which reactions are triggered by such ports.
         */
        new(Reactor reactor, FederateInstance federate) {
            var reactionCount = 0
            for (reaction : reactor.allReactions) {
                if (federate === null || federate.contains(
                    reaction
                )) {
                    // First, handle reactions that produce data sent to inputs
                    // of contained reactors.
                    for (effect : reaction.effects ?: emptyList) {
                        // If an effect is an input, then it must be an input
                        // of a contained reactor.
                        if (effect.variable instanceof Input) {
                            // This reaction is not triggered by the port, so
                            // we do not add it to the list returned by the following.
                            addPort(effect.container, effect.variable as Input)
                        }
                    }
                    // Second, handle reactions that are triggered by outputs
                    // of contained reactors.
                    for (TriggerRef trigger : reaction.triggers ?: emptyList) {
                        if (trigger instanceof VarRef) {
                            // If an trigger is an output, then it must be an output
                            // of a contained reactor.
                            if (trigger.variable instanceof Output) {
                                val list = addPort(trigger.container, trigger.variable as Output)
                                list.add(reactionCount)
                            }
                        }
                    }
                    // Third, handle reading (but not triggered by)
                    // outputs of contained reactors.
                    for (source : reaction.sources ?: emptyList) {
                        if (source.variable instanceof Output) {
                            // If an source is an output, then it must be an output
                            // of a contained reactor.
                            // This reaction is not triggered by the port, so
                            // we do not add it to the list returned by the following.
                            addPort(source.container, source.variable as Output)
                        }
                    }
                }
                // Increment the reaction count even if not in the federate for consistency.
                reactionCount++
            }
        }
        
        /**
         * Return or create the list to which reactions triggered by the specified port
         * are to be added. This also records that the port is referenced by the
         * container's reactions.
         * @param containedReactor The contained reactor.
         * @param port The port.
         */
        def addPort(Instantiation containedReactor, Port port) {
            // Get or create the entry for the containedReactor.
            var containedReactorEntry = portsByContainedReactor.get(containedReactor)
            if (containedReactorEntry === null) {
                containedReactorEntry = new LinkedHashMap<Port,LinkedList<Integer>>
                portsByContainedReactor.put(containedReactor, containedReactorEntry)
            }
            // Get or create the entry for the port.
            var portEntry = containedReactorEntry.get(port)
            if (portEntry === null) {
                portEntry = new LinkedList<Integer>
                containedReactorEntry.put(port, portEntry)
            }
            return portEntry
        }
        
        /**
         * Return the set of contained reactors that have ports that are referenced
         * by reactions of the container reactor.
         */
        def containedReactors() {
            return portsByContainedReactor.keySet()
        }
        
        /**
         * Return the set of ports of the specified contained reactor that are
         * referenced by reactions of the container reactor. Return an empty
         * set if there are none.
         * @param containedReactor The contained reactor.
         */
        def portsOfInstance(Instantiation containedReactor) {
            var result = null as Set<Port>
            val ports = portsByContainedReactor.get(containedReactor)
            if (ports === null) {
                result = new LinkedHashSet<Port>
            } else {
                result = ports.keySet
            }
            return result
        }
        
        /**
         * Return the indices of the reactions triggered by the specified port
         * of the specified contained reactor or an empty list if there are none.
         * @param containedReactor The contained reactor.
         * @param port The port.
         */
        def LinkedList<Integer> reactionsTriggered(Instantiation containedReactor, Port port) {
            val ports = portsByContainedReactor.get(containedReactor)
            if (ports !== null) {
                val list = ports.get(port)
                if (list !== null) {
                    return list
                }
            }
            return new LinkedList<Integer>
        }
    }
    
    ////////////////////////////////////////////
    //// Protected fields
    
    /** The main place to put generated code. */
    protected var code = new CodeBuilder();

    /** The current federate for which we are generating code. */
    protected var currentFederate = null as FederateInstance;

    /** Place to collect code to initialize the trigger objects for all reactor instances. */
    protected var initializeTriggerObjects = new CodeBuilder()

    /** 
     * Count of the number of is_present fields of the self struct that
     * need to be reinitialized in _lf_start_time_step().
     */
    protected var startTimeStepIsPresentCount = 0

    ////////////////////////////////////////////
    //// Private fields
    
    /** The command to run the generated code if specified in the target directive. */
    var runCommand = new ArrayList<String>();

    /** Place to collect code to execute at the start of a time step. */
    var startTimeStep = new CodeBuilder()
        
    /** Count of the number of token pointers that need to have their
     *  reference count decremented in _lf_start_time_step().
     */
    var startTimeStepTokens = 0

    var timerCount = 0
    var startupReactionCount = 0
    var shutdownReactionCount = 0
    var modalReactorCount = 0
    var modalStateResetCount = 0

    // For each reactor, we collect a set of input and parameter names.
    var triggerCount = 0
    
    // Indicate whether the generator is in Cpp mode or not
    var boolean CCppMode = false;

    var CTypes types;
}<|MERGE_RESOLUTION|>--- conflicted
+++ resolved
@@ -63,12 +63,7 @@
 import org.lflang.generator.IntegratedBuilder
 import org.lflang.generator.JavaGeneratorUtils
 import org.lflang.generator.LFGeneratorContext
-<<<<<<< HEAD
 import org.lflang.generator.ModeInstance
-import org.lflang.generator.ModeInstance.ModeTransitionType
-import org.lflang.generator.ParameterInstance
-=======
->>>>>>> 742d0c31
 import org.lflang.generator.PortInstance
 import org.lflang.generator.ReactionInstance
 import org.lflang.generator.ReactorInstance
@@ -76,16 +71,9 @@
 import org.lflang.generator.SendRange
 import org.lflang.generator.SubContext
 import org.lflang.generator.TriggerInstance
-import org.lflang.generator.c.CParameterGenerator;
-import org.lflang.generator.c.CReactionGenerator;
-import org.lflang.generator.c.CPreambleGenerator;
 import org.lflang.lf.Action
 import org.lflang.lf.ActionOrigin
-<<<<<<< HEAD
-import org.lflang.lf.Assignment
 import org.lflang.lf.Connection
-=======
->>>>>>> 742d0c31
 import org.lflang.lf.Delay
 import org.lflang.lf.Input
 import org.lflang.lf.Instantiation
@@ -465,14 +453,14 @@
         var coreFiles = newArrayList(
             "reactor_common.c",
             "reactor.h",
-            "pqueue.c",
-            "pqueue.h",
+            "utils/pqueue.c",
+            "utils/pqueue.h",
             "tag.h",
             "tag.c",
             "trace.h",
             "trace.c",
-            "util.h",
-            "util.c",
+            "utils/util.h",
+            "utils/util.c",
             "platform.h",
             "platform/Platform.cmake",
             "mixed_radix.c",
@@ -2014,8 +2002,7 @@
         generateInteractingContainedReactors(reactor, body, constructorCode);
                 
         // Next, generate the fields needed for each reaction.
-<<<<<<< HEAD
-        generateReactionAndTriggerStructs(body, decl, constructorCode, federate)
+        generateReactionAndTriggerStructs(body, decl, constructorCode);
                 
         // Next, generate fields for modes
         if (!reactor.allModes.empty) {
@@ -2049,10 +2036,6 @@
             ''')
         }
 
-=======
-        generateReactionAndTriggerStructs(body, decl, constructorCode);
-        
->>>>>>> 742d0c31
         // The first field has to always be a pointer to the list of
         // of allocated memory that must be freed when the reactor is freed.
         // This means that the struct can be safely cast to self_base_t.
@@ -2655,144 +2638,6 @@
                             ''')
                         }
                     }
-<<<<<<< HEAD
-                } else if (effect.variable instanceof Mode) {
-                    // Mode change effect
-                    val idx = reactor.allModes.indexOf(effect.variable as Mode)
-                    if (idx >= 0) {
-                        reactionInitialization.pr('''
-                            reactor_mode_t* «effect.variable.name» = &self->_lf__modes[«idx»];
-                            char _lf_«effect.variable.name»_change_type = «ModeTransitionType.getModeTransitionType(effect) === ModeTransitionType.HISTORY ? 2 : 1»;
-                        ''')
-                    } else {
-                        errorReporter.reportError(
-                            reaction,
-                            "In generateReaction(): " + effect.variable.name + " not a valid mode of this reactor."
-                        )
-                    }
-                } else {
-                    if (effect.variable instanceof Output) {
-                        generateOutputVariablesInReaction(
-                            reactionInitialization, 
-                            effect,
-                            decl
-                        )
-                    } else if (effect.variable instanceof Input) {
-                        // It is the input of a contained reactor.
-                        generateVariablesForSendingToContainedReactors(
-                            reactionInitialization,
-                            fieldsForStructsForContainedReactors,
-                            effect.container,
-                            effect.variable as Input
-                        )
-                    } else {
-                        errorReporter.reportError(
-                            reaction,
-                            "In generateReaction(): effect is neither an input nor an output."
-                        )
-                    }
-                }
-            }
-        }
-        // Before the reaction initialization,
-        // generate the structs used for communication to and from contained reactors.
-        for (containedReactor : fieldsForStructsForContainedReactors.keySet) {
-            var array = "";
-            if (containedReactor.widthSpec !== null) {
-                code.pr('''
-                    int «containedReactor.name»_width = self->_lf_«containedReactor.name»_width;
-                ''')
-                // Windows does not support variables in arrays declared on the stack,
-                // so we use the maximum size over all bank members.
-                array = '''[«maxContainedReactorBankWidth(containedReactor, null, 0)»]''';
-            }
-            code.pr('''
-                struct «containedReactor.name» {
-                    «fieldsForStructsForContainedReactors.get(containedReactor)»
-                } «containedReactor.name»«array»;
-            ''')
-        }
-        // Next generate all the collected setup code.
-        code.pr(reactionInitialization.toString)
-        code.pr('''
-            #pragma GCC diagnostic pop
-        ''')
-
-        if (reaction.stp === null) {
-            // Pass down the intended_tag to all input and output effects
-            // downstream if the current reaction does not have a STP
-            // handler.
-            generateIntendedTagInheritence(body, reaction, decl, reactionIndex)
-        }
-    }
-    
-    /**
-     * Return the maximum bank width for the given instantiation within all
-     * instantiations of its parent reactor.
-     * On the first call to this method, the breadcrumbs should be null and the max
-     * argument should be zero. On recursive calls, breadcrumbs is a list of nested
-     * instantiations, the max is the maximum width found so far.  The search for
-     * instances of the parent reactor will begin with the last instantiation
-     * in the specified list.
-     * 
-     * This rather complicated method is used when a reaction sends or receives data
-     * to or from a bank of contained reactors. There will be an array of structs on
-     * the self struct of the parent, and the size of the array is conservatively set
-     * to the maximum of all the identified bank widths.  This is a bit wasteful of
-     * memory, but it avoids having to malloc the array for each instance, and in
-     * typical usage, there will be few instances or instances that are all the same
-     * width.
-     * 
-     * @param containedReactor The contained reactor instantiation.
-     * @param breadcrumbs null on first call (non-recursive).
-     * @param max 0 on first call.
-     */
-    private def int maxContainedReactorBankWidth(
-        Instantiation containedReactor, 
-        LinkedList<Instantiation> breadcrumbs,
-        int max
-    ) {
-        // If the instantiation is not a bank, return 1.
-        if (containedReactor.widthSpec === null) {
-            return 1
-        }
-        // If there is no main, then we just use the default width.
-        if (mainDef === null) {
-            return ASTUtils.width(containedReactor.widthSpec, null)
-        }
-        var nestedBreadcrumbs = breadcrumbs
-        if (nestedBreadcrumbs === null) {
-            nestedBreadcrumbs = new LinkedList<Instantiation>
-            nestedBreadcrumbs.add(mainDef)
-        }
-        var result = max
-        var parent = containedReactor.eContainer as Reactor
-        if (parent == mainDef.reactorClass.toDefinition) {
-            // The parent is main, so there can't be any other instantiations of it.
-            return ASTUtils.width(containedReactor.widthSpec, null)
-        }
-        // Search for instances of the parent within the tail of the breadcrumbs list.
-        val container = nestedBreadcrumbs.first.reactorClass.toDefinition
-        for (instantiation: container.instantiations) {
-            // Put this new instantiation at the head of the list.
-            nestedBreadcrumbs.add(0, instantiation)
-            if (instantiation.reactorClass.toDefinition == parent) {
-                // Found a matching instantiation of the parent.
-                // Evaluate the original width specification in this context.
-                val candidate = ASTUtils.width(containedReactor.widthSpec, nestedBreadcrumbs)
-                if (candidate > result) {
-                    result = candidate
-                }
-            } else {
-                // Found some other instantiation, not the parent.
-                // Search within it for instantiations of the parent.
-                // Note that we assume here that the parent cannot contain
-                // instances of itself.
-                val candidate = maxContainedReactorBankWidth(containedReactor, nestedBreadcrumbs, result)
-                if (candidate > result) {
-                    result = candidate
-=======
->>>>>>> 742d0c31
                 }
                 if (foundOne) initializeTriggerObjects.pr(temp.toString);
             }
@@ -3027,32 +2872,6 @@
      * for the offset and period fields. 
      * @param instance The reactor.
      */
-<<<<<<< HEAD
-    private def generateActionInitializations(Iterable<ActionInstance> actions) {
-        for (action : actions) {
-            if (!action.isShutdown) {
-                val triggerStructName = CUtil.reactorRef(action.parent) + "->_lf__"  + action.name;
-                var minDelay = action.minDelay
-                var minSpacing = action.minSpacing
-                initializeTriggerObjects.pr('''
-                    // Initializing action «action.fullName»
-                    «triggerStructName».offset = «minDelay.timeInTargetLanguage»;
-                    «IF minSpacing !== null»
-                        «triggerStructName».period = «minSpacing.timeInTargetLanguage»;
-                    «ELSE»
-                        «triggerStructName».period = «CGenerator.UNDEFINED_MIN_SPACING»;
-                    «ENDIF»
-                ''')
-                
-                // Establish connection to enclosing mode
-                val mode = action.getMode(false)
-                if (mode !== null) {
-                    val modeRef = '''&«CUtil.reactorRef(mode.parent)»->_lf__modes[«mode.parent.modes.indexOf(mode)»];'''
-                    initializeTriggerObjects.pr('''«triggerStructName».mode = «modeRef»;''')
-                } else {
-                    initializeTriggerObjects.pr('''«triggerStructName».mode = NULL;''')
-                }
-=======
     private def generateActionInitializations(ReactorInstance instance) {
         for (action : instance.actions) {
             if (currentFederate.contains(action.definition)) {
@@ -3069,9 +2888,17 @@
                             «triggerStructName».period = «CGenerator.UNDEFINED_MIN_SPACING»;
                         «ENDIF»
                     ''')
+                    
+                    // Establish connection to enclosing mode
+                    val mode = action.getMode(false)
+                    if (mode !== null) {
+                        val modeRef = '''&«CUtil.reactorRef(mode.parent)»->_lf__modes[«mode.parent.modes.indexOf(mode)»];'''
+                        initializeTriggerObjects.pr('''«triggerStructName».mode = «modeRef»;''')
+                    } else {
+                        initializeTriggerObjects.pr('''«triggerStructName».mode = NULL;''')
+                    }
                 }
                 triggerCount += currentFederate.numRuntimeInstances(action.parent);
->>>>>>> 742d0c31
             }
         }
     }
@@ -3085,30 +2912,6 @@
      * 
      * @param instance A reactor instance.
      */
-<<<<<<< HEAD
-    private def generateTimerInitializations(Iterable<TimerInstance> timers) {
-        for (timer : timers) {
-            if (!timer.isStartup) {
-                val triggerStructName = CUtil.reactorRef(timer.parent) + "->_lf__"  + timer.name;
-                val offset = timer.offset.timeInTargetLanguage
-                val period = timer.period.timeInTargetLanguage
-                initializeTriggerObjects.pr('''
-                    // Initializing timer «timer.fullName».
-                    «triggerStructName».offset = «offset»;
-                    «triggerStructName».period = «period»;
-                    _lf_timer_triggers[_lf_timer_triggers_count++] = &«triggerStructName»;
-                ''')
-                timerCount += currentFederate.numRuntimeInstances(timer.parent);
-                
-                // Establish connection to enclosing mode
-                val mode = timer.getMode(false)
-                if (mode !== null) {
-                    val modeRef = '''&«CUtil.reactorRef(mode.parent)»->_lf__modes[«mode.parent.modes.indexOf(mode)»];'''
-                    initializeTriggerObjects.pr('''«triggerStructName».mode = «modeRef»;''')
-                } else {
-                    initializeTriggerObjects.pr('''«triggerStructName».mode = NULL;''')
-                }
-=======
     private def generateTimerInitializations(ReactorInstance instance) {
         for (timer : instance.timers) {
             if (currentFederate.contains(timer.getDefinition())) {
@@ -3123,9 +2926,17 @@
                         _lf_timer_triggers[_lf_timer_triggers_count++] = &«triggerStructName»;
                     ''')
                     timerCount += currentFederate.numRuntimeInstances(timer.parent);
+
+                    // Establish connection to enclosing mode
+                    val mode = timer.getMode(false)
+                    if (mode !== null) {
+                        val modeRef = '''&«CUtil.reactorRef(mode.parent)»->_lf__modes[«mode.parent.modes.indexOf(mode)»];'''
+                        initializeTriggerObjects.pr('''«triggerStructName».mode = «modeRef»;''')
+                    } else {
+                        initializeTriggerObjects.pr('''«triggerStructName».mode = NULL;''')
+                    }
                 }
                 triggerCount += currentFederate.numRuntimeInstances(timer.parent);
->>>>>>> 742d0c31
             }
         }
     }
@@ -3318,15 +3129,10 @@
         generateTimerInitializations(instance);
         generateActionInitializations(instance);
                 
-<<<<<<< HEAD
-        generateInitializeActionToken(instance.actions);
-        generateSetDeadline(instance.reactions);
-        
-        generateModeStructure(instance);
-=======
         generateInitializeActionToken(instance);
         generateSetDeadline(instance);
->>>>>>> 742d0c31
+
+        generateModeStructure(instance);
 
         // Recursively generate code for the children.
         for (child : instance.children) {
