--- conflicted
+++ resolved
@@ -551,7 +551,7 @@
 
                 // If we are running an Arduino Target, need to copy over the BoardOptions file.
                 if (targetConfig.platform == Platform.ARDUINO) {
-                    FileUtil.copyFile(FileUtil.globFilesEndsWith(fileConfig.srcPath, "BoardOptions.cmake").get(0), 
+                    FileUtil.copyFile(FileUtil.globFilesEndsWith(fileConfig.srcPath, "BoardOptions.cmake").get(0),
                         Paths.get(fileConfig.getSrcGenPath().toString(),File.separator, "BoardOptions.cmake"));
                 }
 
@@ -1074,31 +1074,7 @@
         if (targetConfig.platform != Platform.AUTO) {
             osName = targetConfig.platform.toString();
         }
-<<<<<<< HEAD
-        if (Stream.of("mac", "darwin", "win", "nux").noneMatch(osName::contains)) {
-=======
-        if (osName.contains("arduino")) {
-            return;
-        } else if (osName.contains("mac") || osName.contains("darwin")) {
-            if (mainDef != null && !targetConfig.useCmake) {
-                targetConfig.compileAdditionalSources.add(
-                     "core" + File.separator + "platform" + File.separator + "lf_macos_support.c"
-                );
-            }
-        } else if (osName.contains("win")) {
-            if (mainDef != null && !targetConfig.useCmake) {
-                targetConfig.compileAdditionalSources.add(
-                    "core" + File.separator + "platform" + File.separator + "lf_windows_support.c"
-                );
-            }
-        } else if (osName.contains("nux")) {
-            if (mainDef != null && !targetConfig.useCmake) {
-                targetConfig.compileAdditionalSources.add(
-                    "core" + File.separator + "platform" + File.separator + "lf_linux_support.c"
-                );
-            }
-        } else {
->>>>>>> a449a949
+        if (Stream.of("mac", "darwin", "win", "nux", "arduino").noneMatch(osName::contains)) {
             errorReporter.reportError("Platform " + osName + " is not supported");
         }
     }
@@ -2174,9 +2150,6 @@
             // So that each separate compile knows about modal reactors, do this:
             targetConfig.compileDefinitions.put("MODAL_REACTORS", "TRUE");
         }
-<<<<<<< HEAD
-        if (targetConfig.threading) {  // FIXME: This logic is duplicated in CMake
-=======
         if (targetConfig.threading && targetConfig.platform == Platform.ARDUINO) {
 
             //Add error message when user attempts to set threading=true for Arduino
@@ -2185,8 +2158,7 @@
             }
             targetConfig.threading = false;
         }
-        if (targetConfig.threading) {
->>>>>>> a449a949
+        if (targetConfig.threading) {  // FIXME: This logic is duplicated in CMake
             pickScheduler();
             // FIXME: this and pickScheduler should be combined.
             targetConfig.compileDefinitions.put(
