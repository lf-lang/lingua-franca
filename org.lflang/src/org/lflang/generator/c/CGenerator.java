--- conflicted
+++ resolved
@@ -398,32 +398,6 @@
 
     ////////////////////////////////////////////
     //// Public methods
-    /**
-     * Set C-specific default target configurations if needed.
-     */
-    public void setCSpecificDefaults() {
-<<<<<<< HEAD
-        if (!targetConfig.useCmake && StringExtensions.isNullOrEmpty(targetConfig.compiler)) {
-            if (this.CCppMode) {
-                targetConfig.compiler = "g++";
-                targetConfig.compilerFlags.addAll(List.of("-O2", "-Wno-write-strings"));
-            } else {
-                targetConfig.compiler = "gcc";
-                targetConfig.compilerFlags.add("-O2"); // "-Wall -Wconversion"
-=======
-        if (isFederated) {
-            // Add compile definitions for federated execution
-            targetConfig.compileDefinitions.put("FEDERATED", "");
-            if (targetConfig.coordination == CoordinationType.CENTRALIZED) {
-                // The coordination is centralized.
-                targetConfig.compileDefinitions.put("FEDERATED_CENTRALIZED", "");
-            } else if (targetConfig.coordination == CoordinationType.DECENTRALIZED) {
-                // The coordination is decentralized
-                targetConfig.compileDefinitions.put("FEDERATED_DECENTRALIZED", "");
->>>>>>> f1c4e659
-            }
-        }
-    }
 
     /**
      * Look for physical actions in all resources.
@@ -492,10 +466,7 @@
 
         FileUtil.createDirectoryIfDoesNotExist(fileConfig.getSrcGenPath().toFile());
         FileUtil.createDirectoryIfDoesNotExist(fileConfig.binPath.toFile());
-
-        // Handle proto files
         handleProtoFiles();
-
         // Docker related paths
         CDockerGenerator dockerGenerator = getDockerGenerator();
 
@@ -505,34 +476,15 @@
         LFGeneratorContext generatingContext = new SubContext(
             context, IntegratedBuilder.VALIDATED_PERCENT_PROGRESS, IntegratedBuilder.GENERATED_PERCENT_PROGRESS
         );
-<<<<<<< HEAD
         var lfModuleName = fileConfig.name;
         generateCodeFor(lfModuleName);
-=======
-        var federateCount = 0;
-        for (FederateInstance federate : federates) {
-            var lfModuleName = isFederated ? fileConfig.name + "_" + federate.name : fileConfig.name;
-            setUpFederateSpecificParameters(federate, commonCode);
-            if (isFederated) {
-                // If federated, append the federate name to the file name.
-                // Only generate one output if there is no federation.
-                try {
-                    fileConfig = new FedFileConfig(fileConfig, federate.name);
-                } catch (IOException e) {
-                    //noinspection ThrowableNotThrown,ResultOfMethodCallIgnored
-                    Exceptions.sneakyThrow(e);
-                }
-            }
-            generateCodeForCurrentFederate(lfModuleName);
->>>>>>> f1c4e659
 
         // Derive target filename from the .lf filename.
         var cFilename = CCompiler.getTargetFileName(lfModuleName, this.CCppMode);
         var targetFile = fileConfig.getSrcGenPath() + File.separator + cFilename;
 
-<<<<<<< HEAD
         try {
-=======
+
                 // Copy the core lib
                 FileUtil.copyDirectoryFromClassPath(
                     "/lib/c/reactor-c/core",
@@ -541,37 +493,6 @@
                 );
                 // Copy the C target files
                 copyTargetFiles();
-
-                // If we are running an Arduino Target, need to copy over the Arduino-CMake files.
-                if (targetConfig.platformOptions.platform == Platform.ARDUINO) {
-                    FileUtil.copyDirectoryFromClassPath(
-                        "/lib/platform/arduino/Arduino-CMake-Toolchain/Arduino",
-                        fileConfig.getSrcGenPath().resolve("toolchain/Arduino"),
-                        false
-                    );
-                    FileUtil.copyDirectoryFromClassPath(
-                        "/lib/platform/arduino/Arduino-CMake-Toolchain/Platform",
-                        fileConfig.getSrcGenPath().resolve("toolchain/Platform"),
-                        false
-                    );
-                    FileUtil.copyFileFromClassPath(
-                        "/lib/platform/arduino/Arduino-CMake-Toolchain/Arduino-toolchain.cmake",
-                        fileConfig.getSrcGenPath().resolve("toolchain/Arduino-toolchain.cmake"),
-                        true
-                    );
->>>>>>> f1c4e659
-
-            // Copy the core lib
-            FileUtil.copyFilesFromClassPath(
-                "/lib/c/reactor-c/core",
-                fileConfig.getSrcGenPath().resolve("core"),
-                CCoreFilesUtils.getCoreFiles(
-                    targetConfig.threading,
-                    targetConfig.schedulerType
-                )
-            );
-            // Copy the C target files
-            copyTargetFiles();
 
             // If we are running an Arduino Target, need to copy over the Arduino-CMake files.
             if (targetConfig.platformOptions.platform == Platform.ARDUINO) {
@@ -591,7 +512,6 @@
                     true
                 );
 
-<<<<<<< HEAD
                 StringBuilder s = new StringBuilder();
                 s.append("set(ARDUINO_BOARD \"");
                 s.append(targetConfig.platformOptions.board.getBoardName());
@@ -600,24 +520,6 @@
                     fileConfig.getSrcGenPath().resolve("toolchain/BoardOptions.cmake"));
             }
 
-            // Write the generated code
-            code.writeToFile(targetFile);
-        } catch (IOException e) {
-            Exceptions.sneakyThrow(e);
-        }
-
-        // Create docker file.
-        if (targetConfig.dockerOptions != null && mainDef != null) {
-            dockerGenerator.addFile(
-                dockerGenerator.fromData(lfModuleName, main.getName(), fileConfig));
-        }
-
-        if (targetConfig.useCmake) {
-            // If cmake is requested, generated the CMakeLists.txt
-            var cmakeGenerator = new CCmakeGenerator(targetConfig, fileConfig);
-            var cmakeFile = fileConfig.getSrcGenPath() + File.separator
-                + "CMakeLists.txt";
-=======
                 // Write the generated code
                 code.writeToFile(targetFile);
             } catch (IOException e) {
@@ -630,32 +532,22 @@
                 dockerGenerator.addFile(
                     dockerGenerator.fromData(lfModuleName, federate.name, fileConfig));
             }
-            // If cmake is requested, generate the CMakeLists.txt
             var cmakeFile = fileConfig.getSrcGenPath() + File.separator + "CMakeLists.txt";
->>>>>>> f1c4e659
             var cmakeCode = cmakeGenerator.generateCMakeCode(
                 List.of(cFilename),
                 lfModuleName,
                 errorReporter,
                 CCppMode,
                 mainDef != null,
-<<<<<<< HEAD
-                cMakeExtras
-=======
                 cMakeExtras,
                 targetConfig
->>>>>>> f1c4e659
             );
             try {
                 cmakeCode.writeToFile(cmakeFile);
             } catch (IOException e) {
-<<<<<<< HEAD
-=======
                 //noinspection ThrowableNotThrown,ResultOfMethodCallIgnored
->>>>>>> f1c4e659
                 Exceptions.sneakyThrow(e);
             }
-        }
 
         // If this code generator is directly compiling the code, compile it now so that we
         // clean it up after, removing the #line directives after errors have been reported.
@@ -664,7 +556,6 @@
                 && IterableExtensions.isNullOrEmpty(targetConfig.buildCommands)
                 // This code is unreachable in LSP_FAST mode, so that check is omitted.
                 && context.getMode() != LFGeneratorContext.Mode.LSP_MEDIUM
-<<<<<<< HEAD
         ) {
             // FIXME: Currently, a lack of main is treated as a request to not produce
             // a binary and produce a .o file instead. There should be a way to control
@@ -677,77 +568,14 @@
             var threadFileConfig = fileConfig;
             var generator = this; // FIXME: currently only passed to report errors with line numbers in the Eclipse IDE
             var CppMode = CCppMode;
-//                generatingContext.reportProgress(
-//                    String.format("Generated code for %d/%d executables. Compiling...", federateCount, federates.size()),
-//                    100 * federateCount / federates.size()
-//                ); FIXME: Move to FedGenerator
-
+            // generatingContext.reportProgress(
+            //     String.format("Generated code for %d/%d executables. Compiling...", federateCount, federates.size()),
+            //     100 * federateCount / federates.size()
+            // ); // FIXME: Move to FedGenerator
             // Create the compiler to be used later
-            var cCompiler = new CCompiler(targetConfig, threadFileConfig,
-                                          errorReporter, CppMode);
-            if (targetConfig.useCmake) {
-                // Use CMake if requested.
-                cCompiler = new CCmakeCompiler(targetConfig, threadFileConfig,
-                                               errorReporter, CppMode);
-            }
-=======
-            ) {
-                // FIXME: Currently, a lack of main is treated as a request to not produce
-                // a binary and produce a .o file instead. There should be a way to control
-                // this.
-                // Create an anonymous Runnable class and add it to the compileThreadPool
-                // so that compilation can happen in parallel.
-                var cleanCode = code.removeLines("#line");
-
-                var threadFileConfig = fileConfig;
-                var generator = this; // FIXME: currently only passed to report errors with line numbers in the Eclipse IDE
-                var CppMode = CCppMode;
-                federateCount++;
-                generatingContext.reportProgress(
-                    String.format("Generated code for %d/%d executables. Compiling...", federateCount, federates.size()),
-                    100 * federateCount / federates.size()
-                );
-                compileThreadPool.execute(() -> {
-                    var cCompiler = new CCompiler(targetConfig, threadFileConfig, errorReporter, CppMode);
-                    try {
-                        if (!cCompiler.runCCompiler(generator, context)) {
-                            // If compilation failed, remove any bin files that may have been created.
-                            CUtil.deleteBinFiles(threadFileConfig);
-                            // If finish has already been called, it is illegal and makes no sense. However,
-                            //  if finish has already been called, then this must be a federated execution.
-                            if (!isFederated) context.unsuccessfulFinish();
-                        } else if (!isFederated) context.finish(
-                            GeneratorResult.Status.COMPILED, lfModuleName, fileConfig, null
-                        );
-                        cleanCode.writeToFile(targetFile);
-                    } catch (IOException e) {
-                        //noinspection ThrowableNotThrown,ResultOfMethodCallIgnored
-                        Exceptions.sneakyThrow(e);
-                    }
-                });
-            }
-            fileConfig = oldFileConfig;
-        }
-
-        // Initiate an orderly shutdown in which previously submitted tasks are
-        // executed, but no new tasks will be accepted.
-        compileThreadPool.shutdown();
-
-        // Wait for all compile threads to finish (NOTE: Can block forever)
-        try {
-            if (!compileThreadPool.awaitTermination(Long.MAX_VALUE, TimeUnit.NANOSECONDS)) {
-                throw new InterruptedException("Compilation timed out.");
-            }
-        } catch (InterruptedException e) {
-            //noinspection ThrowableNotThrown,ResultOfMethodCallIgnored
-            Exceptions.sneakyThrow(e);
-        }
-
-        if (isFederated) {
->>>>>>> f1c4e659
+            var cCompiler = new CCompiler(targetConfig, threadFileConfig, errorReporter, CppMode);
             try {
-                if (!cCompiler.runCCompiler(execName,
-                                            main == null, generator, context)) {
+                if (!cCompiler.runCCompiler(execName, main == null, generator, context)) {
                     // If compilation failed, remove any bin files that may have been created.
                     CUtil.deleteBinFiles(threadFileConfig);
                     // If finish has already been called, it is illegal and makes no sense. However,
@@ -760,7 +588,25 @@
                 }
                 cleanCode.writeToFile(targetFile);
             } catch (IOException e) {
-                //noinspection ThrowableNotThrown,ResultOfMethodCallIgnored
+                Exceptions.sneakyThrow(e);
+            }
+        }
+
+        // Initiate an orderly shutdown in which previously submitted tasks are
+        // executed, but no new tasks will be accepted.
+        compileThreadPool.shutdown();
+
+        // Wait for all compile threads to finish (NOTE: Can block forever)
+        try {
+            compileThreadPool.awaitTermination(Long.MAX_VALUE, TimeUnit.NANOSECONDS);
+        } catch (Exception e) {
+            Exceptions.sneakyThrow(e);
+        }
+
+        if (isFederated) {
+            try {
+                createFederatedLauncher();
+            } catch (IOException e) {
                 Exceptions.sneakyThrow(e);
             }
         }
@@ -797,19 +643,6 @@
 
         // In case we are in Eclipse, make sure the generated code is visible.
         GeneratorUtils.refreshProject(resource, context.getMode());
-    }
-
-    private void handleProtoFiles() {
-        // Handle .proto files.
-        for (String file : targetConfig.protoFiles) {
-            this.processProtoFile(file);
-            var dotIndex = file.lastIndexOf(".");
-            var rootFilename = file;
-            if (dotIndex > 0) {
-                rootFilename = file.substring(0, dotIndex);
-            }
-            code.pr("#include " + addDoubleQuotes(rootFilename + ".pb-c.h"));
-        }
     }
 
     private void generateCodeFor(
@@ -871,46 +704,6 @@
                 modalStateResetCount
             ));
 
-<<<<<<< HEAD
-=======
-            // Generate function to return a pointer to the action trigger_t
-            // that handles incoming network messages destined to the specified
-            // port. This will only be used if there are federates.
-            if (currentFederate.networkMessageActions.size() > 0) {
-                // Create a static array of trigger_t pointers.
-                // networkMessageActions is a list of Actions, but we
-                // need a list of trigger struct names for ActionInstances.
-                // There should be exactly one ActionInstance in the
-                // main reactor for each Action.
-                var triggers = new LinkedList<String>();
-                for (Action action : currentFederate.networkMessageActions) {
-                    // Find the corresponding ActionInstance.
-                    var actionInstance = main.lookupActionInstance(action);
-                    triggers.add(CUtil.triggerRef(actionInstance, null));
-                }
-                var actionTableCount = 0;
-                for (String trigger : triggers) {
-                    initializeTriggerObjects.pr("_lf_action_table["+ actionTableCount++ +"] = &"+trigger+";");
-                }
-                code.pr(String.join("\n",
-                    "trigger_t* _lf_action_table["+currentFederate.networkMessageActions.size()+"];",
-                    "trigger_t* _lf_action_for_port(int port_id) {",
-                    "        if (port_id < "+currentFederate.networkMessageActions.size()+") {",
-                    "        return _lf_action_table[port_id];",
-                    "        } else {",
-                    "        return NULL;",
-                    "        }",
-                    "}"
-                ));
-            } else {
-                code.pr(String.join("\n",
-                    "trigger_t* _lf_action_for_port(int port_id) {",
-                    "        return NULL;",
-                    "}"
-                ));
-            }
-
->>>>>>> f1c4e659
             // Generate function to initialize the trigger objects for all reactors.
             code.pr(CTriggerObjectsGenerator.generateInitializeTriggerObjects(
                 main,
@@ -938,14 +731,9 @@
             if (CCppMode) code.pr("extern \"C\"");
             code.pr(String.join("\n",
                 "void logical_tag_complete(tag_t tag_to_send) {",
-<<<<<<< HEAD
                 CExtensionUtils.surroundWithIfFederatedCentralized(
                 "        _lf_logical_tag_complete(tag_to_send);"
                 ),
-=======
-                isFederatedAndCentralized() ?
-                "        _lf_logical_tag_complete(tag_to_send);" : "",
->>>>>>> f1c4e659
                 "}"
             ));
 
@@ -1324,7 +1112,6 @@
             #endif
             """.formatted(types.getTargetTagType(), types.getTargetTimeType())
         );
-        
         // First, handle inputs.
         for (Input input : allInputs(reactor)) {
             code.pr(CPortGenerator.generateAuxiliaryStruct(
@@ -1749,7 +1536,6 @@
                         temp.endScopedBankChannelIteration(port, "count");
                     }
                 }
-<<<<<<< HEAD
             }
             // Find outputs of contained reactors that have token types and therefore
             // need to have their reference counts decremented.
@@ -1772,28 +1558,6 @@
                             port.getParent().getTotalWidth();
                         temp.endScopedBankChannelIteration(port, "count");
                         temp.endScopedBlock();
-=======
-                // Find outputs of contained reactors that have token types and therefore
-                // need to have their reference counts decremented.
-                for (PortInstance port : Iterables.filter(reaction.sources, PortInstance.class)) {
-                    if (port.isOutput() && !portsSeen.contains(port)) {
-                        portsSeen.add(port);
-                        // This reaction is receiving data from the port.
-                        if (CUtil.isTokenType(ASTUtils.getInferredType(port.getDefinition()), types)) {
-                            foundOne = true;
-                            temp.pr("// Add port "+port.getFullName()+" to array _lf_tokens_with_ref_count.");
-                            // Potentially have to iterate over bank members of the instance
-                            // (parent of the reaction), bank members of the contained reactor (if a bank),
-                            // and channels of the multiport (if multiport).
-                            temp.startScopedBlock(instance, currentFederate, isFederated, true);
-                            temp.startScopedBankChannelIteration(port, currentFederate, "count", isFederated);
-                            var portRef = CUtil.portRef(port, true, true, null, null, null);
-                            temp.pr(CPortGenerator.initializeStartTimeStepTableForPort(portRef));
-                            startTimeStepTokens += port.getWidth() * currentFederate.numRuntimeInstances(port.getParent());
-                            temp.endScopedBankChannelIteration(port, "count");
-                            temp.endScopedBlock();
-                        }
->>>>>>> f1c4e659
                     }
                 }
             }
@@ -2194,7 +1958,6 @@
         accommodatePhysicalActionsIfPresent();
         targetConfig.compileDefinitions.put("LOG_LEVEL", targetConfig.logLevel.ordinal() + "");
         targetConfig.compileAdditionalSources.addAll(CCoreFilesUtils.getCTargetSrc());
-        setCSpecificDefaults();
         // Create the main reactor instance if there is a main reactor.
         createMainReactorInstance();
         if (hasModalReactors) {
@@ -2211,15 +1974,6 @@
         }
         if (targetConfig.threading) {  // FIXME: This logic is duplicated in CMake
             pickScheduler();
-            // FIXME: this and pickScheduler should be combined.
-            targetConfig.compileDefinitions.put(
-                "SCHEDULER",
-                targetConfig.schedulerType.name()
-            );
-            targetConfig.compileDefinitions.put(
-                "NUMBER_OF_WORKERS",
-                String.valueOf(targetConfig.workers)
-            );
         }
         pickCompilePlatform();
     }
@@ -2259,200 +2013,23 @@
         );
     }
 
-    /**
-<<<<<<< HEAD
-=======
-     * Generate code for the body of a reaction that handles the
-     * action that is triggered by receiving a message from a remote
-     * federate.
-     * @param action The action.
-     * @param sendingPort The output port providing the data to send.
-     * @param receivingPort The ID of the destination port.
-     * @param receivingPortID The ID of the destination port.
-     * @param sendingFed The sending federate.
-     * @param receivingFed The destination federate.
-     * @param receivingBankIndex The receiving federate's bank index, if it is in a bank.
-     * @param receivingChannelIndex The receiving federate's channel index, if it is a multiport.
-     * @param type The type.
-     * @param isPhysical Indicates whether or not the connection is physical
-     * @param serializer The serializer used on the connection.
-     */
-    @Override
-    public String generateNetworkReceiverBody(
-        Action action,
-        VarRef sendingPort,
-        VarRef receivingPort,
-        int receivingPortID,
-        FederateInstance sendingFed,
-        FederateInstance receivingFed,
-        int receivingBankIndex,
-        int receivingChannelIndex,
-        InferredType type,
-        boolean isPhysical,
-        SupportedSerializers serializer
-    ) {
-        return CNetworkGenerator.generateNetworkReceiverBody(
-            action,
-            sendingPort,
-            receivingPort,
-            receivingPortID,
-            sendingFed,
-            receivingFed,
-            receivingBankIndex,
-            receivingChannelIndex,
-            type,
-            isPhysical,
-            serializer,
-            types,
-            targetConfig.coordination
-        );
-    }
-
-    /**
-     * Generate code for the body of a reaction that handles an output
-     * that is to be sent over the network.
-     * @param sendingPort The output port providing the data to send.
-     * @param receivingPort The variable reference to the destination port.
-     * @param receivingPortID The ID of the destination port.
-     * @param sendingFed The sending federate.
-     * @param sendingBankIndex The bank index of the sending federate, if it is a bank.
-     * @param sendingChannelIndex The channel index of the sending port, if it is a multiport.
-     * @param receivingFed The destination federate.
-     * @param type The type.
-     * @param isPhysical Indicates whether the connection is physical or not
-     * @param delay The delay value imposed on the connection using after
-     * @param serializer The serializer used on the connection.
-     */
-    @Override
-    public String generateNetworkSenderBody(
-        VarRef sendingPort,
-        VarRef receivingPort,
-        int receivingPortID,
-        FederateInstance sendingFed,
-        int sendingBankIndex,
-        int sendingChannelIndex,
-        FederateInstance receivingFed,
-        InferredType type,
-        boolean isPhysical,
-        Expression delay,
-        SupportedSerializers serializer
-    ) {
-        return CNetworkGenerator.generateNetworkSenderBody(
-            sendingPort,
-            receivingPort,
-            receivingPortID,
-            sendingFed,
-            sendingBankIndex,
-            sendingChannelIndex,
-            receivingFed,
-            type,
-            isPhysical,
-            delay,
-            serializer,
-            types,
-            targetConfig.coordination
-        );
-    }
-
-    /**
-     * Generate code for the body of a reaction that decides whether the trigger for the given
-     * port is going to be present or absent for the current logical time.
-     * This reaction is put just before the first reaction that is triggered by the network
-     * input port "port" or has it in its sources. If there are only connections to contained
-     * reactors, in the top-level reactor.
-     *
-     * @param receivingPortID The ID of the port to generate the control reaction for
-     * @param maxSTP The maximum value of STP is assigned to reactions (if any)
-     *  that have port as their trigger or source
-     */
-    @Override
-    public String generateNetworkInputControlReactionBody(
-        int receivingPortID,
-        TimeValue maxSTP
-    ) {
-        return CNetworkGenerator.generateNetworkInputControlReactionBody(
-            receivingPortID,
-            maxSTP,
-            isFederatedAndDecentralized()
-        );
-    }
-
-    /**
-     * Generate code for the body of a reaction that sends a port status message for the given
-     * port if it is absent.
-     *
-     * @param port The port to generate the control reaction for
-     * @param portID The ID assigned to the port in the AST transformation
-     * @param receivingFederateID The ID of the receiving federate
-     * @param sendingBankIndex The bank index of the sending federate, if it is in a bank.
-     * @param sendingChannelIndex The channel if a multiport
-     * @param delay The delay value imposed on the connection using after
-     */
-    @Override
-    public String generateNetworkOutputControlReactionBody(
-        VarRef port,
-        int portID,
-        int receivingFederateID,
-        int sendingBankIndex,
-        int sendingChannelIndex,
-        Expression delay
-    ) {
-        return CNetworkGenerator.generateNetworkOutputControlReactionBody(
-            port,
-            portID,
-            receivingFederateID,
-            sendingBankIndex,
-            sendingChannelIndex,
-            delay
-        );
-    }
-
-    /**
-     * Add necessary code to the source and necessary build supports to
-     * enable the requested serializer in 'enabledSerializers'
-     */
-    @Override
-    public void enableSupportForSerializationIfApplicable(CancelIndicator cancelIndicator) {
-        if (!IterableExtensions.isNullOrEmpty(targetConfig.protoFiles)) {
-            // Enable support for proto serialization
-            enabledSerializers.add(SupportedSerializers.PROTO);
-        }
-        for (SupportedSerializers serializer : enabledSerializers) {
-            switch (serializer) {
-                case NATIVE -> {
-                    // No need to do anything at this point.
-                }
-                case PROTO -> {
-                    // Handle .proto files.
-                    for (String file : targetConfig.protoFiles) {
-                        this.processProtoFile(file, cancelIndicator);
-                        var dotIndex = file.lastIndexOf(".");
-                        var rootFilename = file;
-                        if (dotIndex > 0) {
-                            rootFilename = file.substring(0, dotIndex);
-                        }
-                        code.pr("#include " + addDoubleQuotes(rootFilename + ".pb-c.h"));
-                    }
-                }
-                case ROS2 -> {
-                    if (!CCppMode) {
-                        throw new UnsupportedOperationException(
-                            "To use the ROS 2 serializer, please use the CCpp target."
-                        );
-                    }
-                    var ROSSerializer = new FedROS2CPPSerialization();
-                    code.pr(ROSSerializer.generatePreambleForSupport().toString());
-                    cMakeExtras = String.join("\n",
-                        cMakeExtras,
-                        ROSSerializer.generateCompilerExtensionForSupport()
-                    );
-                }
-            }
-        }
-    }
-
-    /**
->>>>>>> f1c4e659
+
+
+
+    private void handleProtoFiles() {
+        // Handle .proto files.
+        for (String file : targetConfig.protoFiles) {
+            this.processProtoFile(file);
+            var dotIndex = file.lastIndexOf(".");
+            var rootFilename = file;
+            if (dotIndex > 0) {
+                rootFilename = file.substring(0, dotIndex);
+            }
+            code.pr("#include " + addDoubleQuotes(rootFilename + ".pb-c.h"));
+        }
+    }
+
+    /**
      * Generate code that needs to appear at the top of the generated
      * C file, such as #define and #include statements.
      */
@@ -2466,13 +2043,8 @@
             hasModalReactors
         ));
         code.pr(CPreambleGenerator.generateIncludeStatements(
-<<<<<<< HEAD
-            targetConfig
-=======
             targetConfig,
-            CCppMode,
-            isFederated
->>>>>>> f1c4e659
+            CCppMode
         ));
         return code.toString();
     }
