--- conflicted
+++ resolved
@@ -1426,13 +1426,8 @@
      *  @param r The reactor.
      *  @param reactionIndex The position of the reaction within the reactor.
      */
-<<<<<<< HEAD
-    protected void generateReaction(Reaction reaction, ReactorDecl decl, int reactionIndex) {
-        code.pr(CReactionGenerator.generateReaction(
-=======
     protected void generateReaction(CodeBuilder src, Reaction reaction, Reactor r, int reactionIndex) {
         src.pr(CReactionGenerator.generateReaction(
->>>>>>> 2b75fe73
             reaction,
             r,
             reactionIndex,
