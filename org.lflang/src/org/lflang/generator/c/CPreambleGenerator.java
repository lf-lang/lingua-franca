--- conflicted
+++ resolved
@@ -77,14 +77,6 @@
         CodeBuilder code = new CodeBuilder();
         code.pr("#define LOG_LEVEL " + logLevel);
         code.pr("#define TARGET_FILES_DIRECTORY " + addDoubleQuotes(srcGenPath.toString()));
-
-<<<<<<< HEAD
-=======
-        if (targetConfig.platformOptions.platform == Platform.ARDUINO) {
-            code.pr("#define MICROSECOND_TIME");
-            code.pr("#define BIT_32");
-        }
->>>>>>> 0d2b52b0
         if (isFederated) {
             code.pr("#define NUMBER_OF_FEDERATES " + numFederates);
             code.pr(generateFederatedDefineDirective(coordinationType));
