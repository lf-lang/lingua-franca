--- conflicted
+++ resolved
@@ -48,7 +48,7 @@
         appendSelfStruct(builder, types, tpr);
         generator.generate(builder, tpr, true);
         for (Reaction reaction : tpr.r().getReactions()) {
-            appendSignature(builder, reaction, tpr);
+            appendSignature(builder, types, reaction, tpr);
         }
         builder.pr("#endif");
         return builder.getCode();
@@ -89,33 +89,38 @@
         builder.pr("} " + userFacingSelfType(tpr) + ";");
     }
 
-    private static void appendSignature(CodeBuilder builder, Reaction r, TypeParameterizedReactor tpr) {
-        if (r.getName() != null) builder.pr("void " + r.getName() + "(" + reactionParameters(r, tpr) + ");");
-    }
-
-<<<<<<< HEAD
+    private static void appendSignature(CodeBuilder builder, CTypes types, Reaction r, TypeParameterizedReactor tpr) {
+        if (r.getName() != null) builder.pr("void " + r.getName() + "(" + reactionParameters(types, r, tpr) + ");");
+    }
+
     private static String reactionParameters(CTypes types, Reaction r, TypeParameterizedReactor tpr) {
-        return Stream.concat(Stream.of(userFacingSelfType(tpr) + "* self"), ioTypedVariableStream(r)
-            .map(tv -> tpr.getName().toLowerCase() + "_" + tv.getName() + "_t* " + tv.getName()))
-            .collect(Collectors.joining(", "));
-=======
+        return Stream.concat(Stream.of(userFacingSelfType(tpr) + "* self"), inputVarRefStream(r)
+            .map(tv -> tpr.getName().toLowerCase() + "_" + tv.getVariable().getName() + "_t* " + tv.getVariable().getName()))
+            .collect(Collectors.joining(", "));
+    }
+
+    public static String reactionArguments(CTypes types, Reaction r, TypeParameterizedReactor tpr) {
+        return Stream.concat(Stream.of(getApiSelfStruct(tpr)), inputVarRefStream(r)
+                .map(it -> String.format("((%s*) %s)", CGenerator.variableStructType(it.getVariable(), tpr, true), it.getVariable().getName())))
+            .collect(Collectors.joining(", "));
+    }
+
     private static String getApiSelfStruct(TypeParameterizedReactor tpr) {
         return "(" + userFacingSelfType(tpr) + "*) (((char*) self) + sizeof(self_base_t))";
->>>>>>> a55a886c
     }
 
     /** Return a string representation of the parameters of the reaction function of {@code r}. */
     private static String reactionParameters(Reaction r, TypeParameterizedReactor tpr) {
-        return Stream.concat(Stream.of(userFacingSelfType(tpr) + "* self"), portVariableStream(r, tpr.r())
+        return Stream.concat(Stream.of(userFacingSelfType(tpr) + "* self"), portVariableStream(r, tpr)
             .map(it -> it.getType(true) + " " + it.getName()))
             .collect(Collectors.joining(", "));
     }
 
     /** Generate initialization code that is needed if {@code r} is not inlined. */
-    public static String nonInlineInitialization(Reaction r, Reactor reactor) {
+    public static String nonInlineInitialization(Reaction r, TypeParameterizedReactor reactor) {
         var mainDef = LfFactory.eINSTANCE.createInstantiation();
         mainDef.setName(reactor.getName());
-        mainDef.setReactorClass(ASTUtils.findMainReactor(reactor.eResource()));
+        mainDef.setReactorClass(ASTUtils.findMainReactor(reactor.r().eResource()));
         return portVariableStream(r, reactor)
             .map(it -> it.container == null ? "" : it.getWidth() == null ?
                 String.format("%s %s = (%s) %s;", it.getType(false), it.getAlias(), it.getType(false), it.getRvalue())
@@ -128,7 +133,7 @@
                     it.getType(true).replaceFirst("\\*", ""),
                     it.getAlias(),
                     CReactionGenerator.maxContainedReactorBankWidth(
-                        reactor.getInstantiations().stream()
+                        reactor.r().getInstantiations().stream()
                             .filter(instantiation -> ASTUtils.toDefinition(instantiation.getReactorClass()).equals(it.r))
                             .findAny().orElseThrow(),
                         null, 0, mainDef),
@@ -142,18 +147,18 @@
 
     /** Return a string representation of the arguments passed to the function for {@code r}. */
     public static String reactionArguments(Reaction r, TypeParameterizedReactor reactor) {
-        return Stream.concat(Stream.of(getApiSelfStruct(reactor)), portVariableStream(r, reactor.r())
+        return Stream.concat(Stream.of(getApiSelfStruct(reactor)), portVariableStream(r, reactor)
                 .map(it -> String.format("((%s) %s)", it.getType(true), it.getAlias())))
             .collect(Collectors.joining(", "));
     }
 
     /** Return a stream of all ports referenced by the signature of {@code r}. */
-    private static Stream<PortVariable> portVariableStream(Reaction r, Reactor defaultReactorClass) {
+    private static Stream<PortVariable> portVariableStream(Reaction r, TypeParameterizedReactor reactor) {
         return varRefStream(r)
             .map(it -> it.getVariable() instanceof TypedVariable tv ?
                 new PortVariable(
                     tv,
-                    ASTUtils.toDefinition(it.getContainer() == null ? defaultReactorClass : it.getContainer().getReactorClass()),
+                    reactor,
                     it.getContainer())
                 : null)
             .filter(Objects::nonNull);
@@ -166,12 +171,12 @@
      * @param container The {@code Instantiation} referenced in the obtaining of {@code tv}, if
      * applicable; {@code null} otherwise.
      */
-    private record PortVariable(TypedVariable tv, Reactor r, Instantiation container) {
+    private record PortVariable(TypedVariable tv, TypeParameterizedReactor r, Instantiation container) {
         String getType(boolean userFacing) {
             var typeName = container == null ?
                 CGenerator.variableStructType(tv, r, userFacing)
                 : CPortGenerator.localPortName(container.getReactorClass(), getName());
-            var isMultiport = ASTUtils.isMultiport(ASTUtils.allPorts(r).stream()
+            var isMultiport = ASTUtils.isMultiport(ASTUtils.allPorts(r.r()).stream()
                     .filter(it -> it.getName().equals(tv.getName()))
                     .findAny().orElseThrow());
             return typeName + "*" + (getWidth() != null ? "*" : "") + (isMultiport ? "*" : "");
