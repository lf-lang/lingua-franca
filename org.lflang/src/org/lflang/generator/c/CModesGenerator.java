package org.lflang.generator.c;

import java.util.List;

import org.lflang.ASTUtils;
import org.lflang.generator.CodeBuilder;
import org.lflang.generator.ReactionInstance;
import org.lflang.generator.ReactorInstance;
import org.lflang.lf.Mode;
import org.lflang.lf.Reactor;

/**
 * Generates C code to support modal models.
 *
 * @author {Edward A. Lee <eal@berkeley.edu>}
 * @author {Alexander Schulz-Rosengarten <als@informatik.uni-kiel.de>}
 * @author {Hou Seng Wong <housengw@berkeley.edu>}
 */
public class CModesGenerator {
    /**
     * Generate fields in the self struct for mode instances
     *
     * @param reactor
     * @param body
     * @param constructorCode
     */
    public static void generateDeclarations(
        Reactor reactor,
        CodeBuilder body,
        CodeBuilder constructorCode
    ) {
        List<Mode> allModes = ASTUtils.allModes(reactor);
        if (!allModes.isEmpty()) {
            // Reactor's mode instances and its state.
            body.pr(String.join("\n",
                "reactor_mode_t _lf__modes["+reactor.getModes().size()+"];"
            ));

            // Initialize the mode instances
            constructorCode.pr("// Initialize modes");
            constructorCode.pr("self_base_t* _lf_self_base = (self_base_t*)self;");
            int initialMode = -1;

            for (int i = 0; i < allModes.size(); i++){
                var mode = allModes.get(i);
                constructorCode.pr(mode, String.join("\n",
                    "self->_lf__modes["+i+"].state = &_lf_self_base->_lf__mode_state;",
                    "self->_lf__modes["+i+"].name = \""+mode.getName()+"\";",
                    "self->_lf__modes["+i+"].deactivation_time = 0;",
                    "self->_lf__modes["+i+"].flags = 0;"
                ));
                if (initialMode < 0 && mode.isInitial()) {
                    initialMode = i;
                }
            }

            assert initialMode >= 0 : "initial mode must be non-negative!!";

            // Initialize mode state with initial mode active upon start
            constructorCode.pr(String.join("\n",
                "// Initialize mode state",
                "_lf_self_base->_lf__mode_state.parent_mode = NULL;",
                "_lf_self_base->_lf__mode_state.initial_mode = &self->_lf__modes["+initialMode+"];",
                "_lf_self_base->_lf__mode_state.current_mode = _lf_self_base->_lf__mode_state.initial_mode;",
                "_lf_self_base->_lf__mode_state.next_mode = NULL;",
                "_lf_self_base->_lf__mode_state.mode_change = no_transition;",
                "_lf_self_base->_lf__mode_state.self = _lf_self_base;"
            ));
        }
    }

    /**
     * Generate the declaration of modal models state table.
     *
     * @param hasModalReactors True if there is modal model reactors, false otherwise
     * @param modalReactorCount The number of modal model reactors
     * @param modalStateResetCount The number of modal model state resets
     */
    public static String generateModeStatesTable(
        boolean hasModalReactors,
        int modalReactorCount,
        int modalStateResetCount
    ) {
        if (hasModalReactors) {
            return String.join("\n",
                "// Array of pointers to mode states to be handled in _lf_handle_mode_changes().",
                "reactor_mode_state_t* _lf_modal_reactor_states["+modalReactorCount+"];",
                "int _lf_modal_reactor_states_size = "+modalReactorCount+";",
                (modalStateResetCount > 0 ?
                    String.join("\n",
                        "// Array of reset data for state variables nested in modes. Used in _lf_handle_mode_changes().",
                        "mode_state_variable_reset_data_t _lf_modal_state_reset["+modalStateResetCount+"];",
                        "int _lf_modal_state_reset_size = "+modalStateResetCount+";")
                    : ""
                ));
        }
        return "";
    }

    /**
     * Generate counter variable declarations used for registering modal reactors.
     *
     * @param hasModalReactors True if there is modal model reactors, false otherwise
     */
    public static String generateModalInitalizationCounters(boolean hasModalReactors) {
        if (hasModalReactors) {
            return String.join("\n",
                "int _lf_modal_reactor_states_count = 0;",
                "int _lf_modal_state_reset_count = 0;"
            );
        }
        return "";
    }

    /**
     * Generate code for modal reactor registration and hierarchy.
     *
     * @param instance The reactor instance.
     * @param code The code builder.
     */
    public static void generateModeStructure(ReactorInstance instance, CodeBuilder code) {
        var parentMode = instance.getMode(false);
        var nameOfSelfStruct = CUtil.reactorRef(instance);
        // If this instance is enclosed in another mode
        if (parentMode != null) {
            var parentModeRef = "&"+CUtil.reactorRef(parentMode.getParent())+"->_lf__modes["+parentMode.getParent().modes.indexOf(parentMode)+"]";
            code.pr("// Setup relation to enclosing mode");
<<<<<<< HEAD
=======

>>>>>>> bfa688ea
            // If this reactor does not have its own modes, all reactions must be linked to enclosing mode
            if (instance.modes.isEmpty()) {
                int i = 0;
                for (ReactionInstance reaction : instance.reactions) {
                    code.pr(CUtil.reactorRef(reaction.getParent())+"->_lf__reaction_"+i+".mode = "+parentModeRef+";");
                    i++;
                }
            } else { // Otherwise, only reactions outside modes must be linked and the mode state itself gets a parent relation
                code.pr("((self_base_t*)"+nameOfSelfStruct+")->_lf__mode_state.parent_mode = "+parentModeRef+";");
                for (var reaction : (Iterable<ReactionInstance>) instance.reactions.stream().filter(it -> it.getMode(true) == null)::iterator) {
                    code.pr(CUtil.reactorRef(reaction.getParent())+"->_lf__reaction_"+instance.reactions.indexOf(reaction)+".mode = "+parentModeRef+";");
                }
            }
        }
        // If this reactor has modes, register for mode change handling
        if (!instance.modes.isEmpty()) {
            code.pr("// Register for transition handling");
            code.pr("_lf_modal_reactor_states[_lf_modal_reactor_states_count++] = &((self_base_t*)"+nameOfSelfStruct+")->_lf__mode_state;");
        }
    }

    /**
     * Generate code registering a state variable for automatic reset.
     *
     * @param modeRef The code to refer to the mode
     * @param selfRef The code to refer to the self struct
     * @param varName The variable name in the self struct
     * @param source The variable that stores the initial value
     * @param type The size of the initial value
     */
    public static String generateStateResetStructure(
            String modeRef,
            String selfRef,
            String varName,
            String source,
            String type
        ) {
            return String.join("\n",
                "// Register for automatic reset",
                "_lf_modal_state_reset[_lf_modal_state_reset_count].mode = "+modeRef+";",
                "_lf_modal_state_reset[_lf_modal_state_reset_count].target = &("+selfRef+"->"+varName+");",
                "_lf_modal_state_reset[_lf_modal_state_reset_count].source = &"+source+";",
                "_lf_modal_state_reset[_lf_modal_state_reset_count].size = sizeof("+type+");",
                "_lf_modal_state_reset_count++;"
            );
        }

    /**
     * Generate code to call `_lf_process_mode_changes`.
     *
     * @param hasModalReactors True if there is modal model reactors, false otherwise
     * @param modalStateResetCount The number of modal model state resets
     */
    public static String generateLfHandleModeChanges(
        boolean hasModalReactors,
        int modalStateResetCount
    ) {
        if (!hasModalReactors) {
            return "";
        }
        return String.join("\n",
            "void _lf_handle_mode_changes() {",
            "    _lf_process_mode_changes(",
            "        _lf_modal_reactor_states, ",
            "        _lf_modal_reactor_states_size, ",
            "        " + (modalStateResetCount > 0 ? "_lf_modal_state_reset" : "NULL") + ", ",
            "        " + (modalStateResetCount > 0 ? "_lf_modal_state_reset_size" : "0") + ", ",
            "        _lf_timer_triggers, ",
            "        _lf_timer_triggers_size",
            "    );",
            "}"
        );
    }

    /**
     * Generate function for getting reactor_mode_state_t array and its length
     *
     * @param hasModalReactors True if there are modal model reactors, false otherwise
     */
    public static String generateLfModeGetTransitioningReactors(
        boolean hasModalReactors
    ) {
        if (!hasModalReactors) {
            return "";
        }
        return String.join("\n",
            "int _lf_mode_get_transitioning_reactors(void *return_vec) {",
            "   return _lf_mode_collect_transitioning_reactors(",
            "       &_lf_modal_reactor_states[0],",
            "       _lf_modal_reactor_states_size,",
            "       return_vec",
            "       ); ",
            "}"
        );
    }
    
    /**
     * Generate code to call `_lf_initialize_modes`.
     *
     * @param hasModalReactors True if there is modal model reactors, false otherwise
     */
    public static String generateLfInitializeModes(boolean hasModalReactors) {
        if (!hasModalReactors) {
            return "";
        }
        return String.join("\n",
            "void _lf_initialize_modes() {",
            "    _lf_initialize_mode_states(",
            "        _lf_modal_reactor_states, ",
            "        _lf_modal_reactor_states_size);",
            "}"
        );
    }
}<|MERGE_RESOLUTION|>--- conflicted
+++ resolved
@@ -125,10 +125,6 @@
         if (parentMode != null) {
             var parentModeRef = "&"+CUtil.reactorRef(parentMode.getParent())+"->_lf__modes["+parentMode.getParent().modes.indexOf(parentMode)+"]";
             code.pr("// Setup relation to enclosing mode");
-<<<<<<< HEAD
-=======
-
->>>>>>> bfa688ea
             // If this reactor does not have its own modes, all reactions must be linked to enclosing mode
             if (instance.modes.isEmpty()) {
                 int i = 0;
@@ -226,6 +222,28 @@
     }
     
     /**
+     * Generate function for getting reactor_mode_state_t array and its length
+     *
+     * @param hasModalReactors True if there are modal model reactors, false otherwise
+     */
+    public static String generateLfModeGetTransitioningReactors(
+        boolean hasModalReactors
+    ) {
+        if (!hasModalReactors) {
+            return "";
+        }
+        return String.join("\n",
+            "int _lf_mode_get_transitioning_reactors(void *return_vec) {",
+            "   return _lf_mode_collect_transitioning_reactors(",
+            "       &_lf_modal_reactor_states[0],",
+            "       _lf_modal_reactor_states_size,",
+            "       return_vec",
+            "       ); ",
+            "}"
+        );
+    }
+    
+    /**
      * Generate code to call `_lf_initialize_modes`.
      *
      * @param hasModalReactors True if there is modal model reactors, false otherwise
