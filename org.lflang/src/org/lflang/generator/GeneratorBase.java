/*************
 * Copyright (c) 2019-2020, The University of California at Berkeley.

 * Redistribution and use in source and binary forms, with or without modification,
 * are permitted provided that the following conditions are met:

 * 1. Redistributions of source code must retain the above copyright notice,
 *    this list of conditions and the following disclaimer.

 * 2. Redistributions in binary form must reproduce the above copyright notice,
 *    this list of conditions and the following disclaimer in the documentation
 *    and/or other materials provided with the distribution.

 * THIS SOFTWARE IS PROVIDED BY THE COPYRIGHT HOLDERS AND CONTRIBUTORS "AS IS" AND
 * ANY EXPRESS OR IMPLIED WARRANTIES, INCLUDING, BUT NOT LIMITED TO, THE IMPLIED
 * WARRANTIES OF MERCHANTABILITY AND FITNESS FOR A PARTICULAR PURPOSE ARE
 * DISCLAIMED. IN NO EVENT SHALL THE COPYRIGHT HOLDER OR CONTRIBUTORS BE LIABLE FOR
 * ANY DIRECT, INDIRECT, INCIDENTAL, SPECIAL, EXEMPLARY, OR CONSEQUENTIAL DAMAGES
 * (INCLUDING, BUT NOT LIMITED TO, PROCUREMENT OF SUBSTITUTE GOODS OR SERVICES;
 * LOSS OF USE, DATA, OR PROFITS; OR BUSINESS INTERRUPTION) HOWEVER CAUSED AND ON
 * ANY THEORY OF LIABILITY, WHETHER IN CONTRACT, STRICT LIABILITY, OR TORT
 * (INCLUDING NEGLIGENCE OR OTHERWISE) ARISING IN ANY WAY OUT OF THE USE OF THIS
 * SOFTWARE, EVEN IF ADVISED OF THE POSSIBILITY OF SUCH DAMAGE.
 ***************/
package org.lflang.generator;

import java.io.IOException;
import java.nio.file.Path;
import java.nio.file.Paths;
import java.util.ArrayList;
import java.util.LinkedHashSet;
import java.util.LinkedHashMap;
import java.util.List;
import java.util.Map;
import java.util.Set;

import org.eclipse.core.resources.IMarker;
import org.eclipse.emf.ecore.EObject;
import org.eclipse.emf.ecore.resource.Resource;
import org.eclipse.emf.ecore.util.EcoreUtil;
import org.eclipse.xtext.xbase.lib.IterableExtensions;
import org.eclipse.xtext.xbase.lib.IteratorExtensions;

import org.lflang.ASTUtils;
import org.lflang.AttributeUtils;
import org.lflang.ErrorReporter;
import org.lflang.FileConfig;
import org.lflang.MainConflictChecker;
import org.lflang.Target;
import org.lflang.TargetConfig;
<<<<<<< HEAD
import org.lflang.TargetProperty.CoordinationType;
import org.lflang.TargetProperty.SchedulerOption;
import org.lflang.TimeUnit;
import org.lflang.TimeValue;
=======
>>>>>>> 2b75fe73
import org.lflang.ast.AstTransformation;
import org.lflang.graph.InstantiationGraph;
import org.lflang.lf.ActionOrigin;
import org.lflang.lf.Connection;
<<<<<<< HEAD
import org.lflang.lf.Expression;
import org.lflang.lf.Input;
=======
>>>>>>> 2b75fe73
import org.lflang.lf.Instantiation;
import org.lflang.lf.LfFactory;
import org.lflang.lf.Mode;
import org.lflang.lf.Action;
import org.lflang.lf.Model;
import org.lflang.lf.Output;
import org.lflang.lf.Parameter;
import org.lflang.lf.TriggerRef;
import org.lflang.lf.VarRef;
import org.lflang.lf.Variable;

import org.lflang.lf.Reaction;
import org.lflang.lf.Reactor;
import org.lflang.validation.AbstractLFValidator;

import com.google.common.base.Objects;
import com.google.common.collect.Iterables;

/**
 * Generator base class for specifying core functionality
 * that all code generators should have.
 *
 * @author Edward A. Lee
 * @author Marten Lohstroh
 * @author Christian Menard
 * @author Matt Weber
 * @author Soroush Bateni
 */
public abstract class GeneratorBase extends AbstractLFValidator {

    ////////////////////////////////////////////
    //// Public fields.

    /**
     * The main (top-level) reactor instance.
     */
    public ReactorInstance main;

    /** An error reporter for reporting any errors or warnings during the code generation */
    public ErrorReporter errorReporter;

    ////////////////////////////////////////////
    //// Protected fields.

    /**
     * The current target configuration.
     */
    protected final TargetConfig targetConfig;

    public TargetConfig getTargetConfig() {return this.targetConfig;}

    public final LFGeneratorContext context;

    /**
     * A factory for compiler commands.
     */
    protected GeneratorCommandFactory commandFactory;

    public GeneratorCommandFactory getCommandFactory() {return commandFactory;}

    /**
     * Definition of the main (top-level) reactor.
     * This is an automatically generated AST node for the top-level
     * reactor.
     */
    protected Instantiation mainDef;

    public Instantiation getMainDef() {return mainDef;}

    /**
     * A list of Reactor definitions in the main resource, including non-main
     * reactors defined in imported resources. These are ordered in the list in
     * such a way that each reactor is preceded by any reactor that it instantiates
     * using a command like `foo = new Foo();`
     */
    protected List<Reactor> reactors = new ArrayList<>();

    /**
     * The set of resources referenced reactor classes reside in.
     */
    protected Set<LFResource> resources = new LinkedHashSet<>(); // FIXME: Why do we need this?

    /**
     * Graph that tracks dependencies between instantiations.
     * This is a graph where each node is a Reactor (not a ReactorInstance)
     * and an arc from Reactor A to Reactor B means that B contains an instance of A, constructed
     * with a statement
     * like `a = new A();`  After creating the graph,
     * sort the reactors in topological order and assign them to the reactors class variable.
     * Hence, after this method returns, `this.reactors` will be a list of Reactors such that any
     * reactor is preceded in the list by reactors that it instantiates.
     */
    protected InstantiationGraph instantiationGraph;

    /**
     * The set of unordered reactions. An unordered reaction is one that does
     * not have any dependency on other reactions in the containing reactor,
     * and where no other reaction in the containing reactor depends on it.
     * There is currently no way in the syntax of LF to make a reaction
     * unordered, deliberately, because it can introduce unexpected
     * nondeterminacy. However, certain automatically generated reactions are
     * known to be safe to be unordered because they do not interact with the
     * state of the containing reactor. To make a reaction unordered, when
     * the Reaction instance is created, add that instance to this set.
     */
    protected Set<Reaction> unorderedReactions = null;

    /**
     * Map from reactions to bank indices
     */
    protected Map<Reaction, Integer> reactionBankIndices = null;

    /**
     * Indicates whether the current Lingua Franca program
     * contains model reactors.
     */
    public boolean hasModalReactors = false;

    /**
     * Indicates whether the program has any deadlines and thus
     * needs to propagate deadlines through the reaction instance graph
     */
    public boolean hasDeadlines = false;

    // //////////////////////////////////////////
    // // Private fields.

    /**
     * A list ot AST transformations to apply before code generation
     */
    private final List<AstTransformation> astTransformations = new ArrayList<>();

    /**
     * Create a new GeneratorBase object.
     */
    public GeneratorBase(LFGeneratorContext context) {
        this.context = context;
        this.targetConfig = context.getTargetConfig();
        this.errorReporter = context.getErrorReporter();
        this.commandFactory = new GeneratorCommandFactory(errorReporter, context.getFileConfig());
    }

    /**
     * Register an AST transformation to be applied to the AST.
     *
     * The transformations will be applied in the order that they are registered in.
     */
    protected void registerTransformation(AstTransformation transformation) {
        astTransformations.add(transformation);
    }

    // //////////////////////////////////////////
    // // Code generation functions to override for a concrete code generator.

    /**
     * If there is a main or federated reactor, then create a synthetic Instantiation
     * for that top-level reactor and set the field mainDef to refer to it.
     */
    private void createMainInstantiation() {
        // Find the main reactor and create an AST node for its instantiation.
        Iterable<EObject> nodes = IteratorExtensions.toIterable(context.getFileConfig().resource.getAllContents());
        for (Reactor reactor : Iterables.filter(nodes, Reactor.class)) {
            if (reactor.isMain()) {
                // Creating a definition for the main reactor because there isn't one.
                this.mainDef = LfFactory.eINSTANCE.createInstantiation();
                this.mainDef.setName(reactor.getName());
                this.mainDef.setReactorClass(reactor);
            }
        }
    }

    /**
     * Generate code from the Lingua Franca model contained by the specified resource.
     * <p>
     * This is the main entry point for code generation. This base class finds all
     * reactor class definitions, including any reactors defined in imported .lf files
     * (except any main reactors in those imported files), and adds them to the
     * {@link GeneratorBase#reactors reactors} list. If errors occur during
     * generation, then a subsequent call to errorsOccurred() will return true.
     *
     * @param resource The resource containing the source code.
     * @param context Context relating to invocation of the code generator.
     * In standalone mode, this object is also used to relay CLI arguments.
     */
    public void doGenerate(Resource resource, LFGeneratorContext context) {

        // FIXME: the signature can be reduced to only take context.
        // The constructor also need not take a file config because this is tied to the context as well.
        cleanIfNeeded(context);

        printInfo(context.getMode());

        // Clear any IDE markers that may have been created by a previous build.
        // Markers mark problems in the Eclipse IDE when running in integrated mode.
        errorReporter.clearHistory();

        ASTUtils.setMainName(context.getFileConfig().resource, context.getFileConfig().name);

        createMainInstantiation();

        // Check if there are any conflicting main reactors elsewhere in the package.
        if (Objects.equal(context.getMode(), LFGeneratorContext.Mode.STANDALONE) && mainDef != null) {
            for (String conflict : new MainConflictChecker(context.getFileConfig()).conflicts) {
                errorReporter.reportError(this.mainDef.getReactorClass(), "Conflicting main reactor in " + conflict);
            }
        }

        // Configure the command factory
        commandFactory.setVerbose();
        if (Objects.equal(context.getMode(), LFGeneratorContext.Mode.STANDALONE)
            && context.getArgs().containsKey("quiet")) {
            commandFactory.setQuiet();
        }

        // Process target files. Copy each of them into the src-gen dir.
        // FIXME: Should we do this here? This doesn't make sense for federates the way it is
        // done here.
        copyUserFiles(this.targetConfig, context.getFileConfig());

        // Collect reactors and create an instantiation graph.
        // These are needed to figure out which resources we need
        // to validate, which happens in setResources().
        setReactorsAndInstantiationGraph(context.getMode());

        List<Resource> allResources = GeneratorUtils.getResources(reactors);
        resources.addAll(allResources.stream()  // FIXME: This filter reproduces the behavior of the method it replaces. But why must it be so complicated? Why are we worried about weird corner cases like this?
            .filter(it -> !Objects.equal(it, context.getFileConfig().resource) || mainDef != null && it == mainDef.getReactorClass().eResource())
            .map(it -> GeneratorUtils.getLFResource(it, context.getFileConfig().getSrcGenBasePath(), context, errorReporter))
            .toList()
        );
        GeneratorUtils.accommodatePhysicalActionsIfPresent(
            allResources,
            getTarget().setsKeepAliveOptionAutomatically(),
            targetConfig,
            errorReporter
        );
        // FIXME: Should the GeneratorBase pull in `files` from imported
        // resources?
        // If we have specified a LET scheduler, then make all inputs to LET reactions mutable
        if (getTarget() == Target.C &&  targetConfig.schedulerType == SchedulerOption.LET) {
            makeLetReactionInputsMutable();
        }

        for (AstTransformation transformation : astTransformations) {
            transformation.applyTransformation(reactors);
        }

        // Transform connections that reside in mutually exclusive modes and are otherwise conflicting
        // This should be done before creating the instantiation graph
        transformConflictingConnectionsInModalReactors();

        // Invoke these functions a second time because transformations
        // may have introduced new reactors!
        setReactorsAndInstantiationGraph(context.getMode());

        // Check for existence and support of modes
        hasModalReactors = IterableExtensions.exists(reactors, it -> !it.getModes().isEmpty());
        checkModalReactorSupport(false);
        additionalPostProcessingForModes();
    }

    /**
     * Check if a clean was requested from the standalone compiler and perform
     * the clean step.
     */
    protected void cleanIfNeeded(LFGeneratorContext context) {
        if (context.getArgs().containsKey("clean")) {
            try {
                context.getFileConfig().doClean();
            } catch (IOException e) {
                System.err.println("WARNING: IO Error during clean");
            }
        }
    }

    /**
     * Create a new instantiation graph. This is a graph where each node is a Reactor (not a
     * ReactorInstance)
     * and an arc from Reactor A to Reactor B means that B contains an instance of A, constructed
     * with a statement
     * like `a = new A();`  After creating the graph,
     * sort the reactors in topological order and assign them to the reactors class variable.
     * Hence, after this method returns, `this.reactors` will be a list of Reactors such that any
     * reactor is preceded in the list by reactors that it instantiates.
     */
    protected void setReactorsAndInstantiationGraph(LFGeneratorContext.Mode mode) {
        // Build the instantiation graph .
        instantiationGraph = new InstantiationGraph(context.getFileConfig().resource, false);

        // Topologically sort the reactors such that all of a reactor's instantiation dependencies occur earlier in
        // the sorted list of reactors. This helps the code generator output code in the correct order.
        // For example if `reactor Foo {bar = new Bar()}` then the definition of `Bar` has to be generated before
        // the definition of `Foo`.
        reactors = instantiationGraph.nodesInTopologicalOrder();

        // If there is no main reactor or if all reactors in the file need to be validated, then make sure the reactors
        // list includes even reactors that are not instantiated anywhere.
        if (mainDef == null || Objects.equal(mode, LFGeneratorContext.Mode.LSP_MEDIUM)) {
            Iterable<EObject> nodes = IteratorExtensions.toIterable(context.getFileConfig().resource.getAllContents());
            for (Reactor r : IterableExtensions.filter(nodes, Reactor.class)) {
                if (!reactors.contains(r)) {
                    reactors.add(r);
                }
            }
        }
    }

    /**
     * Copy user specific files to the src-gen folder.
     * <p>
     * This should be overridden by the target generators.
     *
     * @param targetConfig The targetConfig to read the `files` from.
     * @param fileConfig The fileConfig used to make the copy and resolve paths.
     */
    protected void copyUserFiles(TargetConfig targetConfig, FileConfig fileConfig) {}

    /**
     * Return true if errors occurred in the last call to doGenerate().
     * This will return true if any of the reportError methods was called.
     *
     * @return True if errors occurred.
     */
    public boolean errorsOccurred() {
        return errorReporter.getErrorsOccurred();
    }

    /*
     * Return the TargetTypes instance associated with this.
     */
    public abstract TargetTypes getTargetTypes();

    /**
     * Mark the reaction unordered. An unordered reaction is one that does not
     * have any dependency on other reactions in the containing reactor, and
     * where no other reaction in the containing reactor depends on it. There
     * is currently no way in the syntax of LF to make a reaction unordered,
     * deliberately, because it can introduce unexpected nondeterminacy.
     * However, certain automatically generated reactions are known to be safe
     * to be unordered because they do not interact with the state of the
     * containing reactor. To make a reaction unordered, when the Reaction
     * instance is created, add that instance to this set.
     *
     * @param reaction The reaction to make unordered.
     */
    public void makeUnordered(Reaction reaction) {
        if (unorderedReactions == null) {
            unorderedReactions = new LinkedHashSet<>();
        }
        unorderedReactions.add(reaction);
    }

    /**
     * Mark the specified reaction to belong to only the specified
     * bank index. This is needed because reactions cannot declare
     * a specific bank index as an effect or trigger. Reactions that
     * send messages between federates, including absent messages,
     * need to be specific to a bank member.
     *
     * @param reaction The reaction.
     * @param bankIndex The bank index, or -1 if there is no bank.
     */
    public void setReactionBankIndex(Reaction reaction, int bankIndex) {
        if (bankIndex < 0) {
            return;
        }
        if (reactionBankIndices == null) {
            reactionBankIndices = new LinkedHashMap<>();
        }
        reactionBankIndices.put(reaction, bankIndex);
    }

    /**
     * Return the reaction bank index.
     *
     * @param reaction The reaction.
     * @return The reaction bank index, if one has been set, and -1 otherwise.
     * @see #setReactionBankIndex(Reaction reaction, int bankIndex)
     */
    public int getReactionBankIndex(Reaction reaction) {
        if (reactionBankIndices == null) return -1;
        if (reactionBankIndices.get(reaction) == null) return -1;
        return reactionBankIndices.get(reaction);
    }

<<<<<<< HEAD
    /**
     * Given a representation of time that may possibly include units, return
     * a string that the target language can recognize as a value. In this base
     * class, if units are given, e.g. "msec", then we convert the units to upper
     * case and return an expression of the form "MSEC(value)". Particular target
     * generators will need to either define functions or macros for each possible
     * time unit or override this method to return something acceptable to the
     * target language.
     *
     * @param time A TimeValue that represents a time.
     * @return A string, such as "MSEC(100)" for 100 milliseconds.
     */
    public static String timeInTargetLanguage(TimeValue time) {
        if (time != null) {
            if (time.unit != null) {
                return cMacroName(time.unit) + "(" + time.getMagnitude() + ")";
            } else {
                return Long.valueOf(time.getMagnitude()).toString();
            }
        }
        return "0"; // FIXME: do this or throw exception?
    }

    // note that this is moved out by #544
    public static String cMacroName(TimeUnit unit) {
        return unit.getCanonicalName().toUpperCase();
    }

=======
>>>>>>> 2b75fe73
    // //////////////////////////////////////////
    // // Protected methods.

    /**
     * Checks whether modal reactors are present and require appropriate code generation.
     * This will set the hasModalReactors variable.
     *
     * @param isSupported indicates if modes are supported by this code generation.
     */
    protected void checkModalReactorSupport(boolean isSupported) {
        if (hasModalReactors && !isSupported) {
            errorReporter.reportError("The currently selected code generation or " +
                "target configuration does not support modal reactors!");
        }
    }

    /**
     * Finds and transforms connections into forwarding reactions iff the connections have the same
     * destination as other
     * connections or reaction in mutually exclusive modes.
     */
    private void transformConflictingConnectionsInModalReactors() {
        for (LFResource r : resources) {
            var transform = ASTUtils.findConflictingConnectionsInModalReactors(r.eResource);
            if (!transform.isEmpty()) {
                var factory = LfFactory.eINSTANCE;
                for (Connection connection : transform) {
                    // Currently only simple transformations are supported
                    if (connection.isPhysical() || connection.getDelay() != null
                        || connection.isIterated() ||
                        connection.getLeftPorts().size() > 1
                        || connection.getRightPorts().size() > 1
                    ) {
                        errorReporter.reportError(connection, "Cannot transform connection in modal reactor. Connection uses currently not supported features.");
                    } else {
                        var reaction = factory.createReaction();
                        ((Mode) connection.eContainer()).getReactions().add(reaction);

                        var sourceRef = connection.getLeftPorts().get(0);
                        var destRef = connection.getRightPorts().get(0);
                        reaction.getTriggers().add(sourceRef);
                        reaction.getEffects().add(destRef);

                        var code = factory.createCode();
                        var source = (sourceRef.getContainer() != null ?
                            sourceRef.getContainer().getName() + "." : "")
                            + sourceRef.getVariable().getName();
                        var dest = (destRef.getContainer() != null ?
                            destRef.getContainer().getName() + "." : "")
                            + destRef.getVariable().getName();
                        code.setBody(getConflictingConnectionsInModalReactorsBody(source, dest));
                        reaction.setCode(code);

                        EcoreUtil.remove(connection);
                    }
                }
            }
        }
    }

    /**
     * Return target code for forwarding reactions iff the connections have the
     * same destination as other connections or reaction in mutually exclusive modes.
     * <p>
     * This method needs to be overridden in target specific code generators that
     * support modal reactors.
     */
    protected String getConflictingConnectionsInModalReactorsBody(String source, String dest) {
        errorReporter.reportError("The currently selected code generation " +
            "is missing an implementation for conflicting " +
            "transforming connections in modal reactors.");
        return "MODAL MODELS NOT SUPPORTED";
    }

    /**
     * Hook for additional post-processing of the model.
     */
    protected void additionalPostProcessingForModes() {
        // Do nothing
    }

    /**
     * Parsed error message from a compiler is returned here.
     */
    public static class ErrorFileAndLine {

        public String filepath = null;
        public String line = "1";
        public String character = "0";
        public String message = "";
        public boolean isError = true; // false for a warning.

        @Override
        public String toString() {
            return (isError ? "Error" : "Non-error") + " at " + line + ":" + character + " of file "
                + filepath + ": " + message;
        }
    }

    /**
     * Given a line of text from the output of a compiler, return
     * an instance of ErrorFileAndLine if the line is recognized as
     * the first line of an error message. Otherwise, return null.
     * This base class simply returns null.
     *
     * @param line A line of output from a compiler or other external
     * tool that might generate errors.
     * @return If the line is recognized as the start of an error message,
     * then return a class containing the path to the file on which the
     * error occurred (or null if there is none), the line number (or the
     * string "1" if there is none), the character position (or the string
     * "0" if there is none), and the message (or an empty string if there
     * is none).
     */
    protected ErrorFileAndLine parseCommandOutput(String line) {
        return null;
    }

    /**
     * Parse the specified string for command errors that can be reported
     * using marks in the Eclipse IDE. In this class, we attempt to parse
     * the messages to look for file and line information, thereby generating
     * marks on the appropriate lines. This should not be called in standalone
     * mode.
     *
     * @param stderr The output on standard error of executing a command.
     */
    public void reportCommandErrors(String stderr) {
        // NOTE: If the VS Code branch passes code review, then this function,
        //  parseCommandOutput, and ErrorFileAndLine will be deleted soon after.
        // First, split the message into lines.
        String[] lines = stderr.split("\\r?\\n");
        StringBuilder message = new StringBuilder();
        Integer lineNumber = null;
        Path path = context.getFileConfig().srcFile;
        // In case errors occur within an imported file, record the original path.
        Path originalPath = path;

        int severity = IMarker.SEVERITY_ERROR;
        for (String line : lines) {
            ErrorFileAndLine parsed = parseCommandOutput(line);
            if (parsed != null) {
                // Found a new line number designator.
                // If there is a previously accumulated message, report it.
                if (message.length() > 0) {
                    if (severity == IMarker.SEVERITY_ERROR)
                        errorReporter.reportError(path, lineNumber, message.toString());
                    else
                        errorReporter.reportWarning(path, lineNumber, message.toString());

                    if (!Objects.equal(originalPath.toFile(), path.toFile())) {
                        // Report an error also in the top-level resource.
                        // FIXME: It should be possible to descend through the import
                        // statements to find which one matches and mark all the
                        // import statements down the chain. But what a pain!
                        if (severity == IMarker.SEVERITY_ERROR) {
                            errorReporter.reportError(originalPath, 1,
                                "Error in imported file: " + path);
                        } else {
                            errorReporter.reportWarning(originalPath, 1,
                                "Warning in imported file: " + path);
                        }
                    }
                }
                if (parsed.isError) {
                    severity = IMarker.SEVERITY_ERROR;
                } else {
                    severity = IMarker.SEVERITY_WARNING;
                }

                // Start accumulating a new message.
                message = new StringBuilder();
                // Append the message on the line number designator line.
                message.append(parsed.message);

                // Set the new line number.
                try {
                    lineNumber = Integer.decode(parsed.line);
                } catch (Exception ex) {
                    // Set the line number unknown.
                    lineNumber = null;
                }
                // FIXME: Ignoring the position within the line.
                // Determine the path within which the error occurred.
                path = Paths.get(parsed.filepath);
            } else {
                // No line designator.
                if (message.length() > 0) {
                    message.append("\n");
                } else {
                    if (!line.toLowerCase().contains("error:")) {
                        severity = IMarker.SEVERITY_WARNING;
                    }
                }
                message.append(line);
            }
        }
        if (message.length() > 0) {
            if (severity == IMarker.SEVERITY_ERROR) {
                errorReporter.reportError(path, lineNumber, message.toString());
            } else {
                errorReporter.reportWarning(path, lineNumber, message.toString());
            }

            if (originalPath.toFile() != path.toFile()) {
                // Report an error also in the top-level resource.
                // FIXME: It should be possible to descend through the import
                // statements to find which one matches and mark all the
                // import statements down the chain. But what a pain!
                if (severity == IMarker.SEVERITY_ERROR) {
                    errorReporter.reportError(originalPath, 1, "Error in imported file: " + path);
                } else {
                    errorReporter.reportWarning(originalPath, 1,
                        "Warning in imported file: " + path);
                }
            }
        }
    }

    // //////////////////////////////////////////////////
    // // Private functions

    /**
     * Print to stdout information about what source file is being generated,
     * what mode the generator is in, and where the generated sources are to be put.
     */
    public void printInfo(LFGeneratorContext.Mode mode) {
        System.out.println("Generating code for: " + context.getFileConfig().resource.getURI().toString());
        System.out.println("******** mode: " + mode);
        System.out.println("******** generated sources: " + context.getFileConfig().getSrcGenPath());
    }

    /**
     * Get the buffer type used for network messages
     */
    public String getNetworkBufferType() {return "";}

    /**
     * Return the Targets enum for the current target
     */
    public abstract Target getTarget();

<<<<<<< HEAD
    /**
     * Get textual representation of a time in the target language.
     *
     * @param t A time AST node
     * @return A time string in the target language
     */
    // FIXME: this should be placed in ExpressionGenerator
    public static String getTargetTime(Time t) {
        TimeValue value = new TimeValue(t.getInterval(), TimeUnit.fromName(t.getUnit()));
        return timeInTargetLanguage(value);
    }

    /**
     * Get textual representation of a value in the target language.
     * <p>
     * If the value evaluates to 0, it is interpreted as a normal value.
     *
     * @param expr An AST node
     * @return A string in the target language
     */
    // FIXME: this should be placed in ExpressionGenerator
    public static String getTargetValue(Expression expr) {
        if (expr instanceof Time) {
            return getTargetTime((Time) expr);
        }
        return ASTUtils.toText(expr);
    }

    /**
     * Get textual representation of a value in the target language.
     * <p>
     * If the value evaluates to 0, it is interpreted as a time.
     *
     * @param expr A time AST node
     * @return A time string in the target language
     */
    // FIXME: this should be placed in ExpressionGenerator
    public static String getTargetTime(Expression expr) {
        if (expr instanceof Time) {
            return getTargetTime((Time) expr);
        } else if (ASTUtils.isZero(expr)) {
            TimeValue value = TimeValue.ZERO;
            return timeInTargetLanguage(value);
        }
        return ASTUtils.toText(expr);
    }

    /**
     * Make all inputs to LET reactions mutable. Throws error if reaction
     * is attributed as a let but is in fact not a LET reaction.
     *
     * FIXME: This should probably be rephrased as an AST transformation
     * FIXME: We should not compute the ACTUAL LET value here. Just verify that we
     * have a LET. Because the actual LET value depends on the parameter passed in.
     */
    public void makeLetReactionInputsMutable() {
        for (Reactor reactor : reactors) {
            for (Reaction reaction : reactor.getReactions()) {
                boolean hasLet = false;
                String letWarning = "";
                if (AttributeUtils.isLet(reaction)) {
                    hasLet = true;
                    TimeValue let = TimeValue.MAX_VALUE;
                    if (reaction.getEffects() != null) {
                        for (VarRef effect : reaction.getEffects()) {
                            Variable variable = effect.getVariable();
                            if (variable instanceof Action) {
                                if (((Action) variable).getOrigin() == ActionOrigin.LOGICAL) {
                                    Time _minDelay = (Time) ((Action) variable).getMinDelay();
                                    if (_minDelay != null && _minDelay.getInterval() > 0) {
                                        TimeValue minDelay = ASTUtils.toTimeValue(_minDelay);
                                        if (minDelay.isEarlierThan(let)) {
                                            let = minDelay;
                                        }
                                    } else {
                                        hasLet = false;
                                        letWarning = "Reaction marked LET but has Action with min_delay 0 as effect.";
                                        break;
                                    }
                                } else {
                                    // A Physical Action means a LET of FOREVER. As this is the initial
                                    //  value, we dont do anything here
                                }

                            } else if (variable instanceof Mode) {
                                // Mode change effect
                                hasLet = false;
                                letWarning = "Reaction marked as LET, but has mode transition as effect.";
                                break;
                            } else if (variable instanceof Output) {
                                hasLet = false;
                                letWarning = "Reaction marked as LET, but has mode output port as effect.";
                                break;
                            } else if (variable instanceof Input) {
                                hasLet = false;
                                letWarning = "Reaction marked as LET, but has mode port as effect.";
                                break;
                            }
                        }
                    } else {
                        // Reaction has no effects and thus has a LET
                        hasLet = true;
                    }

                    // Also, make sure that none of the triggers are outputs of contained reactors.
                    //  This makes our current strategy of marking triggers as mutable, infeasible.
                    //  TODO: This is solved by enabling mutable triggers in the syntax
                    if (reaction.getTriggers().size() > 0) {
                        for (TriggerRef trigger : reaction.getTriggers()) {
                            if (trigger instanceof VarRef triggerAsVarRef) {
                                if (triggerAsVarRef.getVariable() instanceof Output) {
                                    hasLet = false;
                                    letWarning = "Reaction marked as LET, but is triggered by contained reactor and can thus not have LET.";
                                }
                            }
                        }
                    }

                    // Check if we had any errors
                    if (!hasLet) {
                        // FIXME: Should this be a warning instead?
                         errorReporter.reportError(reaction, letWarning);
                    } else {
                        // Change all inputs to mutable
                        if (reaction.getTriggers().size() > 0) {
                            for (TriggerRef trigger : reaction.getTriggers()) {
                                if (trigger instanceof VarRef triggerAsVarRef) {
                                    if (triggerAsVarRef.getVariable() instanceof Input) {
                                        ((Input) triggerAsVarRef.getVariable()).setMutable(true);
                                    }
                                }
                            }
                        } else {
                            for (Input input : reactor.getInputs()) {
                                input.setMutable(true);
                            }
                        }

                        // Also make all sources mutable
                        for (VarRef source : reaction.getSources()) {
                            Variable variable = source.getVariable();
                            if (variable instanceof Input) {
                                ((Input) variable).setMutable(true);
                            }
                        }

                        // Record let
                        LetUtils.setReactionLet(reaction, let);
                    }
                }
            }
        }
    }
}

=======
}
>>>>>>> 2b75fe73
<|MERGE_RESOLUTION|>--- conflicted
+++ resolved
@@ -48,22 +48,16 @@
 import org.lflang.MainConflictChecker;
 import org.lflang.Target;
 import org.lflang.TargetConfig;
-<<<<<<< HEAD
 import org.lflang.TargetProperty.CoordinationType;
 import org.lflang.TargetProperty.SchedulerOption;
 import org.lflang.TimeUnit;
 import org.lflang.TimeValue;
-=======
->>>>>>> 2b75fe73
 import org.lflang.ast.AstTransformation;
 import org.lflang.graph.InstantiationGraph;
 import org.lflang.lf.ActionOrigin;
 import org.lflang.lf.Connection;
-<<<<<<< HEAD
 import org.lflang.lf.Expression;
 import org.lflang.lf.Input;
-=======
->>>>>>> 2b75fe73
 import org.lflang.lf.Instantiation;
 import org.lflang.lf.LfFactory;
 import org.lflang.lf.Mode;
@@ -449,7 +443,6 @@
         return reactionBankIndices.get(reaction);
     }
 
-<<<<<<< HEAD
     /**
      * Given a representation of time that may possibly include units, return
      * a string that the target language can recognize as a value. In this base
@@ -478,8 +471,6 @@
         return unit.getCanonicalName().toUpperCase();
     }
 
-=======
->>>>>>> 2b75fe73
     // //////////////////////////////////////////
     // // Protected methods.
 
@@ -722,7 +713,6 @@
      */
     public abstract Target getTarget();
 
-<<<<<<< HEAD
     /**
      * Get textual representation of a time in the target language.
      *
@@ -878,6 +868,3 @@
     }
 }
 
-=======
-}
->>>>>>> 2b75fe73
