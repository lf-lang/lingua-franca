/*************
 * Copyright (c) 2019-2020, The University of California at Berkeley.

 * Redistribution and use in source and binary forms, with or without modification,
 * are permitted provided that the following conditions are met:

 * 1. Redistributions of source code must retain the above copyright notice,
 *    this list of conditions and the following disclaimer.

 * 2. Redistributions in binary form must reproduce the above copyright notice,
 *    this list of conditions and the following disclaimer in the documentation
 *    and/or other materials provided with the distribution.

 * THIS SOFTWARE IS PROVIDED BY THE COPYRIGHT HOLDERS AND CONTRIBUTORS "AS IS" AND
 * ANY EXPRESS OR IMPLIED WARRANTIES, INCLUDING, BUT NOT LIMITED TO, THE IMPLIED
 * WARRANTIES OF MERCHANTABILITY AND FITNESS FOR A PARTICULAR PURPOSE ARE
 * DISCLAIMED. IN NO EVENT SHALL THE COPYRIGHT HOLDER OR CONTRIBUTORS BE LIABLE FOR
 * ANY DIRECT, INDIRECT, INCIDENTAL, SPECIAL, EXEMPLARY, OR CONSEQUENTIAL DAMAGES
 * (INCLUDING, BUT NOT LIMITED TO, PROCUREMENT OF SUBSTITUTE GOODS OR SERVICES;
 * LOSS OF USE, DATA, OR PROFITS; OR BUSINESS INTERRUPTION) HOWEVER CAUSED AND ON
 * ANY THEORY OF LIABILITY, WHETHER IN CONTRACT, STRICT LIABILITY, OR TORT
 * (INCLUDING NEGLIGENCE OR OTHERWISE) ARISING IN ANY WAY OUT OF THE USE OF THIS
 * SOFTWARE, EVEN IF ADVISED OF THE POSSIBILITY OF SUCH DAMAGE.
 ***************/
package org.lflang.generator;

import java.io.IOException;
import java.nio.file.Path;
import java.nio.file.Paths;
import java.util.ArrayList;
import java.util.HashSet;
import java.util.LinkedHashMap;
import java.util.LinkedHashSet;
import java.util.LinkedList;
import java.util.List;
import java.util.Map;
import java.util.Set;
import java.util.regex.Matcher;
import java.util.regex.Pattern;
import org.eclipse.core.resources.IMarker;
import org.eclipse.emf.ecore.EObject;
import org.eclipse.emf.ecore.resource.Resource;
import org.eclipse.emf.ecore.util.EcoreUtil;
import org.eclipse.xtext.util.CancelIndicator;
import org.eclipse.xtext.xbase.lib.CollectionLiterals;
import org.eclipse.xtext.xbase.lib.IterableExtensions;
import org.eclipse.xtext.xbase.lib.IteratorExtensions;
import org.eclipse.xtext.xbase.lib.Pair;
import org.lflang.ASTUtils;
import org.lflang.ErrorReporter;
import org.lflang.FileConfig;
import org.lflang.InferredType;
import org.lflang.MainConflictChecker;
import org.lflang.Target;
import org.lflang.TargetConfig;
import org.lflang.TargetProperty.CoordinationType;
import org.lflang.TimeUnit;
import org.lflang.TimeValue;
import org.lflang.ast.AstTransformation;
import org.lflang.federated.FedASTUtils;
import org.lflang.federated.FederateInstance;
import org.lflang.federated.serialization.SupportedSerializers;
import org.lflang.graph.InstantiationGraph;
import org.lflang.lf.Action;
import org.lflang.lf.Connection;
import org.lflang.lf.Expression;
import org.lflang.lf.Instantiation;
import org.lflang.lf.LfFactory;
import org.lflang.lf.Mode;
import org.lflang.lf.Parameter;
import org.lflang.lf.Reaction;
import org.lflang.lf.Reactor;
import org.lflang.lf.Time;
import org.lflang.lf.VarRef;
import org.lflang.validation.AbstractLFValidator;

import com.google.common.base.Objects;
import com.google.common.collect.Iterables;

/**
 * Generator base class for specifying core functionality
 * that all code generators should have.
 *
 * @author{Edward A. Lee <eal@berkeley.edu>}
 * @author{Marten Lohstroh <marten@berkeley.edu>}
 * @author{Christian Menard <christian.menard@tu-dresden.de}
 * @author{Matt Weber <matt.weber@berkeley.edu>}
 * @author{Soroush Bateni <soroush@utdallas.edu>}
 */
public abstract class GeneratorBase extends AbstractLFValidator {

    ////////////////////////////////////////////
    //// Public fields.

    /**
     * The main (top-level) reactor instance.
     */
    public ReactorInstance main;

    /** An error reporter for reporting any errors or warnings during the code generation */
    public ErrorReporter errorReporter;

    ////////////////////////////////////////////
    //// Protected fields.

    /**
     * The current target configuration.
     */
    protected TargetConfig targetConfig = new TargetConfig();

    public TargetConfig getTargetConfig() { return this.targetConfig;}

    /**
     * The current file configuration.
     */
    protected FileConfig fileConfig;

    /**
     * A factory for compiler commands.
     */
    protected GeneratorCommandFactory commandFactory;

    public GeneratorCommandFactory getCommandFactory() { return commandFactory; }

    /**
     * Definition of the main (top-level) reactor.
     * This is an automatically generated AST node for the top-level
     * reactor.
     */
    protected Instantiation mainDef;
    public Instantiation getMainDef() { return mainDef; }

    /**
     * A list of Reactor definitions in the main resource, including non-main
     * reactors defined in imported resources. These are ordered in the list in
     * such a way that each reactor is preceded by any reactor that it instantiates
     * using a command like `foo = new Foo();`
     */
    protected List<Reactor> reactors = new ArrayList<>();

    /**
     * The set of resources referenced reactor classes reside in.
     */
    protected Set<LFResource> resources = new LinkedHashSet<>();

    /**
     * Graph that tracks dependencies between instantiations.
     * This is a graph where each node is a Reactor (not a ReactorInstance)
     * and an arc from Reactor A to Reactor B means that B contains an instance of A, constructed with a statement
     * like `a = new A();`  After creating the graph,
     * sort the reactors in topological order and assign them to the reactors class variable.
     * Hence, after this method returns, `this.reactors` will be a list of Reactors such that any
     * reactor is preceded in the list by reactors that it instantiates.
     */
    protected InstantiationGraph instantiationGraph;

    /**
     * The set of unordered reactions. An unordered reaction is one that does
     * not have any dependency on other reactions in the containing reactor,
     * and where no other reaction in the containing reactor depends on it.
     * There is currently no way in the syntax of LF to make a reaction
     * unordered, deliberately, because it can introduce unexpected
     * nondeterminacy. However, certain automatically generated reactions are
     * known to be safe to be unordered because they do not interact with the
     * state of the containing reactor. To make a reaction unordered, when
     * the Reaction instance is created, add that instance to this set.
     */
    protected Set<Reaction> unorderedReactions = null;

    /**
     * Map from reactions to bank indices
     */
    protected Map<Reaction,Integer> reactionBankIndices = null;

    /**
     * Keep a unique list of enabled serializers
     */
    public HashSet<SupportedSerializers> enabledSerializers = new HashSet<>();

    /**
     * Indicates whether or not the current Lingua Franca program
     * contains a federation.
     */
    public boolean isFederated = false;

    /**
     * Indicates whether or not the current Lingua Franca program
     * contains model reactors.
     */
    public boolean hasModalReactors = false;

    /**
     * Indicates whether the program has any deadlines and thus
     * needs to propagate deadlines through the reaction instance graph
     */
    public boolean hasDeadlines = false;

    // //////////////////////////////////////////
    // // Target properties, if they are included.
    /**
     * A list of federate instances or a list with a single empty string
     * if there are no federates specified. FIXME: Why put a single empty string there? It should be just empty...
     */
    public List<FederateInstance> federates = new ArrayList<>();

    /**
     * A map from federate IDs to federate instances.
     */
    protected Map<Integer, FederateInstance> federateByID = new LinkedHashMap<>();

    /**
     * A map from instantiations to the federate instances for that instantiation.
     * If the instantiation has a width, there may be more than one federate instance.
     */
    protected Map<Instantiation, List<FederateInstance>> federatesByInstantiation;

    /**
     * The federation RTI properties, which defaults to 'localhost: 15045'.
     */
    protected LinkedHashMap<String, Object> federationRTIProperties = CollectionLiterals.newLinkedHashMap(
        Pair.of("host", "localhost"),
        Pair.of("port", 0) // Indicator to use the default port, typically 15045.
    );

    /**
     * Contents of $LF_CLASSPATH, if it was set.
     */
    protected String classpathLF;

    // //////////////////////////////////////////
    // // Private fields.

    /**
     * A list ot AST transformations to apply before code generation
     */
    private List<AstTransformation> astTransformations = new ArrayList();

    /**
     * Create a new GeneratorBase object.
     */
    public GeneratorBase(FileConfig fileConfig, ErrorReporter errorReporter) {
        this.fileConfig = fileConfig;
        this.errorReporter = errorReporter;
        this.commandFactory = new GeneratorCommandFactory(errorReporter, fileConfig);
    }

    /**
     * Register an AST transformation to be applied to the AST.
     *
     * The transformations will be applied in the order that they are registered in.
     */
    protected void registerTransformation(AstTransformation transformation) {
        astTransformations.add(transformation);
    }

    // //////////////////////////////////////////
    // // Code generation functions to override for a concrete code generator.

    /**
     * If there is a main or federated reactor, then create a synthetic Instantiation
     * for that top-level reactor and set the field mainDef to refer to it.
     */
    private void createMainInstantiation() {
        // Find the main reactor and create an AST node for its instantiation.
        Iterable<EObject> nodes = IteratorExtensions.toIterable(fileConfig.resource.getAllContents());
        for (Reactor reactor : Iterables.filter(nodes, Reactor.class)) {
            if (reactor.isMain() || reactor.isFederated()) {
                // Creating a definition for the main reactor because there isn't one.
                this.mainDef = LfFactory.eINSTANCE.createInstantiation();
                this.mainDef.setName(reactor.getName());
                this.mainDef.setReactorClass(reactor);
            }
        }
    }

    public void doGenerate(Resource resource, LFGeneratorContext context) {
        doGenerate(resource, context, true);
    }

    /**
     * Generate code from the Lingua Franca model contained by the specified resource.
     *
     * This is the main entry point for code generation. This base class finds all
     * reactor class definitions, including any reactors defined in imported .lf files
     * (except any main reactors in those imported files), and adds them to the
     * {@link GeneratorBase#reactors reactors} list. If errors occur during
     * generation, then a subsequent call to errorsOccurred() will return true.
     * @param resource The resource containing the source code.
     * @param context Context relating to invocation of the code generator.
     * In standalone mode, this object is also used to relay CLI arguments.
     */
    public void doGenerate(Resource resource, LFGeneratorContext context, Boolean transformDelays) {

        GeneratorUtils.setTargetConfig(
            context, GeneratorUtils.findTarget(fileConfig.resource), targetConfig, errorReporter
        );

        cleanIfNeeded(context);

        printInfo(context.getMode());

        // Clear any IDE markers that may have been created by a previous build.
        // Markers mark problems in the Eclipse IDE when running in integrated mode.
        if (errorReporter instanceof EclipseErrorReporter) {
            ((EclipseErrorReporter) errorReporter).clearMarkers();
        }

        ASTUtils.setMainName(fileConfig.resource, fileConfig.name);

        createMainInstantiation();

        // Check if there are any conflicting main reactors elsewhere in the package.
        if (Objects.equal(context.getMode(), LFGeneratorContext.Mode.STANDALONE) && mainDef != null) {
            for (String conflict : new MainConflictChecker(fileConfig).conflicts) {
                errorReporter.reportError(this.mainDef.getReactorClass(), "Conflicting main reactor in " + conflict);
            }
        }

        // Configure the command factory
        commandFactory.setVerbose();
        if (Objects.equal(context.getMode(), LFGeneratorContext.Mode.STANDALONE) && context.getArgs().containsKey("quiet")) {
            commandFactory.setQuiet();
        }

        // This must be done before desugaring delays below.
        analyzeFederates(context);

        // Process target files. Copy each of them into the src-gen dir.
        // FIXME: Should we do this here? This doesn't make sense for federates the way it is
        // done here.
        copyUserFiles(this.targetConfig, this.fileConfig);

        // Collect reactors and create an instantiation graph.
        // These are needed to figure out which resources we need
        // to validate, which happens in setResources().
        setReactorsAndInstantiationGraph(context.getMode());

        GeneratorUtils.validate(context, fileConfig, instantiationGraph, errorReporter);
        List<Resource> allResources = GeneratorUtils.getResources(reactors);
        resources.addAll(allResources.stream()  // FIXME: This filter reproduces the behavior of the method it replaces. But why must it be so complicated? Why are we worried about weird corner cases like this?
            .filter(it -> !Objects.equal(it, fileConfig.resource) || mainDef != null && it == mainDef.getReactorClass().eResource())
            .map(it -> GeneratorUtils.getLFResource(it, fileConfig.getSrcGenBasePath(), context, errorReporter))
            .toList()
        );
        GeneratorUtils.accommodatePhysicalActionsIfPresent(
            allResources,
            getTarget().setsKeepAliveOptionAutomatically(),
            targetConfig,
            errorReporter
        );
        // FIXME: Should the GeneratorBase pull in `files` from imported
        // resources?

<<<<<<< HEAD
        if (transformDelays) {
            // Reroute connections that have delays associated with them via
            // generated delay reactors.
            transformDelays();
=======
        for (AstTransformation transformation : astTransformations) {
            transformation.applyTransformation(reactors);
>>>>>>> b74a67d5
        }

        // Transform connections that reside in mutually exclusive modes and are otherwise conflicting
        // This should be done before creating the instantiation graph
        transformConflictingConnectionsInModalReactors();

        // Invoke these functions a second time because transformations
        // may have introduced new reactors!
        setReactorsAndInstantiationGraph(context.getMode());

        // Check for existence and support of modes
        hasModalReactors = IterableExtensions.exists(reactors, it -> !it.getModes().isEmpty());
        checkModalReactorSupport(false);
        additionalPostProcessingForModes();

        enableSupportForSerializationIfApplicable(context.getCancelIndicator());
    }

    /**
     * Check if a clean was requested from the standalone compiler and perform
     * the clean step.
     */
    protected void cleanIfNeeded(LFGeneratorContext context) {
        if (context.getArgs().containsKey("clean")) {
            try {
                fileConfig.doClean();
            } catch (IOException e) {
                System.err.println("WARNING: IO Error during clean");
            }
        }
    }

    /**
     * Create a new instantiation graph. This is a graph where each node is a Reactor (not a ReactorInstance)
     * and an arc from Reactor A to Reactor B means that B contains an instance of A, constructed with a statement
     * like `a = new A();`  After creating the graph,
     * sort the reactors in topological order and assign them to the reactors class variable.
     * Hence, after this method returns, `this.reactors` will be a list of Reactors such that any
     * reactor is preceded in the list by reactors that it instantiates.
     */
    protected void setReactorsAndInstantiationGraph(LFGeneratorContext.Mode mode) {
        // Build the instantiation graph .
        instantiationGraph = new InstantiationGraph(fileConfig.resource, false);

        // Topologically sort the reactors such that all of a reactor's instantiation dependencies occur earlier in
        // the sorted list of reactors. This helps the code generator output code in the correct order.
        // For example if `reactor Foo {bar = new Bar()}` then the definition of `Bar` has to be generated before
        // the definition of `Foo`.
        reactors = instantiationGraph.nodesInTopologicalOrder();

        // If there is no main reactor or if all reactors in the file need to be validated, then make sure the reactors
        // list includes even reactors that are not instantiated anywhere.
        if (mainDef == null || Objects.equal(mode, LFGeneratorContext.Mode.LSP_MEDIUM)) {
            Iterable<EObject> nodes = IteratorExtensions.toIterable(fileConfig.resource.getAllContents());
            for (Reactor r : IterableExtensions.filter(nodes, Reactor.class)) {
                if (!reactors.contains(r)) {
                    reactors.add(r);
                }
            }
        }
    }

    /**
     * Copy user specific files to the src-gen folder.
     *
     * This should be overridden by the target generators.
     *
     * @param targetConfig The targetConfig to read the `files` from.
     * @param fileConfig The fileConfig used to make the copy and resolve paths.
     */
    protected void copyUserFiles(TargetConfig targetConfig, FileConfig fileConfig) {}

    /**
     * Return true if errors occurred in the last call to doGenerate().
     * This will return true if any of the reportError methods was called.
     * @return True if errors occurred.
     */
    public boolean errorsOccurred() {
        return errorReporter.getErrorsOccurred();
    }

    /*
     * Return the TargetTypes instance associated with this.
     */
    public abstract TargetTypes getTargetTypes();

    /**
     * Mark the reaction unordered. An unordered reaction is one that does not
     * have any dependency on other reactions in the containing reactor, and
     * where no other reaction in the containing reactor depends on it. There
     * is currently no way in the syntax of LF to make a reaction unordered,
     * deliberately, because it can introduce unexpected nondeterminacy.
     * However, certain automatically generated reactions are known to be safe
     * to be unordered because they do not interact with the state of the
     * containing reactor. To make a reaction unordered, when the Reaction
     * instance is created, add that instance to this set.
     * @param reaction The reaction to make unordered.
     */
    public void makeUnordered(Reaction reaction) {
        if (unorderedReactions == null) {
            unorderedReactions = new LinkedHashSet<>();
        }
        unorderedReactions.add(reaction);
    }

    /**
     * Mark the specified reaction to belong to only the specified
     * bank index. This is needed because reactions cannot declare
     * a specific bank index as an effect or trigger. Reactions that
     * send messages between federates, including absent messages,
     * need to be specific to a bank member.
     * @param reaction The reaction.
     * @param bankIndex The bank index, or -1 if there is no bank.
     */
    public void setReactionBankIndex(Reaction reaction, int bankIndex) {
        if (bankIndex < 0) {
            return;
        }
        if (reactionBankIndices == null) {
            reactionBankIndices = new LinkedHashMap<>();
        }
        reactionBankIndices.put(reaction, bankIndex);
    }

    /**
     * Return the reaction bank index.
     * @see #setReactionBankIndex(Reaction reaction, int bankIndex)
     * @param reaction The reaction.
     * @return The reaction bank index, if one has been set, and -1 otherwise.
     */
    public int getReactionBankIndex(Reaction reaction) {
        if (reactionBankIndices == null) return -1;
        if (reactionBankIndices.get(reaction) == null) return -1;
        return reactionBankIndices.get(reaction);
    }

    /**
     * Given a representation of time that may possibly include units, return
     * a string that the target language can recognize as a value. In this base
     * class, if units are given, e.g. "msec", then we convert the units to upper
     * case and return an expression of the form "MSEC(value)". Particular target
     * generators will need to either define functions or macros for each possible
     * time unit or override this method to return something acceptable to the
     * target language.
     * @param time A TimeValue that represents a time.
     * @return A string, such as "MSEC(100)" for 100 milliseconds.
     */
    public static String timeInTargetLanguage(TimeValue time) {
        if (time != null) {
            if (time.unit != null) {
                return cMacroName(time.unit) + "(" + time.getMagnitude() + ")";
            } else {
                return Long.valueOf(time.getMagnitude()).toString();
            }
        }
        return "0"; // FIXME: do this or throw exception?
    }

    // note that this is moved out by #544
    public static String cMacroName(TimeUnit unit) {
        return unit.getCanonicalName().toUpperCase();
    }

    // //////////////////////////////////////////
    // // Protected methods.

    /**
     * Checks whether modal reactors are present and require appropriate code generation.
     * This will set the hasModalReactors variable.
     * @param isSupported indicates if modes are supported by this code generation.
     */
    protected void checkModalReactorSupport(boolean isSupported) {
        if (hasModalReactors && !isSupported) {
            errorReporter.reportError("The currently selected code generation or " +
                                      "target configuration does not support modal reactors!");
        }
    }

    /**
     * Finds and transforms connections into forwarding reactions iff the connections have the same destination as other
     * connections or reaction in mutually exclusive modes.
     */
    private void transformConflictingConnectionsInModalReactors() {
        for (LFResource r : resources) {
            var transform = ASTUtils.findConflictingConnectionsInModalReactors(r.eResource);
            if (!transform.isEmpty()) {
                var factory = LfFactory.eINSTANCE;
                for (Connection connection : transform) {
                    // Currently only simple transformations are supported
                    if (connection.isPhysical() || connection.getDelay() != null || connection.isIterated() ||
                        connection.getLeftPorts().size() > 1 || connection.getRightPorts().size() > 1
                    ) {
                        errorReporter.reportError(connection, "Cannot transform connection in modal reactor. Connection uses currently not supported features.");
                    } else {
                        var reaction = factory.createReaction();
                        ((Mode)connection.eContainer()).getReactions().add(reaction);

                        var sourceRef = connection.getLeftPorts().get(0);
                        var destRef = connection.getRightPorts().get(0);
                        reaction.getTriggers().add(sourceRef);
                        reaction.getEffects().add(destRef);

                        var code = factory.createCode();
                        var source = (sourceRef.getContainer() != null ?
                                sourceRef.getContainer().getName() + "." : "") + sourceRef.getVariable().getName();
                        var dest = (destRef.getContainer() != null ?
                                destRef.getContainer().getName() + "." : "") + destRef.getVariable().getName();
                        code.setBody(getConflictingConnectionsInModalReactorsBody(source, dest));
                        reaction.setCode(code);

                        EcoreUtil.remove(connection);
                    }
                }
            }
        }
    }
    /**
     * Return target code for forwarding reactions iff the connections have the
     * same destination as other connections or reaction in mutually exclusive modes.
     *
     * This method needs to be overridden in target specific code generators that
     * support modal reactors.
     */
    protected String getConflictingConnectionsInModalReactorsBody(String source, String dest) {
        errorReporter.reportError("The currently selected code generation " +
                                  "is missing an implementation for conflicting " +
                                  "transforming connections in modal reactors.");
        return "MODAL MODELS NOT SUPPORTED";
    }

    /**
     * Hook for additional post-processing of the model.
     */
    protected void additionalPostProcessingForModes() {
        // Do nothing
    }

    /**
     * Generate code for the body of a reaction that handles the
     * action that is triggered by receiving a message from a remote
     * federate.
     * @param action The action.
     * @param sendingPort The output port providing the data to send.
     * @param receivingPort The ID of the destination port.
     * @param receivingPortID The ID of the destination port.
     * @param sendingFed The sending federate.
     * @param receivingFed The destination federate.
     * @param receivingBankIndex The receiving federate's bank index, if it is in a bank.
     * @param receivingChannelIndex The receiving federate's channel index, if it is a multiport.
     * @param type The type.
     * @param isPhysical Indicates whether or not the connection is physical
     * @param serializer The serializer used on the connection.
     */
    public String generateNetworkReceiverBody(
        Action action,
        VarRef sendingPort,
        VarRef receivingPort,
        int receivingPortID,
        FederateInstance sendingFed,
        FederateInstance receivingFed,
        int receivingBankIndex,
        int receivingChannelIndex,
        InferredType type,
        boolean isPhysical,
        SupportedSerializers serializer
    ) {
        throw new UnsupportedOperationException("This target does not support network connections between federates.");
    }

    /**
     * Generate code for the body of a reaction that handles an output
     * that is to be sent over the network. This base class throws an exception.
     * @param sendingPort The output port providing the data to send.
     * @param receivingPort The ID of the destination port.
     * @param receivingPortID The ID of the destination port.
     * @param sendingFed The sending federate.
     * @param sendingBankIndex The bank index of the sending federate, if it is a bank.
     * @param sendingChannelIndex The channel index of the sending port, if it is a multiport.
     * @param receivingFed The destination federate.
     * @param type The type.
     * @param isPhysical Indicates whether the connection is physical or not
     * @param delay The delay value imposed on the connection using after
     * @throws UnsupportedOperationException If the target does not support this operation.
     * @param serializer The serializer used on the connection.
     */
    public String generateNetworkSenderBody(
        VarRef sendingPort,
        VarRef receivingPort,
        int receivingPortID,
        FederateInstance sendingFed,
        int sendingBankIndex,
        int sendingChannelIndex,
        FederateInstance receivingFed,
        InferredType type,
        boolean isPhysical,
        Expression delay,
        SupportedSerializers serializer
    ) {
        throw new UnsupportedOperationException("This target does not support network connections between federates.");
    }

    /**
     * Generate code for the body of a reaction that waits long enough so that the status
     * of the trigger for the given port becomes known for the current logical time.
     *
     * @param receivingPortID port The port to generate the control reaction for
     * @param maxSTP The maximum value of STP is assigned to reactions (if any)
     *  that have port as their trigger or source
     */
    public String generateNetworkInputControlReactionBody(
        int receivingPortID,
        TimeValue maxSTP
    ) {
        throw new UnsupportedOperationException("This target does not support network connections between federates.");
    }

    /**
     * Generate code for the body of a reaction that sends a port status message for the given
     * port if it is absent.
     *
     * @param port The port to generate the control reaction for
     * @param portID The ID assigned to the port in the AST transformation
     * @param receivingFederateID The ID of the receiving federate
     * @param sendingBankIndex The bank index of the sending federate, if it is a bank.
     * @param sendingChannelIndex The channel if a multiport
     * @param delay The delay value imposed on the connection using after
     */
    public String generateNetworkOutputControlReactionBody(
        VarRef port,
        int portID,
        int receivingFederateID,
        int sendingBankIndex,
        int sendingChannelIndex,
        Expression delay
    ) {
        throw new UnsupportedOperationException("This target does not support network connections between federates.");
    }

    /**
     * Add necessary code to the source and necessary build support to
     * enable the requested serializations in 'enabledSerializations'
     */
    public void enableSupportForSerializationIfApplicable(CancelIndicator cancelIndicator) {
        if (!IterableExtensions.isNullOrEmpty(enabledSerializers)) {
            throw new UnsupportedOperationException(
                "Serialization is target-specific "+
                " and is not implemented for the "+getTarget().toString()+" target."
            );
        }
    }

    /**
     * Returns true if the program is federated and uses the decentralized
     * coordination mechanism.
     */
    public boolean isFederatedAndDecentralized() {
        return isFederated && targetConfig.coordination == CoordinationType.DECENTRALIZED;
    }

    /**
     * Returns true if the program is federated and uses the centralized
     * coordination mechanism.
     */
    public boolean isFederatedAndCentralized() {
        return isFederated && targetConfig.coordination == CoordinationType.CENTRALIZED;
    }

    /**
     * Parsed error message from a compiler is returned here.
     */
    public static class ErrorFileAndLine {
        public String filepath = null;
        public String line = "1";
        public String character = "0";
        public String message = "";
        public boolean isError = true; // false for a warning.

        @Override
        public String toString() {
          return (isError ? "Error" : "Non-error") + " at " + line + ":" + character + " of file " + filepath + ": " + message;
        }
    }

    /**
     * Given a line of text from the output of a compiler, return
     * an instance of ErrorFileAndLine if the line is recognized as
     * the first line of an error message. Otherwise, return null.
     * This base class simply returns null.
     * @param line A line of output from a compiler or other external
     * tool that might generate errors.
     * @return If the line is recognized as the start of an error message,
     * then return a class containing the path to the file on which the
     * error occurred (or null if there is none), the line number (or the
     * string "1" if there is none), the character position (or the string
     * "0" if there is none), and the message (or an empty string if there
     * is none).
     */
    protected ErrorFileAndLine parseCommandOutput(String line) {
        return null;
    }

    /**
     * Parse the specified string for command errors that can be reported
     * using marks in the Eclipse IDE. In this class, we attempt to parse
     * the messages to look for file and line information, thereby generating
     * marks on the appropriate lines. This should not be called in standalone
     * mode.
     *
     * @param stderr The output on standard error of executing a command.
     */
    public void reportCommandErrors(String stderr) {
        // NOTE: If the VS Code branch passes code review, then this function,
        //  parseCommandOutput, and ErrorFileAndLine will be deleted soon after.
        // First, split the message into lines.
        String[] lines = stderr.split("\\r?\\n");
        StringBuilder message = new StringBuilder();
        Integer lineNumber = null;
        Path path = fileConfig.srcFile;
        // In case errors occur within an imported file, record the original path.
        Path originalPath = path;

        int severity = IMarker.SEVERITY_ERROR;
        for (String line : lines) {
            ErrorFileAndLine parsed = parseCommandOutput(line);
            if (parsed != null) {
                // Found a new line number designator.
                // If there is a previously accumulated message, report it.
                if (message.length() > 0) {
                    if (severity == IMarker.SEVERITY_ERROR)
                        errorReporter.reportError(path, lineNumber, message.toString());
                    else
                        errorReporter.reportWarning(path, lineNumber, message.toString());

                    if (!Objects.equal(originalPath.toFile(), path.toFile())) {
                        // Report an error also in the top-level resource.
                        // FIXME: It should be possible to descend through the import
                        // statements to find which one matches and mark all the
                        // import statements down the chain. But what a pain!
                        if (severity == IMarker.SEVERITY_ERROR) {
                            errorReporter.reportError(originalPath, 1, "Error in imported file: " + path);
                        } else {
                            errorReporter.reportWarning(originalPath, 1, "Warning in imported file: " + path);
                        }
                     }
                }
                if (parsed.isError) {
                    severity = IMarker.SEVERITY_ERROR;
                } else {
                    severity = IMarker.SEVERITY_WARNING;
                }

                // Start accumulating a new message.
                message = new StringBuilder();
                // Append the message on the line number designator line.
                message.append(parsed.message);

                // Set the new line number.
                try {
                    lineNumber = Integer.decode(parsed.line);
                } catch (Exception ex) {
                    // Set the line number unknown.
                    lineNumber = null;
                }
                // FIXME: Ignoring the position within the line.
                // Determine the path within which the error occurred.
                path = Paths.get(parsed.filepath);
            } else {
                // No line designator.
                if (message.length() > 0) {
                    message.append("\n");
                } else {
                    if (!line.toLowerCase().contains("error:")) {
                        severity = IMarker.SEVERITY_WARNING;
                    }
                }
                message.append(line);
            }
        }
        if (message.length() > 0) {
            if (severity == IMarker.SEVERITY_ERROR) {
                errorReporter.reportError(path, lineNumber, message.toString());
            } else {
                errorReporter.reportWarning(path, lineNumber, message.toString());
            }

            if (originalPath.toFile() != path.toFile()) {
                // Report an error also in the top-level resource.
                // FIXME: It should be possible to descend through the import
                // statements to find which one matches and mark all the
                // import statements down the chain. But what a pain!
                if (severity == IMarker.SEVERITY_ERROR) {
                    errorReporter.reportError(originalPath, 1, "Error in imported file: " + path);
                } else {
                    errorReporter.reportWarning(originalPath, 1, "Warning in imported file: " + path);
                }
            }
        }
    }

    /**
     * Generate target code for a parameter reference.
     *
     * @param param The parameter to generate code for
     * @return Parameter reference in target code
     */
    protected String getTargetReference(Parameter param) {
        return param.getName();
    }

    // //////////////////////////////////////////////////
    // // Private functions

    /**
     * Remove triggers in each federates' network reactions that are defined
     * in remote federates.
     *
     * This must be done in code generators after the dependency graphs
     * are built and levels are assigned. Otherwise, these disconnected ports
     * might reference data structures in remote federates and cause
     * compile/runtime errors.
     *
     * @param instance The reactor instance to remove these ports from if any.
     *  Can be null.
     */
    protected void removeRemoteFederateConnectionPorts(ReactorInstance instance) {
        if (!isFederated) {
            return;
        }
        for (FederateInstance federate : federates) {
            // Remove disconnected network triggers from the AST
            federate.removeRemoteFederateConnectionPorts();
            if (instance == null) {
                continue;
            }
            // If passed a reactor instance, also purge the disconnected network triggers
            // from the reactor instance graph
            for (Reaction reaction : federate.networkReactions) {
                ReactionInstance networkReaction = instance.lookupReactionInstance(reaction);
                if (networkReaction == null) {
                    continue;
                }
                for (VarRef port : federate.remoteNetworkReactionTriggers) {
                    PortInstance disconnectedPortInstance = instance.lookupPortInstance(port);
                    if (disconnectedPortInstance != null) {
                        networkReaction.removePortInstance(disconnectedPortInstance);
                    }
                }
            }
        }
    }

    /**
     * Set the RTI hostname, port and username if given as compiler arguments
     */
    private void setFederationRTIProperties(LFGeneratorContext context) {
        String rtiAddr = context.getArgs().getProperty("rti");
        Pattern pattern = Pattern.compile("([a-zA-Z0-9]+@)?([a-zA-Z0-9]+\\.?[a-z]{2,}|[0-9]+\\.[0-9]+\\.[0-9]+\\.[0-9]+):?([0-9]+)?");
        Matcher matcher = pattern.matcher(rtiAddr);

        if (!matcher.find()) {
            return;
        }

        // the user match group contains a trailing "@" which needs to be removed.
        String userWithAt = matcher.group(1);
        String user = userWithAt == null ? null : userWithAt.substring(0, userWithAt.length() - 1);
        String host = matcher.group(2);
        String port = matcher.group(3);

        if (host != null) {
            federationRTIProperties.put("host", host);
        }
        if (port != null) {
            federationRTIProperties.put("port", port);
        }
        if (user != null) {
            federationRTIProperties.put("user", user);
        }
    }

    /**
     * Analyze the AST to determine whether code is being mapped to
     * single or to multiple target machines. If it is being mapped
     * to multiple machines, then set the {@link #isFederated} field to true,
     * create a FederateInstance for each federate, and record various
     * properties of the federation
     *
     * In addition, for each top-level connection, add top-level reactions to the AST
     * that send and receive messages over the network.
     *
     * This class is target independent, so the target code
     * generator still has quite a bit of work to do.
     * It needs to provide the body of the sending and
     * receiving reactions. It also needs to provide the
     * runtime infrastructure that uses the dependency
     * information between federates. See the C target
     * for a reference implementation.
     */
    private void analyzeFederates(LFGeneratorContext context) {
        // Next, if there actually are federates, analyze the topology
        // interconnecting them and replace the connections between them
        // with an action and two reactions.
        Reactor mainReactor = mainDef != null ? ASTUtils.toDefinition(mainDef.getReactorClass()) : null;

        if (mainDef == null || !mainReactor.isFederated()) {
            // The program is not federated.
            // Ensure federates is never empty.
            FederateInstance federateInstance = new FederateInstance(null, 0, 0, this, errorReporter);
            federates.add(federateInstance);
            federateByID.put(0, federateInstance);
        } else {
            // The Lingua Franca program is federated
            isFederated = true;

            // If the "--rti" flag is given to the compiler, use the argument from the flag.
            if (context.getArgs().containsKey("rti")) {
                setFederationRTIProperties(context);
            } else if (mainReactor.getHost() != null) {
                // Get the host information, if specified.
                // If not specified, this defaults to 'localhost'
                if (mainReactor.getHost().getAddr() != null) {
                    federationRTIProperties.put("host", mainReactor.getHost().getAddr());
                }
                // Get the port information, if specified.
                // If not specified, this defaults to 14045
                if (mainReactor.getHost().getPort() != 0) {
                    federationRTIProperties.put("port", mainReactor.getHost().getPort());
                }
                // Get the user information, if specified.
                if (mainReactor.getHost().getUser() != null) {
                    federationRTIProperties.put("user", mainReactor.getHost().getUser());
                }
            }

            // Since federates are always within the main (federated) reactor,
            // create a list containing just that one containing instantiation.
            // This will be used to look up parameter values.
            List<Instantiation> mainReactorContext = new ArrayList<>();
            mainReactorContext.add(mainDef);

            // Create a FederateInstance for each top-level reactor.
            for (Instantiation instantiation :  ASTUtils.allInstantiations(mainReactor)) {
                int bankWidth = ASTUtils.width(instantiation.getWidthSpec(), mainReactorContext);
                if (bankWidth < 0) {
                    errorReporter.reportError(instantiation, "Cannot determine bank width! Assuming width of 1.");
                    // Continue with a bank width of 1.
                    bankWidth = 1;
                }
                // Create one federate instance for each instance in a bank of reactors.
                List<FederateInstance> federateInstances = new ArrayList<>(bankWidth);
                for (int i = 0; i < bankWidth; i++) {
                    // Assign an integer ID to the federate.
                    int federateID = federates.size();
                    FederateInstance federateInstance = new FederateInstance(instantiation, federateID, i, this, errorReporter);
                    federateInstance.bankIndex = i;
                    federates.add(federateInstance);
                    federateInstances.add(federateInstance);
                    federateByID.put(federateID, federateInstance);

                    if (instantiation.getHost() != null) {
                        federateInstance.host = instantiation.getHost().getAddr();
                        // The following could be 0.
                        federateInstance.port = instantiation.getHost().getPort();
                        // The following could be null.
                        federateInstance.user = instantiation.getHost().getUser();
                        /* FIXME: The at keyword should support a directory component.
                         * federateInstance.dir = instantiation.getHost().dir
                         */
                        if (federateInstance.host != null &&
                            !federateInstance.host.equals("localhost") &&
                            !federateInstance.host.equals("0.0.0.0")
                        ) {
                            federateInstance.isRemote = true;
                        }
                    }
                }
                if (federatesByInstantiation == null) {
                    federatesByInstantiation = new LinkedHashMap<>();
                }
                federatesByInstantiation.put(instantiation, federateInstances);
            }

            // In a federated execution, we need keepalive to be true,
            // otherwise a federate could exit simply because it hasn't received
            // any messages.
            targetConfig.keepalive = true;

            // Analyze the connection topology of federates.
            // First, find all the connections between federates.
            // For each connection between federates, replace it in the
            // AST with an action (which inherits the delay) and two reactions.
            // The action will be physical for physical connections and logical
            // for logical connections.
            replaceFederateConnectionsWithActions();

            // Remove the connections at the top level
            mainReactor.getConnections().clear();
        }
    }

    /**
     * Replace connections between federates in the AST with actions that
     * handle sending and receiving data.
     */
    private void replaceFederateConnectionsWithActions() {
        Reactor mainReactor = mainDef != null ? ASTUtils.toDefinition(mainDef.getReactorClass()) : null;

        // Each connection in the AST may represent more than one connection between
        // federate instances because of banks and multiports. We need to generate communication
        // for each of these. To do this, we create a ReactorInstance so that we don't have
        // to duplicate the rather complicated logic in that class. We specify a depth of 1,
        // so it only creates the reactors immediately within the top level, not reactors
        // that those contain.
        ReactorInstance mainInstance = new ReactorInstance(mainReactor, errorReporter, 1);

        for (ReactorInstance child : mainInstance.children) {
            for (PortInstance output : child.outputs) {
                replaceConnectionFromFederate(output, child, mainInstance);
            }
        }
    }

    /**
     * Replace the connections from the specified output port for the specified federate reactor.
     * @param output The output port instance.
     * @param federateReactor The reactor instance for that federate.
     * @param mainInstance The main reactor instance.
     */
    private void replaceConnectionFromFederate(
        PortInstance output,
        ReactorInstance federateReactor,
        ReactorInstance mainInstance
    ) {
        for (SendRange srcRange : output.dependentPorts) {
            for (RuntimeRange<PortInstance> dstRange : srcRange.destinations) {

                MixedRadixInt srcID = srcRange.startMR();
                MixedRadixInt dstID = dstRange.startMR();
                int dstCount = 0;
                int srcCount = 0;

                while (dstCount++ < dstRange.width) {
                    int srcChannel = srcID.getDigits().get(0);
                    int srcBank = srcID.get(1);
                    int dstChannel = dstID.getDigits().get(0);
                    int dstBank = dstID.get(1);

                    FederateInstance srcFederate = federatesByInstantiation.get(
                        srcRange.instance.parent.definition
                    ).get(srcBank);
                    FederateInstance dstFederate = federatesByInstantiation.get(
                        dstRange.instance.parent.definition
                    ).get(dstBank);

                    Connection connection = srcRange.connection;

                    if (connection == null) {
                        // This should not happen.
                        errorReporter.reportError(output.definition,
                                "Unexpected error. Cannot find output connection for port");
                    } else {
                        if (
                            !connection.isPhysical()
                            && targetConfig.coordination != CoordinationType.DECENTRALIZED
                        ) {
                            // Map the delays on connections between federates.
                            Set<Expression> dependsOnDelays = dstFederate.dependsOn.computeIfAbsent(
                                srcFederate,
                                k -> new LinkedHashSet<>()
                            );
                            // Put the delay on the cache.
                            if (connection.getDelay() != null) {
                                dependsOnDelays.add(connection.getDelay());
                            } else {
                                // To indicate that at least one connection has no delay, add a null entry.
                                dependsOnDelays.add(null);
                            }
                            // Map the connections between federates.
                            Set<Expression> sendsToDelays = srcFederate.sendsTo.computeIfAbsent(
                                dstFederate,
                                k -> new LinkedHashSet<>()
                            );
                            if (connection.getDelay() != null) {
                                sendsToDelays.add(connection.getDelay());
                            } else {
                                // To indicate that at least one connection has no delay, add a null entry.
                                sendsToDelays.add(null);
                            }
                        }

                        FedASTUtils.makeCommunication(
                            srcRange.instance,
                            dstRange.instance,
                            connection,
                            srcFederate,
                            srcBank,
                            srcChannel,
                            dstFederate,
                            dstBank,
                            dstChannel,
                            this,
                            targetConfig.coordination
                        );
                    }
                    dstID.increment();
                    srcID.increment();
                    srcCount++;
                    if (srcCount == srcRange.width) {
                        srcID = srcRange.startMR(); // Multicast. Start over.
                    }
                }
            }
        }
    }

    /**
     * Print to stdout information about what source file is being generated,
     * what mode the generator is in, and where the generated sources are to be put.
     */
    public void printInfo(LFGeneratorContext.Mode mode) {
        System.out.println("Generating code for: " + fileConfig.resource.getURI().toString());
        System.out.println("******** mode: " + mode);
        System.out.println("******** generated sources: " + fileConfig.getSrcGenPath());
    }

    /**
     * Get the buffer type used for network messages
     */
    public String getNetworkBufferType() { return ""; }

    /**
     * Return the Targets enum for the current target
     */
    public abstract Target getTarget();

    /**
     * Get textual representation of a time in the target language.
     *
     * @param t A time AST node
     * @return A time string in the target language
     */
    // FIXME: this should be placed in ExpressionGenerator
    public static String getTargetTime(Time t) {
        TimeValue value = new TimeValue(t.getInterval(), TimeUnit.fromName(t.getUnit()));
        return timeInTargetLanguage(value);
    }

    /**
     * Get textual representation of a value in the target language.
     *
     * If the value evaluates to 0, it is interpreted as a normal value.
     *
     * @param expr An AST node
     * @return A string in the target language
     */
    // FIXME: this should be placed in ExpressionGenerator
    public static String getTargetValue(Expression expr) {
        if (expr instanceof Time) {
            return getTargetTime((Time)expr);
        }
        return ASTUtils.toText(expr);
    }

    /**
     * Get textual representation of a value in the target language.
     *
     * If the value evaluates to 0, it is interpreted as a time.
     *
     * @param expr A time AST node
     * @return A time string in the target language
     */
    // FIXME: this should be placed in ExpressionGenerator
    public static String getTargetTime(Expression expr) {
        if (expr instanceof Time) {
            return getTargetTime((Time)expr);
        } else if (ASTUtils.isZero(expr)) {
            TimeValue value = TimeValue.ZERO;
            return timeInTargetLanguage(value);
        }
        return ASTUtils.toText(expr);
    }
}<|MERGE_RESOLUTION|>--- conflicted
+++ resolved
@@ -273,10 +273,6 @@
         }
     }
 
-    public void doGenerate(Resource resource, LFGeneratorContext context) {
-        doGenerate(resource, context, true);
-    }
-
     /**
      * Generate code from the Lingua Franca model contained by the specified resource.
      *
@@ -289,7 +285,7 @@
      * @param context Context relating to invocation of the code generator.
      * In standalone mode, this object is also used to relay CLI arguments.
      */
-    public void doGenerate(Resource resource, LFGeneratorContext context, Boolean transformDelays) {
+    public void doGenerate(Resource resource, LFGeneratorContext context) {
 
         GeneratorUtils.setTargetConfig(
             context, GeneratorUtils.findTarget(fileConfig.resource), targetConfig, errorReporter
@@ -351,15 +347,8 @@
         // FIXME: Should the GeneratorBase pull in `files` from imported
         // resources?
 
-<<<<<<< HEAD
-        if (transformDelays) {
-            // Reroute connections that have delays associated with them via
-            // generated delay reactors.
-            transformDelays();
-=======
         for (AstTransformation transformation : astTransformations) {
             transformation.applyTransformation(reactors);
->>>>>>> b74a67d5
         }
 
         // Transform connections that reside in mutually exclusive modes and are otherwise conflicting
