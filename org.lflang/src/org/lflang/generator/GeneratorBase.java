/*************
 * Copyright (c) 2019-2020, The University of California at Berkeley.

 * Redistribution and use in source and binary forms, with or without modification,
 * are permitted provided that the following conditions are met:

 * 1. Redistributions of source code must retain the above copyright notice,
 *    this list of conditions and the following disclaimer.

 * 2. Redistributions in binary form must reproduce the above copyright notice,
 *    this list of conditions and the following disclaimer in the documentation
 *    and/or other materials provided with the distribution.

 * THIS SOFTWARE IS PROVIDED BY THE COPYRIGHT HOLDERS AND CONTRIBUTORS "AS IS" AND
 * ANY EXPRESS OR IMPLIED WARRANTIES, INCLUDING, BUT NOT LIMITED TO, THE IMPLIED
 * WARRANTIES OF MERCHANTABILITY AND FITNESS FOR A PARTICULAR PURPOSE ARE
 * DISCLAIMED. IN NO EVENT SHALL THE COPYRIGHT HOLDER OR CONTRIBUTORS BE LIABLE FOR
 * ANY DIRECT, INDIRECT, INCIDENTAL, SPECIAL, EXEMPLARY, OR CONSEQUENTIAL DAMAGES
 * (INCLUDING, BUT NOT LIMITED TO, PROCUREMENT OF SUBSTITUTE GOODS OR SERVICES;
 * LOSS OF USE, DATA, OR PROFITS; OR BUSINESS INTERRUPTION) HOWEVER CAUSED AND ON
 * ANY THEORY OF LIABILITY, WHETHER IN CONTRACT, STRICT LIABILITY, OR TORT
 * (INCLUDING NEGLIGENCE OR OTHERWISE) ARISING IN ANY WAY OUT OF THE USE OF THIS
 * SOFTWARE, EVEN IF ADVISED OF THE POSSIBILITY OF SUCH DAMAGE.
 ***************/
package org.lflang.generator;

import java.io.IOException;
import java.nio.file.Path;
import java.nio.file.Paths;
import java.util.ArrayList;
import java.util.LinkedHashSet;
import java.util.LinkedHashMap;
import java.util.List;
import java.util.Map;
import java.util.Set;

import org.eclipse.core.resources.IMarker;
import org.eclipse.emf.ecore.EObject;
import org.eclipse.emf.ecore.resource.Resource;
import org.eclipse.emf.ecore.util.EcoreUtil;
import org.eclipse.xtext.xbase.lib.IterableExtensions;
import org.eclipse.xtext.xbase.lib.IteratorExtensions;

import org.lflang.ASTUtils;
import org.lflang.AttributeUtils;
import org.lflang.ErrorReporter;
import org.lflang.FileConfig;
import org.lflang.MainConflictChecker;
import org.lflang.Target;
import org.lflang.TargetConfig;
<<<<<<< HEAD
import org.lflang.TargetProperty.CoordinationType;
import org.lflang.TargetProperty.SchedulerOption;
=======
>>>>>>> 9df671af
import org.lflang.TimeUnit;
import org.lflang.TimeValue;
import org.lflang.ast.AstTransformation;
import org.lflang.graph.InstantiationGraph;
import org.lflang.lf.Connection;
import org.lflang.lf.Expression;
import org.lflang.lf.Input;
import org.lflang.lf.Instantiation;
import org.lflang.lf.LfFactory;
import org.lflang.lf.Mode;
<<<<<<< HEAD
import org.lflang.lf.Model;
import org.lflang.lf.Output;
import org.lflang.lf.Parameter;
import org.lflang.lf.Reaction;
import org.lflang.lf.Reactor;
import org.lflang.lf.Time;
import org.lflang.lf.TriggerRef;
import org.lflang.lf.VarRef;
import org.lflang.lf.Variable;
=======

import org.lflang.lf.Reaction;
import org.lflang.lf.Reactor;
import org.lflang.lf.Time;
>>>>>>> 9df671af
import org.lflang.validation.AbstractLFValidator;

import com.google.common.base.Objects;
import com.google.common.collect.Iterables;

/**
 * Generator base class for specifying core functionality
 * that all code generators should have.
 *
 * @author Edward A. Lee
 * @author Marten Lohstroh
 * @author Christian Menard
 * @author Matt Weber
 * @author Soroush Bateni
 */
public abstract class GeneratorBase extends AbstractLFValidator {

    ////////////////////////////////////////////
    //// Public fields.

    /**
     * The main (top-level) reactor instance.
     */
    public ReactorInstance main;

    /** An error reporter for reporting any errors or warnings during the code generation */
    public ErrorReporter errorReporter;

    ////////////////////////////////////////////
    //// Protected fields.

    /**
     * The current target configuration.
     */
    protected final TargetConfig targetConfig;

    public TargetConfig getTargetConfig() {return this.targetConfig;}

    public final LFGeneratorContext context;

    /**
     * A factory for compiler commands.
     */
    protected GeneratorCommandFactory commandFactory;

    public GeneratorCommandFactory getCommandFactory() {return commandFactory;}

    /**
     * Definition of the main (top-level) reactor.
     * This is an automatically generated AST node for the top-level
     * reactor.
     */
    protected Instantiation mainDef;

    public Instantiation getMainDef() {return mainDef;}

    /**
     * A list of Reactor definitions in the main resource, including non-main
     * reactors defined in imported resources. These are ordered in the list in
     * such a way that each reactor is preceded by any reactor that it instantiates
     * using a command like `foo = new Foo();`
     */
    protected List<Reactor> reactors = new ArrayList<>();

    /**
     * The set of resources referenced reactor classes reside in.
     */
    protected Set<LFResource> resources = new LinkedHashSet<>(); // FIXME: Why do we need this?

    /**
     * Graph that tracks dependencies between instantiations.
     * This is a graph where each node is a Reactor (not a ReactorInstance)
     * and an arc from Reactor A to Reactor B means that B contains an instance of A, constructed
     * with a statement
     * like `a = new A();`  After creating the graph,
     * sort the reactors in topological order and assign them to the reactors class variable.
     * Hence, after this method returns, `this.reactors` will be a list of Reactors such that any
     * reactor is preceded in the list by reactors that it instantiates.
     */
    protected InstantiationGraph instantiationGraph;

    /**
     * The set of unordered reactions. An unordered reaction is one that does
     * not have any dependency on other reactions in the containing reactor,
     * and where no other reaction in the containing reactor depends on it.
     * There is currently no way in the syntax of LF to make a reaction
     * unordered, deliberately, because it can introduce unexpected
     * nondeterminacy. However, certain automatically generated reactions are
     * known to be safe to be unordered because they do not interact with the
     * state of the containing reactor. To make a reaction unordered, when
     * the Reaction instance is created, add that instance to this set.
     */
    protected Set<Reaction> unorderedReactions = null;

    /**
     * Map from reactions to bank indices
     */
    protected Map<Reaction, Integer> reactionBankIndices = null;

    /**
     * Indicates whether the current Lingua Franca program
     * contains model reactors.
     */
    public boolean hasModalReactors = false;

<<<<<<< HEAD
    // //////////////////////////////////////////
    // // Target properties, if they are included.
    /**
     * A list of federate instances or a list with a single empty string
     * if there are no federates specified. FIXME: Why put a single empty string there? It should be
     * just empty...
     */
    public List<FederateInstance> federates = new ArrayList<>();

    /**
     * A map from federate IDs to federate instances.
     */
    protected Map<Integer, FederateInstance> federateByID = new LinkedHashMap<>();

=======
>>>>>>> 9df671af
    /**
     * Indicates whether the program has any deadlines and thus
     * needs to propagate deadlines through the reaction instance graph
     */
    public boolean hasDeadlines = false;

    // //////////////////////////////////////////
    // // Private fields.

    /**
     * A list ot AST transformations to apply before code generation
     */
    private List<AstTransformation> astTransformations = new ArrayList();

    /**
     * Create a new GeneratorBase object.
     */
    public GeneratorBase(LFGeneratorContext context) {
        this.context = context;
        this.targetConfig = context.getTargetConfig();
        this.errorReporter = context.getErrorReporter();
        this.commandFactory = new GeneratorCommandFactory(errorReporter, context.getFileConfig());
    }

    /**
     * Register an AST transformation to be applied to the AST.
     *
     * The transformations will be applied in the order that they are registered in.
     */
    protected void registerTransformation(AstTransformation transformation) {
        astTransformations.add(transformation);
    }

    // //////////////////////////////////////////
    // // Code generation functions to override for a concrete code generator.

    /**
     * If there is a main or federated reactor, then create a synthetic Instantiation
     * for that top-level reactor and set the field mainDef to refer to it.
     */
    private void createMainInstantiation() {
        // Find the main reactor and create an AST node for its instantiation.
        Iterable<EObject> nodes = IteratorExtensions.toIterable(context.getFileConfig().resource.getAllContents());
        for (Reactor reactor : Iterables.filter(nodes, Reactor.class)) {
            if (reactor.isMain()) {
                // Creating a definition for the main reactor because there isn't one.
                this.mainDef = LfFactory.eINSTANCE.createInstantiation();
                this.mainDef.setName(reactor.getName());
                this.mainDef.setReactorClass(reactor);
            }
        }
    }

    /**
     * Generate code from the Lingua Franca model contained by the specified resource.
     * <p>
     * This is the main entry point for code generation. This base class finds all
     * reactor class definitions, including any reactors defined in imported .lf files
     * (except any main reactors in those imported files), and adds them to the
     * {@link GeneratorBase#reactors reactors} list. If errors occur during
     * generation, then a subsequent call to errorsOccurred() will return true.
     *
     * @param resource The resource containing the source code.
     * @param context Context relating to invocation of the code generator.
     * In standalone mode, this object is also used to relay CLI arguments.
     */
    public void doGenerate(Resource resource, LFGeneratorContext context) {

        // FIXME: the signature can be reduced to only take context.
        // The constructor also need not take a file config because this is tied to the context as well.
        cleanIfNeeded(context);

        printInfo(context.getMode());

        // Clear any IDE markers that may have been created by a previous build.
        // Markers mark problems in the Eclipse IDE when running in integrated mode.
        if (errorReporter instanceof EclipseErrorReporter) {
            ((EclipseErrorReporter) errorReporter).clearMarkers();
        }

        ASTUtils.setMainName(context.getFileConfig().resource, context.getFileConfig().name);

        createMainInstantiation();

        // Check if there are any conflicting main reactors elsewhere in the package.
<<<<<<< HEAD
        if (Objects.equal(context.getMode(), LFGeneratorContext.Mode.STANDALONE)
            && mainDef != null) {
            for (String conflict : new MainConflictChecker(fileConfig).conflicts) {
                errorReporter.reportError(this.mainDef.getReactorClass(),
                    "Conflicting main reactor in " + conflict);
=======
        if (Objects.equal(context.getMode(), LFGeneratorContext.Mode.STANDALONE) && mainDef != null) {
            for (String conflict : new MainConflictChecker(context.getFileConfig()).conflicts) {
                errorReporter.reportError(this.mainDef.getReactorClass(), "Conflicting main reactor in " + conflict);
>>>>>>> 9df671af
            }
        }

        // Configure the command factory
        commandFactory.setVerbose();
        if (Objects.equal(context.getMode(), LFGeneratorContext.Mode.STANDALONE)
            && context.getArgs().containsKey("quiet")) {
            commandFactory.setQuiet();
        }

        // Process target files. Copy each of them into the src-gen dir.
        // FIXME: Should we do this here? This doesn't make sense for federates the way it is
        // done here.
        copyUserFiles(this.targetConfig, context.getFileConfig());

        // Collect reactors and create an instantiation graph.
        // These are needed to figure out which resources we need
        // to validate, which happens in setResources().
        setReactorsAndInstantiationGraph(context.getMode());

        GeneratorUtils.validate(context, context.getFileConfig(), instantiationGraph, errorReporter);
        List<Resource> allResources = GeneratorUtils.getResources(reactors);
        resources.addAll(allResources.stream()  // FIXME: This filter reproduces the behavior of the method it replaces. But why must it be so complicated? Why are we worried about weird corner cases like this?
<<<<<<< HEAD
            .filter(it -> !Objects.equal(it, fileConfig.resource)
                || mainDef != null && it == mainDef.getReactorClass().eResource())
            .map(it -> GeneratorUtils.getLFResource(it, fileConfig.getSrcGenBasePath(), context, errorReporter))
=======
            .filter(it -> !Objects.equal(it, context.getFileConfig().resource) || mainDef != null && it == mainDef.getReactorClass().eResource())
            .map(it -> GeneratorUtils.getLFResource(it, context.getFileConfig().getSrcGenBasePath(), context, errorReporter))
>>>>>>> 9df671af
            .toList()
        );
        GeneratorUtils.accommodatePhysicalActionsIfPresent(
            allResources,
            getTarget().setsKeepAliveOptionAutomatically(),
            targetConfig,
            errorReporter
        );
        // FIXME: Should the GeneratorBase pull in `files` from imported
        // resources?
        // If we have specified a LET scheduler, then make all inputs to LET reactions mutable
        if (getTarget() == Target.C &&  targetConfig.schedulerType == SchedulerOption.LET) {
            makeLetReactionInputsMutable();
        }

        for (AstTransformation transformation : astTransformations) {
            transformation.applyTransformation(reactors);
        }

        // Transform connections that reside in mutually exclusive modes and are otherwise conflicting
        // This should be done before creating the instantiation graph
        transformConflictingConnectionsInModalReactors();

        // Invoke these functions a second time because transformations
        // may have introduced new reactors!
        setReactorsAndInstantiationGraph(context.getMode());

        // Check for existence and support of modes
        hasModalReactors = IterableExtensions.exists(reactors, it -> !it.getModes().isEmpty());
        checkModalReactorSupport(false);
        additionalPostProcessingForModes();
    }

    /**
     * Check if a clean was requested from the standalone compiler and perform
     * the clean step.
     */
    protected void cleanIfNeeded(LFGeneratorContext context) {
        if (context.getArgs().containsKey("clean")) {
            try {
                context.getFileConfig().doClean();
            } catch (IOException e) {
                System.err.println("WARNING: IO Error during clean");
            }
        }
    }

    /**
     * Create a new instantiation graph. This is a graph where each node is a Reactor (not a
     * ReactorInstance)
     * and an arc from Reactor A to Reactor B means that B contains an instance of A, constructed
     * with a statement
     * like `a = new A();`  After creating the graph,
     * sort the reactors in topological order and assign them to the reactors class variable.
     * Hence, after this method returns, `this.reactors` will be a list of Reactors such that any
     * reactor is preceded in the list by reactors that it instantiates.
     */
    protected void setReactorsAndInstantiationGraph(LFGeneratorContext.Mode mode) {
        // Build the instantiation graph .
        instantiationGraph = new InstantiationGraph(context.getFileConfig().resource, false);

        // Topologically sort the reactors such that all of a reactor's instantiation dependencies occur earlier in
        // the sorted list of reactors. This helps the code generator output code in the correct order.
        // For example if `reactor Foo {bar = new Bar()}` then the definition of `Bar` has to be generated before
        // the definition of `Foo`.
        reactors = instantiationGraph.nodesInTopologicalOrder();

        // If there is no main reactor or if all reactors in the file need to be validated, then make sure the reactors
        // list includes even reactors that are not instantiated anywhere.
        if (mainDef == null || Objects.equal(mode, LFGeneratorContext.Mode.LSP_MEDIUM)) {
            Iterable<EObject> nodes = IteratorExtensions.toIterable(context.getFileConfig().resource.getAllContents());
            for (Reactor r : IterableExtensions.filter(nodes, Reactor.class)) {
                if (!reactors.contains(r)) {
                    reactors.add(r);
                }
            }
        }
    }

    /**
     * Copy user specific files to the src-gen folder.
     * <p>
     * This should be overridden by the target generators.
     *
     * @param targetConfig The targetConfig to read the `files` from.
     * @param fileConfig The fileConfig used to make the copy and resolve paths.
     */
    protected void copyUserFiles(TargetConfig targetConfig, FileConfig fileConfig) {}

    /**
     * Return true if errors occurred in the last call to doGenerate().
     * This will return true if any of the reportError methods was called.
     *
     * @return True if errors occurred.
     */
    public boolean errorsOccurred() {
        return errorReporter.getErrorsOccurred();
    }

    /*
     * Return the TargetTypes instance associated with this.
     */
    public abstract TargetTypes getTargetTypes();

    /**
<<<<<<< HEAD
     * Generate code for the body of a reaction that takes an input and
     * schedules an action with the value of that input.
     *
     * @param action the action to schedule
     * @param port the port to read from
     */
    public abstract String generateDelayBody(Action action, VarRef port);

    /**
     * Generate code for the body of a reaction that is triggered by the
     * given action and writes its value to the given port.
     *
     * @param action the action that triggers the reaction
     * @param port the port to write to
     */
    public abstract String generateForwardBody(Action action, VarRef port);

    /**
     * Generate code for the generic type to be used in the class definition
     * of a generated delay reactor.
     */
    public abstract String generateDelayGeneric();

    /**
     * Return true if the reaction is unordered. An unordered reaction is one
     * that does not have any dependency on other reactions in the containing
     * reactor, and where no other reaction in the containing reactor depends
     * on it. There is currently no way in the syntax of LF to make a reaction
     * unordered, deliberately, because it can introduce unexpected
     * nondeterminacy. However, certain automatically generated reactions are
     * known to be safe to be unordered because they do not interact with the
     * state of the containing reactor. To make a reaction unordered, when
     * the Reaction instance is created, add that instance to this set.
     *
     * @return True if the reaction has been marked unordered.
     */
    public boolean isUnordered(Reaction reaction) {
        return unorderedReactions != null && unorderedReactions.contains(reaction);
    }

    /**
=======
>>>>>>> 9df671af
     * Mark the reaction unordered. An unordered reaction is one that does not
     * have any dependency on other reactions in the containing reactor, and
     * where no other reaction in the containing reactor depends on it. There
     * is currently no way in the syntax of LF to make a reaction unordered,
     * deliberately, because it can introduce unexpected nondeterminacy.
     * However, certain automatically generated reactions are known to be safe
     * to be unordered because they do not interact with the state of the
     * containing reactor. To make a reaction unordered, when the Reaction
     * instance is created, add that instance to this set.
     *
     * @param reaction The reaction to make unordered.
     */
    public void makeUnordered(Reaction reaction) {
        if (unorderedReactions == null) {
            unorderedReactions = new LinkedHashSet<>();
        }
        unorderedReactions.add(reaction);
    }

    /**
     * Mark the specified reaction to belong to only the specified
     * bank index. This is needed because reactions cannot declare
     * a specific bank index as an effect or trigger. Reactions that
     * send messages between federates, including absent messages,
     * need to be specific to a bank member.
     *
     * @param reaction The reaction.
     * @param bankIndex The bank index, or -1 if there is no bank.
     */
    public void setReactionBankIndex(Reaction reaction, int bankIndex) {
        if (bankIndex < 0) {
            return;
        }
        if (reactionBankIndices == null) {
            reactionBankIndices = new LinkedHashMap<>();
        }
        reactionBankIndices.put(reaction, bankIndex);
    }

    /**
     * Return the reaction bank index.
     *
     * @param reaction The reaction.
     * @return The reaction bank index, if one has been set, and -1 otherwise.
     * @see #setReactionBankIndex(Reaction reaction, int bankIndex)
     */
    public int getReactionBankIndex(Reaction reaction) {
        if (reactionBankIndices == null) return -1;
        if (reactionBankIndices.get(reaction) == null) return -1;
        return reactionBankIndices.get(reaction);
    }

    /**
     * Given a representation of time that may possibly include units, return
     * a string that the target language can recognize as a value. In this base
     * class, if units are given, e.g. "msec", then we convert the units to upper
     * case and return an expression of the form "MSEC(value)". Particular target
     * generators will need to either define functions or macros for each possible
     * time unit or override this method to return something acceptable to the
     * target language.
     *
     * @param time A TimeValue that represents a time.
     * @return A string, such as "MSEC(100)" for 100 milliseconds.
     */
    public static String timeInTargetLanguage(TimeValue time) {
        if (time != null) {
            if (time.unit != null) {
                return cMacroName(time.unit) + "(" + time.getMagnitude() + ")";
            } else {
                return Long.valueOf(time.getMagnitude()).toString();
            }
        }
        return "0"; // FIXME: do this or throw exception?
    }

    // note that this is moved out by #544
    public static String cMacroName(TimeUnit unit) {
        return unit.getCanonicalName().toUpperCase();
    }

    // //////////////////////////////////////////
    // // Protected methods.

    /**
     * Checks whether modal reactors are present and require appropriate code generation.
     * This will set the hasModalReactors variable.
     *
     * @param isSupported indicates if modes are supported by this code generation.
     */
    protected void checkModalReactorSupport(boolean isSupported) {
        if (hasModalReactors && !isSupported) {
            errorReporter.reportError("The currently selected code generation or " +
                "target configuration does not support modal reactors!");
        }
    }

    /**
     * Finds and transforms connections into forwarding reactions iff the connections have the same
     * destination as other
     * connections or reaction in mutually exclusive modes.
     */
    private void transformConflictingConnectionsInModalReactors() {
        for (LFResource r : resources) {
            var transform = ASTUtils.findConflictingConnectionsInModalReactors(r.eResource);
            if (!transform.isEmpty()) {
                var factory = LfFactory.eINSTANCE;
                for (Connection connection : transform) {
                    // Currently only simple transformations are supported
                    if (connection.isPhysical() || connection.getDelay() != null
                        || connection.isIterated() ||
                        connection.getLeftPorts().size() > 1
                        || connection.getRightPorts().size() > 1
                    ) {
                        errorReporter.reportError(connection, "Cannot transform connection in modal reactor. Connection uses currently not supported features.");
                    } else {
                        var reaction = factory.createReaction();
                        ((Mode) connection.eContainer()).getReactions().add(reaction);

                        var sourceRef = connection.getLeftPorts().get(0);
                        var destRef = connection.getRightPorts().get(0);
                        reaction.getTriggers().add(sourceRef);
                        reaction.getEffects().add(destRef);

                        var code = factory.createCode();
                        var source = (sourceRef.getContainer() != null ?
                            sourceRef.getContainer().getName() + "." : "")
                            + sourceRef.getVariable().getName();
                        var dest = (destRef.getContainer() != null ?
                            destRef.getContainer().getName() + "." : "")
                            + destRef.getVariable().getName();
                        code.setBody(getConflictingConnectionsInModalReactorsBody(source, dest));
                        reaction.setCode(code);

                        EcoreUtil.remove(connection);
                    }
                }
            }
        }
    }

    /**
     * Return target code for forwarding reactions iff the connections have the
     * same destination as other connections or reaction in mutually exclusive modes.
     * <p>
     * This method needs to be overridden in target specific code generators that
     * support modal reactors.
     */
    protected String getConflictingConnectionsInModalReactorsBody(String source, String dest) {
        errorReporter.reportError("The currently selected code generation " +
            "is missing an implementation for conflicting " +
            "transforming connections in modal reactors.");
        return "MODAL MODELS NOT SUPPORTED";
    }

    /**
     * Hook for additional post-processing of the model.
     */
    protected void additionalPostProcessingForModes() {
        // Do nothing
    }

    /**
<<<<<<< HEAD
     * Generate code for the body of a reaction that handles the
     * action that is triggered by receiving a message from a remote
     * federate.
     *
     * @param action The action.
     * @param sendingPort The output port providing the data to send.
     * @param receivingPort The ID of the destination port.
     * @param receivingPortID The ID of the destination port.
     * @param sendingFed The sending federate.
     * @param receivingFed The destination federate.
     * @param receivingBankIndex The receiving federate's bank index, if it is in a bank.
     * @param receivingChannelIndex The receiving federate's channel index, if it is a multiport.
     * @param type The type.
     * @param isPhysical Indicates whether or not the connection is physical
     * @param serializer The serializer used on the connection.
     */
    public String generateNetworkReceiverBody(
        Action action,
        VarRef sendingPort,
        VarRef receivingPort,
        int receivingPortID,
        FederateInstance sendingFed,
        FederateInstance receivingFed,
        int receivingBankIndex,
        int receivingChannelIndex,
        InferredType type,
        boolean isPhysical,
        SupportedSerializers serializer
    ) {
        throw new UnsupportedOperationException("This target does not support network connections between federates.");
    }

    /**
     * Generate code for the body of a reaction that handles an output
     * that is to be sent over the network. This base class throws an exception.
     *
     * @param sendingPort The output port providing the data to send.
     * @param receivingPort The ID of the destination port.
     * @param receivingPortID The ID of the destination port.
     * @param sendingFed The sending federate.
     * @param sendingBankIndex The bank index of the sending federate, if it is a bank.
     * @param sendingChannelIndex The channel index of the sending port, if it is a multiport.
     * @param receivingFed The destination federate.
     * @param type The type.
     * @param isPhysical Indicates whether the connection is physical or not
     * @param delay The delay value imposed on the connection using after
     * @param serializer The serializer used on the connection.
     * @throws UnsupportedOperationException If the target does not support this operation.
     */
    public String generateNetworkSenderBody(
        VarRef sendingPort,
        VarRef receivingPort,
        int receivingPortID,
        FederateInstance sendingFed,
        int sendingBankIndex,
        int sendingChannelIndex,
        FederateInstance receivingFed,
        InferredType type,
        boolean isPhysical,
        Expression delay,
        SupportedSerializers serializer
    ) {
        throw new UnsupportedOperationException("This target does not support network connections between federates.");
    }

    /**
     * Generate code for the body of a reaction that waits long enough so that the status
     * of the trigger for the given port becomes known for the current logical time.
     *
     * @param receivingPortID port The port to generate the control reaction for
     * @param maxSTP The maximum value of STP is assigned to reactions (if any)
     * that have port as their trigger or source
     */
    public String generateNetworkInputControlReactionBody(
        int receivingPortID,
        TimeValue maxSTP
    ) {
        throw new UnsupportedOperationException("This target does not support network connections between federates.");
    }

    /**
     * Generate code for the body of a reaction that sends a port status message for the given
     * port if it is absent.
     *
     * @param port The port to generate the control reaction for
     * @param portID The ID assigned to the port in the AST transformation
     * @param receivingFederateID The ID of the receiving federate
     * @param sendingBankIndex The bank index of the sending federate, if it is a bank.
     * @param sendingChannelIndex The channel if a multiport
     * @param delay The delay value imposed on the connection using after
     */
    public String generateNetworkOutputControlReactionBody(
        VarRef port,
        int portID,
        int receivingFederateID,
        int sendingBankIndex,
        int sendingChannelIndex,
        Expression delay
    ) {
        throw new UnsupportedOperationException("This target does not support network connections between federates.");
    }

    /**
     * Add necessary code to the source and necessary build support to
     * enable the requested serializations in 'enabledSerializations'
     */
    public void enableSupportForSerializationIfApplicable(CancelIndicator cancelIndicator) {
        if (!IterableExtensions.isNullOrEmpty(enabledSerializers)) {
            throw new UnsupportedOperationException(
                "Serialization is target-specific " +
                    " and is not implemented for the " + getTarget().toString() + " target."
            );
        }
    }

    /**
     * Returns true if the program is federated and uses the decentralized
     * coordination mechanism.
     */
    public boolean isFederatedAndDecentralized() {
        return isFederated && targetConfig.coordination == CoordinationType.DECENTRALIZED;
    }

    /**
     * Returns true if the program is federated and uses the centralized
     * coordination mechanism.
     */
    public boolean isFederatedAndCentralized() {
        return isFederated && targetConfig.coordination == CoordinationType.CENTRALIZED;
    }

    /**
=======
>>>>>>> 9df671af
     * Parsed error message from a compiler is returned here.
     */
    public static class ErrorFileAndLine {

        public String filepath = null;
        public String line = "1";
        public String character = "0";
        public String message = "";
        public boolean isError = true; // false for a warning.

        @Override
        public String toString() {
            return (isError ? "Error" : "Non-error") + " at " + line + ":" + character + " of file "
                + filepath + ": " + message;
        }
    }

    /**
     * Given a line of text from the output of a compiler, return
     * an instance of ErrorFileAndLine if the line is recognized as
     * the first line of an error message. Otherwise, return null.
     * This base class simply returns null.
     *
     * @param line A line of output from a compiler or other external
     * tool that might generate errors.
     * @return If the line is recognized as the start of an error message,
     * then return a class containing the path to the file on which the
     * error occurred (or null if there is none), the line number (or the
     * string "1" if there is none), the character position (or the string
     * "0" if there is none), and the message (or an empty string if there
     * is none).
     */
    protected ErrorFileAndLine parseCommandOutput(String line) {
        return null;
    }

    /**
     * Parse the specified string for command errors that can be reported
     * using marks in the Eclipse IDE. In this class, we attempt to parse
     * the messages to look for file and line information, thereby generating
     * marks on the appropriate lines. This should not be called in standalone
     * mode.
     *
     * @param stderr The output on standard error of executing a command.
     */
    public void reportCommandErrors(String stderr) {
        // NOTE: If the VS Code branch passes code review, then this function,
        //  parseCommandOutput, and ErrorFileAndLine will be deleted soon after.
        // First, split the message into lines.
        String[] lines = stderr.split("\\r?\\n");
        StringBuilder message = new StringBuilder();
        Integer lineNumber = null;
        Path path = context.getFileConfig().srcFile;
        // In case errors occur within an imported file, record the original path.
        Path originalPath = path;

        int severity = IMarker.SEVERITY_ERROR;
        for (String line : lines) {
            ErrorFileAndLine parsed = parseCommandOutput(line);
            if (parsed != null) {
                // Found a new line number designator.
                // If there is a previously accumulated message, report it.
                if (message.length() > 0) {
                    if (severity == IMarker.SEVERITY_ERROR)
                        errorReporter.reportError(path, lineNumber, message.toString());
                    else
                        errorReporter.reportWarning(path, lineNumber, message.toString());

                    if (!Objects.equal(originalPath.toFile(), path.toFile())) {
                        // Report an error also in the top-level resource.
                        // FIXME: It should be possible to descend through the import
                        // statements to find which one matches and mark all the
                        // import statements down the chain. But what a pain!
                        if (severity == IMarker.SEVERITY_ERROR) {
                            errorReporter.reportError(originalPath, 1,
                                "Error in imported file: " + path);
                        } else {
                            errorReporter.reportWarning(originalPath, 1,
                                "Warning in imported file: " + path);
                        }
                    }
                }
                if (parsed.isError) {
                    severity = IMarker.SEVERITY_ERROR;
                } else {
                    severity = IMarker.SEVERITY_WARNING;
                }

                // Start accumulating a new message.
                message = new StringBuilder();
                // Append the message on the line number designator line.
                message.append(parsed.message);

                // Set the new line number.
                try {
                    lineNumber = Integer.decode(parsed.line);
                } catch (Exception ex) {
                    // Set the line number unknown.
                    lineNumber = null;
                }
                // FIXME: Ignoring the position within the line.
                // Determine the path within which the error occurred.
                path = Paths.get(parsed.filepath);
            } else {
                // No line designator.
                if (message.length() > 0) {
                    message.append("\n");
                } else {
                    if (!line.toLowerCase().contains("error:")) {
                        severity = IMarker.SEVERITY_WARNING;
                    }
                }
                message.append(line);
            }
        }
        if (message.length() > 0) {
            if (severity == IMarker.SEVERITY_ERROR) {
                errorReporter.reportError(path, lineNumber, message.toString());
            } else {
                errorReporter.reportWarning(path, lineNumber, message.toString());
            }

            if (originalPath.toFile() != path.toFile()) {
                // Report an error also in the top-level resource.
                // FIXME: It should be possible to descend through the import
                // statements to find which one matches and mark all the
                // import statements down the chain. But what a pain!
                if (severity == IMarker.SEVERITY_ERROR) {
                    errorReporter.reportError(originalPath, 1, "Error in imported file: " + path);
                } else {
                    errorReporter.reportWarning(originalPath, 1,
                        "Warning in imported file: " + path);
                }
            }
        }
    }

    // //////////////////////////////////////////////////
    // // Private functions

    /**
<<<<<<< HEAD
     * Remove triggers in each federates' network reactions that are defined
     * in remote federates.
     * <p>
     * This must be done in code generators after the dependency graphs
     * are built and levels are assigned. Otherwise, these disconnected ports
     * might reference data structures in remote federates and cause
     * compile/runtime errors.
     *
     * @param instance The reactor instance to remove these ports from if any.
     * Can be null.
     */
    protected void removeRemoteFederateConnectionPorts(ReactorInstance instance) {
        if (!isFederated) {
            return;
        }
        for (FederateInstance federate : federates) {
            // Remove disconnected network triggers from the AST
            federate.removeRemoteFederateConnectionPorts();
            if (instance == null) {
                continue;
            }
            // If passed a reactor instance, also purge the disconnected network triggers
            // from the reactor instance graph
            for (Reaction reaction : federate.networkReactions) {
                ReactionInstance networkReaction = instance.lookupReactionInstance(reaction);
                if (networkReaction == null) {
                    continue;
                }
                for (VarRef port : federate.remoteNetworkReactionTriggers) {
                    PortInstance disconnectedPortInstance = instance.lookupPortInstance(port);
                    if (disconnectedPortInstance != null) {
                        networkReaction.removePortInstance(disconnectedPortInstance);
                    }
                }
            }
        }
    }

    /**
     * Set the RTI hostname, port and username if given as compiler arguments
     */
    private void setFederationRTIProperties(LFGeneratorContext context) {
        String rtiAddr = context.getArgs().getProperty("rti");
        Pattern pattern = Pattern.compile("([a-zA-Z0-9]+@)?([a-zA-Z0-9]+\\.?[a-z]{2,}|[0-9]+\\.[0-9]+\\.[0-9]+\\.[0-9]+):?([0-9]+)?");
        Matcher matcher = pattern.matcher(rtiAddr);

        if (!matcher.find()) {
            return;
        }

        // the user match group contains a trailing "@" which needs to be removed.
        String userWithAt = matcher.group(1);
        String user = userWithAt == null ? null : userWithAt.substring(0, userWithAt.length() - 1);
        String host = matcher.group(2);
        String port = matcher.group(3);

        if (host != null) {
            federationRTIProperties.put("host", host);
        }
        if (port != null) {
            federationRTIProperties.put("port", port);
        }
        if (user != null) {
            federationRTIProperties.put("user", user);
        }
    }

    /**
     * Analyze the AST to determine whether code is being mapped to
     * single or to multiple target machines. If it is being mapped
     * to multiple machines, then set the {@link #isFederated} field to true,
     * create a FederateInstance for each federate, and record various
     * properties of the federation
     * <p>
     * In addition, for each top-level connection, add top-level reactions to the AST
     * that send and receive messages over the network.
     * <p>
     * This class is target independent, so the target code
     * generator still has quite a bit of work to do.
     * It needs to provide the body of the sending and
     * receiving reactions. It also needs to provide the
     * runtime infrastructure that uses the dependency
     * information between federates. See the C target
     * for a reference implementation.
     */
    private void analyzeFederates(LFGeneratorContext context) {
        // Next, if there actually are federates, analyze the topology
        // interconnecting them and replace the connections between them
        // with an action and two reactions.
        Reactor mainReactor = mainDef != null ? ASTUtils.toDefinition(mainDef.getReactorClass())
            : null;

        if (mainDef == null || !mainReactor.isFederated()) {
            // The program is not federated.
            // Ensure federates is never empty.
            FederateInstance federateInstance = new FederateInstance(null, 0, 0, this, errorReporter);
            federates.add(federateInstance);
            federateByID.put(0, federateInstance);
        } else {
            // The Lingua Franca program is federated
            isFederated = true;

            // If the "--rti" flag is given to the compiler, use the argument from the flag.
            if (context.getArgs().containsKey("rti")) {
                setFederationRTIProperties(context);
            } else if (mainReactor.getHost() != null) {
                // Get the host information, if specified.
                // If not specified, this defaults to 'localhost'
                if (mainReactor.getHost().getAddr() != null) {
                    federationRTIProperties.put("host", mainReactor.getHost().getAddr());
                }
                // Get the port information, if specified.
                // If not specified, this defaults to 14045
                if (mainReactor.getHost().getPort() != 0) {
                    federationRTIProperties.put("port", mainReactor.getHost().getPort());
                }
                // Get the user information, if specified.
                if (mainReactor.getHost().getUser() != null) {
                    federationRTIProperties.put("user", mainReactor.getHost().getUser());
                }
            }

            // Since federates are always within the main (federated) reactor,
            // create a list containing just that one containing instantiation.
            // This will be used to look up parameter values.
            List<Instantiation> mainReactorContext = new ArrayList<>();
            mainReactorContext.add(mainDef);

            // Create a FederateInstance for each top-level reactor.
            for (Instantiation instantiation : ASTUtils.allInstantiations(mainReactor)) {
                int bankWidth = ASTUtils.width(instantiation.getWidthSpec(), mainReactorContext);
                if (bankWidth < 0) {
                    errorReporter.reportError(instantiation, "Cannot determine bank width! Assuming width of 1.");
                    // Continue with a bank width of 1.
                    bankWidth = 1;
                }
                // Create one federate instance for each instance in a bank of reactors.
                List<FederateInstance> federateInstances = new ArrayList<>(bankWidth);
                for (int i = 0; i < bankWidth; i++) {
                    // Assign an integer ID to the federate.
                    int federateID = federates.size();
                    FederateInstance federateInstance = new FederateInstance(instantiation, federateID, i, this, errorReporter);
                    federateInstance.bankIndex = i;
                    federates.add(federateInstance);
                    federateInstances.add(federateInstance);
                    federateByID.put(federateID, federateInstance);

                    if (instantiation.getHost() != null) {
                        federateInstance.host = instantiation.getHost().getAddr();
                        // The following could be 0.
                        federateInstance.port = instantiation.getHost().getPort();
                        // The following could be null.
                        federateInstance.user = instantiation.getHost().getUser();
                        /* FIXME: The at keyword should support a directory component.
                         * federateInstance.dir = instantiation.getHost().dir
                         */
                        if (federateInstance.host != null &&
                            !federateInstance.host.equals("localhost") &&
                            !federateInstance.host.equals("0.0.0.0")
                        ) {
                            federateInstance.isRemote = true;
                        }
                    }
                }
                if (federatesByInstantiation == null) {
                    federatesByInstantiation = new LinkedHashMap<>();
                }
                federatesByInstantiation.put(instantiation, federateInstances);
            }

            // In a federated execution, we need keepalive to be true,
            // otherwise a federate could exit simply because it hasn't received
            // any messages.
            targetConfig.keepalive = true;

            // Analyze the connection topology of federates.
            // First, find all the connections between federates.
            // For each connection between federates, replace it in the
            // AST with an action (which inherits the delay) and two reactions.
            // The action will be physical for physical connections and logical
            // for logical connections.
            replaceFederateConnectionsWithActions();

            // Remove the connections at the top level
            mainReactor.getConnections().clear();
        }
    }

    /**
     * Replace connections between federates in the AST with actions that
     * handle sending and receiving data.
     */
    private void replaceFederateConnectionsWithActions() {
        Reactor mainReactor = mainDef != null ? ASTUtils.toDefinition(mainDef.getReactorClass())
            : null;

        // Each connection in the AST may represent more than one connection between
        // federate instances because of banks and multiports. We need to generate communication
        // for each of these. To do this, we create a ReactorInstance so that we don't have
        // to duplicate the rather complicated logic in that class. We specify a depth of 1,
        // so it only creates the reactors immediately within the top level, not reactors
        // that those contain.
        ReactorInstance mainInstance = new ReactorInstance(mainReactor, errorReporter, 1);

        for (ReactorInstance child : mainInstance.children) {
            for (PortInstance output : child.outputs) {
                replaceConnectionFromFederate(output, child, mainInstance);
            }
        }
    }

    /**
     * Replace the connections from the specified output port for the specified federate reactor.
     *
     * @param output The output port instance.
     * @param federateReactor The reactor instance for that federate.
     * @param mainInstance The main reactor instance.
     */
    private void replaceConnectionFromFederate(
        PortInstance output,
        ReactorInstance federateReactor,
        ReactorInstance mainInstance
    ) {
        for (SendRange srcRange : output.dependentPorts) {
            for (RuntimeRange<PortInstance> dstRange : srcRange.destinations) {

                MixedRadixInt srcID = srcRange.startMR();
                MixedRadixInt dstID = dstRange.startMR();
                int dstCount = 0;
                int srcCount = 0;

                while (dstCount++ < dstRange.width) {
                    int srcChannel = srcID.getDigits().get(0);
                    int srcBank = srcID.get(1);
                    int dstChannel = dstID.getDigits().get(0);
                    int dstBank = dstID.get(1);

                    FederateInstance srcFederate = federatesByInstantiation.get(
                        srcRange.instance.parent.definition
                    ).get(srcBank);
                    FederateInstance dstFederate = federatesByInstantiation.get(
                        dstRange.instance.parent.definition
                    ).get(dstBank);

                    Connection connection = srcRange.connection;

                    if (connection == null) {
                        // This should not happen.
                        errorReporter.reportError(output.definition,
                            "Unexpected error. Cannot find output connection for port");
                    } else {
                        if (
                            !connection.isPhysical()
                                && targetConfig.coordination != CoordinationType.DECENTRALIZED
                        ) {
                            // Map the delays on connections between federates.
                            Set<Expression> dependsOnDelays = dstFederate.dependsOn.computeIfAbsent(
                                srcFederate,
                                k -> new LinkedHashSet<>()
                            );
                            // Put the delay on the cache.
                            if (connection.getDelay() != null) {
                                dependsOnDelays.add(connection.getDelay());
                            } else {
                                // To indicate that at least one connection has no delay, add a null entry.
                                dependsOnDelays.add(null);
                            }
                            // Map the connections between federates.
                            Set<Expression> sendsToDelays = srcFederate.sendsTo.computeIfAbsent(
                                dstFederate,
                                k -> new LinkedHashSet<>()
                            );
                            if (connection.getDelay() != null) {
                                sendsToDelays.add(connection.getDelay());
                            } else {
                                // To indicate that at least one connection has no delay, add a null entry.
                                sendsToDelays.add(null);
                            }
                        }

                        FedASTUtils.makeCommunication(
                            srcRange.instance,
                            dstRange.instance,
                            connection,
                            srcFederate,
                            srcBank,
                            srcChannel,
                            dstFederate,
                            dstBank,
                            dstChannel,
                            this,
                            targetConfig.coordination
                        );
                    }
                    dstID.increment();
                    srcID.increment();
                    srcCount++;
                    if (srcCount == srcRange.width) {
                        srcID = srcRange.startMR(); // Multicast. Start over.
                    }
                }
            }
        }
    }

    /**
=======
>>>>>>> 9df671af
     * Print to stdout information about what source file is being generated,
     * what mode the generator is in, and where the generated sources are to be put.
     */
    public void printInfo(LFGeneratorContext.Mode mode) {
        System.out.println("Generating code for: " + context.getFileConfig().resource.getURI().toString());
        System.out.println("******** mode: " + mode);
        System.out.println("******** generated sources: " + context.getFileConfig().getSrcGenPath());
    }

    /**
<<<<<<< HEAD
     * Indicates whether delay banks generated from after delays should have a variable length
     * width.
     * <p>
     * If this is true, any delay reactors that are inserted for after delays on multiport
     * connections
     * will have an unspecified variable length width. The code generator is then responsible for
     * inferring the
     * correct width of the delay bank, which is only possible if the precise connection width is
     * known at compile time.
     * <p>
     * If this is false, the width specification of the generated bank will list all the ports
     * listed on the right
     * side of the connection. This gives the code generator the information needed to infer the
     * correct width at
     * runtime.
     */
    public boolean generateAfterDelaysWithVariableWidth() {return true;}

    /**
=======
>>>>>>> 9df671af
     * Get the buffer type used for network messages
     */
    public String getNetworkBufferType() {return "";}

    /**
     * Return the Targets enum for the current target
     */
    public abstract Target getTarget();

    /**
     * Get textual representation of a time in the target language.
     *
     * @param t A time AST node
     * @return A time string in the target language
     */
    // FIXME: this should be placed in ExpressionGenerator
    public static String getTargetTime(Time t) {
        TimeValue value = new TimeValue(t.getInterval(), TimeUnit.fromName(t.getUnit()));
        return timeInTargetLanguage(value);
    }

    /**
     * Get textual representation of a value in the target language.
     * <p>
     * If the value evaluates to 0, it is interpreted as a normal value.
     *
     * @param expr An AST node
     * @return A string in the target language
     */
    // FIXME: this should be placed in ExpressionGenerator
    public static String getTargetValue(Expression expr) {
        if (expr instanceof Time) {
            return getTargetTime((Time) expr);
        }
        return ASTUtils.toText(expr);
    }

    /**
     * Get textual representation of a value in the target language.
     * <p>
     * If the value evaluates to 0, it is interpreted as a time.
     *
     * @param expr A time AST node
     * @return A time string in the target language
     */
    // FIXME: this should be placed in ExpressionGenerator
    public static String getTargetTime(Expression expr) {
        if (expr instanceof Time) {
            return getTargetTime((Time) expr);
        } else if (ASTUtils.isZero(expr)) {
            TimeValue value = TimeValue.ZERO;
            return timeInTargetLanguage(value);
        }
        return ASTUtils.toText(expr);
    }

    /**
     * Make all inputs to LET reactions mutable. Throws error if reaction
     * is attributed as a let but is in fact not a
     */
    public void makeLetReactionInputsMutable() {
        for (Reactor reactor : reactors) {
            for (Reaction reaction : reactor.getReactions()) {
                boolean hasLet = false;
                String letWarning = "";
                if (AttributeUtils.isLet(reaction)) {
                    hasLet = true;
                    TimeValue let = TimeValue.MAX_VALUE;
                    if (reaction.getEffects() != null) {
                        for (VarRef effect : reaction.getEffects()) {
                            Variable variable = effect.getVariable();
                            if (variable instanceof Action) {
                                Time _minDelay = (Time) ((Action) variable).getMinDelay();
                                if (_minDelay != null && _minDelay.getInterval() > 0) {
                                    TimeValue minDelay = ASTUtils.toTimeValue(_minDelay);
                                    if (minDelay.isEarlierThan(let)) {
                                        let = minDelay;
                                    }
                                } else {
                                    hasLet = false;
                                    letWarning = "Reaction marked LET but has Action with min_delay 0 as effect.";
                                    break;
                                }
                            } else if (variable instanceof Mode) {
                                // Mode change effect
                                hasLet = false;
                                letWarning = "Reaction marked as LET, but has mode transition as effect.";
                                break;
                            } else if (variable instanceof Output) {
                                hasLet = false;
                                letWarning = "Reaction marked as LET, but has mode output port as effect.";
                                break;
                            } else if (variable instanceof Input) {
                                hasLet = false;
                                letWarning = "Reaction marked as LET, but has mode port as effect.";
                                break;
                            }
                        }
                    } else {
                        // Reaction has no effects and thus has a LET
                        hasLet = true;
                    }

                    // Also, make sure that none of the triggers are outputs of contained reactors.
                    //  This makes our current strategy of marking triggers as mutable, infeasible.
                    //  TODO: This is solved by enabling mutable triggers in the syntax
                    if (reaction.getTriggers().size() > 0) {
                        for (TriggerRef trigger : reaction.getTriggers()) {
                            if (trigger instanceof VarRef triggerAsVarRef) {
                                if (triggerAsVarRef.getVariable() instanceof Output) {
                                    hasLet = false;
                                    letWarning = "Reaction marked as LET, but is triggered by contained reactor and can thus not have LET.";
                                }
                            }
                        }
                    }

                    // Check if we had any errors
                    if (!hasLet) {
                        // FIXME: Should this be a warning instead?
                         errorReporter.reportError(reaction, letWarning);
                    } else {
                        // Change all inputs to mutable
                        if (reaction.getTriggers().size() > 0) {
                            for (TriggerRef trigger : reaction.getTriggers()) {
                                if (trigger instanceof VarRef triggerAsVarRef) {
                                    if (triggerAsVarRef.getVariable() instanceof Input) {
                                        ((Input) triggerAsVarRef.getVariable()).setMutable(true);
                                    }
                                }
                            }
                        } else {
                            for (Input input : reactor.getInputs()) {
                                input.setMutable(true);
                            }
                        }

                        // Also make all sources mutable
                        for (VarRef source : reaction.getSources()) {
                            Variable variable = source.getVariable();
                            if (variable instanceof Input) {
                                ((Input) variable).setMutable(true);
                            }
                        }

                        // Record let
                        LetUtils.setReactionLet(reaction, let);
                    }
                }
            }
        }
    }
}

<|MERGE_RESOLUTION|>--- conflicted
+++ resolved
@@ -48,11 +48,8 @@
 import org.lflang.MainConflictChecker;
 import org.lflang.Target;
 import org.lflang.TargetConfig;
-<<<<<<< HEAD
 import org.lflang.TargetProperty.CoordinationType;
 import org.lflang.TargetProperty.SchedulerOption;
-=======
->>>>>>> 9df671af
 import org.lflang.TimeUnit;
 import org.lflang.TimeValue;
 import org.lflang.ast.AstTransformation;
@@ -63,22 +60,16 @@
 import org.lflang.lf.Instantiation;
 import org.lflang.lf.LfFactory;
 import org.lflang.lf.Mode;
-<<<<<<< HEAD
 import org.lflang.lf.Model;
 import org.lflang.lf.Output;
 import org.lflang.lf.Parameter;
+import org.lflang.lf.TriggerRef;
+import org.lflang.lf.VarRef;
+import org.lflang.lf.Variable;
+
 import org.lflang.lf.Reaction;
 import org.lflang.lf.Reactor;
 import org.lflang.lf.Time;
-import org.lflang.lf.TriggerRef;
-import org.lflang.lf.VarRef;
-import org.lflang.lf.Variable;
-=======
-
-import org.lflang.lf.Reaction;
-import org.lflang.lf.Reactor;
-import org.lflang.lf.Time;
->>>>>>> 9df671af
 import org.lflang.validation.AbstractLFValidator;
 
 import com.google.common.base.Objects;
@@ -184,23 +175,6 @@
      */
     public boolean hasModalReactors = false;
 
-<<<<<<< HEAD
-    // //////////////////////////////////////////
-    // // Target properties, if they are included.
-    /**
-     * A list of federate instances or a list with a single empty string
-     * if there are no federates specified. FIXME: Why put a single empty string there? It should be
-     * just empty...
-     */
-    public List<FederateInstance> federates = new ArrayList<>();
-
-    /**
-     * A map from federate IDs to federate instances.
-     */
-    protected Map<Integer, FederateInstance> federateByID = new LinkedHashMap<>();
-
-=======
->>>>>>> 9df671af
     /**
      * Indicates whether the program has any deadlines and thus
      * needs to propagate deadlines through the reaction instance graph
@@ -286,17 +260,9 @@
         createMainInstantiation();
 
         // Check if there are any conflicting main reactors elsewhere in the package.
-<<<<<<< HEAD
-        if (Objects.equal(context.getMode(), LFGeneratorContext.Mode.STANDALONE)
-            && mainDef != null) {
-            for (String conflict : new MainConflictChecker(fileConfig).conflicts) {
-                errorReporter.reportError(this.mainDef.getReactorClass(),
-                    "Conflicting main reactor in " + conflict);
-=======
         if (Objects.equal(context.getMode(), LFGeneratorContext.Mode.STANDALONE) && mainDef != null) {
             for (String conflict : new MainConflictChecker(context.getFileConfig()).conflicts) {
                 errorReporter.reportError(this.mainDef.getReactorClass(), "Conflicting main reactor in " + conflict);
->>>>>>> 9df671af
             }
         }
 
@@ -320,14 +286,8 @@
         GeneratorUtils.validate(context, context.getFileConfig(), instantiationGraph, errorReporter);
         List<Resource> allResources = GeneratorUtils.getResources(reactors);
         resources.addAll(allResources.stream()  // FIXME: This filter reproduces the behavior of the method it replaces. But why must it be so complicated? Why are we worried about weird corner cases like this?
-<<<<<<< HEAD
-            .filter(it -> !Objects.equal(it, fileConfig.resource)
-                || mainDef != null && it == mainDef.getReactorClass().eResource())
-            .map(it -> GeneratorUtils.getLFResource(it, fileConfig.getSrcGenBasePath(), context, errorReporter))
-=======
             .filter(it -> !Objects.equal(it, context.getFileConfig().resource) || mainDef != null && it == mainDef.getReactorClass().eResource())
             .map(it -> GeneratorUtils.getLFResource(it, context.getFileConfig().getSrcGenBasePath(), context, errorReporter))
->>>>>>> 9df671af
             .toList()
         );
         GeneratorUtils.accommodatePhysicalActionsIfPresent(
@@ -433,50 +393,6 @@
     public abstract TargetTypes getTargetTypes();
 
     /**
-<<<<<<< HEAD
-     * Generate code for the body of a reaction that takes an input and
-     * schedules an action with the value of that input.
-     *
-     * @param action the action to schedule
-     * @param port the port to read from
-     */
-    public abstract String generateDelayBody(Action action, VarRef port);
-
-    /**
-     * Generate code for the body of a reaction that is triggered by the
-     * given action and writes its value to the given port.
-     *
-     * @param action the action that triggers the reaction
-     * @param port the port to write to
-     */
-    public abstract String generateForwardBody(Action action, VarRef port);
-
-    /**
-     * Generate code for the generic type to be used in the class definition
-     * of a generated delay reactor.
-     */
-    public abstract String generateDelayGeneric();
-
-    /**
-     * Return true if the reaction is unordered. An unordered reaction is one
-     * that does not have any dependency on other reactions in the containing
-     * reactor, and where no other reaction in the containing reactor depends
-     * on it. There is currently no way in the syntax of LF to make a reaction
-     * unordered, deliberately, because it can introduce unexpected
-     * nondeterminacy. However, certain automatically generated reactions are
-     * known to be safe to be unordered because they do not interact with the
-     * state of the containing reactor. To make a reaction unordered, when
-     * the Reaction instance is created, add that instance to this set.
-     *
-     * @return True if the reaction has been marked unordered.
-     */
-    public boolean isUnordered(Reaction reaction) {
-        return unorderedReactions != null && unorderedReactions.contains(reaction);
-    }
-
-    /**
-=======
->>>>>>> 9df671af
      * Mark the reaction unordered. An unordered reaction is one that does not
      * have any dependency on other reactions in the containing reactor, and
      * where no other reaction in the containing reactor depends on it. There
@@ -639,141 +555,6 @@
     }
 
     /**
-<<<<<<< HEAD
-     * Generate code for the body of a reaction that handles the
-     * action that is triggered by receiving a message from a remote
-     * federate.
-     *
-     * @param action The action.
-     * @param sendingPort The output port providing the data to send.
-     * @param receivingPort The ID of the destination port.
-     * @param receivingPortID The ID of the destination port.
-     * @param sendingFed The sending federate.
-     * @param receivingFed The destination federate.
-     * @param receivingBankIndex The receiving federate's bank index, if it is in a bank.
-     * @param receivingChannelIndex The receiving federate's channel index, if it is a multiport.
-     * @param type The type.
-     * @param isPhysical Indicates whether or not the connection is physical
-     * @param serializer The serializer used on the connection.
-     */
-    public String generateNetworkReceiverBody(
-        Action action,
-        VarRef sendingPort,
-        VarRef receivingPort,
-        int receivingPortID,
-        FederateInstance sendingFed,
-        FederateInstance receivingFed,
-        int receivingBankIndex,
-        int receivingChannelIndex,
-        InferredType type,
-        boolean isPhysical,
-        SupportedSerializers serializer
-    ) {
-        throw new UnsupportedOperationException("This target does not support network connections between federates.");
-    }
-
-    /**
-     * Generate code for the body of a reaction that handles an output
-     * that is to be sent over the network. This base class throws an exception.
-     *
-     * @param sendingPort The output port providing the data to send.
-     * @param receivingPort The ID of the destination port.
-     * @param receivingPortID The ID of the destination port.
-     * @param sendingFed The sending federate.
-     * @param sendingBankIndex The bank index of the sending federate, if it is a bank.
-     * @param sendingChannelIndex The channel index of the sending port, if it is a multiport.
-     * @param receivingFed The destination federate.
-     * @param type The type.
-     * @param isPhysical Indicates whether the connection is physical or not
-     * @param delay The delay value imposed on the connection using after
-     * @param serializer The serializer used on the connection.
-     * @throws UnsupportedOperationException If the target does not support this operation.
-     */
-    public String generateNetworkSenderBody(
-        VarRef sendingPort,
-        VarRef receivingPort,
-        int receivingPortID,
-        FederateInstance sendingFed,
-        int sendingBankIndex,
-        int sendingChannelIndex,
-        FederateInstance receivingFed,
-        InferredType type,
-        boolean isPhysical,
-        Expression delay,
-        SupportedSerializers serializer
-    ) {
-        throw new UnsupportedOperationException("This target does not support network connections between federates.");
-    }
-
-    /**
-     * Generate code for the body of a reaction that waits long enough so that the status
-     * of the trigger for the given port becomes known for the current logical time.
-     *
-     * @param receivingPortID port The port to generate the control reaction for
-     * @param maxSTP The maximum value of STP is assigned to reactions (if any)
-     * that have port as their trigger or source
-     */
-    public String generateNetworkInputControlReactionBody(
-        int receivingPortID,
-        TimeValue maxSTP
-    ) {
-        throw new UnsupportedOperationException("This target does not support network connections between federates.");
-    }
-
-    /**
-     * Generate code for the body of a reaction that sends a port status message for the given
-     * port if it is absent.
-     *
-     * @param port The port to generate the control reaction for
-     * @param portID The ID assigned to the port in the AST transformation
-     * @param receivingFederateID The ID of the receiving federate
-     * @param sendingBankIndex The bank index of the sending federate, if it is a bank.
-     * @param sendingChannelIndex The channel if a multiport
-     * @param delay The delay value imposed on the connection using after
-     */
-    public String generateNetworkOutputControlReactionBody(
-        VarRef port,
-        int portID,
-        int receivingFederateID,
-        int sendingBankIndex,
-        int sendingChannelIndex,
-        Expression delay
-    ) {
-        throw new UnsupportedOperationException("This target does not support network connections between federates.");
-    }
-
-    /**
-     * Add necessary code to the source and necessary build support to
-     * enable the requested serializations in 'enabledSerializations'
-     */
-    public void enableSupportForSerializationIfApplicable(CancelIndicator cancelIndicator) {
-        if (!IterableExtensions.isNullOrEmpty(enabledSerializers)) {
-            throw new UnsupportedOperationException(
-                "Serialization is target-specific " +
-                    " and is not implemented for the " + getTarget().toString() + " target."
-            );
-        }
-    }
-
-    /**
-     * Returns true if the program is federated and uses the decentralized
-     * coordination mechanism.
-     */
-    public boolean isFederatedAndDecentralized() {
-        return isFederated && targetConfig.coordination == CoordinationType.DECENTRALIZED;
-    }
-
-    /**
-     * Returns true if the program is federated and uses the centralized
-     * coordination mechanism.
-     */
-    public boolean isFederatedAndCentralized() {
-        return isFederated && targetConfig.coordination == CoordinationType.CENTRALIZED;
-    }
-
-    /**
-=======
->>>>>>> 9df671af
      * Parsed error message from a compiler is returned here.
      */
     public static class ErrorFileAndLine {
@@ -915,315 +696,6 @@
     // // Private functions
 
     /**
-<<<<<<< HEAD
-     * Remove triggers in each federates' network reactions that are defined
-     * in remote federates.
-     * <p>
-     * This must be done in code generators after the dependency graphs
-     * are built and levels are assigned. Otherwise, these disconnected ports
-     * might reference data structures in remote federates and cause
-     * compile/runtime errors.
-     *
-     * @param instance The reactor instance to remove these ports from if any.
-     * Can be null.
-     */
-    protected void removeRemoteFederateConnectionPorts(ReactorInstance instance) {
-        if (!isFederated) {
-            return;
-        }
-        for (FederateInstance federate : federates) {
-            // Remove disconnected network triggers from the AST
-            federate.removeRemoteFederateConnectionPorts();
-            if (instance == null) {
-                continue;
-            }
-            // If passed a reactor instance, also purge the disconnected network triggers
-            // from the reactor instance graph
-            for (Reaction reaction : federate.networkReactions) {
-                ReactionInstance networkReaction = instance.lookupReactionInstance(reaction);
-                if (networkReaction == null) {
-                    continue;
-                }
-                for (VarRef port : federate.remoteNetworkReactionTriggers) {
-                    PortInstance disconnectedPortInstance = instance.lookupPortInstance(port);
-                    if (disconnectedPortInstance != null) {
-                        networkReaction.removePortInstance(disconnectedPortInstance);
-                    }
-                }
-            }
-        }
-    }
-
-    /**
-     * Set the RTI hostname, port and username if given as compiler arguments
-     */
-    private void setFederationRTIProperties(LFGeneratorContext context) {
-        String rtiAddr = context.getArgs().getProperty("rti");
-        Pattern pattern = Pattern.compile("([a-zA-Z0-9]+@)?([a-zA-Z0-9]+\\.?[a-z]{2,}|[0-9]+\\.[0-9]+\\.[0-9]+\\.[0-9]+):?([0-9]+)?");
-        Matcher matcher = pattern.matcher(rtiAddr);
-
-        if (!matcher.find()) {
-            return;
-        }
-
-        // the user match group contains a trailing "@" which needs to be removed.
-        String userWithAt = matcher.group(1);
-        String user = userWithAt == null ? null : userWithAt.substring(0, userWithAt.length() - 1);
-        String host = matcher.group(2);
-        String port = matcher.group(3);
-
-        if (host != null) {
-            federationRTIProperties.put("host", host);
-        }
-        if (port != null) {
-            federationRTIProperties.put("port", port);
-        }
-        if (user != null) {
-            federationRTIProperties.put("user", user);
-        }
-    }
-
-    /**
-     * Analyze the AST to determine whether code is being mapped to
-     * single or to multiple target machines. If it is being mapped
-     * to multiple machines, then set the {@link #isFederated} field to true,
-     * create a FederateInstance for each federate, and record various
-     * properties of the federation
-     * <p>
-     * In addition, for each top-level connection, add top-level reactions to the AST
-     * that send and receive messages over the network.
-     * <p>
-     * This class is target independent, so the target code
-     * generator still has quite a bit of work to do.
-     * It needs to provide the body of the sending and
-     * receiving reactions. It also needs to provide the
-     * runtime infrastructure that uses the dependency
-     * information between federates. See the C target
-     * for a reference implementation.
-     */
-    private void analyzeFederates(LFGeneratorContext context) {
-        // Next, if there actually are federates, analyze the topology
-        // interconnecting them and replace the connections between them
-        // with an action and two reactions.
-        Reactor mainReactor = mainDef != null ? ASTUtils.toDefinition(mainDef.getReactorClass())
-            : null;
-
-        if (mainDef == null || !mainReactor.isFederated()) {
-            // The program is not federated.
-            // Ensure federates is never empty.
-            FederateInstance federateInstance = new FederateInstance(null, 0, 0, this, errorReporter);
-            federates.add(federateInstance);
-            federateByID.put(0, federateInstance);
-        } else {
-            // The Lingua Franca program is federated
-            isFederated = true;
-
-            // If the "--rti" flag is given to the compiler, use the argument from the flag.
-            if (context.getArgs().containsKey("rti")) {
-                setFederationRTIProperties(context);
-            } else if (mainReactor.getHost() != null) {
-                // Get the host information, if specified.
-                // If not specified, this defaults to 'localhost'
-                if (mainReactor.getHost().getAddr() != null) {
-                    federationRTIProperties.put("host", mainReactor.getHost().getAddr());
-                }
-                // Get the port information, if specified.
-                // If not specified, this defaults to 14045
-                if (mainReactor.getHost().getPort() != 0) {
-                    federationRTIProperties.put("port", mainReactor.getHost().getPort());
-                }
-                // Get the user information, if specified.
-                if (mainReactor.getHost().getUser() != null) {
-                    federationRTIProperties.put("user", mainReactor.getHost().getUser());
-                }
-            }
-
-            // Since federates are always within the main (federated) reactor,
-            // create a list containing just that one containing instantiation.
-            // This will be used to look up parameter values.
-            List<Instantiation> mainReactorContext = new ArrayList<>();
-            mainReactorContext.add(mainDef);
-
-            // Create a FederateInstance for each top-level reactor.
-            for (Instantiation instantiation : ASTUtils.allInstantiations(mainReactor)) {
-                int bankWidth = ASTUtils.width(instantiation.getWidthSpec(), mainReactorContext);
-                if (bankWidth < 0) {
-                    errorReporter.reportError(instantiation, "Cannot determine bank width! Assuming width of 1.");
-                    // Continue with a bank width of 1.
-                    bankWidth = 1;
-                }
-                // Create one federate instance for each instance in a bank of reactors.
-                List<FederateInstance> federateInstances = new ArrayList<>(bankWidth);
-                for (int i = 0; i < bankWidth; i++) {
-                    // Assign an integer ID to the federate.
-                    int federateID = federates.size();
-                    FederateInstance federateInstance = new FederateInstance(instantiation, federateID, i, this, errorReporter);
-                    federateInstance.bankIndex = i;
-                    federates.add(federateInstance);
-                    federateInstances.add(federateInstance);
-                    federateByID.put(federateID, federateInstance);
-
-                    if (instantiation.getHost() != null) {
-                        federateInstance.host = instantiation.getHost().getAddr();
-                        // The following could be 0.
-                        federateInstance.port = instantiation.getHost().getPort();
-                        // The following could be null.
-                        federateInstance.user = instantiation.getHost().getUser();
-                        /* FIXME: The at keyword should support a directory component.
-                         * federateInstance.dir = instantiation.getHost().dir
-                         */
-                        if (federateInstance.host != null &&
-                            !federateInstance.host.equals("localhost") &&
-                            !federateInstance.host.equals("0.0.0.0")
-                        ) {
-                            federateInstance.isRemote = true;
-                        }
-                    }
-                }
-                if (federatesByInstantiation == null) {
-                    federatesByInstantiation = new LinkedHashMap<>();
-                }
-                federatesByInstantiation.put(instantiation, federateInstances);
-            }
-
-            // In a federated execution, we need keepalive to be true,
-            // otherwise a federate could exit simply because it hasn't received
-            // any messages.
-            targetConfig.keepalive = true;
-
-            // Analyze the connection topology of federates.
-            // First, find all the connections between federates.
-            // For each connection between federates, replace it in the
-            // AST with an action (which inherits the delay) and two reactions.
-            // The action will be physical for physical connections and logical
-            // for logical connections.
-            replaceFederateConnectionsWithActions();
-
-            // Remove the connections at the top level
-            mainReactor.getConnections().clear();
-        }
-    }
-
-    /**
-     * Replace connections between federates in the AST with actions that
-     * handle sending and receiving data.
-     */
-    private void replaceFederateConnectionsWithActions() {
-        Reactor mainReactor = mainDef != null ? ASTUtils.toDefinition(mainDef.getReactorClass())
-            : null;
-
-        // Each connection in the AST may represent more than one connection between
-        // federate instances because of banks and multiports. We need to generate communication
-        // for each of these. To do this, we create a ReactorInstance so that we don't have
-        // to duplicate the rather complicated logic in that class. We specify a depth of 1,
-        // so it only creates the reactors immediately within the top level, not reactors
-        // that those contain.
-        ReactorInstance mainInstance = new ReactorInstance(mainReactor, errorReporter, 1);
-
-        for (ReactorInstance child : mainInstance.children) {
-            for (PortInstance output : child.outputs) {
-                replaceConnectionFromFederate(output, child, mainInstance);
-            }
-        }
-    }
-
-    /**
-     * Replace the connections from the specified output port for the specified federate reactor.
-     *
-     * @param output The output port instance.
-     * @param federateReactor The reactor instance for that federate.
-     * @param mainInstance The main reactor instance.
-     */
-    private void replaceConnectionFromFederate(
-        PortInstance output,
-        ReactorInstance federateReactor,
-        ReactorInstance mainInstance
-    ) {
-        for (SendRange srcRange : output.dependentPorts) {
-            for (RuntimeRange<PortInstance> dstRange : srcRange.destinations) {
-
-                MixedRadixInt srcID = srcRange.startMR();
-                MixedRadixInt dstID = dstRange.startMR();
-                int dstCount = 0;
-                int srcCount = 0;
-
-                while (dstCount++ < dstRange.width) {
-                    int srcChannel = srcID.getDigits().get(0);
-                    int srcBank = srcID.get(1);
-                    int dstChannel = dstID.getDigits().get(0);
-                    int dstBank = dstID.get(1);
-
-                    FederateInstance srcFederate = federatesByInstantiation.get(
-                        srcRange.instance.parent.definition
-                    ).get(srcBank);
-                    FederateInstance dstFederate = federatesByInstantiation.get(
-                        dstRange.instance.parent.definition
-                    ).get(dstBank);
-
-                    Connection connection = srcRange.connection;
-
-                    if (connection == null) {
-                        // This should not happen.
-                        errorReporter.reportError(output.definition,
-                            "Unexpected error. Cannot find output connection for port");
-                    } else {
-                        if (
-                            !connection.isPhysical()
-                                && targetConfig.coordination != CoordinationType.DECENTRALIZED
-                        ) {
-                            // Map the delays on connections between federates.
-                            Set<Expression> dependsOnDelays = dstFederate.dependsOn.computeIfAbsent(
-                                srcFederate,
-                                k -> new LinkedHashSet<>()
-                            );
-                            // Put the delay on the cache.
-                            if (connection.getDelay() != null) {
-                                dependsOnDelays.add(connection.getDelay());
-                            } else {
-                                // To indicate that at least one connection has no delay, add a null entry.
-                                dependsOnDelays.add(null);
-                            }
-                            // Map the connections between federates.
-                            Set<Expression> sendsToDelays = srcFederate.sendsTo.computeIfAbsent(
-                                dstFederate,
-                                k -> new LinkedHashSet<>()
-                            );
-                            if (connection.getDelay() != null) {
-                                sendsToDelays.add(connection.getDelay());
-                            } else {
-                                // To indicate that at least one connection has no delay, add a null entry.
-                                sendsToDelays.add(null);
-                            }
-                        }
-
-                        FedASTUtils.makeCommunication(
-                            srcRange.instance,
-                            dstRange.instance,
-                            connection,
-                            srcFederate,
-                            srcBank,
-                            srcChannel,
-                            dstFederate,
-                            dstBank,
-                            dstChannel,
-                            this,
-                            targetConfig.coordination
-                        );
-                    }
-                    dstID.increment();
-                    srcID.increment();
-                    srcCount++;
-                    if (srcCount == srcRange.width) {
-                        srcID = srcRange.startMR(); // Multicast. Start over.
-                    }
-                }
-            }
-        }
-    }
-
-    /**
-=======
->>>>>>> 9df671af
      * Print to stdout information about what source file is being generated,
      * what mode the generator is in, and where the generated sources are to be put.
      */
@@ -1234,28 +706,6 @@
     }
 
     /**
-<<<<<<< HEAD
-     * Indicates whether delay banks generated from after delays should have a variable length
-     * width.
-     * <p>
-     * If this is true, any delay reactors that are inserted for after delays on multiport
-     * connections
-     * will have an unspecified variable length width. The code generator is then responsible for
-     * inferring the
-     * correct width of the delay bank, which is only possible if the precise connection width is
-     * known at compile time.
-     * <p>
-     * If this is false, the width specification of the generated bank will list all the ports
-     * listed on the right
-     * side of the connection. This gives the code generator the information needed to infer the
-     * correct width at
-     * runtime.
-     */
-    public boolean generateAfterDelaysWithVariableWidth() {return true;}
-
-    /**
-=======
->>>>>>> 9df671af
      * Get the buffer type used for network messages
      */
     public String getNetworkBufferType() {return "";}
