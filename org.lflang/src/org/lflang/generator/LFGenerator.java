--- conflicted
+++ resolved
@@ -37,13 +37,8 @@
 
     /**
      * Create a target-specific FileConfig object in Kotlin
-<<<<<<< HEAD
      * <p>
-     * Since the CppFileConfig and TypeScriptFileConfig class are implemented in Kotlin, the classes are
-=======
-     *
      * Since the CppFileConfig and TSFileConfig class are implemented in Kotlin, the classes are
->>>>>>> f3267f19
      * not visible from all contexts. If the RCA is run from within Eclipse via
      * "Run as Eclipse Application", the Kotlin classes are unfortunately not
      * available at runtime due to bugs in the Eclipse Kotlin plugin. (See
