package org.lflang.generator;

import java.io.IOException;
import java.lang.reflect.Constructor;
import java.nio.file.Path;

import org.eclipse.emf.ecore.resource.Resource;
import org.eclipse.xtext.generator.AbstractGenerator;
import org.eclipse.xtext.generator.IFileSystemAccess2;
import org.eclipse.xtext.generator.IGeneratorContext;
import org.eclipse.xtext.util.RuntimeIOException;

import org.lflang.ASTUtils;
import org.lflang.ErrorReporter;
import org.lflang.FileConfig;
import org.lflang.Target;
import org.lflang.federated.generator.FedASTUtils;
import org.lflang.federated.generator.FedFileConfig;
import org.lflang.federated.generator.FedGenerator;
import org.lflang.generator.c.CFileConfig;
import org.lflang.generator.c.CGenerator;
import org.lflang.generator.python.PyFileConfig;
import org.lflang.generator.python.PythonGenerator;
import org.lflang.scoping.LFGlobalScopeProvider;

import com.google.inject.Inject;

/**
 * Generates code from your model files on save.
 *
 * See
 * https://www.eclipse.org/Xtext/documentation/303_runtime_concepts.html#code-generation
 */
public class LFGenerator extends AbstractGenerator {

    @Inject
    private LFGlobalScopeProvider scopeProvider;

    // Indicator of whether generator errors occurred.
    protected boolean generatorErrorsOccurred = false;

    /**
     * Create a target-specific FileConfig object in Kotlin
     * <p>
     * Since the CppFileConfig and TSFileConfig class are implemented in Kotlin, the classes are
     * not visible from all contexts. If the RCA is run from within Eclipse via
     * "Run as Eclipse Application", the Kotlin classes are unfortunately not
     * available at runtime due to bugs in the Eclipse Kotlin plugin. (See
     * https://stackoverflow.com/questions/68095816/is-ist-possible-to-build-mixed-kotlin-and-java-applications-with-a-recent-eclips)
     * <p>
     * If the FileConfig class is found, this method returns an instance.
     * Otherwise, it returns an Instance of FileConfig.
     *
     * @return A FileConfig object in Kotlin if the class can be found.
     * @throws IOException If the file config could not be created properly
     */
    public static FileConfig createFileConfig(Resource resource, Path srcGenBasePath,
                                        boolean useHierarchicalBin) {

        final Target target = Target.fromDecl(ASTUtils.targetDecl(resource));
        assert target != null;

        // Since our Eclipse Plugin uses code injection via guice, we need to
        // play a few tricks here so that FileConfig does not appear as an
        // import. Instead, we look the class up at runtime and instantiate it if
        // found.
<<<<<<< HEAD
        switch (target) {
        case CPP:
        case Rust:
        case TS:
        case Lean:
            String className = "org.lflang.generator." + target.packageName + "." + target.classNamePrefix + "FileConfig";
            try {
                return (FileConfig) Class.forName(className)
                                         .getDeclaredConstructor(Resource.class, Path.class, boolean.class)
                                         .newInstance(resource, srcGenBasePath, context.useHierarchicalBin());
            } catch (InvocationTargetException e) {
                throw new RuntimeException("Exception instantiating " + className, e.getTargetException());
            } catch (ReflectiveOperationException e) {
                return new FileConfig(resource, srcGenBasePath, context.useHierarchicalBin());
=======
        try {
            if (FedASTUtils.findFederatedReactor(resource) != null) {
                return new FedFileConfig(resource, srcGenBasePath, useHierarchicalBin);
>>>>>>> c42a5bc0
            }
            switch (target) {
            case CCPP:
            case C: return new CFileConfig(resource, srcGenBasePath, useHierarchicalBin);
            case Python: return new PyFileConfig(resource, srcGenBasePath, useHierarchicalBin);
            case CPP:
            case Rust:
            case TS:
                String className = "org.lflang.generator." + target.packageName + "." + target.classNamePrefix + "FileConfig";
                try {
                    return (FileConfig) Class.forName(className)
                                             .getDeclaredConstructor(Resource.class, Path.class, boolean.class)
                                             .newInstance(resource, srcGenBasePath, useHierarchicalBin);
                } catch (ReflectiveOperationException e) {
                    throw new RuntimeException(
                        "Exception instantiating " + className, e.getCause());
                }
            default:
                throw new RuntimeException("Could not find FileConfig implementation for target " + target);
            }
        } catch (IOException e) {
            throw new RuntimeException("Unable to create FileConfig object for target " + target + ": " + e.getStackTrace());
        }
    }

    /**
     *  Create a generator object for the given target.
     *  Returns null if the generator could not be created.
     */
<<<<<<< HEAD
    private GeneratorBase createGenerator(Target target, FileConfig fileConfig, ErrorReporter errorReporter) {
        switch (target) {
        case C: return new CGenerator(fileConfig, errorReporter, false);
        case CCPP: return new CGenerator(fileConfig, errorReporter, true);
        case Python: return new PythonGenerator(fileConfig, errorReporter);
        case CPP:
        case TS:
        case Rust:
        case Lean:
            return createKotlinBaseGenerator(target, fileConfig, errorReporter);
        }
        // If no case matched, then throw a runtime exception.
        throw new RuntimeException("Unexpected target!");
=======
    private GeneratorBase createGenerator(LFGeneratorContext context) {
        final Target target = Target.fromDecl(ASTUtils.targetDecl(context.getFileConfig().resource));
        assert target != null;
        return switch (target) {
            case C -> new CGenerator(context, false);
            case CCPP -> new CGenerator(context, true);
            case Python -> new PythonGenerator(context);
            case CPP, TS, Rust ->
                createKotlinBaseGenerator(target, context);
            // If no case matched, then throw a runtime exception.
            default -> throw new RuntimeException("Unexpected target!");
        };
>>>>>>> c42a5bc0
    }


    /**
     * Create a code generator in Kotlin.
     * <p>
     * Since the CppGenerator and TSGenerator class are implemented in Kotlin, the classes are
     * not visible from all contexts. If the RCA is run from within Eclipse via
     * "Run as Eclipse Application", the Kotlin classes are unfortunately not
     * available at runtime due to bugs in the Eclipse Kotlin plugin. (See
     * https://stackoverflow.com/questions/68095816/is-ist-possible-to-build-mixed-kotlin-and-java-applications-with-a-recent-eclips)
     * In this case, the method returns null
     *
     * @return A Kotlin Generator object if the class can be found
     */
    private GeneratorBase createKotlinBaseGenerator(Target target, LFGeneratorContext context) {
        // Since our Eclipse Plugin uses code injection via guice, we need to
        // play a few tricks here so that Kotlin FileConfig and
        // Kotlin Generator do not appear as an import. Instead, we look the
        // class up at runtime and instantiate it if found.
        String classPrefix = "org.lflang.generator." + target.packageName + "." + target.classNamePrefix;
        try {
            Class<?> generatorClass = Class.forName(classPrefix + "Generator");
            Constructor<?> ctor = generatorClass
                .getDeclaredConstructor(LFGeneratorContext.class, LFGlobalScopeProvider.class);

            return (GeneratorBase) ctor.newInstance(context, scopeProvider);
        } catch (ReflectiveOperationException e) {
            generatorErrorsOccurred = true;
            context.getErrorReporter().reportError(
                "The code generator for the " + target + " target could not be found. "
                    + "This is likely because you built Epoch using "
                    + "Eclipse. The " + target + " code generator is written in Kotlin "
                    + "and, unfortunately, the plugin that Eclipse uses "
                    + "for compiling Kotlin code is broken. "
                    + "Please consider building Epoch using Maven.\n"
                    + "For step-by-step instructions, see: "
                    + "https://github.com/icyphy/lingua-franca/wiki/Running-Lingua-Franca-IDE-%28Epoch%29-with-Kotlin-based-Code-Generators-Enabled-%28without-Eclipse-Environment%29");

            return null;
        }
    }

    @Override
    public void doGenerate(Resource resource, IFileSystemAccess2 fsa,
            IGeneratorContext context) {
        final LFGeneratorContext lfContext;
        if (context instanceof LFGeneratorContext) {
            lfContext = (LFGeneratorContext)context;
        } else {
            lfContext = LFGeneratorContext.lfGeneratorContextOf(resource, fsa, context);
        }

        // The fastest way to generate code is to not generate any code.
        if (lfContext.getMode() == LFGeneratorContext.Mode.LSP_FAST) return;

        if (FedASTUtils.findFederatedReactor(resource) != null) {
            try {
                generatorErrorsOccurred = (new FedGenerator(lfContext)).doGenerate(resource, lfContext);
            } catch (IOException e) {
                throw new RuntimeIOException("Error during federated code generation", e);
            }

        } else {

            final GeneratorBase generator = createGenerator(lfContext);

            if (generator != null) {
                generator.doGenerate(resource, lfContext);
                generatorErrorsOccurred = generator.errorsOccurred();
            }
        }
        final ErrorReporter errorReporter = lfContext.getErrorReporter();
        if (errorReporter instanceof LanguageServerErrorReporter) {
            ((LanguageServerErrorReporter) errorReporter).publishDiagnostics();
        }
    }

    /** Return true if errors occurred in the last call to doGenerate(). */
    public boolean errorsOccurred() {
        return generatorErrorsOccurred;
    }
}<|MERGE_RESOLUTION|>--- conflicted
+++ resolved
@@ -64,26 +64,9 @@
         // play a few tricks here so that FileConfig does not appear as an
         // import. Instead, we look the class up at runtime and instantiate it if
         // found.
-<<<<<<< HEAD
-        switch (target) {
-        case CPP:
-        case Rust:
-        case TS:
-        case Lean:
-            String className = "org.lflang.generator." + target.packageName + "." + target.classNamePrefix + "FileConfig";
-            try {
-                return (FileConfig) Class.forName(className)
-                                         .getDeclaredConstructor(Resource.class, Path.class, boolean.class)
-                                         .newInstance(resource, srcGenBasePath, context.useHierarchicalBin());
-            } catch (InvocationTargetException e) {
-                throw new RuntimeException("Exception instantiating " + className, e.getTargetException());
-            } catch (ReflectiveOperationException e) {
-                return new FileConfig(resource, srcGenBasePath, context.useHierarchicalBin());
-=======
         try {
             if (FedASTUtils.findFederatedReactor(resource) != null) {
                 return new FedFileConfig(resource, srcGenBasePath, useHierarchicalBin);
->>>>>>> c42a5bc0
             }
             switch (target) {
             case CCPP:
@@ -92,6 +75,7 @@
             case CPP:
             case Rust:
             case TS:
+            case Lean:
                 String className = "org.lflang.generator." + target.packageName + "." + target.classNamePrefix + "FileConfig";
                 try {
                     return (FileConfig) Class.forName(className)
@@ -113,21 +97,6 @@
      *  Create a generator object for the given target.
      *  Returns null if the generator could not be created.
      */
-<<<<<<< HEAD
-    private GeneratorBase createGenerator(Target target, FileConfig fileConfig, ErrorReporter errorReporter) {
-        switch (target) {
-        case C: return new CGenerator(fileConfig, errorReporter, false);
-        case CCPP: return new CGenerator(fileConfig, errorReporter, true);
-        case Python: return new PythonGenerator(fileConfig, errorReporter);
-        case CPP:
-        case TS:
-        case Rust:
-        case Lean:
-            return createKotlinBaseGenerator(target, fileConfig, errorReporter);
-        }
-        // If no case matched, then throw a runtime exception.
-        throw new RuntimeException("Unexpected target!");
-=======
     private GeneratorBase createGenerator(LFGeneratorContext context) {
         final Target target = Target.fromDecl(ASTUtils.targetDecl(context.getFileConfig().resource));
         assert target != null;
@@ -135,12 +104,11 @@
             case C -> new CGenerator(context, false);
             case CCPP -> new CGenerator(context, true);
             case Python -> new PythonGenerator(context);
-            case CPP, TS, Rust ->
+            case CPP, TS, Rust, Lean ->
                 createKotlinBaseGenerator(target, context);
             // If no case matched, then throw a runtime exception.
             default -> throw new RuntimeException("Unexpected target!");
         };
->>>>>>> c42a5bc0
     }
 
 
