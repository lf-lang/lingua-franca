package org.lflang.generator.cpp

import org.eclipse.emf.ecore.resource.Resource
import org.lflang.*
import org.lflang.lf.*
import java.time.LocalDateTime
import java.time.format.DateTimeFormatter

/*************
 * Copyright (c) 2019-2021, TU Dresden.

 * Redistribution and use in source and binary forms, with or without modification,
 * are permitted provided that the following conditions are met:

 * 1. Redistributions of source code must retain the above copyright notice,
 *    this list of conditions and the following disclaimer.

 * 2. Redistributions in binary form must reproduce the above copyright notice,
 *    this list of conditions and the following disclaimer in the documentation
 *    and/or other materials provided with the distribution.

 * THIS SOFTWARE IS PROVIDED BY THE COPYRIGHT HOLDERS AND CONTRIBUTORS "AS IS" AND ANY
 * EXPRESS OR IMPLIED WARRANTIES, INCLUDING, BUT NOT LIMITED TO, THE IMPLIED WARRANTIES OF
 * MERCHANTABILITY AND FITNESS FOR A PARTICULAR PURPOSE ARE DISCLAIMED. IN NO EVENT SHALL
 * THE COPYRIGHT HOLDER OR CONTRIBUTORS BE LIABLE FOR ANY DIRECT, INDIRECT, INCIDENTAL,
 * SPECIAL, EXEMPLARY, OR CONSEQUENTIAL DAMAGES (INCLUDING, BUT NOT LIMITED TO,
 * PROCUREMENT OF SUBSTITUTE GOODS OR SERVICES; LOSS OF USE, DATA, OR PROFITS; OR BUSINESS
 * INTERRUPTION) HOWEVER CAUSED AND ON ANY THEORY OF LIABILITY, WHETHER IN CONTRACT,
 * STRICT LIABILITY, OR TORT (INCLUDING NEGLIGENCE OR OTHERWISE) ARISING IN ANY WAY OUT OF
 * THE USE OF THIS SOFTWARE, EVEN IF ADVISED OF THE POSSIBILITY OF SUCH DAMAGE.
 ***************/

/* *******************************************************************************************
 *
 * The following definition provide extension that are likely useful across targets
 *
 * TODO Move these definitions to a common place and check if they are already implemented elsewhere
 */

/** Get the "name" a reaction is represented with in target code.*/
val Reaction.name
    get(): String {
        val r = this.eContainer() as Reactor
        return "r" + r.reactions.lastIndexOf(this)
    }

/* **********************************************************************************************
 * C++ specific extensions shared across classes
 */
// TODO: Most of the extensions defined here should be moved to companion objects of their
//  corresponding generator classes. See for instance the CppParameterGenerator

/** Get a C++ representation of a LF unit. */
val TimeValue.cppUnit
    get() = when (this.unit) {
        TimeUnit.NSEC    -> "ns"
        TimeUnit.NSECS   -> "ns"
        TimeUnit.USEC    -> "us"
        TimeUnit.USECS   -> "us"
        TimeUnit.MSEC    -> "ms"
        TimeUnit.MSECS   -> "ms"
        TimeUnit.SEC     -> "s"
        TimeUnit.SECS    -> "s"
        TimeUnit.SECOND  -> "s"
        TimeUnit.SECONDS -> "s"
        TimeUnit.MIN     -> "min"
        TimeUnit.MINS    -> "min"
        TimeUnit.MINUTE  -> "min"
        TimeUnit.MINUTES -> "min"
        TimeUnit.HOUR    -> "h"
        TimeUnit.HOURS   -> "h"
        TimeUnit.DAY     -> "d"
        TimeUnit.DAYS    -> "d"
        TimeUnit.WEEK    -> "d*7"
        TimeUnit.WEEKS   -> "d*7"
        TimeUnit.NONE    -> ""
        else             -> ""
    }

/** Convert a LF time value to a representation in C++ code */
fun TimeValue.toCode() = if (this.time == 0L) "reactor::Duration::zero()" else "${this.time}${this.cppUnit}"

/** Convert a Time to a representation in C++ code
 *
 * FIXME this is redundant to GeneratorBase.getTargetTime
 */
fun Time.toCode() = TimeValue(this.interval.toLong(), this.unit).toCode()

/** Convert a value to a time representation in C++ code*
 *
 * If the value evaluates to 0, it is interpreted as a time.
 *
 * @param outerContext A flag indicating whether to generate code for the scope of the outer reactor class.
 *                    This should be set to false if called from code generators for the inner class.
 */
fun Value.toTime(outerContext: Boolean = false): String = when {
    this.time != null                      -> this.time.toCode()
    this.isZero                            -> TimeValue(0, TimeUnit.NONE).toCode()
    outerContext && this.parameter != null -> "__lf_inner.${parameter.name}"
    else                                   -> this.toText()
}

/**
 * Get textual representation of a value in C++ code
 *
 * If the value evaluates to 0, it is interpreted as a normal value.
 * FIXME this is redundant to GeneratorBase.getTargetValue
 */
fun Value.toCode(): String = this.time?.toCode() ?: this.toText()

/** Get the textual representation of a width in C++ code */
<<<<<<< HEAD
fun WidthSpec.toCode(): String =  terms.joinToString(" + ") {
=======
fun WidthSpec.toCode(): String = terms.joinToString(" + ") {
>>>>>>> 77864eac
    when {
        it.parameter != null -> it.parameter.name
        it.port != null      -> with(it.port) {
            if (container?.isBank == true) {
                if ((variable as Port).isMultiport) "(${container.name}.size() * ${container.name}[0]->${variable.name}.size())"
                else "${container.name}.size()"
            } else {
                if ((variable as Port).isMultiport) "${name}.size()"
                else "1"
            }
        }
<<<<<<< HEAD
=======
        it.code != null      -> it.code.toText()
>>>>>>> 77864eac
        else                 -> it.width.toString()
    }
}

/** True if the preamble is public */
val Preamble.isPublic: Boolean get() = this.visibility == Visibility.PUBLIC

/** True if the preamble is private */
val Preamble.isPrivate: Boolean get() = this.visibility == Visibility.PRIVATE

/** The template line preceding the class declaration and any member definitions for a `reactor */
val Reactor.templateLine
    get() =
        if (isGeneric) """template<${typeParms.joinToString(", ") { "class ${it.toText()}" }}>"""
        else ""

/** Get templated name of a reactor class */
val Reactor.templateName: String get() = if (isGeneric) "$name<${typeParms.joinToString(", ") { it.toText() }}>" else name

/** Get a C++ code representation of the given variable */
val VarRef.name: String
    get() = if (this.container == null) this.variable.name
    else "${this.container.name}->${this.variable.name}"

/** Get a C++ code representation of the given trigger */
val TriggerRef.name: String
    get() = when {
        this is VarRef  -> this.name
        this.isShutdown -> LfPackage.Literals.TRIGGER_REF__SHUTDOWN.name
        this.isStartup  -> LfPackage.Literals.TRIGGER_REF__STARTUP.name
        else            -> throw AssertionError()
    }

/** Return a comment to be inserted at the top of generated files. */
fun fileComment(r: Resource) = """
    /*
     * This file was autogenerated by the Lingua Franca Compiler
     *
     * Source: ${r.uri}
     * Date: ${LocalDateTime.now().format(DateTimeFormatter.ofPattern("yyyy-MM-dd HH:mm:ss"))}
     */
    """.trimIndent()

/* *************************************************************************************************
 * FIXME The following extensions for handling types are actually defined in `GeneratorBase` and should be overridden by the
 *  derived CppGenerator Class. However, this causes a weird design because we would need to pass around a reference
 *  to CppGenerator to derive target types from AST nodes... Moreover, it would not be possible to use the convenient extension
 *  mechanism. The code below is a workaround, but a more general solution should be found.
 */

val StateVar.targetType get():String = this.inferredType.targetType
val Port.targetType get():String = this.inferredType.targetType
val Action.targetType: String
    get() {
        val inferred = this.inferredType
        return if (inferred.isUndefined) "void" else inferred.targetType
    }

private fun fixedSizeListType(baseType: String, size: Int) = "std::array<$baseType, $size>"
private fun variableSizeListType(baseType: String) = "std::vector<$baseType>"

val InferredType.targetType: String
    get() = when {
        this.isUndefined        -> "/* undefined type */"
        this.isTime             -> when {
            this.isFixedSizeList    -> fixedSizeListType("reactor::Duration", this.listSize)
            this.isVariableSizeList -> variableSizeListType("reactor::Duration")
            else                    -> "reactor::Duration"
        }
        this.isFixedSizeList    -> fixedSizeListType(this.baseType(), this.listSize)
        this.isVariableSizeList -> variableSizeListType(this.baseType())
        else                    -> this.toText()
    }<|MERGE_RESOLUTION|>--- conflicted
+++ resolved
@@ -109,11 +109,7 @@
 fun Value.toCode(): String = this.time?.toCode() ?: this.toText()
 
 /** Get the textual representation of a width in C++ code */
-<<<<<<< HEAD
-fun WidthSpec.toCode(): String =  terms.joinToString(" + ") {
-=======
 fun WidthSpec.toCode(): String = terms.joinToString(" + ") {
->>>>>>> 77864eac
     when {
         it.parameter != null -> it.parameter.name
         it.port != null      -> with(it.port) {
@@ -125,10 +121,7 @@
                 else "1"
             }
         }
-<<<<<<< HEAD
-=======
         it.code != null      -> it.code.toText()
->>>>>>> 77864eac
         else                 -> it.width.toString()
     }
 }
