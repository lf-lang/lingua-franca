--- conflicted
+++ resolved
@@ -1,19 +1,9 @@
 package org.lflang.generator.cpp
 
 import org.eclipse.emf.ecore.resource.Resource
-import org.lflang.InferredType
-import org.lflang.TargetProperty
-import org.lflang.TimeUnit
-import org.lflang.indexInContainer
-import org.lflang.isBank
-import org.lflang.isGeneric
-import org.lflang.isMultiport
+import org.lflang.*
 import org.lflang.lf.BuiltinTriggerRef
 import org.lflang.lf.Expression
-<<<<<<< HEAD
-import org.lflang.lf.ParameterReference
-=======
->>>>>>> 1069cc41
 import org.lflang.lf.Port
 import org.lflang.lf.Preamble
 import org.lflang.lf.Reaction
@@ -22,8 +12,6 @@
 import org.lflang.lf.VarRef
 import org.lflang.lf.Visibility
 import org.lflang.lf.WidthSpec
-import org.lflang.toText
-import org.lflang.unreachable
 
 /*************
  * Copyright (c) 2019-2021, TU Dresden.
@@ -65,6 +53,9 @@
  */
 // TODO: Most of the extensions defined here should be moved to companion objects of their
 //  corresponding generator classes. See for instance the CppParameterGenerator
+
+/** Convert a LF time value to a representation in C++ code */
+fun TimeValue.toCppCode() = CppTypes.getTargetTimeExpr(this)
 
 /**
  * Convert a LF time value to a representation in C++ code.
