package org.lflang.generator;

import java.io.IOException;
import java.nio.file.Path;
import java.util.Map;
import java.util.Objects;
import java.util.Properties;

import org.eclipse.emf.ecore.resource.Resource;
import org.eclipse.xtext.generator.IFileSystemAccess2;
import org.eclipse.xtext.generator.IGeneratorContext;
<<<<<<< HEAD
=======
import org.eclipse.xtext.util.RuntimeIOException;

>>>>>>> f4ff661f
import org.lflang.ErrorReporter;
import org.lflang.FileConfig;
import org.lflang.TargetConfig;

/**
 * An {@code LFGeneratorContext} is the context of a Lingua Franca build process.
 * It is the point of communication between a build process and the environment
 * in which it is executed.
 *
 * @author Peter Donovan
 */
public interface LFGeneratorContext extends IGeneratorContext {

    /**
     * Enumeration of keys used to parameterize the build process.
     */
    enum BuildParm {
        BUILD_TYPE("The build type to use"),
        CLEAN("Clean before building."),
        EXTERNAL_RUNTIME_PATH("Specify an external runtime library to be used by the compiled binary."),
        FEDERATED("Treat main reactor as federated."),
        HELP("Display this information."),
        LOGGING("The logging level to use by the generated binary"),
        LINT("Enable or disable linting of generated code."),
        NO_COMPILE("Do not invoke target compiler."),
        OUTPUT_PATH("Specify the root output directory."),
        QUIET("Suppress output of the target compiler and other commands"),
        RTI("Specify the location of the RTI."),
        RUNTIME_VERSION("Specify the version of the runtime library used for compiling LF programs."),
        SCHEDULER("Specify the runtime scheduler (if supported)."),
        TARGET_COMPILER("Target compiler to invoke."),
        THREADING("Specify whether the runtime should use multi-threading (true/false)."),
        VERSION("Print version information."),
        WORKERS("Specify the default number of worker threads.");

        public final String description;

        BuildParm(String description) {
            this.description = description;
        }

        /**
         * Return the string to use as the key to store a value relating to this parameter.
         */
        public String getKey() {
            return this.name().toLowerCase().replace('_', '-');
        }

        /**
         * Return the value corresponding to this parameter or `null` if there is none.
         * @param context The context passed to the code generator.
         */
        public String getValue(LFGeneratorContext context) {
            return context.getArgs().getProperty(this.getKey());
        }
    }


    enum Mode {
        STANDALONE,
        EPOCH,
        LSP_FAST,
        LSP_MEDIUM,
        LSP_SLOW,
        UNDEFINED
    }

    /**
     * Return the mode of operation, which indicates how the compiler has been invoked 
     * (e.g., from within Epoch, from the command line, or via a Language Server).
     */
    Mode getMode();

    /**
     * Return any arguments that will override target properties.
     */
    Properties getArgs();

    /**
     * Get the error reporter for this context; construct one if it hasn't been
     * constructed yet.
     */
    ErrorReporter getErrorReporter();

    /**
     * Mark the code generation process performed in this
     * context as finished with the result {@code result}.
     * @param result The result of the code generation
     *               process that was performed in this
     *               context.
     */
    void finish(GeneratorResult result);

    /**
     * Return the result of the code generation process that was performed in
     * this context.
     * @return the result of the code generation process that was performed in
     * this context
     */
    GeneratorResult getResult();

    FileConfig getFileConfig();

    TargetConfig getTargetConfig();

    /**
     * Report the progress of a build.
     * @param message A message for the LF programmer to read.
     * @param percentage The approximate percent completion of the build.
     */
    void reportProgress(String message, int percentage);

    /**
     * Conclude this build and record the result if necessary.
     * @param status The status of the result.
     * @param codeMaps The generated files and their corresponding code maps.
     */
    default void finish(
        GeneratorResult.Status status,
        Map<Path, CodeMap> codeMaps
    ) {
        finish(new GeneratorResult(status, this, codeMaps));
    }

    /**
     * Conclude this build and record that it was unsuccessful.
     */
    default void unsuccessfulFinish() {
        finish(
            getCancelIndicator() != null && getCancelIndicator().isCanceled() ?
            GeneratorResult.CANCELLED : GeneratorResult.FAILED
        );
    }

    /**
     * Return the {@code LFGeneratorContext} that best describes the given {@code context} when
     * building {@code Resource}.
     * @param resource
     * @param fsa
     * @param context The context of a Lingua Franca build process.
     * @return The {@code LFGeneratorContext} that best describes the given {@code context} when
     * building {@code Resource}.
     */
    static LFGeneratorContext lfGeneratorContextOf(Resource resource, IFileSystemAccess2 fsa, IGeneratorContext context) {
        if (context instanceof LFGeneratorContext) return (LFGeneratorContext) context;
<<<<<<< HEAD
        if (resource.getURI().isPlatform()) return new MainContext(Mode.EPOCH, context.getCancelIndicator());
        return new MainContext(Mode.LSP_FAST, context.getCancelIndicator());
=======

        if (resource.getURI().isPlatform()) return new MainContext(
            Mode.EPOCH, context.getCancelIndicator(), (m, p) -> {}, new Properties(),
            resource, fsa, EclipseErrorReporter::new
        );

        return new MainContext(Mode.LSP_FAST, resource, fsa, context.getCancelIndicator());
>>>>>>> f4ff661f
    }
}<|MERGE_RESOLUTION|>--- conflicted
+++ resolved
@@ -9,11 +9,8 @@
 import org.eclipse.emf.ecore.resource.Resource;
 import org.eclipse.xtext.generator.IFileSystemAccess2;
 import org.eclipse.xtext.generator.IGeneratorContext;
-<<<<<<< HEAD
-=======
 import org.eclipse.xtext.util.RuntimeIOException;
 
->>>>>>> f4ff661f
 import org.lflang.ErrorReporter;
 import org.lflang.FileConfig;
 import org.lflang.TargetConfig;
@@ -159,17 +156,11 @@
      */
     static LFGeneratorContext lfGeneratorContextOf(Resource resource, IFileSystemAccess2 fsa, IGeneratorContext context) {
         if (context instanceof LFGeneratorContext) return (LFGeneratorContext) context;
-<<<<<<< HEAD
-        if (resource.getURI().isPlatform()) return new MainContext(Mode.EPOCH, context.getCancelIndicator());
-        return new MainContext(Mode.LSP_FAST, context.getCancelIndicator());
-=======
 
         if (resource.getURI().isPlatform()) return new MainContext(
-            Mode.EPOCH, context.getCancelIndicator(), (m, p) -> {}, new Properties(),
-            resource, fsa, EclipseErrorReporter::new
+            Mode.EPOCH, context.getCancelIndicator(), resource, fsa, EclipseErrorReporter::new
         );
 
         return new MainContext(Mode.LSP_FAST, resource, fsa, context.getCancelIndicator());
->>>>>>> f4ff661f
     }
 }