package org.lflang.generator;

import java.io.IOException;
import java.nio.file.Path;
import java.util.Map;
import java.util.Objects;
import java.util.Properties;

import org.eclipse.emf.ecore.resource.Resource;
import org.eclipse.xtext.generator.IFileSystemAccess2;
import org.eclipse.xtext.generator.IGeneratorContext;
import org.eclipse.xtext.util.RuntimeIOException;

import org.lflang.ErrorReporter;
import org.lflang.FileConfig;
import org.lflang.TargetConfig;

/**
 * An {@code LFGeneratorContext} is the context of a Lingua Franca build process.
 * It is the point of communication between a build process and the environment
 * in which it is executed.
 *
 * @author Peter Donovan <peterdonovan@berkeley.edu>
 */
public interface LFGeneratorContext extends IGeneratorContext {

    /**
     * Enumeration of keys used to parameterize the build process.
     */
<<<<<<< HEAD
    enum BuildParm {
=======
    public enum BuildParm {
        BUILD_TYPE("The build type to use"),
>>>>>>> f3d1481d
        CLEAN("Clean before building."),
        EXTERNAL_RUNTIME_PATH("Specify an external runtime library to be used by the compiled binary."),
        FEDERATED("Treat main reactor as federated."),
        HELP("Display this information."),
        LOGGING("The logging level to use by the generated binary"),
        LINT("Enable or disable linting of generated code."),
        NO_COMPILE("Do not invoke target compiler."),
        OUTPUT_PATH("Specify the root output directory."),
        QUIET("Suppress output of the target compiler and other commands"),
        RTI("Specify the location of the RTI."),
        RUNTIME_VERSION("Specify the version of the runtime library used for compiling LF programs."),
        SCHEDULER("Specify the runtime scheduler (if supported)."),
        TARGET_COMPILER("Target compiler to invoke."),
        THREADING("Specify whether the runtime should use multi-threading (true/false)."),
        VERSION("Print version information."),
        WORKERS("Specify the default number of worker threads.");

        public final String description;

        BuildParm(String description) {
            this.description = description;
        }

        /**
         * Return the string to use as the key to store a value relating to this parameter.
         */
        public String getKey() {
            return this.name().toLowerCase().replace('_', '-');
        }

        /**
         * Return the value corresponding to this parameter or `null` if there is none.
         * @param context The context passed to the code generator.
         */
        public String getValue(LFGeneratorContext context) {
            return context.getArgs().getProperty(this.getKey());
        }
    }


    enum Mode {
        STANDALONE,
        EPOCH,
        LSP_FAST,
        LSP_MEDIUM,
        LSP_SLOW,
        UNDEFINED
    }

    /**
     * Return the mode of operation, which indicates how the compiler has been invoked 
     * (e.g., from within Epoch, from the command line, or via a Language Server).
     */
    Mode getMode();

    /**
     * Return any arguments that will override target properties.
     */
    Properties getArgs();

    /**
     * Get the error reporter for this context; construct one if it hasn't been
     * constructed yet.
     */
    ErrorReporter getErrorReporter();

    /**
     * Mark the code generation process performed in this
     * context as finished with the result {@code result}.
     * @param result The result of the code generation
     *               process that was performed in this
     *               context.
     */
    void finish(GeneratorResult result);

    /**
     * Return the result of the code generation process that was performed in
     * this context.
     * @return the result of the code generation process that was performed in
     * this context
     */
    GeneratorResult getResult();

    FileConfig getFileConfig();

    TargetConfig getTargetConfig();

    /**
     * Report the progress of a build.
     * @param message A message for the LF programmer to read.
     * @param percentage The approximate percent completion of the build.
     */
    void reportProgress(String message, int percentage);

    /**
     * Conclude this build and record the result if necessary.
     * @param status The status of the result.
     * @param codeMaps The generated files and their corresponding code maps.
     */
    default void finish(
        GeneratorResult.Status status,
        Map<Path, CodeMap> codeMaps
    ) {
        finish(new GeneratorResult(status, this, codeMaps));
    }

    /**
     * Conclude this build and record that it was unsuccessful.
     */
    default void unsuccessfulFinish() {
        finish(
            getCancelIndicator() != null && getCancelIndicator().isCanceled() ?
            GeneratorResult.CANCELLED : GeneratorResult.FAILED
        );
    }

    /**
     * Return the {@code LFGeneratorContext} that best describes the given {@code context} when
     * building {@code Resource}.
     * @param context The context of a Lingua Franca build process.
     * @param fileConfig The configuration for interacting with the filesystem
     * @return The {@code LFGeneratorContext} that best describes the given {@code context} when
     * building {@code Resource}.
     */
    static LFGeneratorContext lfGeneratorContextOf(Resource resource, IFileSystemAccess2 fsa, IGeneratorContext context) {
        if (context instanceof LFGeneratorContext) return (LFGeneratorContext) context;

        if (resource.getURI().isPlatform()) return new MainContext(
            Mode.EPOCH, context.getCancelIndicator(), (m, p) -> {}, new Properties(),
            resource, fsa, EclipseErrorReporter::new
        );

        return new MainContext(Mode.LSP_FAST, resource, fsa, context.getCancelIndicator());
    }
}<|MERGE_RESOLUTION|>--- conflicted
+++ resolved
@@ -27,12 +27,8 @@
     /**
      * Enumeration of keys used to parameterize the build process.
      */
-<<<<<<< HEAD
     enum BuildParm {
-=======
-    public enum BuildParm {
         BUILD_TYPE("The build type to use"),
->>>>>>> f3d1481d
         CLEAN("Clean before building."),
         EXTERNAL_RUNTIME_PATH("Specify an external runtime library to be used by the compiled binary."),
         FEDERATED("Treat main reactor as federated."),
@@ -152,8 +148,9 @@
     /**
      * Return the {@code LFGeneratorContext} that best describes the given {@code context} when
      * building {@code Resource}.
+     * @param resource
+     * @param fsa
      * @param context The context of a Lingua Franca build process.
-     * @param fileConfig The configuration for interacting with the filesystem
      * @return The {@code LFGeneratorContext} that best describes the given {@code context} when
      * building {@code Resource}.
      */
