/** A data structure for a reactor instance. */

/*************
 * Copyright (c) 2019-2022, The University of California at Berkeley.
 *
 * Redistribution and use in source and binary forms, with or without modification,
 * are permitted provided that the following conditions are met:
 *
 * 1. Redistributions of source code must retain the above copyright notice,
 * this list of conditions and the following disclaimer.
 *
 * 2. Redistributions in binary form must reproduce the above copyright notice,
 * this list of conditions and the following disclaimer in the documentation
 * and/or other materials provided with the distribution.
 *
 * THIS SOFTWARE IS PROVIDED BY THE COPYRIGHT HOLDERS AND CONTRIBUTORS "AS IS" AND ANY
 * EXPRESS OR IMPLIED WARRANTIES, INCLUDING, BUT NOT LIMITED TO, THE IMPLIED WARRANTIES OF
 * MERCHANTABILITY AND FITNESS FOR A PARTICULAR PURPOSE ARE DISCLAIMED. IN NO EVENT SHALL
 * THE COPYRIGHT HOLDER OR CONTRIBUTORS BE LIABLE FOR ANY DIRECT, INDIRECT, INCIDENTAL,
 * SPECIAL, EXEMPLARY, OR CONSEQUENTIAL DAMAGES (INCLUDING, BUT NOT LIMITED TO,
 * PROCUREMENT OF SUBSTITUTE GOODS OR SERVICES; LOSS OF USE, DATA, OR PROFITS; OR BUSINESS
 * INTERRUPTION) HOWEVER CAUSED AND ON ANY THEORY OF LIABILITY, WHETHER IN CONTRACT,
 * STRICT LIABILITY, OR TORT (INCLUDING NEGLIGENCE OR OTHERWISE) ARISING IN ANY WAY OUT OF
 * THE USE OF THIS SOFTWARE, EVEN IF ADVISED OF THE POSSIBILITY OF SUCH DAMAGE.
 ***************/

package org.lflang.generator;

import static org.lflang.ASTUtils.getLiteralTimeValue;

import java.util.ArrayList;
import java.util.HashMap;
import java.util.Iterator;
import java.util.LinkedHashSet;
import java.util.LinkedList;
import java.util.List;
import java.util.Map;
import java.util.Optional;
import java.util.Set;
import org.lflang.ASTUtils;
import org.lflang.AttributeUtils;
import org.lflang.ErrorReporter;
import org.lflang.TimeValue;
import org.lflang.generator.TriggerInstance.BuiltinTriggerVariable;
import org.lflang.lf.Action;
import org.lflang.lf.Assignment;
import org.lflang.lf.BuiltinTrigger;
import org.lflang.lf.BuiltinTriggerRef;
import org.lflang.lf.Connection;
import org.lflang.lf.Expression;
import org.lflang.lf.Initializer;
import org.lflang.lf.Input;
import org.lflang.lf.Instantiation;
import org.lflang.lf.Mode;
import org.lflang.lf.Output;
import org.lflang.lf.Parameter;
import org.lflang.lf.ParameterReference;
import org.lflang.lf.Port;
import org.lflang.lf.Reaction;
import org.lflang.lf.Reactor;
import org.lflang.lf.ReactorDecl;
import org.lflang.lf.Timer;
import org.lflang.lf.VarRef;
import org.lflang.lf.Variable;
import org.lflang.lf.Watchdog;
import org.lflang.lf.WidthSpec;

/**
<<<<<<< HEAD
 * Representation of a compile-time instance of a reactor. If the reactor is instantiated as a bank
 * of reactors, or if any of its parents is instantiated as a bank of reactors, then one instance of
 * this ReactorInstance class represents all the runtime instances within these banks. The {@link
 * #getTotalWidth()} method returns the number of such runtime instances, which is the product of
 * the bank width of this reactor instance and the bank widths of all of its parents. There is
 * exactly one instance of this ReactorInstance class for each graphical rendition of a reactor in
 * the diagram view.
 *
 * <p>For the main reactor, which has no parent, once constructed, this object represents the entire
 * Lingua Franca program. If the program has causality loops (a programming error), then {@link
 * #hasCycles()} will return true and {@link #getCycles()} will return the ports and reaction
 * instances involved in the cycles.
=======
 * Representation of a compile-time instance of a reactor.
 * If the reactor is instantiated as a bank of reactors, or if any
 * of its parents is instantiated as a bank of reactors, then one instance
 * of this ReactorInstance class represents all the runtime instances within
 * these banks.  The {@link #getTotalWidth()} method returns the number of such
 * runtime instances, which is the product of the bank width of this reactor
 * instance and the bank widths of all of its parents.
 * There is exactly one instance of this ReactorInstance class for each
 * graphical rendition of a reactor in the diagram view.
 *
 * For the main reactor, which has no parent, once constructed,
 * this object represents the entire Lingua Franca program.
 * If the program has causality loops (a programming error), then
 * {@link #hasCycles()} will return true and {@link #getCycles()} will
 * return the ports and reaction instances involved in the cycles.
>>>>>>> origin
 *
 * @author Marten Lohstroh
 * @author Edward A. Lee
 */
public class ReactorInstance extends NamedInstance<Instantiation> {

  /**
   * Create a new instantiation hierarchy that starts with the given top-level reactor.
   *
   * @param reactor The top-level reactor.
   * @param reporter The error reporter.
   */
  public ReactorInstance(Reactor reactor, ErrorReporter reporter) {
    this(ASTUtils.createInstantiation(reactor), null, reporter, -1);
  }

  /**
   * Create a new instantiation hierarchy that starts with the given top-level reactor but only
   * creates contained reactors up to the specified depth.
   *
   * @param reactor The top-level reactor.
   * @param reporter The error reporter.
   * @param desiredDepth The depth to which to go, or -1 to construct the full hierarchy.
   */
  public ReactorInstance(Reactor reactor, ErrorReporter reporter, int desiredDepth) {
    this(ASTUtils.createInstantiation(reactor), null, reporter, desiredDepth);
  }

  /**
   * Create a new instantiation with the specified parent. This constructor is here to allow for
   * unit tests. It should not be used for any other purpose.
   *
   * @param reactor The top-level reactor.
   * @param parent The parent reactor instance.
   * @param reporter The error reporter.
   */
  public ReactorInstance(Reactor reactor, ReactorInstance parent, ErrorReporter reporter) {
    this(ASTUtils.createInstantiation(reactor), parent, reporter, -1);
  }

  //////////////////////////////////////////////////////
  //// Public fields.

  /** The action instances belonging to this reactor instance. */
  public List<ActionInstance> actions = new ArrayList<>();

  /**
   * The contained reactor instances, in order of declaration. For banks of reactors, this includes
   * both the bank definition Reactor (which has bankIndex == -2) followed by each of the bank
   * members (which have bankIndex >= 0).
   */
  public final List<ReactorInstance> children = new ArrayList<>();

  /** The input port instances belonging to this reactor instance. */
  public final List<PortInstance> inputs = new ArrayList<>();

  /** The output port instances belonging to this reactor instance. */
  public final List<PortInstance> outputs = new ArrayList<>();

  /** The parameters of this instance. */
  public final List<ParameterInstance> parameters = new ArrayList<>();

  /** List of reaction instances for this reactor instance. */
  public final List<ReactionInstance> reactions = new ArrayList<>();

  /** List of watchdog instances for this reactor instance. */
  public final List<WatchdogInstance> watchdogs = new ArrayList<>();

  /** The timer instances belonging to this reactor instance. */
  public final List<TimerInstance> timers = new ArrayList<>();

  /** The mode instances belonging to this reactor instance. */
  public final List<ModeInstance> modes = new ArrayList<>();

  /** The reactor declaration in the AST. This is either an import or Reactor declaration. */
  public final ReactorDecl reactorDeclaration;

  /** The reactor after imports are resolve. */
  public final Reactor reactorDefinition;

  /** Indicator that this reactor has itself as a parent, an error condition. */
  public final boolean recursive;

  //////////////////////////////////////////////////////
  //// Public methods.

  /**
   * Assign levels to all reactions within the same root as this reactor. The level of a reaction r
   * is equal to the length of the longest chain of reactions that must have the opportunity to
   * execute before r at each logical tag. This fails and returns false if a causality cycle exists.
   *
   * <p>This method uses a variant of Kahn's algorithm, which is linear in V + E, where V is the
   * number of vertices (reactions) and E is the number of edges (dependencies between reactions).
   *
   * @return An empty graph if successful and otherwise a graph with runtime reaction instances that
   *     form cycles.
   */
  public ReactionInstanceGraph assignLevels() {
    if (depth != 0) return root().assignLevels();
    if (cachedReactionLoopGraph == null) {
      cachedReactionLoopGraph = new ReactionInstanceGraph(this);
    }
    return cachedReactionLoopGraph;
  }

  /**
   * This function assigns/propagates deadlines through the Reaction Instance Graph. It performs
   * Kahn`s algorithm in reverse, starting from the leaf nodes and propagates deadlines upstream. To
   * reduce cost, it should only be invoked when there are user-specified deadlines in the program.
   *
   * @return
   */
  public ReactionInstanceGraph assignDeadlines() {
    if (depth != 0) return root().assignDeadlines();
    if (cachedReactionLoopGraph == null) {
      cachedReactionLoopGraph = new ReactionInstanceGraph(this);
    }
    cachedReactionLoopGraph.rebuildAndAssignDeadlines();
    return cachedReactionLoopGraph;
  }

  /**
   * Return the instance of a child rector created by the specified definition or null if there is
   * none.
   *
   * @param definition The definition of the child reactor ("new" statement).
   */
  public ReactorInstance getChildReactorInstance(Instantiation definition) {
    for (ReactorInstance child : this.children) {
      if (child.definition == definition) {
        return child;
      }
    }
    return null;
  }

  /**
   * Clear any cached data in this reactor and its children. This is useful if a mutation has been
   * realized.
   */
  public void clearCaches() {
    clearCaches(true);
  }

  /**
   * Clear any cached data in this reactor and its children. This is useful if a mutation has been
   * realized.
   *
   * @param includingRuntimes If false, leave the runtime instances of reactions intact. This is
   *     useful for federated execution where levels are computed using the top-level connections,
   *     but then those connections are discarded.
   */
  public void clearCaches(boolean includingRuntimes) {
    if (includingRuntimes) cachedReactionLoopGraph = null;
    for (ReactorInstance child : children) {
      child.clearCaches(includingRuntimes);
    }
    for (PortInstance port : inputs) {
      port.clearCaches();
    }
    for (PortInstance port : outputs) {
      port.clearCaches();
    }
    for (ReactionInstance reaction : reactions) {
      reaction.clearCaches(includingRuntimes);
    }
    cachedCycles = null;
  }

<<<<<<< HEAD
  /**
   * Return the set of ReactionInstance and PortInstance that form causality loops in the topmost
   * parent reactor in the instantiation hierarchy. This will return an empty set if there are no
   * causality loops.
   */
  public Set<NamedInstance<?>> getCycles() {
    if (depth != 0) return root().getCycles();
    if (cachedCycles != null) return cachedCycles;
    cachedCycles = new LinkedHashSet<>();

    ReactionInstanceGraph reactionRuntimes = assignLevels();
    if (reactionRuntimes.nodes().size() > 0) {
      Set<ReactionInstance> reactions = new LinkedHashSet<>();
      Set<PortInstance> ports = new LinkedHashSet<>();
      // There are cycles. But the nodes set includes not
      // just the cycles, but also nodes that are downstream of the
      // cycles.  Use Tarjan's algorithm to get just the cycles.
      var cycleNodes = reactionRuntimes.getCycles();
      for (var cycle : cycleNodes) {
        for (ReactionInstance.Runtime runtime : cycle) {
          reactions.add(runtime.getReaction());
=======
    /**
     * The contained reactor instances, in order of declaration.
     * For banks of reactors, this includes both the bank definition
     * Reactor (which has bankIndex == -2) followed by each of the
     * bank members (which have bankIndex >= 0).
     */
    public final List<ReactorInstance> children = new ArrayList<>();

    /** The input port instances belonging to this reactor instance. */
    public final List<PortInstance> inputs = new ArrayList<>();

    /** The output port instances belonging to this reactor instance. */
    public final List<PortInstance> outputs = new ArrayList<>();

    /** The parameters of this instance. */
    public final List<ParameterInstance> parameters = new ArrayList<>();

    /** List of reaction instances for this reactor instance. */
    public final List<ReactionInstance> reactions = new ArrayList<>();

    /** The timer instances belonging to this reactor instance. */
    public final List<TimerInstance> timers = new ArrayList<>();

    /** The mode instances belonging to this reactor instance. */
    public final List<ModeInstance> modes = new ArrayList<>();

    /** The reactor declaration in the AST. This is either an import or Reactor declaration. */
    public final ReactorDecl reactorDeclaration;

    /** The reactor after imports are resolve. */
    public final Reactor reactorDefinition;

    /** Indicator that this reactor has itself as a parent, an error condition. */
    public final boolean recursive;

    //////////////////////////////////////////////////////
    //// Public methods.

    /**
     * Assign levels to all reactions within the same root as this
     * reactor. The level of a reaction r is equal to the length of the
     * longest chain of reactions that must have the opportunity to
     * execute before r at each logical tag. This fails and returns
     * false if a causality cycle exists.
     *
     * This method uses a variant of Kahn's algorithm, which is linear
     * in V + E, where V is the number of vertices (reactions) and E
     * is the number of edges (dependencies between reactions).
     *
     * @return An empty graph if successful and otherwise a graph
     *  with runtime reaction instances that form cycles.
     */
    public ReactionInstanceGraph assignLevels() {
        if (depth != 0) return root().assignLevels();
        if (cachedReactionLoopGraph == null) {
            cachedReactionLoopGraph = new ReactionInstanceGraph(this);
>>>>>>> origin
        }
      }
      // Need to figure out which ports are involved in the cycles.
      // It may not be all ports that depend on this reaction.
      for (ReactionInstance r : reactions) {
        for (TriggerInstance<? extends Variable> p : r.effects) {
          if (p instanceof PortInstance) {
            findPaths((PortInstance) p, reactions, ports);
          }
        }
      }
      cachedCycles.addAll(reactions);
      cachedCycles.addAll(ports);
    }

<<<<<<< HEAD
    return cachedCycles;
  }

  /**
   * Return the specified input by name or null if there is no such input.
   *
   * @param name The input name.
   */
  public PortInstance getInput(String name) {
    for (PortInstance port : inputs) {
      if (port.getName().equals(name)) {
        return port;
      }
=======
    /**
     * This function assigns/propagates deadlines through the Reaction Instance Graph.
     * It performs Kahn`s algorithm in reverse, starting from the leaf nodes and
     * propagates deadlines upstream. To reduce cost, it should only be invoked when
     * there are user-specified deadlines in the program.
     * @return
     */
    public ReactionInstanceGraph assignDeadlines() {
        if (depth != 0) return root().assignDeadlines();
        if (cachedReactionLoopGraph == null) {
            cachedReactionLoopGraph = new ReactionInstanceGraph(this);
        }
        cachedReactionLoopGraph.rebuildAndAssignDeadlines();
        return cachedReactionLoopGraph;
    }

    /**
     * Return the instance of a child rector created by the specified
     * definition or null if there is none.
     * @param definition The definition of the child reactor ("new" statement).
     */
    public ReactorInstance getChildReactorInstance(Instantiation definition) {
        for (ReactorInstance child : this.children) {
            if (child.definition == definition) {
                return child;
            }
        }
        return null;
    }

    /**
     * Clear any cached data in this reactor and its children.
     * This is useful if a mutation has been realized.
     */
    public void clearCaches() {
        clearCaches(true);
    }

    /**
     * Clear any cached data in this reactor and its children.
     * This is useful if a mutation has been realized.
     * @param includingRuntimes If false, leave the runtime instances of reactions intact.
     *  This is useful for federated execution where levels are computed using
     *  the top-level connections, but then those connections are discarded.
     */
    public void clearCaches(boolean includingRuntimes) {
        if (includingRuntimes) cachedReactionLoopGraph = null;
        for (ReactorInstance child : children) {
            child.clearCaches(includingRuntimes);
        }
        for (PortInstance port : inputs) {
            port.clearCaches();
        }
        for (PortInstance port : outputs) {
            port.clearCaches();
        }
        for (ReactionInstance reaction : reactions) {
            reaction.clearCaches(includingRuntimes);
        }
        cachedCycles = null;
    }

    /**
     * Return the set of ReactionInstance and PortInstance that form causality
     * loops in the topmost parent reactor in the instantiation hierarchy. This will return an
     * empty set if there are no causality loops.
     */
    public Set<NamedInstance<?>> getCycles() {
        if (depth != 0) return root().getCycles();
        if (cachedCycles != null) return cachedCycles;
        cachedCycles = new LinkedHashSet<>();

        ReactionInstanceGraph reactionRuntimes = assignLevels();
        if (reactionRuntimes.nodes().size() > 0) {
            Set<ReactionInstance> reactions = new LinkedHashSet<>();
            Set<PortInstance> ports = new LinkedHashSet<>();
            // There are cycles. But the nodes set includes not
            // just the cycles, but also nodes that are downstream of the
            // cycles.  Use Tarjan's algorithm to get just the cycles.
            var cycleNodes = reactionRuntimes.getCycles();
            for (var cycle : cycleNodes) {
                for (ReactionInstance.Runtime runtime : cycle) {
                    reactions.add(runtime.getReaction());
                }
            }
            // Need to figure out which ports are involved in the cycles.
            // It may not be all ports that depend on this reaction.
            for (ReactionInstance r : reactions) {
                for (TriggerInstance<? extends Variable> p : r.effects) {
                    if (p instanceof PortInstance) {
                        findPaths((PortInstance)p, reactions, ports);
                    }
                }
            }
            cachedCycles.addAll(reactions);
            cachedCycles.addAll(ports);
        }

        return cachedCycles;
>>>>>>> origin
    }
    return null;
  }

  /**
   * Override the base class to append [i_d], where d is the depth, if this reactor is in a bank of
   * reactors.
   *
   * @return The name of this instance.
   */
  @Override
  public String getName() {
    return this.definition.getName();
  }

  /**
   * @see NamedInstance#uniqueID()
   *     <p>Append `_main` to the name of the main reactor to allow instantiations within that
   *     reactor to have the same name.
   */
  @Override
  public String uniqueID() {
    if (this.isMainOrFederated()) {
      return super.uniqueID() + "_main";
    }
<<<<<<< HEAD
    return super.uniqueID();
  }

  /**
   * Return the specified output by name or null if there is no such output.
   *
   * @param name The output name.
   */
  public PortInstance getOutput(String name) {
    for (PortInstance port : outputs) {
      if (port.getName().equals(name)) {
        return port;
      }
    }
    return null;
  }

  /**
   * Return a parameter matching the specified name if the reactor has one and otherwise return
   * null.
   *
   * @param name The parameter name.
   */
  public ParameterInstance getParameter(String name) {
    for (ParameterInstance parameter : parameters) {
      if (parameter.getName().equals(name)) {
        return parameter;
      }
    }
    return null;
  }

  /** Return the startup trigger or null if not used in any reaction. */
  public TriggerInstance<BuiltinTriggerVariable> getStartupTrigger() {
    return builtinTriggers.get(BuiltinTrigger.STARTUP);
  }

  /** Return the shutdown trigger or null if not used in any reaction. */
  public TriggerInstance<BuiltinTriggerVariable> getShutdownTrigger() {
    return builtinTriggers.get(BuiltinTrigger.SHUTDOWN);
  }

  /**
   * If this reactor is a bank or any of its parents is a bank, return the total number of runtime
   * instances, which is the product of the widths of all the parents. Return -1 if the width cannot
   * be determined.
   */
  public int getTotalWidth() {
    return getTotalWidth(0);
  }

  /**
   * If this reactor is a bank or any of its parents is a bank, return the total number of runtime
   * instances, which is the product of the widths of all the parents. Return -1 if the width cannot
   * be determined.
   *
   * @param atDepth The depth at which to determine the width. Use 0 to get the total number of
   *     instances. Use 1 to get the number of instances within a single top-level bank member (this
   *     is useful for federates).
   */
  public int getTotalWidth(int atDepth) {
    if (width <= 0) return -1;
    if (depth <= atDepth) return 1;
    int result = width;
    ReactorInstance p = parent;
    while (p != null && p.depth > atDepth) {
      if (p.width <= 0) return -1;
      result *= p.width;
      p = p.parent;
    }
    return result;
  }

  /**
   * Return the trigger instances (input ports, timers, and actions that trigger reactions)
   * belonging to this reactor instance.
   */
  public Set<TriggerInstance<? extends Variable>> getTriggers() {
    // FIXME: Cache this.
    var triggers = new LinkedHashSet<TriggerInstance<? extends Variable>>();
    for (ReactionInstance reaction : this.reactions) {
      triggers.addAll(reaction.triggers);
    }
    return triggers;
  }

  /**
   * Return the trigger instances (input ports, timers, and actions that trigger reactions) together
   * the ports that the reaction reads but that don't trigger it.
   *
   * @return The trigger instances belonging to this reactor instance.
   */
  public Set<TriggerInstance<? extends Variable>> getTriggersAndReads() {
    // FIXME: Cache this.
    var triggers = new LinkedHashSet<TriggerInstance<? extends Variable>>();
    for (ReactionInstance reaction : this.reactions) {
      triggers.addAll(reaction.triggers);
      triggers.addAll(reaction.reads);
    }
    return triggers;
  }

  /** Return true if the top-level parent of this reactor has causality cycles. */
  public boolean hasCycles() {
    return assignLevels().nodeCount() != 0;
  }

  /**
   * Given a parameter definition for this reactor, return the initial integer value of the
   * parameter. If the parameter is overridden when instantiating this reactor or any of its
   * containing reactors, use that value. Otherwise, use the default value in the reactor
   * definition. If the parameter cannot be found or its value is not an integer, return null.
   *
   * @param parameter The parameter definition (a syntactic object in the AST).
   * @return An integer value or null.
   */
  public Integer initialIntParameterValue(Parameter parameter) {
    return ASTUtils.initialValueInt(parameter, instantiations());
  }

  public Expression resolveParameters(Expression e) {
    return LfExpressionVisitor.dispatch(e, this, ParameterInliner.INSTANCE);
  }

  private static final class ParameterInliner
      extends LfExpressionVisitor.LfExpressionDeepCopyVisitor<ReactorInstance> {
    static final ParameterInliner INSTANCE = new ParameterInliner();

=======

    /**
<<<<<<< HEAD
=======
     * Return the specified input by name or null if there is no such input.
     * @param name The input name.
     */
    public PortInstance getInput(String name) {
        for (PortInstance port: inputs) {
            if (port.getName().equals(name)) {
                return port;
            }
        }
        return null;
    }

    /**
>>>>>>> 2b75fe73
     * Override the base class to append [i_d], where d is the depth,
     * if this reactor is in a bank of reactors.
     * @return The name of this instance.
     */
>>>>>>> origin
    @Override
    public Expression visitParameterRef(ParameterReference expr, ReactorInstance instance) {
      if (!ASTUtils.belongsTo(expr.getParameter(), instance.definition)) {
        throw new IllegalArgumentException(
            "Parameter "
                + expr.getParameter().getName()
                + " is not a parameter of reactor instance "
                + instance.getName()
                + ".");
      }

      Optional<Assignment> assignment =
          instance.definition.getParameters().stream()
              .filter(it -> it.getLhs().equals(expr.getParameter()))
              .findAny(); // There is at most one

      if (assignment.isPresent()) {
        // replace the parameter with its value.
        Expression value = ASTUtils.asSingleExpr(assignment.get().getRhs());
        // recursively resolve parameters
        return instance.getParent().resolveParameters(value);
      } else {
        // In that case use the default value. Default values
        // cannot use parameter values, so they don't need to
        // be recursively resolved.
        Initializer init = expr.getParameter().getInit();
        Expression defaultValue = ASTUtils.asSingleExpr(init);
        if (defaultValue == null) {
          // this is a problem
          return super.visitParameterRef(expr, instance);
        }
        return defaultValue;
      }
    }
<<<<<<< HEAD
<<<<<<< HEAD
  }

  /**
   * Return a list of Instantiation objects for evaluating parameter values. The first object in the
   * list is the AST Instantiation that created this reactor instance, the second is the AST
   * instantiation that created the containing reactor instance, and so on until there are no more
   * containing reactor instances. This will return an empty list if this reactor instance is at the
   * top level (is main).
   */
  public List<Instantiation> instantiations() {
    if (_instantiations == null) {
      _instantiations = new ArrayList<>();
      if (definition != null) {
        _instantiations.add(definition);
        if (parent != null) {
          _instantiations.addAll(parent.instantiations());
        }
      }
=======
=======
>>>>>>> 2b75fe73

    /**
     * Return a parameter matching the specified name if the reactor has one
     * and otherwise return null.
     * @param name The parameter name.
     */
    public ParameterInstance getParameter(String name) {
        for (ParameterInstance parameter: parameters) {
            if (parameter.getName().equals(name)) {
                return parameter;
            }
        }
        return null;
    }

    /**
     * Return the startup trigger or null if not used in any reaction.
     */
    public TriggerInstance<BuiltinTriggerVariable> getStartupTrigger() {
        return builtinTriggers.get(BuiltinTrigger.STARTUP);
>>>>>>> origin
    }
    return _instantiations;
  }

  /**
   * Returns true if this is a bank of reactors.
   *
   * @return true if a reactor is a bank, false otherwise
   */
  public boolean isBank() {
    return definition.getWidthSpec() != null;
  }

  /**
   * Returns whether this is a main or federated reactor.
   *
   * @return true if reactor definition is marked as main or federated, false otherwise.
   */
  public boolean isMainOrFederated() {
    return reactorDefinition != null
        && (reactorDefinition.isMain() || reactorDefinition.isFederated());
  }

  /**
   * Return true if the specified reactor instance is either equal to this reactor instance or a
   * parent of it.
   *
   * @param r The reactor instance.
   */
  public boolean isParent(ReactorInstance r) {
    ReactorInstance p = this;
    while (p != null) {
      if (p == r) return true;
      p = p.getParent();
    }
<<<<<<< HEAD
    return false;
  }

  ///////////////////////////////////////////////////
  //// Methods for finding instances in this reactor given an AST node.

  /**
   * Return the action instance within this reactor instance corresponding to the specified action
   * reference.
   *
   * @param action The action as an AST node.
   * @return The corresponding action instance or null if the action does not belong to this
   *     reactor.
   */
  public ActionInstance lookupActionInstance(Action action) {
    for (ActionInstance actionInstance : actions) {
      if (actionInstance.definition == action) {
        return actionInstance;
      }
    }
    return null;
  }

  /**
   * Given a parameter definition, return the parameter instance corresponding to that definition,
   * or null if there is no such instance.
   *
   * @param parameter The parameter definition (a syntactic object in the AST).
   * @return A parameter instance, or null if there is none.
   */
  public ParameterInstance lookupParameterInstance(Parameter parameter) {
    for (ParameterInstance param : parameters) {
      if (param.definition == parameter) {
        return param;
      }
    }
    return null;
  }

  /**
   * Given a port definition, return the port instance corresponding to that definition, or null if
   * there is no such instance.
   *
   * @param port The port definition (a syntactic object in the AST).
   * @return A port instance, or null if there is none.
   */
  public PortInstance lookupPortInstance(Port port) {
    // Search one of the inputs and outputs sets.
    List<PortInstance> ports = null;
    if (port instanceof Input) {
      ports = this.inputs;
    } else if (port instanceof Output) {
      ports = this.outputs;
    }
    for (PortInstance portInstance : ports) {
      if (portInstance.definition == port) {
        return portInstance;
      }
    }
    return null;
  }

  /**
   * Given a reference to a port belonging to this reactor instance, return the port instance.
   * Return null if there is no such instance.
   *
   * @param reference The port reference.
   * @return A port instance, or null if there is none.
   */
  public PortInstance lookupPortInstance(VarRef reference) {
    if (!(reference.getVariable() instanceof Port)) {
      // Trying to resolve something that is not a port
      return null;
    }
    if (reference.getContainer() == null) {
      // Handle local reference
      return lookupPortInstance((Port) reference.getVariable());
    } else {
      // Handle hierarchical reference
      var containerInstance = getChildReactorInstance(reference.getContainer());
      if (containerInstance == null) return null;
      return containerInstance.lookupPortInstance((Port) reference.getVariable());
    }
<<<<<<< HEAD
  }

  /**
   * Return the reaction instance within this reactor instance corresponding to the specified
   * reaction.
   *
   * @param reaction The reaction as an AST node.
   * @return The corresponding reaction instance or null if the reaction does not belong to this
   *     reactor.
   */
  public ReactionInstance lookupReactionInstance(Reaction reaction) {
    for (ReactionInstance reactionInstance : reactions) {
      if (reactionInstance.definition == reaction) {
        return reactionInstance;
      }
    }
    return null;
  }

  /**
   * Return the reactor instance within this reactor that has the specified instantiation. Note that
   * this may be a bank of reactors. Return null if there is no such reactor instance.
   */
  public ReactorInstance lookupReactorInstance(Instantiation instantiation) {
    for (ReactorInstance reactorInstance : children) {
      if (reactorInstance.definition == instantiation) {
        return reactorInstance;
      }
    }
    return null;
  }

  /**
   * Return the timer instance within this reactor instance corresponding to the specified timer
   * reference.
   *
   * @param timer The timer as an AST node.
   * @return The corresponding timer instance or null if the timer does not belong to this reactor.
   */
  public TimerInstance lookupTimerInstance(Timer timer) {
    for (TimerInstance timerInstance : timers) {
      if (timerInstance.definition == timer) {
        return timerInstance;
      }
    }
    return null;
  }

  /**
   * Returns the mode instance within this reactor instance corresponding to the specified mode
   * reference.
   *
   * @param mode The mode as an AST node.
   * @return The corresponding mode instance or null if the mode does not belong to this reactor.
   */
  public ModeInstance lookupModeInstance(Mode mode) {
    for (ModeInstance modeInstance : modes) {
      if (modeInstance.definition == mode) {
        return modeInstance;
      }
    }
    return null;
  }

  /** Return a descriptive string. */
  @Override
  public String toString() {
    return "ReactorInstance " + getFullName();
  }

  /**
   * Assuming that the given expression denotes a valid time, return a time value.
   *
   * <p>If the value is given as a parameter reference, this will look up the precise time value
   * assigned to this reactor instance.
   */
  public TimeValue getTimeValue(Expression expr) {
    Expression resolved = resolveParameters(expr);
    return getLiteralTimeValue(resolved);
  }

  //////////////////////////////////////////////////////
  //// Protected fields.

  /** The generator that created this reactor instance. */
  protected ErrorReporter reporter; // FIXME: This accumulates a lot of redundant references

  /** The map of used built-in triggers. */
  protected Map<BuiltinTrigger, TriggerInstance<BuiltinTriggerVariable>> builtinTriggers =
      new HashMap<>();

  /**
   * The LF syntax does not currently support declaring reactions unordered, but unordered reactions
   * are created in the AST transformations handling federated communication and after delays.
   * Unordered reactions can execute in any order and concurrently even though they are in the same
   * reactor. FIXME: Remove this when the language provides syntax.
   */
  protected Set<Reaction> unorderedReactions = new LinkedHashSet<>();

  /** The nested list of instantiations that created this reactor instance. */
  protected List<Instantiation> _instantiations;

  //////////////////////////////////////////////////////
  //// Protected methods.

  /**
   * Create all the reaction instances of this reactor instance and record the dependencies and
   * antidependencies between ports, actions, and timers and reactions. This also records the
   * dependencies between reactions that follows from the order in which they are defined.
   */
  protected void createReactionInstances() {
    List<Reaction> reactions = ASTUtils.allReactions(reactorDefinition);
    if (reactions != null) {
      int count = 0;

      // Check for startup and shutdown triggers.
      for (Reaction reaction : reactions) {
        if (AttributeUtils.isUnordered(reaction)) {
          unorderedReactions.add(reaction);
=======
=======
>>>>>>> 2b75fe73

    /**
     * If this reactor is a bank or any of its parents is a bank,
     * return the total number of runtime instances, which is the product
     * of the widths of all the parents.
     * Return -1 if the width cannot be determined.
     */
    public int getTotalWidth() {
        return getTotalWidth(0);
    }

    /**
     * If this reactor is a bank or any of its parents is a bank,
     * return the total number of runtime instances, which is the product
     * of the widths of all the parents.
     * Return -1 if the width cannot be determined.
     * @param atDepth The depth at which to determine the width.
     *  Use 0 to get the total number of instances.
     *  Use 1 to get the number of instances within a single top-level
     *  bank member (this is useful for federates).
     */
    public int getTotalWidth(int atDepth) {
        if (width <= 0) return -1;
        if (depth <= atDepth) return 1;
        int result = width;
        ReactorInstance p = parent;
        while (p != null && p.depth > atDepth) {
            if (p.width <= 0) return -1;
            result *= p.width;
            p = p.parent;
>>>>>>> origin
        }
<<<<<<< HEAD
        // Create the reaction instance.
        var reactionInstance =
            new ReactionInstance(reaction, this, unorderedReactions.contains(reaction), count++);

<<<<<<< HEAD
        // Add the reaction instance to the map of reactions for this
        // reactor.
        this.reactions.add(reactionInstance);
      }
=======
=======
        return result;
    }

>>>>>>> 2b75fe73
    /**
     * Return the trigger instances (input ports, timers, and actions
     * that trigger reactions) belonging to this reactor instance.
     */
    public Set<TriggerInstance<? extends Variable>> getTriggers() {
        // FIXME: Cache this.
        var triggers = new LinkedHashSet<TriggerInstance<? extends Variable>>();
        for (ReactionInstance reaction : this.reactions) {
            triggers.addAll(reaction.triggers);
        }
        return triggers;
>>>>>>> origin
    }
<<<<<<< HEAD
  }

<<<<<<< HEAD
  /** Create all the watchdog instances of this reactor instance. */
  protected void createWatchdogInstances() {
    List<Watchdog> watchdogs = ASTUtils.allWatchdogs(reactorDefinition);
    if (watchdogs != null) {
      for (Watchdog watchdog : watchdogs) {
        // Create the watchdog instance.
        var watchdogInstance = new WatchdogInstance(watchdog, this);
=======
=======

>>>>>>> 2b75fe73
    /**
     * Return the trigger instances (input ports, timers, and actions
     * that trigger reactions) together the ports that the reaction reads
     * but that don't trigger it.
     *
     * @return The trigger instances belonging to this reactor instance.
     */
    public Set<TriggerInstance<? extends Variable>> getTriggersAndReads() {
        // FIXME: Cache this.
        var triggers = new LinkedHashSet<TriggerInstance<? extends Variable>>();
        for (ReactionInstance reaction : this.reactions) {
            triggers.addAll(reaction.triggers);
            triggers.addAll(reaction.reads);
        }
        return triggers;
    }

    /**
     * Return true if the top-level parent of this reactor has causality cycles.
     */
    public boolean hasCycles() {
        return assignLevels().nodeCount() != 0;
    }

    /**
     * Given a parameter definition for this reactor, return the initial integer
     * value of the parameter. If the parameter is overridden when instantiating
     * this reactor or any of its containing reactors, use that value.
     * Otherwise, use the default value in the reactor definition.
     * If the parameter cannot be found or its value is not an integer, return null.
     *
     * @param parameter The parameter definition (a syntactic object in the AST).
     *
     * @return An integer value or null.
     */
    public Integer initialIntParameterValue(Parameter parameter) {
        return ASTUtils.initialValueInt(parameter, instantiations());
    }
>>>>>>> origin

        // Add the watchdog instance to the list of watchdogs for this
        // reactor.
        this.watchdogs.add(watchdogInstance);
      }
    }
  }

  /** Returns the built-in trigger or create a new one if none exists. */
  protected TriggerInstance<BuiltinTriggerVariable> getOrCreateBuiltinTrigger(
      BuiltinTriggerRef trigger) {
    return builtinTriggers.computeIfAbsent(
        trigger.getType(), ref -> TriggerInstance.builtinTrigger(trigger, this));
  }

  ////////////////////////////////////////
  //// Private constructors

  /**
   * Create a runtime instance from the specified definition and with the specified parent that
   * instantiated it.
   *
   * @param definition The instantiation statement in the AST.
   * @param parent The parent, or null for the main rector.
   * @param reporter An error reporter.
   * @param desiredDepth The depth to which to expand the hierarchy.
   */
  private ReactorInstance(
      Instantiation definition, ReactorInstance parent, ErrorReporter reporter, int desiredDepth) {
    super(definition, parent);
    this.reporter = reporter;
    this.reactorDeclaration = definition.getReactorClass();
    this.reactorDefinition = ASTUtils.toDefinition(reactorDeclaration);

<<<<<<< HEAD
    // check for recursive instantiation
    var currentParent = parent;
    var foundSelfAsParent = false;
    do {
      if (currentParent != null) {
        if (currentParent.reactorDefinition == this.reactorDefinition) {
          foundSelfAsParent = true;
          currentParent = null; // break
=======
            Optional<Assignment> assignment =
                instance.definition.getParameters().stream()
                    .filter(it -> it.getLhs().equals(expr.getParameter()))
                    .findAny(); // There is at most one

            if (assignment.isPresent()) {
                // replace the parameter with its value.
                Expression value = ASTUtils.asSingleExpr(assignment.get().getRhs());
                // recursively resolve parameters
                return instance.getParent().resolveParameters(value);
            } else {
                // In that case use the default value. Default values
                // cannot use parameter values, so they don't need to
                // be recursively resolved.
                Initializer init = expr.getParameter().getInit();
                Expression defaultValue = ASTUtils.asSingleExpr(init);
                if (defaultValue == null) {
                    // this is a problem
                    return super.visitParameterRef(expr, instance);
                }
                return defaultValue;
            }
        }
    }

    /**
     * Return a list of Instantiation objects for evaluating parameter
     * values.  The first object in the list is the AST Instantiation
     * that created this reactor instance, the second is the AST instantiation
     * that created the containing reactor instance, and so on until there
     * are no more containing reactor instances. This will return an empty
     * list if this reactor instance is at the top level (is main).
     */
    public List<Instantiation> instantiations() {
        if (_instantiations == null) {
            _instantiations = new ArrayList<>();
            if (definition != null) {
                _instantiations.add(definition);
                if (parent != null) {
                    _instantiations.addAll(parent.instantiations());
                }
            }
        }
        return _instantiations;
    }

    /**
     * Returns true if this is a bank of reactors.
     * @return true if a reactor is a bank, false otherwise
     */
    public boolean isBank() {
        return definition.getWidthSpec() != null;
    }

    /**
     * Returns whether this is a main or federated reactor.
     * @return true if reactor definition is marked as main or federated, false otherwise.
     */
    public boolean isMainOrFederated() {
        return reactorDefinition != null
                && (reactorDefinition.isMain() || reactorDefinition.isFederated());
    }

    /**
     * Return true if the specified reactor instance is either equal to this
     * reactor instance or a parent of it.
     * @param r The reactor instance.
     */
    public boolean isParent(ReactorInstance r) {
        ReactorInstance p = this;
        while (p != null) {
            if (p == r) return true;
            p = p.getParent();
        }
        return false;
    }

    ///////////////////////////////////////////////////
    //// Methods for finding instances in this reactor given an AST node.

    /**
     * Return the action instance within this reactor
     * instance corresponding to the specified action reference.
     * @param action The action as an AST node.
     * @return The corresponding action instance or null if the
     *  action does not belong to this reactor.
     */
    public ActionInstance lookupActionInstance(Action action) {
        for (ActionInstance actionInstance : actions) {
            if (actionInstance.definition == action) {
                return actionInstance;
            }
        }
        return null;
    }

    /**
     * Given a parameter definition, return the parameter instance
     * corresponding to that definition, or null if there is
     * no such instance.
     * @param parameter The parameter definition (a syntactic object in the AST).
     * @return A parameter instance, or null if there is none.
     */
    public ParameterInstance lookupParameterInstance(Parameter parameter) {
        for (ParameterInstance param : parameters) {
            if (param.definition == parameter) {
                return param;
            }
        }
        return null;
    }

    /**
     * Given a port definition, return the port instance
     * corresponding to that definition, or null if there is
     * no such instance.
     * @param port The port definition (a syntactic object in the AST).
     * @return A port instance, or null if there is none.
     */
    public PortInstance lookupPortInstance(Port port) {
        // Search one of the inputs and outputs sets.
        List<PortInstance> ports = null;
        if (port instanceof Input) {
            ports = this.inputs;
        } else if (port instanceof Output) {
            ports = this.outputs;
        }
        for (PortInstance portInstance : ports) {
            if (portInstance.definition == port) {
                return portInstance;
            }
        }
        return null;
    }

    /**
     * Given a reference to a port belonging to this reactor
     * instance, return the port instance.
     * Return null if there is no such instance.
     * @param reference The port reference.
     * @return A port instance, or null if there is none.
     */
    public PortInstance lookupPortInstance(VarRef reference) {
        if (!(reference.getVariable() instanceof Port)) {
            // Trying to resolve something that is not a port
            return null;
        }
        if (reference.getContainer() == null) {
            // Handle local reference
            return lookupPortInstance((Port) reference.getVariable());
>>>>>>> origin
        } else {
          currentParent = currentParent.parent;
        }
      }
    } while (currentParent != null);

    this.recursive = foundSelfAsParent;
    if (recursive) {
      reporter.reportError(definition, "Recursive reactor instantiation.");
    }

<<<<<<< HEAD
    // If the reactor definition is null, give up here. Otherwise, diagram generation
    // will fail an NPE.
    if (reactorDefinition == null) {
      reporter.reportError(definition, "Reactor instantiation has no matching reactor definition.");
      return;
    }

    setInitialWidth();

    // Apply overrides and instantiate parameters for this reactor instance.
    for (Parameter parameter : ASTUtils.allParameters(reactorDefinition)) {
      this.parameters.add(new ParameterInstance(parameter, this));
    }

    // Instantiate inputs for this reactor instance
    for (Input inputDecl : ASTUtils.allInputs(reactorDefinition)) {
      this.inputs.add(new PortInstance(inputDecl, this, reporter));
    }

<<<<<<< HEAD
    // Instantiate outputs for this reactor instance
    for (Output outputDecl : ASTUtils.allOutputs(reactorDefinition)) {
      this.outputs.add(new PortInstance(outputDecl, this, reporter));
    }

    // Do not process content (except interface above) if recursive
    if (!recursive && (desiredDepth < 0 || this.depth < desiredDepth)) {
      // Instantiate children for this reactor instance.
      // While doing this, assign an index offset to each.
      for (Instantiation child : ASTUtils.allInstantiations(reactorDefinition)) {
        var childInstance = new ReactorInstance(child, this, reporter, desiredDepth);
        this.children.add(childInstance);
      }

      // Instantiate timers for this reactor instance
      for (Timer timerDecl : ASTUtils.allTimers(reactorDefinition)) {
        this.timers.add(new TimerInstance(timerDecl, this));
      }

      // Instantiate actions for this reactor instance
      for (Action actionDecl : ASTUtils.allActions(reactorDefinition)) {
        this.actions.add(new ActionInstance(actionDecl, this));
      }

      establishPortConnections();

      // Create the reaction instances in this reactor instance.
      // This also establishes all the implied dependencies.
      // Note that this can only happen _after_ the children,
      // port, action, and timer instances have been created.
      createReactionInstances();

      // Create the reaction instances in this reactor instance.
      createWatchdogInstances();

      // Instantiate modes for this reactor instance
      // This must come after the child elements (reactions, etc) of this reactor
      // are created in order to allow their association with modes
      for (Mode modeDecl : ASTUtils.allModes(reactorDefinition)) {
        this.modes.add(new ModeInstance(modeDecl, this));
      }
      for (ModeInstance mode : this.modes) {
        mode.setupTranstions();
      }
    }
  }

  //////////////////////////////////////////////////////
  //// Private methods.

  /**
   * Connect the given left port range to the given right port range.
   *
   * <p>NOTE: This method is public to enable its use in unit tests. Otherwise, it should be
   * private. This is why it is defined here, in the section labeled "Private methods."
   *
   * @param src The source range.
   * @param dst The destination range.
   * @param connection The connection establishing this relationship.
   */
  public static void connectPortInstances(
      RuntimeRange<PortInstance> src, RuntimeRange<PortInstance> dst, Connection connection) {
    SendRange range = new SendRange(src, dst, src._interleaved, connection);
    src.instance.dependentPorts.add(range);
    dst.instance.dependsOnPorts.add(src);
  }

  /**
   * Populate connectivity information in the port instances. Note that this can only happen _after_
   * the children and port instances have been created. Unfortunately, we have to do some
   * complicated things here to support multiport-to-multiport, multiport-to-bank, and
   * bank-to-multiport communication. The principle being followed is: in each connection statement,
   * for each port instance on the left, connect to the next available port on the right.
   */
  private void establishPortConnections() {
    for (Connection connection : ASTUtils.allConnections(reactorDefinition)) {
      List<RuntimeRange<PortInstance>> leftPorts =
          listPortInstances(connection.getLeftPorts(), connection);
      Iterator<RuntimeRange<PortInstance>> srcRanges = leftPorts.iterator();
      List<RuntimeRange<PortInstance>> rightPorts =
          listPortInstances(connection.getRightPorts(), connection);
      Iterator<RuntimeRange<PortInstance>> dstRanges = rightPorts.iterator();

      // Check for empty lists.
      if (!srcRanges.hasNext()) {
        if (dstRanges.hasNext()) {
          reporter.reportWarning(connection, "No sources to provide inputs.");
=======
=======
>>>>>>> 2b75fe73
    /**
     * Return the reaction instance within this reactor
     * instance corresponding to the specified reaction.
     * @param reaction The reaction as an AST node.
     * @return The corresponding reaction instance or null if the
     *  reaction does not belong to this reactor.
     */
    public ReactionInstance lookupReactionInstance(Reaction reaction) {
        for (ReactionInstance reactionInstance : reactions) {
            if (reactionInstance.definition == reaction) {
                return reactionInstance;
            }
        }
        return null;
    }

    /**
     * Return the reactor instance within this reactor
     * that has the specified instantiation. Note that this
     * may be a bank of reactors. Return null if there
     * is no such reactor instance.
     */
    public ReactorInstance lookupReactorInstance(Instantiation instantiation) {
        for (ReactorInstance reactorInstance : children) {
            if (reactorInstance.definition == instantiation) {
                return reactorInstance;
            }
        }
        return null;
    }

    /**
     * Return the timer instance within this reactor
     * instance corresponding to the specified timer reference.
     * @param timer The timer as an AST node.
     * @return The corresponding timer instance or null if the
     *  timer does not belong to this reactor.
     */
    public TimerInstance lookupTimerInstance(Timer timer) {
        for (TimerInstance timerInstance : timers) {
            if (timerInstance.definition == timer) {
                return timerInstance;
            }
        }
        return null;
    }

    /** Returns the mode instance within this reactor
     *  instance corresponding to the specified mode reference.
     *  @param mode The mode as an AST node.
     *  @return The corresponding mode instance or null if the
     *   mode does not belong to this reactor.
     */
    public ModeInstance lookupModeInstance(Mode mode) {
        for (ModeInstance modeInstance : modes) {
            if (modeInstance.definition == mode) {
                return modeInstance;
            }
        }
        return null;
    }

    /**
     * Return a descriptive string.
     */
    @Override
    public String toString() {
        return "ReactorInstance " + getFullName();
    }

    /**
     * Assuming that the given expression denotes a valid time, return a time value.
     *
     * If the value is given as a parameter reference, this will look up the
     * precise time value assigned to this reactor instance.
     */
    public TimeValue getTimeValue(Expression expr) {
        Expression resolved = resolveParameters(expr);
        return getLiteralTimeValue(resolved);
    }

    //////////////////////////////////////////////////////
    //// Protected fields.

    /** The generator that created this reactor instance. */
    protected ErrorReporter reporter; // FIXME: This accumulates a lot of redundant references

    /** The map of used built-in triggers. */
    protected Map<BuiltinTrigger, TriggerInstance<BuiltinTriggerVariable>> builtinTriggers = new HashMap<>();

    /**
     * The LF syntax does not currently support declaring reactions unordered,
     * but unordered reactions are created in the AST transformations handling
     * federated communication and after delays. Unordered reactions can execute
     * in any order and concurrently even though they are in the same reactor.
     * FIXME: Remove this when the language provides syntax.
     */
    protected Set<Reaction> unorderedReactions = new LinkedHashSet<>();

    /** The nested list of instantiations that created this reactor instance. */
    protected List<Instantiation> _instantiations;

    //////////////////////////////////////////////////////
    //// Protected methods.

    /**
     * Create all the reaction instances of this reactor instance
     * and record the dependencies and antidependencies
     * between ports, actions, and timers and reactions.
     * This also records the dependencies between reactions
     * that follows from the order in which they are defined.
     */
    protected void createReactionInstances() {
        List<Reaction> reactions = ASTUtils.allReactions(reactorDefinition);
        if (reactions != null) {
            int count = 0;

            // Check for startup and shutdown triggers.
            for (Reaction reaction : reactions) {
                if (AttributeUtils.isUnordered(reaction)) {
                    unorderedReactions.add(reaction);
                }
                // Create the reaction instance.
                var reactionInstance = new ReactionInstance(reaction, this,
                    unorderedReactions.contains(reaction), count++);

                // Add the reaction instance to the map of reactions for this
                // reactor.
                this.reactions.add(reactionInstance);
            }
        }
    }

    /**
     * Returns the built-in trigger or create a new one if none exists.
     */
    protected TriggerInstance<BuiltinTriggerVariable> getOrCreateBuiltinTrigger(BuiltinTriggerRef trigger) {
        return builtinTriggers.computeIfAbsent(trigger.getType(), ref -> TriggerInstance.builtinTrigger(trigger, this));
    }

    ////////////////////////////////////////
    //// Private constructors

    /**
     * Create a runtime instance from the specified definition
     * and with the specified parent that instantiated it.
     * @param definition The instantiation statement in the AST.
     * @param parent The parent, or null for the main rector.
     * @param reporter An error reporter.
     * @param desiredDepth The depth to which to expand the hierarchy.
     */
    private ReactorInstance(
            Instantiation definition,
            ReactorInstance parent,
            ErrorReporter reporter,
            int desiredDepth) {
        super(definition, parent);
        this.reporter = reporter;
        this.reactorDeclaration = definition.getReactorClass();
        this.reactorDefinition = ASTUtils.toDefinition(reactorDeclaration);

        // check for recursive instantiation
        var currentParent = parent;
        var foundSelfAsParent = false;
        do {
            if (currentParent != null) {
                if (currentParent.reactorDefinition == this.reactorDefinition) {
                    foundSelfAsParent = true;
                    currentParent = null; // break
                } else {
                    currentParent = currentParent.parent;
                }
            }
        } while(currentParent != null);

        this.recursive = foundSelfAsParent;
        if (recursive) {
            reporter.reportError(definition, "Recursive reactor instantiation.");
        }

        // If the reactor definition is null, give up here. Otherwise, diagram generation
        // will fail an NPE.
        if (reactorDefinition == null) {
            reporter.reportError(definition, "Reactor instantiation has no matching reactor definition.");
            return;
        }

        setInitialWidth();

        // Apply overrides and instantiate parameters for this reactor instance.
        for (Parameter parameter : ASTUtils.allParameters(reactorDefinition)) {
            this.parameters.add(new ParameterInstance(parameter, this));
        }

        // Instantiate inputs for this reactor instance
        for (Input inputDecl : ASTUtils.allInputs(reactorDefinition)) {
            this.inputs.add(new PortInstance(inputDecl, this, reporter));
        }

        // Instantiate outputs for this reactor instance
        for (Output outputDecl : ASTUtils.allOutputs(reactorDefinition)) {
            this.outputs.add(new PortInstance(outputDecl, this, reporter));
        }

        // Do not process content (except interface above) if recursive
        if (!recursive && (desiredDepth < 0 || this.depth < desiredDepth)) {
            // Instantiate children for this reactor instance.
            // While doing this, assign an index offset to each.
            for (Instantiation child : ASTUtils.allInstantiations(reactorDefinition)) {
                var childInstance = new ReactorInstance(
                    child,
                    this,
                    reporter,
                    desiredDepth
                );
                this.children.add(childInstance);
            }

            // Instantiate timers for this reactor instance
            for (Timer timerDecl : ASTUtils.allTimers(reactorDefinition)) {
                this.timers.add(new TimerInstance(timerDecl, this));
            }

            // Instantiate actions for this reactor instance
            for (Action actionDecl : ASTUtils.allActions(reactorDefinition)) {
                this.actions.add(new ActionInstance(actionDecl, this));
            }

            establishPortConnections();

            // Create the reaction instances in this reactor instance.
            // This also establishes all the implied dependencies.
            // Note that this can only happen _after_ the children,
            // port, action, and timer instances have been created.
            createReactionInstances();

            // Instantiate modes for this reactor instance
            // This must come after the child elements (reactions, etc) of this reactor
            // are created in order to allow their association with modes
            for (Mode modeDecl : ASTUtils.allModes(reactorDefinition)) {
                this.modes.add(new ModeInstance(modeDecl, this));
            }
            for (ModeInstance mode : this.modes) {
                mode.setupTranstions();
            }
        }
    }

    //////////////////////////////////////////////////////
    //// Private methods.

    /**
     * Connect the given left port range to the given right port range.
     *
     * NOTE: This method is public to enable its use in unit tests.
     * Otherwise, it should be private. This is why it is defined here,
     * in the section labeled "Private methods."
     *
     * @param src The source range.
     * @param dst The destination range.
     * @param connection The connection establishing this relationship.
     */
    public static void connectPortInstances(
            RuntimeRange<PortInstance> src,
            RuntimeRange<PortInstance> dst,
            Connection connection
    ) {
        SendRange range = new SendRange(src, dst, src._interleaved, connection);
        src.instance.dependentPorts.add(range);
        dst.instance.dependsOnPorts.add(src);
    }

    /**
     * Populate connectivity information in the port instances.
     * Note that this can only happen _after_ the children and port instances have been created.
     * Unfortunately, we have to do some complicated things here
     * to support multiport-to-multiport, multiport-to-bank,
     * and bank-to-multiport communication.  The principle being followed is:
     * in each connection statement, for each port instance on the left,
     * connect to the next available port on the right.
     */
    private void establishPortConnections() {
        for (Connection connection : ASTUtils.allConnections(reactorDefinition)) {
            List<RuntimeRange<PortInstance>> leftPorts = listPortInstances(connection.getLeftPorts(), connection);
            Iterator<RuntimeRange<PortInstance>> srcRanges = leftPorts.iterator();
            List<RuntimeRange<PortInstance>> rightPorts = listPortInstances(connection.getRightPorts(), connection);
            Iterator<RuntimeRange<PortInstance>> dstRanges = rightPorts.iterator();

            // Check for empty lists.
            if (!srcRanges.hasNext()) {
                if (dstRanges.hasNext()) {
                    reporter.reportWarning(connection, "No sources to provide inputs.");
                }
                return;
            } else if (!dstRanges.hasNext()) {
                reporter.reportWarning(connection, "No destination. Outputs will be lost.");
                return;
            }

            RuntimeRange<PortInstance> src = srcRanges.next();
            RuntimeRange<PortInstance> dst = dstRanges.next();

            while(true) {
                if (dst.width == src.width) {
                    connectPortInstances(src, dst, connection);
                    if (!dstRanges.hasNext()) {
                        if (srcRanges.hasNext()) {
                            // Should not happen (checked by the validator).
                            reporter.reportWarning(connection,
                                    "Source is wider than the destination. Outputs will be lost.");
                        }
                        break;
                    }
                    if (!srcRanges.hasNext()) {
                        if (connection.isIterated()) {
                            srcRanges = leftPorts.iterator();
                        } else {
                            if (dstRanges.hasNext()) {
                                // Should not happen (checked by the validator).
                                reporter.reportWarning(connection,
                                        "Destination is wider than the source. Inputs will be missing.");
                            }
                            break;
                        }
                    }
                    dst = dstRanges.next();
                    src = srcRanges.next();
                } else if (dst.width < src.width) {
                    // Split the left (src) range in two.
                    connectPortInstances(src.head(dst.width), dst, connection);
                    src = src.tail(dst.width);
                    if (!dstRanges.hasNext()) {
                        // Should not happen (checked by the validator).
                        reporter.reportWarning(connection,
                                "Source is wider than the destination. Outputs will be lost.");
                        break;
                    }
                    dst = dstRanges.next();
                } else if (src.width < dst.width) {
                    // Split the right (dst) range in two.
                    connectPortInstances(src, dst.head(src.width), connection);
                    dst = dst.tail(src.width);
                    if (!srcRanges.hasNext()) {
                        if (connection.isIterated()) {
                            srcRanges = leftPorts.iterator();
                        } else {
                            reporter.reportWarning(connection,
                                    "Destination is wider than the source. Inputs will be missing.");
                            break;
                        }
                    }
                    src = srcRanges.next();
                }
            }
        }
    }

    /**
     * If path exists from the specified port to any reaction in the specified
     * set of reactions, then add the specified port and all ports along the path
     * to the specified set of ports.
     * @return True if the specified port was added.
     */
    private boolean findPaths(
            PortInstance port,
            Set<ReactionInstance> reactions,
            Set<PortInstance> ports
    ) {
        if (ports.contains(port)) return false;
        boolean result = false;
        for (ReactionInstance d : port.getDependentReactions()) {
            if (reactions.contains(d)) ports.add(port);
            result = true;
>>>>>>> origin
        }
        return;
      } else if (!dstRanges.hasNext()) {
        reporter.reportWarning(connection, "No destination. Outputs will be lost.");
        return;
      }

      RuntimeRange<PortInstance> src = srcRanges.next();
      RuntimeRange<PortInstance> dst = dstRanges.next();

      while (true) {
        if (dst.width == src.width) {
          connectPortInstances(src, dst, connection);
          if (!dstRanges.hasNext()) {
            if (srcRanges.hasNext()) {
              // Should not happen (checked by the validator).
              reporter.reportWarning(
                  connection, "Source is wider than the destination. Outputs will be lost.");
            }
            break;
          }
          if (!srcRanges.hasNext()) {
            if (connection.isIterated()) {
              srcRanges = leftPorts.iterator();
            } else {
              if (dstRanges.hasNext()) {
                // Should not happen (checked by the validator).
                reporter.reportWarning(
                    connection, "Destination is wider than the source. Inputs will be missing.");
              }
              break;
            }
          }
          dst = dstRanges.next();
          src = srcRanges.next();
        } else if (dst.width < src.width) {
          // Split the left (src) range in two.
          connectPortInstances(src.head(dst.width), dst, connection);
          src = src.tail(dst.width);
          if (!dstRanges.hasNext()) {
            // Should not happen (checked by the validator).
            reporter.reportWarning(
                connection, "Source is wider than the destination. Outputs will be lost.");
            break;
          }
          dst = dstRanges.next();
        } else if (src.width < dst.width) {
          // Split the right (dst) range in two.
          connectPortInstances(src, dst.head(src.width), connection);
          dst = dst.tail(src.width);
          if (!srcRanges.hasNext()) {
            if (connection.isIterated()) {
              srcRanges = leftPorts.iterator();
            } else {
              reporter.reportWarning(
                  connection, "Destination is wider than the source. Inputs will be missing.");
              break;
            }
          }
          src = srcRanges.next();
        }
      }
    }
  }

  /**
   * If path exists from the specified port to any reaction in the specified set of reactions, then
   * add the specified port and all ports along the path to the specified set of ports.
   *
   * @return True if the specified port was added.
   */
  private boolean findPaths(
      PortInstance port, Set<ReactionInstance> reactions, Set<PortInstance> ports) {
    if (ports.contains(port)) return false;
    boolean result = false;
    for (ReactionInstance d : port.getDependentReactions()) {
      if (reactions.contains(d)) ports.add(port);
      result = true;
    }
    // Perform a depth-first search.
    for (SendRange r : port.dependentPorts) {
      for (RuntimeRange<PortInstance> p : r.destinations) {
        boolean added = findPaths(p.instance, reactions, ports);
        if (added) {
          result = true;
          ports.add(port);
        }
      }
    }
    return result;
  }

  /**
   * Given a list of port references, as found on either side of a connection, return a list of the
   * port instance ranges referenced. These may be multiports, and may be ports of a contained bank
   * (a port representing ports of the bank members) so the returned list includes ranges of banks
   * and channels.
   *
   * <p>If a given port reference has the form `interleaved(b.m)`, where `b` is a bank and `m` is a
   * multiport, then the corresponding range in the returned list is marked interleaved.
   *
   * <p>For example, if `b` and `m` have width 2, without the interleaved keyword, the returned
   * range represents the sequence `[b0.m0, b0.m1, b1.m0, b1.m1]`. With the interleaved marking, the
   * returned range represents the sequence `[b0.m0, b1.m0, b0.m1, b1.m1]`. Both ranges will have
   * width 4.
   *
   * @param references The variable references on one side of the connection.
   * @param connection The connection.
   */
  private List<RuntimeRange<PortInstance>> listPortInstances(
      List<VarRef> references, Connection connection) {
    List<RuntimeRange<PortInstance>> result = new ArrayList<>();
    List<RuntimeRange<PortInstance>> tails = new LinkedList<>();
    int count = 0;
    for (VarRef portRef : references) {
      // Simple error checking first.
      if (!(portRef.getVariable() instanceof Port)) {
        reporter.reportError(portRef, "Not a port.");
        return result;
<<<<<<< HEAD
      }
      // First, figure out which reactor we are dealing with.
      // The reactor we want is the container of the port.
      // If the port reference has no container, then the reactor is this one.
      var reactor = this;
      if (portRef.getContainer() != null) {
        reactor = getChildReactorInstance(portRef.getContainer());
      }
      // The reactor can be null only if there is an error in the code.
      // Skip this portRef so that diagram synthesis can complete.
      if (reactor != null) {
        PortInstance portInstance = reactor.lookupPortInstance((Port) portRef.getVariable());
=======
    }

    /**
     * Given a list of port references, as found on either side of a connection,
     * return a list of the port instance ranges referenced. These may be multiports,
     * and may be ports of a contained bank (a port representing ports of the bank
     * members) so the returned list includes ranges of banks and channels.
     *
     * If a given port reference has the form `interleaved(b.m)`, where `b` is
     * a bank and `m` is a multiport, then the corresponding range in the returned
     * list is marked interleaved.
     *
     * For example, if `b` and `m` have width 2, without the interleaved keyword,
     * the returned range represents the sequence `[b0.m0, b0.m1, b1.m0, b1.m1]`.
     * With the interleaved marking, the returned range represents the sequence
     * `[b0.m0, b1.m0, b0.m1, b1.m1]`. Both ranges will have width 4.
     *
     * @param references The variable references on one side of the connection.
     * @param connection The connection.
     */
    private List<RuntimeRange<PortInstance>> listPortInstances(
            List<VarRef> references, Connection connection
    ) {
        List<RuntimeRange<PortInstance>> result = new ArrayList<>();
        List<RuntimeRange<PortInstance>> tails = new LinkedList<>();
        int count = 0;
        for (VarRef portRef : references) {
            // Simple error checking first.
            if (!(portRef.getVariable() instanceof Port)) {
                reporter.reportError(portRef, "Not a port.");
                return result;
            }
            // First, figure out which reactor we are dealing with.
            // The reactor we want is the container of the port.
            // If the port reference has no container, then the reactor is this one.
            var reactor = this;
            if (portRef.getContainer() != null) {
                reactor = getChildReactorInstance(portRef.getContainer());
            }
            // The reactor can be null only if there is an error in the code.
            // Skip this portRef so that diagram synthesis can complete.
            if (reactor != null) {
                PortInstance portInstance = reactor.lookupPortInstance(
                        (Port) portRef.getVariable());

                Set<ReactorInstance> interleaved = new LinkedHashSet<>();
                if (portRef.isInterleaved()) {
                    // NOTE: Here, we are assuming that the interleaved()
                    // keyword is only allowed on the multiports contained by
                    // contained reactors.
                    interleaved.add(portInstance.parent);
                }
                RuntimeRange<PortInstance> range = new RuntimeRange.Port(
                        portInstance, interleaved);
                // If this portRef is not the last one in the references list
                // then we have to check whether the range can be incremented at
                // the lowest two levels (port and container).  If not,
                // split the range and add the tail to list to iterate over again.
                // The reason for this is that the connection has only local visibility,
                // but the range width may be reflective of bank structure higher
                // in the hierarchy.
                if (count < references.size() - 1) {
                    int portWidth = portInstance.width;
                    int portParentWidth = portInstance.parent.width;
                    // If the port is being connected on the inside and there is
                    // more than one port in the list, then we can only connect one
                    // bank member at a time.
                    if (reactor == this && references.size() > 1) {
                        portParentWidth = 1;
                    }
                    int widthBound = portWidth * portParentWidth;

                    // If either of these widths cannot be determined, assume infinite.
                    if (portWidth < 0) widthBound = Integer.MAX_VALUE;
                    if (portParentWidth < 0) widthBound = Integer.MAX_VALUE;

                    if (widthBound < range.width) {
                        // Need to split the range.
                        tails.add(range.tail(widthBound));
                        range = range.head(widthBound);
                    }
                }
                result.add(range);
            }
        }
        // Iterate over the tails.
        while(tails.size() > 0) {
            List<RuntimeRange<PortInstance>> moreTails = new LinkedList<>();
            count = 0;
            for (RuntimeRange<PortInstance> tail : tails) {
                if (count < tails.size() - 1) {
                    int widthBound = tail.instance.width;
                    if (tail._interleaved.contains(tail.instance.parent)) {
                        widthBound = tail.instance.parent.width;
                    }
                    // If the width cannot be determined, assume infinite.
                    if (widthBound < 0) widthBound = Integer.MAX_VALUE;

                    if (widthBound < tail.width) {
                        // Need to split the range again
                        moreTails.add(tail.tail(widthBound));
                        tail = tail.head(widthBound);
                    }
                }
                result.add(tail);
            }
            tails = moreTails;
        }
        return result;
    }
>>>>>>> origin

        Set<ReactorInstance> interleaved = new LinkedHashSet<>();
        if (portRef.isInterleaved()) {
          // NOTE: Here, we are assuming that the interleaved()
          // keyword is only allowed on the multiports contained by
          // contained reactors.
          interleaved.add(portInstance.parent);
        }
<<<<<<< HEAD
        RuntimeRange<PortInstance> range = new RuntimeRange.Port(portInstance, interleaved);
        // If this portRef is not the last one in the references list
        // then we have to check whether the range can be incremented at
        // the lowest two levels (port and container).  If not,
        // split the range and add the tail to list to iterate over again.
        // The reason for this is that the connection has only local visibility,
        // but the range width may be reflective of bank structure higher
        // in the hierarchy.
        if (count < references.size() - 1) {
          int portWidth = portInstance.width;
          int portParentWidth = portInstance.parent.width;
          // If the port is being connected on the inside and there is
          // more than one port in the list, then we can only connect one
          // bank member at a time.
          if (reactor == this && references.size() > 1) {
            portParentWidth = 1;
          }
          int widthBound = portWidth * portParentWidth;
=======
    }

    //////////////////////////////////////////////////////
    //// Private fields.
>>>>>>> origin

          // If either of these widths cannot be determined, assume infinite.
          if (portWidth < 0) widthBound = Integer.MAX_VALUE;
          if (portParentWidth < 0) widthBound = Integer.MAX_VALUE;

<<<<<<< HEAD
          if (widthBound < range.width) {
            // Need to split the range.
            tails.add(range.tail(widthBound));
            range = range.head(widthBound);
          }
=======
    /**
     * Cached reaction graph containing reactions that form a causality loop.
     */
    private ReactionInstanceGraph cachedReactionLoopGraph = null;

    /**
     * Return true if this is a generated delay reactor that originates from
     * an "after" delay on a connection.
     *
     * @return True if this is a generated delay, false otherwise.
     */
    public boolean isGeneratedDelay() {
        // FIXME: hacky string matching again...
        if (this.definition.getReactorClass().getName().contains(DelayBodyGenerator.GEN_DELAY_CLASS_NAME)) {
            return true;
>>>>>>> origin
        }
        result.add(range);
      }
    }
    // Iterate over the tails.
    while (tails.size() > 0) {
      List<RuntimeRange<PortInstance>> moreTails = new LinkedList<>();
      count = 0;
      for (RuntimeRange<PortInstance> tail : tails) {
        if (count < tails.size() - 1) {
          int widthBound = tail.instance.width;
          if (tail._interleaved.contains(tail.instance.parent)) {
            widthBound = tail.instance.parent.width;
          }
          // If the width cannot be determined, assume infinite.
          if (widthBound < 0) widthBound = Integer.MAX_VALUE;

          if (widthBound < tail.width) {
            // Need to split the range again
            moreTails.add(tail.tail(widthBound));
            tail = tail.head(widthBound);
          }
        }
        result.add(tail);
      }
      tails = moreTails;
    }
    return result;
  }

  /**
   * If this is a bank of reactors, set the width. It will be set to -1 if it cannot be determined.
   */
  private void setInitialWidth() {
    WidthSpec widthSpec = definition.getWidthSpec();
    if (widthSpec != null) {
      // We need the instantiations list of the containing reactor,
      // not this one.
      width = ASTUtils.width(widthSpec, parent.instantiations());
    }
  }

  //////////////////////////////////////////////////////
  //// Private fields.

  /** Cached set of reactions and ports that form a causality loop. */
  private Set<NamedInstance<?>> cachedCycles;

  /** Cached reaction graph containing reactions that form a causality loop. */
  private ReactionInstanceGraph cachedReactionLoopGraph = null;

  /**
   * Return true if this is a generated delay reactor that originates from an "after" delay on a
   * connection.
   *
   * @return True if this is a generated delay, false otherwise.
   */
  public boolean isGeneratedDelay() {
    if (this.definition
        .getReactorClass()
        .getName()
        .contains(DelayBodyGenerator.GEN_DELAY_CLASS_NAME)) {
      return true;
    }
    return false;
  }
}<|MERGE_RESOLUTION|>--- conflicted
+++ resolved
@@ -66,20 +66,6 @@
 import org.lflang.lf.WidthSpec;
 
 /**
-<<<<<<< HEAD
- * Representation of a compile-time instance of a reactor. If the reactor is instantiated as a bank
- * of reactors, or if any of its parents is instantiated as a bank of reactors, then one instance of
- * this ReactorInstance class represents all the runtime instances within these banks. The {@link
- * #getTotalWidth()} method returns the number of such runtime instances, which is the product of
- * the bank width of this reactor instance and the bank widths of all of its parents. There is
- * exactly one instance of this ReactorInstance class for each graphical rendition of a reactor in
- * the diagram view.
- *
- * <p>For the main reactor, which has no parent, once constructed, this object represents the entire
- * Lingua Franca program. If the program has causality loops (a programming error), then {@link
- * #hasCycles()} will return true and {@link #getCycles()} will return the ports and reaction
- * instances involved in the cycles.
-=======
  * Representation of a compile-time instance of a reactor.
  * If the reactor is instantiated as a bank of reactors, or if any
  * of its parents is instantiated as a bank of reactors, then one instance
@@ -95,7 +81,6 @@
  * If the program has causality loops (a programming error), then
  * {@link #hasCycles()} will return true and {@link #getCycles()} will
  * return the ports and reaction instances involved in the cycles.
->>>>>>> origin
  *
  * @author Marten Lohstroh
  * @author Edward A. Lee
@@ -265,105 +250,6 @@
     cachedCycles = null;
   }
 
-<<<<<<< HEAD
-  /**
-   * Return the set of ReactionInstance and PortInstance that form causality loops in the topmost
-   * parent reactor in the instantiation hierarchy. This will return an empty set if there are no
-   * causality loops.
-   */
-  public Set<NamedInstance<?>> getCycles() {
-    if (depth != 0) return root().getCycles();
-    if (cachedCycles != null) return cachedCycles;
-    cachedCycles = new LinkedHashSet<>();
-
-    ReactionInstanceGraph reactionRuntimes = assignLevels();
-    if (reactionRuntimes.nodes().size() > 0) {
-      Set<ReactionInstance> reactions = new LinkedHashSet<>();
-      Set<PortInstance> ports = new LinkedHashSet<>();
-      // There are cycles. But the nodes set includes not
-      // just the cycles, but also nodes that are downstream of the
-      // cycles.  Use Tarjan's algorithm to get just the cycles.
-      var cycleNodes = reactionRuntimes.getCycles();
-      for (var cycle : cycleNodes) {
-        for (ReactionInstance.Runtime runtime : cycle) {
-          reactions.add(runtime.getReaction());
-=======
-    /**
-     * The contained reactor instances, in order of declaration.
-     * For banks of reactors, this includes both the bank definition
-     * Reactor (which has bankIndex == -2) followed by each of the
-     * bank members (which have bankIndex >= 0).
-     */
-    public final List<ReactorInstance> children = new ArrayList<>();
-
-    /** The input port instances belonging to this reactor instance. */
-    public final List<PortInstance> inputs = new ArrayList<>();
-
-    /** The output port instances belonging to this reactor instance. */
-    public final List<PortInstance> outputs = new ArrayList<>();
-
-    /** The parameters of this instance. */
-    public final List<ParameterInstance> parameters = new ArrayList<>();
-
-    /** List of reaction instances for this reactor instance. */
-    public final List<ReactionInstance> reactions = new ArrayList<>();
-
-    /** The timer instances belonging to this reactor instance. */
-    public final List<TimerInstance> timers = new ArrayList<>();
-
-    /** The mode instances belonging to this reactor instance. */
-    public final List<ModeInstance> modes = new ArrayList<>();
-
-    /** The reactor declaration in the AST. This is either an import or Reactor declaration. */
-    public final ReactorDecl reactorDeclaration;
-
-    /** The reactor after imports are resolve. */
-    public final Reactor reactorDefinition;
-
-    /** Indicator that this reactor has itself as a parent, an error condition. */
-    public final boolean recursive;
-
-    //////////////////////////////////////////////////////
-    //// Public methods.
-
-    /**
-     * Assign levels to all reactions within the same root as this
-     * reactor. The level of a reaction r is equal to the length of the
-     * longest chain of reactions that must have the opportunity to
-     * execute before r at each logical tag. This fails and returns
-     * false if a causality cycle exists.
-     *
-     * This method uses a variant of Kahn's algorithm, which is linear
-     * in V + E, where V is the number of vertices (reactions) and E
-     * is the number of edges (dependencies between reactions).
-     *
-     * @return An empty graph if successful and otherwise a graph
-     *  with runtime reaction instances that form cycles.
-     */
-    public ReactionInstanceGraph assignLevels() {
-        if (depth != 0) return root().assignLevels();
-        if (cachedReactionLoopGraph == null) {
-            cachedReactionLoopGraph = new ReactionInstanceGraph(this);
->>>>>>> origin
-        }
-      }
-      // Need to figure out which ports are involved in the cycles.
-      // It may not be all ports that depend on this reaction.
-      for (ReactionInstance r : reactions) {
-        for (TriggerInstance<? extends Variable> p : r.effects) {
-          if (p instanceof PortInstance) {
-            findPaths((PortInstance) p, reactions, ports);
-          }
-        }
-      }
-      cachedCycles.addAll(reactions);
-      cachedCycles.addAll(ports);
-    }
-
-<<<<<<< HEAD
-    return cachedCycles;
-  }
-
   /**
    * Return the specified input by name or null if there is no such input.
    *
@@ -374,68 +260,9 @@
       if (port.getName().equals(name)) {
         return port;
       }
-=======
-    /**
-     * This function assigns/propagates deadlines through the Reaction Instance Graph.
-     * It performs Kahn`s algorithm in reverse, starting from the leaf nodes and
-     * propagates deadlines upstream. To reduce cost, it should only be invoked when
-     * there are user-specified deadlines in the program.
-     * @return
-     */
-    public ReactionInstanceGraph assignDeadlines() {
-        if (depth != 0) return root().assignDeadlines();
-        if (cachedReactionLoopGraph == null) {
-            cachedReactionLoopGraph = new ReactionInstanceGraph(this);
-        }
-        cachedReactionLoopGraph.rebuildAndAssignDeadlines();
-        return cachedReactionLoopGraph;
-    }
-
-    /**
-     * Return the instance of a child rector created by the specified
-     * definition or null if there is none.
-     * @param definition The definition of the child reactor ("new" statement).
-     */
-    public ReactorInstance getChildReactorInstance(Instantiation definition) {
-        for (ReactorInstance child : this.children) {
-            if (child.definition == definition) {
-                return child;
-            }
-        }
-        return null;
-    }
-
-    /**
-     * Clear any cached data in this reactor and its children.
-     * This is useful if a mutation has been realized.
-     */
-    public void clearCaches() {
-        clearCaches(true);
-    }
-
-    /**
-     * Clear any cached data in this reactor and its children.
-     * This is useful if a mutation has been realized.
-     * @param includingRuntimes If false, leave the runtime instances of reactions intact.
-     *  This is useful for federated execution where levels are computed using
-     *  the top-level connections, but then those connections are discarded.
-     */
-    public void clearCaches(boolean includingRuntimes) {
-        if (includingRuntimes) cachedReactionLoopGraph = null;
-        for (ReactorInstance child : children) {
-            child.clearCaches(includingRuntimes);
-        }
-        for (PortInstance port : inputs) {
-            port.clearCaches();
-        }
-        for (PortInstance port : outputs) {
-            port.clearCaches();
-        }
-        for (ReactionInstance reaction : reactions) {
-            reaction.clearCaches(includingRuntimes);
-        }
-        cachedCycles = null;
-    }
+    }
+    return null;
+  }
 
     /**
      * Return the set of ReactionInstance and PortInstance that form causality
@@ -474,10 +301,7 @@
         }
 
         return cachedCycles;
->>>>>>> origin
-    }
-    return null;
-  }
+    }
 
   /**
    * Override the base class to append [i_d], where d is the depth, if this reactor is in a bank of
@@ -500,7 +324,6 @@
     if (this.isMainOrFederated()) {
       return super.uniqueID() + "_main";
     }
-<<<<<<< HEAD
     return super.uniqueID();
   }
 
@@ -625,170 +448,54 @@
     return LfExpressionVisitor.dispatch(e, this, ParameterInliner.INSTANCE);
   }
 
-  private static final class ParameterInliner
-      extends LfExpressionVisitor.LfExpressionDeepCopyVisitor<ReactorInstance> {
+  private static final class ParameterInliner extends LfExpressionVisitor.LfExpressionDeepCopyVisitor<ReactorInstance> {
     static final ParameterInliner INSTANCE = new ParameterInliner();
 
-=======
-
-    /**
-<<<<<<< HEAD
-=======
-     * Return the specified input by name or null if there is no such input.
-     * @param name The input name.
-     */
-    public PortInstance getInput(String name) {
-        for (PortInstance port: inputs) {
-            if (port.getName().equals(name)) {
-                return port;
-            }
-        }
-        return null;
-    }
-
-    /**
->>>>>>> 2b75fe73
-     * Override the base class to append [i_d], where d is the depth,
-     * if this reactor is in a bank of reactors.
-     * @return The name of this instance.
-     */
->>>>>>> origin
     @Override
     public Expression visitParameterRef(ParameterReference expr, ReactorInstance instance) {
-      if (!ASTUtils.belongsTo(expr.getParameter(), instance.definition)) {
-        throw new IllegalArgumentException(
-            "Parameter "
+        if (!ASTUtils.belongsTo(expr.getParameter(), instance.definition)) {
+            throw new IllegalArgumentException("Parameter "
                 + expr.getParameter().getName()
                 + " is not a parameter of reactor instance "
                 + instance.getName()
-                + ".");
-      }
-
-      Optional<Assignment> assignment =
-          instance.definition.getParameters().stream()
-              .filter(it -> it.getLhs().equals(expr.getParameter()))
-              .findAny(); // There is at most one
-
-      if (assignment.isPresent()) {
-        // replace the parameter with its value.
-        Expression value = ASTUtils.asSingleExpr(assignment.get().getRhs());
-        // recursively resolve parameters
-        return instance.getParent().resolveParameters(value);
-      } else {
-        // In that case use the default value. Default values
-        // cannot use parameter values, so they don't need to
-        // be recursively resolved.
-        Initializer init = expr.getParameter().getInit();
-        Expression defaultValue = ASTUtils.asSingleExpr(init);
-        if (defaultValue == null) {
-          // this is a problem
-          return super.visitParameterRef(expr, instance);
-        }
-        return defaultValue;
-      }
-    }
-<<<<<<< HEAD
-<<<<<<< HEAD
-  }
-
-  /**
-   * Return a list of Instantiation objects for evaluating parameter values. The first object in the
-   * list is the AST Instantiation that created this reactor instance, the second is the AST
-   * instantiation that created the containing reactor instance, and so on until there are no more
-   * containing reactor instances. This will return an empty list if this reactor instance is at the
-   * top level (is main).
-   */
-  public List<Instantiation> instantiations() {
-    if (_instantiations == null) {
-      _instantiations = new ArrayList<>();
-      if (definition != null) {
-        _instantiations.add(definition);
-        if (parent != null) {
-          _instantiations.addAll(parent.instantiations());
-        }
-      }
-=======
-=======
->>>>>>> 2b75fe73
-
-    /**
-     * Return a parameter matching the specified name if the reactor has one
-     * and otherwise return null.
-     * @param name The parameter name.
-     */
-    public ParameterInstance getParameter(String name) {
-        for (ParameterInstance parameter: parameters) {
-            if (parameter.getName().equals(name)) {
-                return parameter;
-            }
-        }
-        return null;
-    }
-
-    /**
-     * Return the startup trigger or null if not used in any reaction.
-     */
-    public TriggerInstance<BuiltinTriggerVariable> getStartupTrigger() {
-        return builtinTriggers.get(BuiltinTrigger.STARTUP);
->>>>>>> origin
-    }
-    return _instantiations;
-  }
-
-  /**
-   * Returns true if this is a bank of reactors.
-   *
-   * @return true if a reactor is a bank, false otherwise
-   */
-  public boolean isBank() {
-    return definition.getWidthSpec() != null;
-  }
-
-  /**
-   * Returns whether this is a main or federated reactor.
-   *
-   * @return true if reactor definition is marked as main or federated, false otherwise.
-   */
-  public boolean isMainOrFederated() {
-    return reactorDefinition != null
-        && (reactorDefinition.isMain() || reactorDefinition.isFederated());
-  }
-
-  /**
-   * Return true if the specified reactor instance is either equal to this reactor instance or a
-   * parent of it.
-   *
-   * @param r The reactor instance.
-   */
-  public boolean isParent(ReactorInstance r) {
-    ReactorInstance p = this;
-    while (p != null) {
-      if (p == r) return true;
-      p = p.getParent();
-    }
-<<<<<<< HEAD
-    return false;
-  }
+                + "."
+            );
+        }
+
+        Optional<Assignment> assignment =
+            instance.definition.getParameters().stream()
+                .filter(it -> it.getLhs().equals(expr.getParameter()))
+                .findAny(); // There is at most one
+
+        if (assignment.isPresent()) {
+            // replace the parameter with its value.
+            Expression value = ASTUtils.asSingleExpr(assignment.get().getRhs());
+            // recursively resolve parameters
+            return instance.getParent().resolveParameters(value);
+        } else {
+            // In that case use the default value. Default values
+            // cannot use parameter values, so they don't need to
+            // be recursively resolved.
+            Initializer init = expr.getParameter().getInit();
+            Expression defaultValue = ASTUtils.asSingleExpr(init);
+            if (defaultValue == null) {
+                // this is a problem
+                return super.visitParameterRef(expr, instance);
+            }
+            return defaultValue;
+        }
+    }
+}
+
+    // /**
+    //  * Return the startup trigger or null if not used in any reaction.
+    //  */
+    // public TriggerInstance<BuiltinTriggerVariable> getStartupTrigger() {
+    //     return _instantiations;
+    // }
 
   ///////////////////////////////////////////////////
   //// Methods for finding instances in this reactor given an AST node.
-
-  /**
-   * Return the action instance within this reactor instance corresponding to the specified action
-   * reference.
-   *
-   * @param action The action as an AST node.
-   * @return The corresponding action instance or null if the action does not belong to this
-   *     reactor.
-   */
-  public ActionInstance lookupActionInstance(Action action) {
-    for (ActionInstance actionInstance : actions) {
-      if (actionInstance.definition == action) {
-        return actionInstance;
-      }
-    }
-    return null;
-  }
 
   /**
    * Given a parameter definition, return the parameter instance corresponding to that definition,
@@ -850,7 +557,6 @@
       if (containerInstance == null) return null;
       return containerInstance.lookupPortInstance((Port) reference.getVariable());
     }
-<<<<<<< HEAD
   }
 
   /**
@@ -964,143 +670,37 @@
   protected void createReactionInstances() {
     List<Reaction> reactions = ASTUtils.allReactions(reactorDefinition);
     if (reactions != null) {
-      int count = 0;
-
-      // Check for startup and shutdown triggers.
-      for (Reaction reaction : reactions) {
-        if (AttributeUtils.isUnordered(reaction)) {
-          unorderedReactions.add(reaction);
-=======
-=======
->>>>>>> 2b75fe73
-
-    /**
-     * If this reactor is a bank or any of its parents is a bank,
-     * return the total number of runtime instances, which is the product
-     * of the widths of all the parents.
-     * Return -1 if the width cannot be determined.
-     */
-    public int getTotalWidth() {
-        return getTotalWidth(0);
-    }
-
-    /**
-     * If this reactor is a bank or any of its parents is a bank,
-     * return the total number of runtime instances, which is the product
-     * of the widths of all the parents.
-     * Return -1 if the width cannot be determined.
-     * @param atDepth The depth at which to determine the width.
-     *  Use 0 to get the total number of instances.
-     *  Use 1 to get the number of instances within a single top-level
-     *  bank member (this is useful for federates).
-     */
-    public int getTotalWidth(int atDepth) {
-        if (width <= 0) return -1;
-        if (depth <= atDepth) return 1;
-        int result = width;
-        ReactorInstance p = parent;
-        while (p != null && p.depth > atDepth) {
-            if (p.width <= 0) return -1;
-            result *= p.width;
-            p = p.parent;
->>>>>>> origin
-        }
-<<<<<<< HEAD
-        // Create the reaction instance.
-        var reactionInstance =
-            new ReactionInstance(reaction, this, unorderedReactions.contains(reaction), count++);
-
-<<<<<<< HEAD
-        // Add the reaction instance to the map of reactions for this
-        // reactor.
-        this.reactions.add(reactionInstance);
-      }
-=======
-=======
-        return result;
-    }
-
->>>>>>> 2b75fe73
-    /**
-     * Return the trigger instances (input ports, timers, and actions
-     * that trigger reactions) belonging to this reactor instance.
-     */
-    public Set<TriggerInstance<? extends Variable>> getTriggers() {
-        // FIXME: Cache this.
-        var triggers = new LinkedHashSet<TriggerInstance<? extends Variable>>();
-        for (ReactionInstance reaction : this.reactions) {
-            triggers.addAll(reaction.triggers);
-        }
-        return triggers;
->>>>>>> origin
-    }
-<<<<<<< HEAD
-  }
-
-<<<<<<< HEAD
+        int count = 0;
+
+        // Check for startup and shutdown triggers.
+        for (Reaction reaction : reactions) {
+            if (AttributeUtils.isUnordered(reaction)) {
+                unorderedReactions.add(reaction);
+            }
+            // Create the reaction instance.
+            var reactionInstance = new ReactionInstance(reaction, this,
+                unorderedReactions.contains(reaction), count++);
+
+            // Add the reaction instance to the map of reactions for this
+            // reactor.
+            this.reactions.add(reactionInstance);
+        }
+    }
+  }
+
   /** Create all the watchdog instances of this reactor instance. */
   protected void createWatchdogInstances() {
     List<Watchdog> watchdogs = ASTUtils.allWatchdogs(reactorDefinition);
     if (watchdogs != null) {
-      for (Watchdog watchdog : watchdogs) {
-        // Create the watchdog instance.
-        var watchdogInstance = new WatchdogInstance(watchdog, this);
-=======
-=======
-
->>>>>>> 2b75fe73
-    /**
-     * Return the trigger instances (input ports, timers, and actions
-     * that trigger reactions) together the ports that the reaction reads
-     * but that don't trigger it.
-     *
-     * @return The trigger instances belonging to this reactor instance.
-     */
-    public Set<TriggerInstance<? extends Variable>> getTriggersAndReads() {
-        // FIXME: Cache this.
-        var triggers = new LinkedHashSet<TriggerInstance<? extends Variable>>();
-        for (ReactionInstance reaction : this.reactions) {
-            triggers.addAll(reaction.triggers);
-            triggers.addAll(reaction.reads);
-        }
-        return triggers;
-    }
-
-    /**
-     * Return true if the top-level parent of this reactor has causality cycles.
-     */
-    public boolean hasCycles() {
-        return assignLevels().nodeCount() != 0;
-    }
-
-    /**
-     * Given a parameter definition for this reactor, return the initial integer
-     * value of the parameter. If the parameter is overridden when instantiating
-     * this reactor or any of its containing reactors, use that value.
-     * Otherwise, use the default value in the reactor definition.
-     * If the parameter cannot be found or its value is not an integer, return null.
-     *
-     * @param parameter The parameter definition (a syntactic object in the AST).
-     *
-     * @return An integer value or null.
-     */
-    public Integer initialIntParameterValue(Parameter parameter) {
-        return ASTUtils.initialValueInt(parameter, instantiations());
-    }
->>>>>>> origin
-
-        // Add the watchdog instance to the list of watchdogs for this
-        // reactor.
-        this.watchdogs.add(watchdogInstance);
-      }
-    }
-  }
-
-  /** Returns the built-in trigger or create a new one if none exists. */
-  protected TriggerInstance<BuiltinTriggerVariable> getOrCreateBuiltinTrigger(
-      BuiltinTriggerRef trigger) {
-    return builtinTriggers.computeIfAbsent(
-        trigger.getType(), ref -> TriggerInstance.builtinTrigger(trigger, this));
+        for (Watchdog watchdog : watchdogs) {
+            // Create the watchdog instance.
+            var watchdogInstance = new WatchdogInstance(watchdog, this);
+
+            // Add the watchdog instance to the list of watchdogs for this
+            // reactor.
+            this.watchdogs.add(watchdogInstance);
+        }
+    }
   }
 
   ////////////////////////////////////////
@@ -1116,43 +716,98 @@
    * @param desiredDepth The depth to which to expand the hierarchy.
    */
   private ReactorInstance(
-      Instantiation definition, ReactorInstance parent, ErrorReporter reporter, int desiredDepth) {
-    super(definition, parent);
-    this.reporter = reporter;
-    this.reactorDeclaration = definition.getReactorClass();
-    this.reactorDefinition = ASTUtils.toDefinition(reactorDeclaration);
-
-<<<<<<< HEAD
-    // check for recursive instantiation
-    var currentParent = parent;
-    var foundSelfAsParent = false;
-    do {
-      if (currentParent != null) {
-        if (currentParent.reactorDefinition == this.reactorDefinition) {
-          foundSelfAsParent = true;
-          currentParent = null; // break
-=======
-            Optional<Assignment> assignment =
-                instance.definition.getParameters().stream()
-                    .filter(it -> it.getLhs().equals(expr.getParameter()))
-                    .findAny(); // There is at most one
-
-            if (assignment.isPresent()) {
-                // replace the parameter with its value.
-                Expression value = ASTUtils.asSingleExpr(assignment.get().getRhs());
-                // recursively resolve parameters
-                return instance.getParent().resolveParameters(value);
-            } else {
-                // In that case use the default value. Default values
-                // cannot use parameter values, so they don't need to
-                // be recursively resolved.
-                Initializer init = expr.getParameter().getInit();
-                Expression defaultValue = ASTUtils.asSingleExpr(init);
-                if (defaultValue == null) {
-                    // this is a problem
-                    return super.visitParameterRef(expr, instance);
+            Instantiation definition,
+            ReactorInstance parent,
+            ErrorReporter reporter,
+            int desiredDepth) {
+        super(definition, parent);
+        this.reporter = reporter;
+        this.reactorDeclaration = definition.getReactorClass();
+        this.reactorDefinition = ASTUtils.toDefinition(reactorDeclaration);
+
+        // check for recursive instantiation
+        var currentParent = parent;
+        var foundSelfAsParent = false;
+        do {
+            if (currentParent != null) {
+                if (currentParent.reactorDefinition == this.reactorDefinition) {
+                    foundSelfAsParent = true;
+                    currentParent = null; // break
+                } else {
+                    currentParent = currentParent.parent;
                 }
-                return defaultValue;
+            }
+        } while(currentParent != null);
+
+        this.recursive = foundSelfAsParent;
+        if (recursive) {
+            reporter.reportError(definition, "Recursive reactor instantiation.");
+        }
+
+        // If the reactor definition is null, give up here. Otherwise, diagram generation
+        // will fail an NPE.
+        if (reactorDefinition == null) {
+            reporter.reportError(definition, "Reactor instantiation has no matching reactor definition.");
+            return;
+        }
+
+        setInitialWidth();
+
+        // Apply overrides and instantiate parameters for this reactor instance.
+        for (Parameter parameter : ASTUtils.allParameters(reactorDefinition)) {
+            this.parameters.add(new ParameterInstance(parameter, this));
+        }
+
+        // Instantiate inputs for this reactor instance
+        for (Input inputDecl : ASTUtils.allInputs(reactorDefinition)) {
+            this.inputs.add(new PortInstance(inputDecl, this, reporter));
+        }
+
+        // Instantiate outputs for this reactor instance
+        for (Output outputDecl : ASTUtils.allOutputs(reactorDefinition)) {
+            this.outputs.add(new PortInstance(outputDecl, this, reporter));
+        }
+
+        // Do not process content (except interface above) if recursive
+        if (!recursive && (desiredDepth < 0 || this.depth < desiredDepth)) {
+            // Instantiate children for this reactor instance.
+            // While doing this, assign an index offset to each.
+            for (Instantiation child : ASTUtils.allInstantiations(reactorDefinition)) {
+                var childInstance = new ReactorInstance(
+                    child,
+                    this,
+                    reporter,
+                    desiredDepth
+                );
+                this.children.add(childInstance);
+            }
+
+            // Instantiate timers for this reactor instance
+            for (Timer timerDecl : ASTUtils.allTimers(reactorDefinition)) {
+                this.timers.add(new TimerInstance(timerDecl, this));
+            }
+
+            // Instantiate actions for this reactor instance
+            for (Action actionDecl : ASTUtils.allActions(reactorDefinition)) {
+                this.actions.add(new ActionInstance(actionDecl, this));
+            }
+
+            establishPortConnections();
+
+            // Create the reaction instances in this reactor instance.
+            // This also establishes all the implied dependencies.
+            // Note that this can only happen _after_ the children,
+            // port, action, and timer instances have been created.
+            createReactionInstances();
+
+            // Instantiate modes for this reactor instance
+            // This must come after the child elements (reactions, etc) of this reactor
+            // are created in order to allow their association with modes
+            for (Mode modeDecl : ASTUtils.allModes(reactorDefinition)) {
+                this.modes.add(new ModeInstance(modeDecl, this));
+            }
+            for (ModeInstance mode : this.modes) {
+                mode.setupTranstions();
             }
         }
     }
@@ -1228,140 +883,6 @@
         return null;
     }
 
-    /**
-     * Given a parameter definition, return the parameter instance
-     * corresponding to that definition, or null if there is
-     * no such instance.
-     * @param parameter The parameter definition (a syntactic object in the AST).
-     * @return A parameter instance, or null if there is none.
-     */
-    public ParameterInstance lookupParameterInstance(Parameter parameter) {
-        for (ParameterInstance param : parameters) {
-            if (param.definition == parameter) {
-                return param;
-            }
-        }
-        return null;
-    }
-
-    /**
-     * Given a port definition, return the port instance
-     * corresponding to that definition, or null if there is
-     * no such instance.
-     * @param port The port definition (a syntactic object in the AST).
-     * @return A port instance, or null if there is none.
-     */
-    public PortInstance lookupPortInstance(Port port) {
-        // Search one of the inputs and outputs sets.
-        List<PortInstance> ports = null;
-        if (port instanceof Input) {
-            ports = this.inputs;
-        } else if (port instanceof Output) {
-            ports = this.outputs;
-        }
-        for (PortInstance portInstance : ports) {
-            if (portInstance.definition == port) {
-                return portInstance;
-            }
-        }
-        return null;
-    }
-
-    /**
-     * Given a reference to a port belonging to this reactor
-     * instance, return the port instance.
-     * Return null if there is no such instance.
-     * @param reference The port reference.
-     * @return A port instance, or null if there is none.
-     */
-    public PortInstance lookupPortInstance(VarRef reference) {
-        if (!(reference.getVariable() instanceof Port)) {
-            // Trying to resolve something that is not a port
-            return null;
-        }
-        if (reference.getContainer() == null) {
-            // Handle local reference
-            return lookupPortInstance((Port) reference.getVariable());
->>>>>>> origin
-        } else {
-          currentParent = currentParent.parent;
-        }
-      }
-    } while (currentParent != null);
-
-    this.recursive = foundSelfAsParent;
-    if (recursive) {
-      reporter.reportError(definition, "Recursive reactor instantiation.");
-    }
-
-<<<<<<< HEAD
-    // If the reactor definition is null, give up here. Otherwise, diagram generation
-    // will fail an NPE.
-    if (reactorDefinition == null) {
-      reporter.reportError(definition, "Reactor instantiation has no matching reactor definition.");
-      return;
-    }
-
-    setInitialWidth();
-
-    // Apply overrides and instantiate parameters for this reactor instance.
-    for (Parameter parameter : ASTUtils.allParameters(reactorDefinition)) {
-      this.parameters.add(new ParameterInstance(parameter, this));
-    }
-
-    // Instantiate inputs for this reactor instance
-    for (Input inputDecl : ASTUtils.allInputs(reactorDefinition)) {
-      this.inputs.add(new PortInstance(inputDecl, this, reporter));
-    }
-
-<<<<<<< HEAD
-    // Instantiate outputs for this reactor instance
-    for (Output outputDecl : ASTUtils.allOutputs(reactorDefinition)) {
-      this.outputs.add(new PortInstance(outputDecl, this, reporter));
-    }
-
-    // Do not process content (except interface above) if recursive
-    if (!recursive && (desiredDepth < 0 || this.depth < desiredDepth)) {
-      // Instantiate children for this reactor instance.
-      // While doing this, assign an index offset to each.
-      for (Instantiation child : ASTUtils.allInstantiations(reactorDefinition)) {
-        var childInstance = new ReactorInstance(child, this, reporter, desiredDepth);
-        this.children.add(childInstance);
-      }
-
-      // Instantiate timers for this reactor instance
-      for (Timer timerDecl : ASTUtils.allTimers(reactorDefinition)) {
-        this.timers.add(new TimerInstance(timerDecl, this));
-      }
-
-      // Instantiate actions for this reactor instance
-      for (Action actionDecl : ASTUtils.allActions(reactorDefinition)) {
-        this.actions.add(new ActionInstance(actionDecl, this));
-      }
-
-      establishPortConnections();
-
-      // Create the reaction instances in this reactor instance.
-      // This also establishes all the implied dependencies.
-      // Note that this can only happen _after_ the children,
-      // port, action, and timer instances have been created.
-      createReactionInstances();
-
-      // Create the reaction instances in this reactor instance.
-      createWatchdogInstances();
-
-      // Instantiate modes for this reactor instance
-      // This must come after the child elements (reactions, etc) of this reactor
-      // are created in order to allow their association with modes
-      for (Mode modeDecl : ASTUtils.allModes(reactorDefinition)) {
-        this.modes.add(new ModeInstance(modeDecl, this));
-      }
-      for (ModeInstance mode : this.modes) {
-        mode.setupTranstions();
-      }
-    }
-  }
-
   //////////////////////////////////////////////////////
   //// Private methods.
 
@@ -1382,299 +903,14 @@
     dst.instance.dependsOnPorts.add(src);
   }
 
-  /**
-   * Populate connectivity information in the port instances. Note that this can only happen _after_
-   * the children and port instances have been created. Unfortunately, we have to do some
-   * complicated things here to support multiport-to-multiport, multiport-to-bank, and
-   * bank-to-multiport communication. The principle being followed is: in each connection statement,
-   * for each port instance on the left, connect to the next available port on the right.
-   */
-  private void establishPortConnections() {
-    for (Connection connection : ASTUtils.allConnections(reactorDefinition)) {
-      List<RuntimeRange<PortInstance>> leftPorts =
-          listPortInstances(connection.getLeftPorts(), connection);
-      Iterator<RuntimeRange<PortInstance>> srcRanges = leftPorts.iterator();
-      List<RuntimeRange<PortInstance>> rightPorts =
-          listPortInstances(connection.getRightPorts(), connection);
-      Iterator<RuntimeRange<PortInstance>> dstRanges = rightPorts.iterator();
-
-      // Check for empty lists.
-      if (!srcRanges.hasNext()) {
-        if (dstRanges.hasNext()) {
-          reporter.reportWarning(connection, "No sources to provide inputs.");
-=======
-=======
->>>>>>> 2b75fe73
-    /**
-     * Return the reaction instance within this reactor
-     * instance corresponding to the specified reaction.
-     * @param reaction The reaction as an AST node.
-     * @return The corresponding reaction instance or null if the
-     *  reaction does not belong to this reactor.
-     */
-    public ReactionInstance lookupReactionInstance(Reaction reaction) {
-        for (ReactionInstance reactionInstance : reactions) {
-            if (reactionInstance.definition == reaction) {
-                return reactionInstance;
-            }
-        }
-        return null;
-    }
-
-    /**
-     * Return the reactor instance within this reactor
-     * that has the specified instantiation. Note that this
-     * may be a bank of reactors. Return null if there
-     * is no such reactor instance.
-     */
-    public ReactorInstance lookupReactorInstance(Instantiation instantiation) {
-        for (ReactorInstance reactorInstance : children) {
-            if (reactorInstance.definition == instantiation) {
-                return reactorInstance;
-            }
-        }
-        return null;
-    }
-
-    /**
-     * Return the timer instance within this reactor
-     * instance corresponding to the specified timer reference.
-     * @param timer The timer as an AST node.
-     * @return The corresponding timer instance or null if the
-     *  timer does not belong to this reactor.
-     */
-    public TimerInstance lookupTimerInstance(Timer timer) {
-        for (TimerInstance timerInstance : timers) {
-            if (timerInstance.definition == timer) {
-                return timerInstance;
-            }
-        }
-        return null;
-    }
-
-    /** Returns the mode instance within this reactor
-     *  instance corresponding to the specified mode reference.
-     *  @param mode The mode as an AST node.
-     *  @return The corresponding mode instance or null if the
-     *   mode does not belong to this reactor.
-     */
-    public ModeInstance lookupModeInstance(Mode mode) {
-        for (ModeInstance modeInstance : modes) {
-            if (modeInstance.definition == mode) {
-                return modeInstance;
-            }
-        }
-        return null;
-    }
-
-    /**
-     * Return a descriptive string.
-     */
-    @Override
-    public String toString() {
-        return "ReactorInstance " + getFullName();
-    }
-
-    /**
-     * Assuming that the given expression denotes a valid time, return a time value.
-     *
-     * If the value is given as a parameter reference, this will look up the
-     * precise time value assigned to this reactor instance.
-     */
-    public TimeValue getTimeValue(Expression expr) {
-        Expression resolved = resolveParameters(expr);
-        return getLiteralTimeValue(resolved);
-    }
-
-    //////////////////////////////////////////////////////
-    //// Protected fields.
-
-    /** The generator that created this reactor instance. */
-    protected ErrorReporter reporter; // FIXME: This accumulates a lot of redundant references
-
-    /** The map of used built-in triggers. */
-    protected Map<BuiltinTrigger, TriggerInstance<BuiltinTriggerVariable>> builtinTriggers = new HashMap<>();
-
-    /**
-     * The LF syntax does not currently support declaring reactions unordered,
-     * but unordered reactions are created in the AST transformations handling
-     * federated communication and after delays. Unordered reactions can execute
-     * in any order and concurrently even though they are in the same reactor.
-     * FIXME: Remove this when the language provides syntax.
-     */
-    protected Set<Reaction> unorderedReactions = new LinkedHashSet<>();
-
-    /** The nested list of instantiations that created this reactor instance. */
-    protected List<Instantiation> _instantiations;
-
     //////////////////////////////////////////////////////
     //// Protected methods.
-
-    /**
-     * Create all the reaction instances of this reactor instance
-     * and record the dependencies and antidependencies
-     * between ports, actions, and timers and reactions.
-     * This also records the dependencies between reactions
-     * that follows from the order in which they are defined.
-     */
-    protected void createReactionInstances() {
-        List<Reaction> reactions = ASTUtils.allReactions(reactorDefinition);
-        if (reactions != null) {
-            int count = 0;
-
-            // Check for startup and shutdown triggers.
-            for (Reaction reaction : reactions) {
-                if (AttributeUtils.isUnordered(reaction)) {
-                    unorderedReactions.add(reaction);
-                }
-                // Create the reaction instance.
-                var reactionInstance = new ReactionInstance(reaction, this,
-                    unorderedReactions.contains(reaction), count++);
-
-                // Add the reaction instance to the map of reactions for this
-                // reactor.
-                this.reactions.add(reactionInstance);
-            }
-        }
-    }
 
     /**
      * Returns the built-in trigger or create a new one if none exists.
      */
     protected TriggerInstance<BuiltinTriggerVariable> getOrCreateBuiltinTrigger(BuiltinTriggerRef trigger) {
         return builtinTriggers.computeIfAbsent(trigger.getType(), ref -> TriggerInstance.builtinTrigger(trigger, this));
-    }
-
-    ////////////////////////////////////////
-    //// Private constructors
-
-    /**
-     * Create a runtime instance from the specified definition
-     * and with the specified parent that instantiated it.
-     * @param definition The instantiation statement in the AST.
-     * @param parent The parent, or null for the main rector.
-     * @param reporter An error reporter.
-     * @param desiredDepth The depth to which to expand the hierarchy.
-     */
-    private ReactorInstance(
-            Instantiation definition,
-            ReactorInstance parent,
-            ErrorReporter reporter,
-            int desiredDepth) {
-        super(definition, parent);
-        this.reporter = reporter;
-        this.reactorDeclaration = definition.getReactorClass();
-        this.reactorDefinition = ASTUtils.toDefinition(reactorDeclaration);
-
-        // check for recursive instantiation
-        var currentParent = parent;
-        var foundSelfAsParent = false;
-        do {
-            if (currentParent != null) {
-                if (currentParent.reactorDefinition == this.reactorDefinition) {
-                    foundSelfAsParent = true;
-                    currentParent = null; // break
-                } else {
-                    currentParent = currentParent.parent;
-                }
-            }
-        } while(currentParent != null);
-
-        this.recursive = foundSelfAsParent;
-        if (recursive) {
-            reporter.reportError(definition, "Recursive reactor instantiation.");
-        }
-
-        // If the reactor definition is null, give up here. Otherwise, diagram generation
-        // will fail an NPE.
-        if (reactorDefinition == null) {
-            reporter.reportError(definition, "Reactor instantiation has no matching reactor definition.");
-            return;
-        }
-
-        setInitialWidth();
-
-        // Apply overrides and instantiate parameters for this reactor instance.
-        for (Parameter parameter : ASTUtils.allParameters(reactorDefinition)) {
-            this.parameters.add(new ParameterInstance(parameter, this));
-        }
-
-        // Instantiate inputs for this reactor instance
-        for (Input inputDecl : ASTUtils.allInputs(reactorDefinition)) {
-            this.inputs.add(new PortInstance(inputDecl, this, reporter));
-        }
-
-        // Instantiate outputs for this reactor instance
-        for (Output outputDecl : ASTUtils.allOutputs(reactorDefinition)) {
-            this.outputs.add(new PortInstance(outputDecl, this, reporter));
-        }
-
-        // Do not process content (except interface above) if recursive
-        if (!recursive && (desiredDepth < 0 || this.depth < desiredDepth)) {
-            // Instantiate children for this reactor instance.
-            // While doing this, assign an index offset to each.
-            for (Instantiation child : ASTUtils.allInstantiations(reactorDefinition)) {
-                var childInstance = new ReactorInstance(
-                    child,
-                    this,
-                    reporter,
-                    desiredDepth
-                );
-                this.children.add(childInstance);
-            }
-
-            // Instantiate timers for this reactor instance
-            for (Timer timerDecl : ASTUtils.allTimers(reactorDefinition)) {
-                this.timers.add(new TimerInstance(timerDecl, this));
-            }
-
-            // Instantiate actions for this reactor instance
-            for (Action actionDecl : ASTUtils.allActions(reactorDefinition)) {
-                this.actions.add(new ActionInstance(actionDecl, this));
-            }
-
-            establishPortConnections();
-
-            // Create the reaction instances in this reactor instance.
-            // This also establishes all the implied dependencies.
-            // Note that this can only happen _after_ the children,
-            // port, action, and timer instances have been created.
-            createReactionInstances();
-
-            // Instantiate modes for this reactor instance
-            // This must come after the child elements (reactions, etc) of this reactor
-            // are created in order to allow their association with modes
-            for (Mode modeDecl : ASTUtils.allModes(reactorDefinition)) {
-                this.modes.add(new ModeInstance(modeDecl, this));
-            }
-            for (ModeInstance mode : this.modes) {
-                mode.setupTranstions();
-            }
-        }
-    }
-
-    //////////////////////////////////////////////////////
-    //// Private methods.
-
-    /**
-     * Connect the given left port range to the given right port range.
-     *
-     * NOTE: This method is public to enable its use in unit tests.
-     * Otherwise, it should be private. This is why it is defined here,
-     * in the section labeled "Private methods."
-     *
-     * @param src The source range.
-     * @param dst The destination range.
-     * @param connection The connection establishing this relationship.
-     */
-    public static void connectPortInstances(
-            RuntimeRange<PortInstance> src,
-            RuntimeRange<PortInstance> dst,
-            Connection connection
-    ) {
-        SendRange range = new SendRange(src, dst, src._interleaved, connection);
-        src.instance.dependentPorts.add(range);
-        dst.instance.dependsOnPorts.add(src);
     }
 
     /**
@@ -1762,88 +998,6 @@
         }
     }
 
-    /**
-     * If path exists from the specified port to any reaction in the specified
-     * set of reactions, then add the specified port and all ports along the path
-     * to the specified set of ports.
-     * @return True if the specified port was added.
-     */
-    private boolean findPaths(
-            PortInstance port,
-            Set<ReactionInstance> reactions,
-            Set<PortInstance> ports
-    ) {
-        if (ports.contains(port)) return false;
-        boolean result = false;
-        for (ReactionInstance d : port.getDependentReactions()) {
-            if (reactions.contains(d)) ports.add(port);
-            result = true;
->>>>>>> origin
-        }
-        return;
-      } else if (!dstRanges.hasNext()) {
-        reporter.reportWarning(connection, "No destination. Outputs will be lost.");
-        return;
-      }
-
-      RuntimeRange<PortInstance> src = srcRanges.next();
-      RuntimeRange<PortInstance> dst = dstRanges.next();
-
-      while (true) {
-        if (dst.width == src.width) {
-          connectPortInstances(src, dst, connection);
-          if (!dstRanges.hasNext()) {
-            if (srcRanges.hasNext()) {
-              // Should not happen (checked by the validator).
-              reporter.reportWarning(
-                  connection, "Source is wider than the destination. Outputs will be lost.");
-            }
-            break;
-          }
-          if (!srcRanges.hasNext()) {
-            if (connection.isIterated()) {
-              srcRanges = leftPorts.iterator();
-            } else {
-              if (dstRanges.hasNext()) {
-                // Should not happen (checked by the validator).
-                reporter.reportWarning(
-                    connection, "Destination is wider than the source. Inputs will be missing.");
-              }
-              break;
-            }
-          }
-          dst = dstRanges.next();
-          src = srcRanges.next();
-        } else if (dst.width < src.width) {
-          // Split the left (src) range in two.
-          connectPortInstances(src.head(dst.width), dst, connection);
-          src = src.tail(dst.width);
-          if (!dstRanges.hasNext()) {
-            // Should not happen (checked by the validator).
-            reporter.reportWarning(
-                connection, "Source is wider than the destination. Outputs will be lost.");
-            break;
-          }
-          dst = dstRanges.next();
-        } else if (src.width < dst.width) {
-          // Split the right (dst) range in two.
-          connectPortInstances(src, dst.head(src.width), connection);
-          dst = dst.tail(src.width);
-          if (!srcRanges.hasNext()) {
-            if (connection.isIterated()) {
-              srcRanges = leftPorts.iterator();
-            } else {
-              reporter.reportWarning(
-                  connection, "Destination is wider than the source. Inputs will be missing.");
-              break;
-            }
-          }
-          src = srcRanges.next();
-        }
-      }
-    }
-  }
-
   /**
    * If path exists from the specified port to any reaction in the specified set of reactions, then
    * add the specified port and all ports along the path to the specified set of ports.
@@ -1890,51 +1044,6 @@
    */
   private List<RuntimeRange<PortInstance>> listPortInstances(
       List<VarRef> references, Connection connection) {
-    List<RuntimeRange<PortInstance>> result = new ArrayList<>();
-    List<RuntimeRange<PortInstance>> tails = new LinkedList<>();
-    int count = 0;
-    for (VarRef portRef : references) {
-      // Simple error checking first.
-      if (!(portRef.getVariable() instanceof Port)) {
-        reporter.reportError(portRef, "Not a port.");
-        return result;
-<<<<<<< HEAD
-      }
-      // First, figure out which reactor we are dealing with.
-      // The reactor we want is the container of the port.
-      // If the port reference has no container, then the reactor is this one.
-      var reactor = this;
-      if (portRef.getContainer() != null) {
-        reactor = getChildReactorInstance(portRef.getContainer());
-      }
-      // The reactor can be null only if there is an error in the code.
-      // Skip this portRef so that diagram synthesis can complete.
-      if (reactor != null) {
-        PortInstance portInstance = reactor.lookupPortInstance((Port) portRef.getVariable());
-=======
-    }
-
-    /**
-     * Given a list of port references, as found on either side of a connection,
-     * return a list of the port instance ranges referenced. These may be multiports,
-     * and may be ports of a contained bank (a port representing ports of the bank
-     * members) so the returned list includes ranges of banks and channels.
-     *
-     * If a given port reference has the form `interleaved(b.m)`, where `b` is
-     * a bank and `m` is a multiport, then the corresponding range in the returned
-     * list is marked interleaved.
-     *
-     * For example, if `b` and `m` have width 2, without the interleaved keyword,
-     * the returned range represents the sequence `[b0.m0, b0.m1, b1.m0, b1.m1]`.
-     * With the interleaved marking, the returned range represents the sequence
-     * `[b0.m0, b1.m0, b0.m1, b1.m1]`. Both ranges will have width 4.
-     *
-     * @param references The variable references on one side of the connection.
-     * @param connection The connection.
-     */
-    private List<RuntimeRange<PortInstance>> listPortInstances(
-            List<VarRef> references, Connection connection
-    ) {
         List<RuntimeRange<PortInstance>> result = new ArrayList<>();
         List<RuntimeRange<PortInstance>> tails = new LinkedList<>();
         int count = 0;
@@ -1956,7 +1065,7 @@
             if (reactor != null) {
                 PortInstance portInstance = reactor.lookupPortInstance(
                         (Port) portRef.getVariable());
-
+                
                 Set<ReactorInstance> interleaved = new LinkedHashSet<>();
                 if (portRef.isInterleaved()) {
                     // NOTE: Here, we are assuming that the interleaved()
@@ -1983,11 +1092,11 @@
                         portParentWidth = 1;
                     }
                     int widthBound = portWidth * portParentWidth;
-
+                                        
                     // If either of these widths cannot be determined, assume infinite.
                     if (portWidth < 0) widthBound = Integer.MAX_VALUE;
                     if (portParentWidth < 0) widthBound = Integer.MAX_VALUE;
-
+                    
                     if (widthBound < range.width) {
                         // Need to split the range.
                         tails.add(range.tail(widthBound));
@@ -2009,7 +1118,7 @@
                     }
                     // If the width cannot be determined, assume infinite.
                     if (widthBound < 0) widthBound = Integer.MAX_VALUE;
-
+                    
                     if (widthBound < tail.width) {
                         // Need to split the range again
                         moreTails.add(tail.tail(widthBound));
@@ -2022,97 +1131,6 @@
         }
         return result;
     }
->>>>>>> origin
-
-        Set<ReactorInstance> interleaved = new LinkedHashSet<>();
-        if (portRef.isInterleaved()) {
-          // NOTE: Here, we are assuming that the interleaved()
-          // keyword is only allowed on the multiports contained by
-          // contained reactors.
-          interleaved.add(portInstance.parent);
-        }
-<<<<<<< HEAD
-        RuntimeRange<PortInstance> range = new RuntimeRange.Port(portInstance, interleaved);
-        // If this portRef is not the last one in the references list
-        // then we have to check whether the range can be incremented at
-        // the lowest two levels (port and container).  If not,
-        // split the range and add the tail to list to iterate over again.
-        // The reason for this is that the connection has only local visibility,
-        // but the range width may be reflective of bank structure higher
-        // in the hierarchy.
-        if (count < references.size() - 1) {
-          int portWidth = portInstance.width;
-          int portParentWidth = portInstance.parent.width;
-          // If the port is being connected on the inside and there is
-          // more than one port in the list, then we can only connect one
-          // bank member at a time.
-          if (reactor == this && references.size() > 1) {
-            portParentWidth = 1;
-          }
-          int widthBound = portWidth * portParentWidth;
-=======
-    }
-
-    //////////////////////////////////////////////////////
-    //// Private fields.
->>>>>>> origin
-
-          // If either of these widths cannot be determined, assume infinite.
-          if (portWidth < 0) widthBound = Integer.MAX_VALUE;
-          if (portParentWidth < 0) widthBound = Integer.MAX_VALUE;
-
-<<<<<<< HEAD
-          if (widthBound < range.width) {
-            // Need to split the range.
-            tails.add(range.tail(widthBound));
-            range = range.head(widthBound);
-          }
-=======
-    /**
-     * Cached reaction graph containing reactions that form a causality loop.
-     */
-    private ReactionInstanceGraph cachedReactionLoopGraph = null;
-
-    /**
-     * Return true if this is a generated delay reactor that originates from
-     * an "after" delay on a connection.
-     *
-     * @return True if this is a generated delay, false otherwise.
-     */
-    public boolean isGeneratedDelay() {
-        // FIXME: hacky string matching again...
-        if (this.definition.getReactorClass().getName().contains(DelayBodyGenerator.GEN_DELAY_CLASS_NAME)) {
-            return true;
->>>>>>> origin
-        }
-        result.add(range);
-      }
-    }
-    // Iterate over the tails.
-    while (tails.size() > 0) {
-      List<RuntimeRange<PortInstance>> moreTails = new LinkedList<>();
-      count = 0;
-      for (RuntimeRange<PortInstance> tail : tails) {
-        if (count < tails.size() - 1) {
-          int widthBound = tail.instance.width;
-          if (tail._interleaved.contains(tail.instance.parent)) {
-            widthBound = tail.instance.parent.width;
-          }
-          // If the width cannot be determined, assume infinite.
-          if (widthBound < 0) widthBound = Integer.MAX_VALUE;
-
-          if (widthBound < tail.width) {
-            // Need to split the range again
-            moreTails.add(tail.tail(widthBound));
-            tail = tail.head(widthBound);
-          }
-        }
-        result.add(tail);
-      }
-      tails = moreTails;
-    }
-    return result;
-  }
 
   /**
    * If this is a bank of reactors, set the width. It will be set to -1 if it cannot be determined.
