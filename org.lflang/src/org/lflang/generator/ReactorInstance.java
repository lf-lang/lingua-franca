/** A data structure for a reactor instance. */

/*************
Copyright (c) 2019-2022, The University of California at Berkeley.

Redistribution and use in source and binary forms, with or without modification,
are permitted provided that the following conditions are met:

1. Redistributions of source code must retain the above copyright notice,
   this list of conditions and the following disclaimer.

2. Redistributions in binary form must reproduce the above copyright notice,
   this list of conditions and the following disclaimer in the documentation
   and/or other materials provided with the distribution.

THIS SOFTWARE IS PROVIDED BY THE COPYRIGHT HOLDERS AND CONTRIBUTORS "AS IS" AND ANY
EXPRESS OR IMPLIED WARRANTIES, INCLUDING, BUT NOT LIMITED TO, THE IMPLIED WARRANTIES OF
MERCHANTABILITY AND FITNESS FOR A PARTICULAR PURPOSE ARE DISCLAIMED. IN NO EVENT SHALL
THE COPYRIGHT HOLDER OR CONTRIBUTORS BE LIABLE FOR ANY DIRECT, INDIRECT, INCIDENTAL,
SPECIAL, EXEMPLARY, OR CONSEQUENTIAL DAMAGES (INCLUDING, BUT NOT LIMITED TO,
PROCUREMENT OF SUBSTITUTE GOODS OR SERVICES; LOSS OF USE, DATA, OR PROFITS; OR BUSINESS
INTERRUPTION) HOWEVER CAUSED AND ON ANY THEORY OF LIABILITY, WHETHER IN CONTRACT,
STRICT LIABILITY, OR TORT (INCLUDING NEGLIGENCE OR OTHERWISE) ARISING IN ANY WAY OUT OF
THE USE OF THIS SOFTWARE, EVEN IF ADVISED OF THE POSSIBILITY OF SUCH DAMAGE.
***************/

package org.lflang.generator;

import java.util.ArrayList;
import java.util.Iterator;
import java.util.LinkedHashSet;
import java.util.LinkedList;
import java.util.List;
import java.util.Set;

import org.lflang.ASTUtils;
import org.lflang.ErrorReporter;
import org.lflang.JavaAstUtils;
import org.lflang.TimeValue;
import org.lflang.generator.TriggerInstance.BuiltinTriggerVariable;
import org.lflang.lf.Action;
import org.lflang.lf.Connection;
import org.lflang.lf.Delay;
import org.lflang.lf.Input;
import org.lflang.lf.Instantiation;
import org.lflang.lf.Output;
import org.lflang.lf.Parameter;
import org.lflang.lf.Port;
import org.lflang.lf.Reaction;
import org.lflang.lf.Reactor;
import org.lflang.lf.ReactorDecl;
import org.lflang.lf.Timer;
import org.lflang.lf.TriggerRef;
import org.lflang.lf.Value;
import org.lflang.lf.VarRef;
import org.lflang.lf.Variable;
import org.lflang.lf.WidthSpec;


/**
 * Representation of a compile-time instance of a reactor.
 * If the reactor is instantiated as a bank of reactors, or if any
 * of its parents is instantiated as a bank of reactors, then one instance
 * of this ReactorInstance class represents all the runtime instances within
 * these banks.  The {@link #getTotalWidth()} method returns the number of such
 * runtime instances, which is the product of the bank width of this reactor
 * instance and the bank widths of all of its parents.
 * There is exactly one instance of this ReactorInstance class for each
 * graphical rendition of a reactor in the diagram view.
 * 
 * For the main reactor, which has no parent, once constructed,
 * this object represents the entire Lingua Franca program.
 * If the program has causality loops (a programming error), then
 * {@link #hasCycles()} will return true and {@link #getCycles()} will
 * return the ports and reaction instances involved in the cycles.
 *
 * @author{Marten Lohstroh <marten@berkeley.edu>}
 * @author{Edward A. Lee <eal@berkeley.edu>}
 */
public class ReactorInstance extends NamedInstance<Instantiation> {

    /**
     * Create a new instantiation hierarchy that starts with the given top-level reactor.
     * @param reactor The top-level reactor.
     * @param reporter The error reporter.
     */
    public ReactorInstance(Reactor reactor, ErrorReporter reporter) {
        this(ASTUtils.createInstantiation(reactor), null, reporter, -1, null);
    }

    /**
     * Create a new instantiation hierarchy that starts with the given top-level reactor
     * but only creates contained reactors up to the specified depth.
     * @param reactor The top-level reactor.
     * @param reporter The error reporter.
     * @param desiredDepth The depth to which to go, or -1 to construct the full hierarchy.
     */
    public ReactorInstance(Reactor reactor, ErrorReporter reporter, int desiredDepth) {
        this(ASTUtils.createInstantiation(reactor), null, reporter, desiredDepth, null);
    }

    /**
     * Create a new instantiation hierarchy that starts with the given reactor.
     * @param reactor The top-level reactor.
     * @param reporter The error reporter.
     * @param unorderedReactions A list of reactions that should be treated as unordered.
     */
    public ReactorInstance(Reactor reactor, ErrorReporter reporter, Set<Reaction> unorderedReactions) {
        this(ASTUtils.createInstantiation(reactor), null, reporter, -1, unorderedReactions);
    }

    /**
     * Create a new instantiation with the specified parent.
     * This constructor is here to allow for unit tests.
     * It should not be used for any other purpose.
     * @param reactor The top-level reactor.
     * @param parent The parent reactor instance.
     * @param reporter The error reporter.
     */
    public ReactorInstance(Reactor reactor, ReactorInstance parent, ErrorReporter reporter) {
        this(ASTUtils.createInstantiation(reactor), parent, reporter, -1, null);
    }

    //////////////////////////////////////////////////////
    //// Public fields.

    /** The action instances belonging to this reactor instance. */
    public List<ActionInstance> actions = new ArrayList<>();

    /**
     * The contained reactor instances, in order of declaration.
     * For banks of reactors, this includes both the bank definition
     * Reactor (which has bankIndex == -2) followed by each of the
     * bank members (which have bankIndex >= 0).
     */
    public final List<ReactorInstance> children = new ArrayList<>();
    
    /** The input port instances belonging to this reactor instance. */
    public final List<PortInstance> inputs = new ArrayList<>();

    /** The output port instances belonging to this reactor instance. */
    public final List<PortInstance> outputs = new ArrayList<>();

    /** The parameters of this instance. */
    public final List<ParameterInstance> parameters = new ArrayList<>();

    /** List of reaction instances for this reactor instance. */
    public final List<ReactionInstance> reactions = new ArrayList<>();

    /** The timer instances belonging to this reactor instance. */
    public final List<TimerInstance> timers = new ArrayList<>();

    /** The reactor declaration in the AST. This is either an import or Reactor declaration. */
    public final ReactorDecl reactorDeclaration;

    /** The reactor after imports are resolve. */
    public final Reactor reactorDefinition;

    /** Indicator that this reactor has itself as a parent, an error condition. */
    public final boolean recursive;

    //////////////////////////////////////////////////////
    //// Public methods.
    
    /**
     * Assign levels to all reactions within the same root as this
     * reactor. The level of a reaction r is equal to the length of the
     * longest chain of reactions that must have the opportunity to
     * execute before r at each logical tag. This fails and returns
     * false if a causality cycle exists.
     * 
     * This method uses a variant of Kahn's algorithm, which is linear
     * in V + E, where V is the number of vertices (reactions) and E
     * is the number of edges (dependencies between reactions).
     * 
     * @return An empty graph if successful and otherwise a graph
     *  with runtime reaction instances that form cycles.
     */
<<<<<<< HEAD
    public boolean assignLevels() {
        if (root() != this) {
            return root().assignLevels();
        } else {
            // This operation is relatively expensive, so we cache the result.
            // This will need a mechanism to force recomputation if
            // this class ever supports mutations (e.g. in a Java target).
            if (levelsAssignedAlready > 0) return true;
            
            int count = 0;
            while (!reactionsWithLevels.isEmpty()) {
                ReactionInstance reaction = reactionsWithLevels.poll();
                count++;
                // Check downstream reactions to see whether they can get levels assigned.
                for (ReactionInstance downstream : reaction.dependentReactions()) {
                    // Check whether all upstream of downstream have levels.
                    long candidateLevel = reaction.level + 1L;
                    for (ReactionInstance upstream : downstream.dependsOnReactions()) {
                        if (upstream.level < 0L) {
                            // downstream reaction is not ready to get a level.
                            candidateLevel = -1L;
                            break;
                        } else if (candidateLevel < upstream.level + 1L) {
                            candidateLevel = upstream.level + 1L;
                        }
                    }
                    if (candidateLevel > 0 && candidateLevel > downstream.level) {
                        // Can assign a level to downstream.
                        downstream.level = candidateLevel;
                        if (candidateLevel > maxReactionLevel) {
                            maxReactionLevel = candidateLevel;
                        }
                        reactionsWithLevels.add(downstream);
                    }
                }
            }
            if (count < root().totalNumberOfReactions()) {
                reporter.reportError(definition, "Reactions form a causality cycle!");
                levelsAssignedAlready = 0;
                return false;
            }
            levelsAssignedAlready = 1;
            return true;
        }
    }
        
    /**
     * Returns the size of the bank that this reactor represents or
     * 0 if this reactor does not represent a bank.
     */
    public int bankSize() {
        if (bankMembers != null) {
            return bankMembers.size();
=======
    public ReactionInstanceGraph assignLevels() {
        if (depth != 0) return root().assignLevels();
        if (cachedReactionLoopGraph == null) {
            cachedReactionLoopGraph = new ReactionInstanceGraph(this);
>>>>>>> 5e3d1840
        }
        return cachedReactionLoopGraph;
    }
    
    /** 
     * Return the instance of a child rector created by the specified
     * definition or null if there is none.
     * @param definition The definition of the child reactor ("new" statement).
     */
    public ReactorInstance getChildReactorInstance(Instantiation definition) {
        for (ReactorInstance child : this.children) {
            if (child.definition == definition) {
                return child;
            }
        }
        return null;
    }
    
    /**
     * Clear any cached data in this reactor and its children.
     * This is useful if a mutation has been realized.
     */
    public void clearCaches() {
        clearCaches(true);
    }

    /**
     * Clear any cached data in this reactor and its children.
     * This is useful if a mutation has been realized.
     * @param includingRuntimes If false, leave the runtime instances of reactions intact.
     *  This is useful for federated execution where levels are computed using
     *  the top-level connections, but then those connections are discarded.
     */
    public void clearCaches(boolean includingRuntimes) {
        if (includingRuntimes) cachedReactionLoopGraph = null;
        for (ReactorInstance child : children) {
            child.clearCaches(includingRuntimes);
        }
        for (PortInstance port : inputs) {
            port.clearCaches();
        }
        for (PortInstance port : outputs) {
            port.clearCaches();
        }
        for (ReactionInstance reaction : reactions) {
            reaction.clearCaches(includingRuntimes);
        }
        cachedCycles = null;
    }
    
    /**
     * Return the set of ReactionInstance and PortInstance that form causality
     * loops in the topmost parent reactor in the instantiation hierarchy. This will return an
     * empty set if there are no causality loops.
     */
    public Set<NamedInstance<?>> getCycles() {
        if (depth != 0) return root().getCycles();
        if (cachedCycles != null) return cachedCycles;
        Set<ReactionInstance> reactions = new LinkedHashSet<ReactionInstance>();
        
        ReactionInstanceGraph reactionRuntimes = assignLevels();
        for (ReactionInstance.Runtime runtime : reactionRuntimes.nodes()) {
            reactions.add(runtime.getReaction());
        }
        Set<PortInstance> ports = new LinkedHashSet<PortInstance>();
        // Need to figure out which ports are involved in the cycles.
        // It may not be all ports that depend on this reaction.
        for (ReactionInstance r : reactions) {
            for (TriggerInstance<? extends Variable> p : r.effects) {
                if (p instanceof PortInstance) {
                    findPaths((PortInstance)p, reactions, ports);
                }
            }
        }
        
        cachedCycles = new LinkedHashSet<NamedInstance<?>>();
        cachedCycles.addAll(reactions);
        cachedCycles.addAll(ports);
        return cachedCycles;
    }

    /**
     * Return the specified input by name or null if there is no such input.
     * @param name The input name.
     */
    public PortInstance getInput(String name) {
        for (PortInstance port: inputs) {
            if (port.getName().equals(name)) {
                return port;
            }
        }
        return null;
    }
    
    /**
     * Return the maximum reaction level in this reactor instance.
     */
    public long getMaxReactionLevel() {
        return maxReactionLevel;
    }
    
    /** 
     * Override the base class to append [i_d], where d is the depth,
     * if this reactor is in a bank of reactors.
     * @return The name of this instance.
     */
    @Override
    public String getName() {
        return this.definition.getName();
    }

    /**
     * Return the specified output by name or null if there is no such output.
     * @param name The output name.
     */
    public PortInstance getOutput(String name) {
        for (PortInstance port: outputs) {
            if (port.getName().equals(name)) {
                return port;
            }
        }
        return null;
    }
    
    /**
     * Return a parameter matching the specified name if the reactor has one
     * and otherwise return null.
     * @param name The parameter name.
     */
    public ParameterInstance getParameter(String name) {
        for (ParameterInstance parameter: parameters) {
            if (parameter.getName().equals(name)) {
                return parameter;
            }
        }
        return null;
    }
    
    /**
     * Return the startup trigger or null if not used in any reaction.
     */
    public TriggerInstance<BuiltinTriggerVariable> getStartupTrigger() {
        return startupTrigger;
    }

    /**
     * Return the shutdown trigger or null if not used in any reaction.
     */
    public TriggerInstance<BuiltinTriggerVariable> getShutdownTrigger() {
        return shutdownTrigger;
    }
    
    /**
     * If this reactor is a bank or any of its parents is a bank,
     * return the total number of runtime instances, which is the product
     * of the widths of all the parents.
     * Return -1 if the width cannot be determined.
     */
    public int getTotalWidth() {
        return getTotalWidth(0);
    }
    
    /**
     * If this reactor is a bank or any of its parents is a bank,
     * return the total number of runtime instances, which is the product
     * of the widths of all the parents.
     * Return -1 if the width cannot be determined.
     * @param atDepth The depth at which to determine the width.
     *  Use 0 to get the total number of instances.
     *  Use 1 to get the number of instances within a single top-level
     *  bank member (this is useful for federates). 
     */
    public int getTotalWidth(int atDepth) {
        if (width <= 0) return -1;
        if (depth <= atDepth) return 1;
        int result = width;
        ReactorInstance p = parent;
        while (p != null && p.depth > atDepth) {
            if (p.width <= 0) return -1;
            result *= p.width;
            p = p.parent;
        }
        return result;
    }

    /** 
     * Return the trigger instances (input ports, timers, and actions
     * that trigger reactions) belonging to this reactor instance.
     */
    public Set<TriggerInstance<? extends Variable>> getTriggers() {
        // FIXME: Cache this.
        var triggers = new LinkedHashSet<TriggerInstance<? extends Variable>>();
        for (ReactionInstance reaction : this.reactions) {
            triggers.addAll(reaction.triggers);
        }
        return triggers;
    }

    /** 
     * Return the trigger instances (input ports, timers, and actions
     * that trigger reactions) together the ports that the reaction reads
     * but that don't trigger it.
     * 
     * @return The trigger instances belonging to this reactor instance.
     */
    public Set<TriggerInstance<? extends Variable>> getTriggersAndReads() {
        // FIXME: Cache this.
        var triggers = new LinkedHashSet<TriggerInstance<? extends Variable>>();
        for (ReactionInstance reaction : this.reactions) {
            triggers.addAll(reaction.triggers);
            triggers.addAll(reaction.reads);
        }
        return triggers;
    }
    
    /**
     * Return true if the top-level parent of this reactor has causality cycles.
     */
    public boolean hasCycles() {
        return (assignLevels().nodeCount() != 0);
    }
    
    /**
     * Given a parameter definition for this reactor, return the initial integer
     * value of the parameter. If the parameter is overridden when instantiating
     * this reactor or any of its containing reactors, use that value.
     * Otherwise, use the default value in the reactor definition.
     * If the parameter cannot be found or its value is not an integer, return null.
     * 
     * @param parameter The parameter definition (a syntactic object in the AST).
     * 
     * @return An integer value or null.
     */
    public Integer initialIntParameterValue(Parameter parameter) {
        return ASTUtils.initialValueInt(parameter, instantiations());
    }  

    /**
     * Given a parameter definition for this reactor, return the initial value
     * of the parameter. If the parameter is overridden when instantiating
     * this reactor or any of its containing reactors, use that value.
     * Otherwise, use the default value in the reactor definition.
     * 
     * The returned list of Value objects is such that each element is an
     * instance of Time, String, or Code, never Parameter.
     * For most uses, this list has only one element, but parameter
     * values can be lists of elements, so the returned value is a list.
     * 
     * @param parameter The parameter definition (a syntactic object in the AST).
     * 
     * @return A list of Value objects, or null if the parameter is not found.
     *  Return an empty list if no initial value is given.
     *  Each value is an instance of Literal if a literal value is given,
     *  a Time if a time value was given, or a Code, if a code value was
     *  given (text in the target language delimited by {= ... =}
     */
    public List<Value> initialParameterValue(Parameter parameter) {
        return ASTUtils.initialValue(parameter, instantiations());
    }

    /**
     * Return a list of Instantiation objects for evaluating parameter
     * values.  The first object in the list is the AST Instantiation
     * that created this reactor instance, the second is the AST instantiation
     * that created the containing reactor instance, and so on until there
     * are no more containing reactor instances. This will return an empty
     * list if this reactor instance is at the top level (is main).
     */
    public List<Instantiation> instantiations() {
        if (_instantiations == null) {
            _instantiations = new ArrayList<>();
            if (definition != null) {
                _instantiations.add(definition);
                if (parent != null) {
                    _instantiations.addAll(parent.instantiations());
                }
            }
        }
        return _instantiations;
    }

    /**
     * Returns true if this is a bank of reactors.
     * @return true if a reactor is a bank, false otherwise
     */
    public boolean isBank() {
        return (definition.getWidthSpec() != null);
    }

    /**
     * Returns whether this is a main or federated reactor.
     * @return true if reactor definition is marked as main or federated, false otherwise.
     */
    public boolean isMainOrFederated() {
        return reactorDefinition != null 
                && (reactorDefinition.isMain() || reactorDefinition.isFederated());
    }
    
    /**
     * Return true if the specified reactor instance is either equal to this
     * reactor instance or a parent of it.
     * @param r The reactor instance.
     */
    public boolean isParent(ReactorInstance r) {
        ReactorInstance p = this;
        while (p != null) {
            if (p == r) return true;
            p = p.getParent();
        }
        return false;
    }
    
    ///////////////////////////////////////////////////
    //// Methods for finding instances in this reactor given an AST node.
    
    /** 
     * Return the action instance within this reactor 
     * instance corresponding to the specified action reference.
     * @param action The action as an AST node.
     * @return The corresponding action instance or null if the
     *  action does not belong to this reactor.
     */
    public ActionInstance lookupActionInstance(Action action) {
        for (ActionInstance actionInstance : actions) {
            if (actionInstance.definition == action) {
                return actionInstance;
            }
        }
        return null;
    }

    /** 
     * Given a parameter definition, return the parameter instance
     * corresponding to that definition, or null if there is
     * no such instance.
     * @param parameter The parameter definition (a syntactic object in the AST).
     * @return A parameter instance, or null if there is none.
     */
    public ParameterInstance lookupParameterInstance(Parameter parameter) {
        for (ParameterInstance param : parameters) {
            if (param.definition == parameter) {
                return param;
            }
        }
        return null;
    }
    
    /** 
     * Given a port definition, return the port instance
     * corresponding to that definition, or null if there is
     * no such instance.
     * @param port The port definition (a syntactic object in the AST).
     * @return A port instance, or null if there is none.
     */
    public PortInstance lookupPortInstance(Port port) {
        // Search one of the inputs and outputs sets.
        List<PortInstance> ports = null;
        if (port instanceof Input) {
            ports = this.inputs;
        } else if (port instanceof Output) {
            ports = this.outputs;
        }
        for (PortInstance portInstance : ports) {
            if (portInstance.definition == port) {
                return portInstance;
            }
        }
        return null;
    }

    /** 
     * Given a reference to a port belonging to this reactor
     * instance, return the port instance.
     * Return null if there is no such instance.
     * @param reference The port reference.
     * @return A port instance, or null if there is none.
     */
    public PortInstance lookupPortInstance(VarRef reference) {
        if (!(reference.getVariable() instanceof Port)) {
            // Trying to resolve something that is not a port
            return null;
        }
        if (reference.getContainer() == null) {
            // Handle local reference
            return lookupPortInstance((Port) reference.getVariable());
        } else {
            // Handle hierarchical reference
            var containerInstance = getChildReactorInstance(reference.getContainer());
            if (containerInstance == null) return null;
            return containerInstance.lookupPortInstance((Port) reference.getVariable());
        }
    }

    /** 
     * Return the reaction instance within this reactor 
     * instance corresponding to the specified reaction.
     * @param reaction The reaction as an AST node.
     * @return The corresponding reaction instance or null if the
     *  reaction does not belong to this reactor.
     */
    public ReactionInstance lookupReactionInstance(Reaction reaction) {
        for (ReactionInstance reactionInstance : reactions) {
            if (reactionInstance.definition == reaction) {
                return reactionInstance;
            }
        }
        return null;
    }
    
    /**
     * Return the reactor instance within this reactor
     * that has the specified instantiation. Note that this
     * may be a bank of reactors. Return null if there
     * is no such reactor instance.
     */
    public ReactorInstance lookupReactorInstance(Instantiation instantiation) {
        for (ReactorInstance reactorInstance : children) {
            if (reactorInstance.definition == instantiation) {
                return reactorInstance;
            }
        }
        return null;
    }
    
    /** 
     * Return the timer instance within this reactor 
     * instance corresponding to the specified timer reference.
     * @param timer The timer as an AST node.
     * @return The corresponding timer instance or null if the
     *  timer does not belong to this reactor.
     */
    public TimerInstance lookupTimerInstance(Timer timer) {
        for (TimerInstance timerInstance : timers) {
            if (timerInstance.definition == timer) {
                return timerInstance;
            }
        }
        return null;
    }

    /** 
     * Return a descriptive string.
     */
    @Override
    public String toString() {
        return "ReactorInstance " + getFullName();
    }
    
    /**
     * Assuming that the given value denotes a valid time, return a time value.
     *
     * If the value is given as a parameter reference, this will look up the
     * precise time value assigned to this reactor instance.
     */
    public TimeValue getTimeValue(Value v) {
        Parameter p = v.getParameter();
        if (p != null) {
            return JavaAstUtils.getLiteralTimeValue(lookupParameterInstance(p).getInitialValue().get(0));
        } else {
            return JavaAstUtils.getLiteralTimeValue(v);
        }
    }

    /**
     * Assuming that the given delay denotes a valid time, return a time value.
     *
     * If the delay is given as a parameter reference, this will look up the
     * precise time value assigned to this reactor instance.
     */
    public TimeValue getTimeValue(Delay d) {
        Parameter p = d.getParameter();
        if (p != null) {
            return JavaAstUtils.getLiteralTimeValue(lookupParameterInstance(p).getInitialValue().get(0));
        } else {
            return JavaAstUtils.toTimeValue(d.getTime());
        }
    }
    
    //////////////////////////////////////////////////////
    //// Protected fields.

    /** The generator that created this reactor instance. */
    protected ErrorReporter reporter; // FIXME: This accumulates a lot of redundant references

    /** The startup trigger. Null if not used in any reaction. */
    protected TriggerInstance<BuiltinTriggerVariable> startupTrigger = null;

    /** The shutdown trigger. Null if not used in any reaction. */
    protected TriggerInstance<BuiltinTriggerVariable> shutdownTrigger = null;

    /**
     * The LF syntax does not currently support declaring reactions unordered,
     * but unordered reactions are created in the AST transformations handling
     * federated communication and after delays. Unordered reactions can execute
     * in any order and concurrently even though they are in the same reactor.
     * FIXME: Remove this when the language provides syntax.
     */
    protected Set<Reaction> unorderedReactions = new LinkedHashSet<>();

    /** The nested list of instantiations that created this reactor instance. */
    protected List<Instantiation> _instantiations;

<<<<<<< HEAD
    /**
     * The depth in the hierarchy of this reactor instance.
     * This is 0 for main or federated, 1 for the reactors immediately contained, etc.
     */
    protected int depth = 0;
    
    /**
     * Maximum reaction level of all reactions contained in this reactor instance.
     */
    protected long maxReactionLevel = 0;

=======
>>>>>>> 5e3d1840
    //////////////////////////////////////////////////////
    //// Protected methods.
    
    /** 
     * Create all the reaction instances of this reactor instance
     * and record the dependencies and antidependencies
     * between ports, actions, and timers and reactions.
     * This also records the dependencies between reactions
     * that follows from the order in which they are defined.
     */
    protected void createReactionInstances() {
        List<Reaction> reactions = ASTUtils.allReactions(reactorDefinition);
        if (reactions != null) {
            int count = 0;

            // Check for startup and shutdown triggers.
            for (Reaction reaction : reactions) {
                // Create the reaction instance.
                var reactionInstance = new ReactionInstance(reaction, this,
                    unorderedReactions.contains(reaction), count++);
                
                // Add the reaction instance to the map of reactions for this
                // reactor.
                this.reactions.add(reactionInstance);
            }
        }
    }

    /**
     * Returns the startup trigger or create a new one if none exists.
     */
    protected TriggerInstance<? extends Variable> getOrCreateStartup(TriggerRef trigger) {
        if (startupTrigger == null) {
            startupTrigger = new TriggerInstance<>(
                TriggerInstance.BuiltinTrigger.STARTUP, trigger, this);
        }
        return startupTrigger;
    }
    
    /**
     * Returns the shutdown trigger or create a new one if none exists.
     */
    protected TriggerInstance<? extends Variable> getOrCreateShutdown(TriggerRef trigger) {
        if (shutdownTrigger == null) {
            shutdownTrigger = new TriggerInstance<>(
                TriggerInstance.BuiltinTrigger.SHUTDOWN, trigger, this);
        }
        return shutdownTrigger;
    }
    
    ////////////////////////////////////////
    //// Private constructors
    
    /**
     * Create a runtime instance from the specified definition
     * and with the specified parent that instantiated it.
     * @param definition The instantiation statement in the AST.
     * @param parent The parent, or null for the main rector.
     * @param reporter An error reporter.
     * @param desiredDepth The depth to which to expand the hierarchy.
     * @param unorderedReactions A list of reactions that should be treated as unordered.
     *  It can be passed as null.
     */
    private ReactorInstance(
            Instantiation definition, 
            ReactorInstance parent,
            ErrorReporter reporter,
            int desiredDepth,
            Set<Reaction> unorderedReactions) {
        super(definition, parent);
        this.reporter = reporter;
        this.reactorDeclaration = definition.getReactorClass();
        this.reactorDefinition = ASTUtils.toDefinition(reactorDeclaration);
        
        if (unorderedReactions != null) {
            this.unorderedReactions = unorderedReactions;
        }
        
        // check for recursive instantiation
        var currentParent = parent;
        var foundSelfAsParent = false;
        do {
            if (currentParent != null) {
                if (currentParent.reactorDefinition == this.reactorDefinition) {
                    foundSelfAsParent = true;
                    currentParent = null; // break
                } else {
                    currentParent = currentParent.parent;
                }
            }
        } while(currentParent != null);
        
        this.recursive = foundSelfAsParent;
        if (recursive) {
            reporter.reportError(definition, "Recursive reactor instantiation.");
        }
                
        // If the reactor definition is null, give up here. Otherwise, diagram generation
        // will fail an NPE.
        if (reactorDefinition == null) {
            reporter.reportError(definition, "Reactor instantiation has no matching reactor definition.");
            return;
        }
        
        setInitialWidth();
        
        // Apply overrides and instantiate parameters for this reactor instance.
        for (Parameter parameter : ASTUtils.allParameters(reactorDefinition)) {
            this.parameters.add(new ParameterInstance(parameter, this));
        }

        // Instantiate inputs for this reactor instance
        for (Input inputDecl : ASTUtils.allInputs(reactorDefinition)) {
            this.inputs.add(new PortInstance(inputDecl, this, reporter));
        }

        // Instantiate outputs for this reactor instance
        for (Output outputDecl : ASTUtils.allOutputs(reactorDefinition)) {
            this.outputs.add(new PortInstance(outputDecl, this, reporter));
        }

        // Do not process content (except interface above) if recursive
        if (!recursive && (desiredDepth < 0 || this.depth < desiredDepth)) {
            // Instantiate children for this reactor instance.
            // While doing this, assign an index offset to each.
            for (Instantiation child : ASTUtils.allInstantiations(reactorDefinition)) {
                var childInstance = new ReactorInstance(
                    child, 
                    this, 
                    reporter, 
                    desiredDepth,
                    this.unorderedReactions
                );
                this.children.add(childInstance);
            }

            // Instantiate timers for this reactor instance
            for (Timer timerDecl : ASTUtils.allTimers(reactorDefinition)) {
                this.timers.add(new TimerInstance(timerDecl, this));
            }

            // Instantiate actions for this reactor instance
            for (Action actionDecl : ASTUtils.allActions(reactorDefinition)) {
                this.actions.add(new ActionInstance(actionDecl, this));
            }

            establishPortConnections();

            // Create the reaction instances in this reactor instance.
            // This also establishes all the implied dependencies.
            // Note that this can only happen _after_ the children, 
            // port, action, and timer instances have been created.
            createReactionInstances();
        }
    }
    
    //////////////////////////////////////////////////////
    //// Private methods.

    /**
     * Connect the given left port range to the given right port range.
     * 
     * NOTE: This method is public to enable its use in unit tests.
     * Otherwise, it should be private. This is why it is defined here,
     * in the section labeled "Private methods."
     * 
     * @param src The source range.
     * @param dst The destination range.
     * @param connection The connection establishing this relationship.
     */
    public static void connectPortInstances(
            RuntimeRange<PortInstance> src,
            RuntimeRange<PortInstance> dst,
            Connection connection
    ) {
        SendRange range = new SendRange(src, dst, src._interleaved, connection);
        src.instance.dependentPorts.add(range);
        dst.instance.dependsOnPorts.add(src);
    }

    /**
     * Populate connectivity information in the port instances.
     * Note that this can only happen _after_ the children and port instances have been created.
     * Unfortunately, we have to do some complicated things here
     * to support multiport-to-multiport, multiport-to-bank,
     * and bank-to-multiport communication.  The principle being followed is:
     * in each connection statement, for each port instance on the left,
     * connect to the next available port on the right.
     */
    private void establishPortConnections() {
        for (Connection connection : ASTUtils.allConnections(reactorDefinition)) {
            List<RuntimeRange<PortInstance>> leftPorts = listPortInstances(connection.getLeftPorts(), connection);
            Iterator<RuntimeRange<PortInstance>> srcRanges = leftPorts.iterator();
            List<RuntimeRange<PortInstance>> rightPorts = listPortInstances(connection.getRightPorts(), connection);
            Iterator<RuntimeRange<PortInstance>> dstRanges = rightPorts.iterator();
            
            // Check for empty lists.
            if (!srcRanges.hasNext()) {
                if (dstRanges.hasNext()) {
                    reporter.reportWarning(connection, "No sources to provide inputs.");
                }
                return;
            } else if (!dstRanges.hasNext()) {
                reporter.reportWarning(connection, "No destination. Outputs will be lost.");
                return;
            }
            
            RuntimeRange<PortInstance> src = srcRanges.next();
            RuntimeRange<PortInstance> dst = dstRanges.next();

            while(true) {
                if (dst.width == src.width) {
                    connectPortInstances(src, dst, connection);
                    if (!dstRanges.hasNext()) {
                        if (srcRanges.hasNext()) {
                            // Should not happen (checked by the validator).
                            reporter.reportWarning(connection, 
                                    "Source is wider than the destination. Outputs will be lost.");
                        }
                        break;
                    }
                    if (!srcRanges.hasNext()) {
                        if (connection.isIterated()) {
                            srcRanges = leftPorts.iterator();
                        } else {
                            if (dstRanges.hasNext()) {
                                // Should not happen (checked by the validator).
                                reporter.reportWarning(connection, 
                                        "Destination is wider than the source. Inputs will be missing.");
                            }
                            break;
                        }
                    }
                    dst = dstRanges.next();
                    src = srcRanges.next();
                } else if (dst.width < src.width) {
                    // Split the left (src) range in two.
                    connectPortInstances(src.head(dst.width), dst, connection);
                    src = src.tail(dst.width);
                    if (!dstRanges.hasNext()) {
                        // Should not happen (checked by the validator).
                        reporter.reportWarning(connection, 
                                "Source is wider than the destination. Outputs will be lost.");
                        break;
                    }
                    dst = dstRanges.next();
                } else if (src.width < dst.width) {
                    // Split the right (dst) range in two.
                    connectPortInstances(src, dst.head(src.width), connection);
                    dst = dst.tail(src.width);
                    if (!srcRanges.hasNext()) {
                        if (connection.isIterated()) {
                            srcRanges = leftPorts.iterator();
                        } else {
                            reporter.reportWarning(connection, 
                                    "Destination is wider than the source. Inputs will be missing.");
                            break;
                        }
                    }
                    src = srcRanges.next();
                }
            }
        }
    }
    
    /**
     * If path exists from the specified port to any reaction in the specified
     * set of reactions, then add the specified port and all ports along the path
     * to the specified set of ports.
     * @return True if the specified port was added.
     */
    private boolean findPaths(
            PortInstance port, 
            Set<ReactionInstance> reactions,
            Set<PortInstance> ports
    ) {
        if (ports.contains(port)) return false;
        boolean result = false;
        for (ReactionInstance d : port.getDependentReactions()) {
            if (reactions.contains(d)) ports.add(port);
            result = true;
        }
        // Perform a depth-first search.
        for (SendRange r : port.dependentPorts) {
            for (RuntimeRange<PortInstance> p : r.destinations) {
                boolean added = findPaths(p.instance, reactions, ports);
                if (added) {
                    result = true;
                    ports.add(port);
                }
            }
        }
        return result;
    }
    
    /**
     * Given a list of port references, as found on either side of a connection,
     * return a list of the port instance ranges referenced. These may be multiports,
     * and may be ports of a contained bank (a port representing ports of the bank
     * members) so the returned list includes ranges of banks and channels.
     * 
     * If a given port reference has the form `interleaved(b.m)`, where `b` is
     * a bank and `m` is a multiport, then the corresponding range in the returned
     * list is marked interleaved.
     * 
     * For example, if `b` and `m` have width 2, without the interleaved keyword,
     * the returned range represents the sequence `[b0.m0, b0.m1, b1.m0, b1.m1]`.
     * With the interleaved marking, the returned range represents the sequence
     * `[b0.m0, b1.m0, b0.m1, b1.m1]`. Both ranges will have width 4.
     * 
     * @param references The variable references on one side of the connection.
     * @param connection The connection.
     */
    private List<RuntimeRange<PortInstance>> listPortInstances(
            List<VarRef> references, Connection connection
    ) {
        List<RuntimeRange<PortInstance>> result = new ArrayList<RuntimeRange<PortInstance>>();
        List<RuntimeRange<PortInstance>> tails = new LinkedList<RuntimeRange<PortInstance>>();
        int count = 0;
        for (VarRef portRef : references) {
            // Simple error checking first.
            if (!(portRef.getVariable() instanceof Port)) {
                reporter.reportError(portRef, "Not a port.");
                return result;
            }
            // First, figure out which reactor we are dealing with.
            // The reactor we want is the container of the port.
            // If the port reference has no container, then the reactor is this one.
            var reactor = this;
            if (portRef.getContainer() != null) {
                reactor = getChildReactorInstance(portRef.getContainer());
            }
            // The reactor can be null only if there is an error in the code.
            // Skip this portRef so that diagram synthesis can complete.
            if (reactor != null) {
                PortInstance portInstance = reactor.lookupPortInstance(
                        (Port) portRef.getVariable());
                
                Set<ReactorInstance> interleaved = new LinkedHashSet<ReactorInstance>();
                if (portRef.isInterleaved()) {
                    // NOTE: Here, we are assuming that the interleaved()
                    // keyword is only allowed on the multiports contained by
                    // contained reactors.
                    interleaved.add(portInstance.parent);
                }
                RuntimeRange<PortInstance> range = new RuntimeRange.Port(
                        portInstance, interleaved);
                // If this portRef is not the last one in the references list
                // then we have to check whether the range can be incremented at
                // the lowest two levels (port and container).  If not,
                // split the range and add the tail to list to iterate over again.
                // The reason for this is that the connection has only local visibility,
                // but the range width may be reflective of bank structure higher
                // in the hierarchy.
                if (count < references.size() - 1) {
                    int portWidth = portInstance.width;
                    int portParentWidth = portInstance.parent.width;
                    int widthBound = portWidth * portParentWidth;
                    
                    // If either of these widths cannot be determined, assume infinite.
                    if (portWidth < 0) widthBound = Integer.MAX_VALUE;
                    if (portParentWidth < 0) widthBound = Integer.MAX_VALUE;
                    
                    if (widthBound < range.width) {
                        // Need to split the range.
                        tails.add(range.tail(widthBound));
                        range = range.head(widthBound);
                    }
                }
                result.add(range);
            }
        }
        // Iterate over the tails.
        while(tails.size() > 0) {
            List<RuntimeRange<PortInstance>> moreTails = new LinkedList<RuntimeRange<PortInstance>>();
            count = 0;
            for (RuntimeRange<PortInstance> tail : tails) {
                if (count < tails.size() - 1) {
                    int widthBound = tail.instance.width;
                    if (tail._interleaved.contains(tail.instance.parent)) {
                        widthBound = tail.instance.parent.width;
                    }
                    // If the width cannot be determined, assume infinite.
                    if (widthBound < 0) widthBound = Integer.MAX_VALUE;
                    
                    if (widthBound < tail.width) {
                        // Need to split the range again
                        moreTails.add(tail.tail(widthBound));
                        tail = tail.head(widthBound);
                    }
                }
                result.add(tail);
            }
            tails = moreTails;
        }
        return result;
    }

    /**
     * If this is a bank of reactors, set the width.
     * It will be set to -1 if it cannot be determined.
     */
    private void setInitialWidth() {
        WidthSpec widthSpec = definition.getWidthSpec();
        if (widthSpec != null) {
            // We need the instantiations list of the containing reactor,
            // not this one.
            width = ASTUtils.width(widthSpec, parent.instantiations());
        }
    }
    
    //////////////////////////////////////////////////////
    //// Private fields.

    /**
     * Cached set of reactions and ports that form a causality loop.
     */
    private Set<NamedInstance<?>> cachedCycles;

    /**
     * Cached reaction graph containing reactions that form a causality loop.
     */
    private ReactionInstanceGraph cachedReactionLoopGraph = null;
}<|MERGE_RESOLUTION|>--- conflicted
+++ resolved
@@ -176,66 +176,10 @@
      * @return An empty graph if successful and otherwise a graph
      *  with runtime reaction instances that form cycles.
      */
-<<<<<<< HEAD
-    public boolean assignLevels() {
-        if (root() != this) {
-            return root().assignLevels();
-        } else {
-            // This operation is relatively expensive, so we cache the result.
-            // This will need a mechanism to force recomputation if
-            // this class ever supports mutations (e.g. in a Java target).
-            if (levelsAssignedAlready > 0) return true;
-            
-            int count = 0;
-            while (!reactionsWithLevels.isEmpty()) {
-                ReactionInstance reaction = reactionsWithLevels.poll();
-                count++;
-                // Check downstream reactions to see whether they can get levels assigned.
-                for (ReactionInstance downstream : reaction.dependentReactions()) {
-                    // Check whether all upstream of downstream have levels.
-                    long candidateLevel = reaction.level + 1L;
-                    for (ReactionInstance upstream : downstream.dependsOnReactions()) {
-                        if (upstream.level < 0L) {
-                            // downstream reaction is not ready to get a level.
-                            candidateLevel = -1L;
-                            break;
-                        } else if (candidateLevel < upstream.level + 1L) {
-                            candidateLevel = upstream.level + 1L;
-                        }
-                    }
-                    if (candidateLevel > 0 && candidateLevel > downstream.level) {
-                        // Can assign a level to downstream.
-                        downstream.level = candidateLevel;
-                        if (candidateLevel > maxReactionLevel) {
-                            maxReactionLevel = candidateLevel;
-                        }
-                        reactionsWithLevels.add(downstream);
-                    }
-                }
-            }
-            if (count < root().totalNumberOfReactions()) {
-                reporter.reportError(definition, "Reactions form a causality cycle!");
-                levelsAssignedAlready = 0;
-                return false;
-            }
-            levelsAssignedAlready = 1;
-            return true;
-        }
-    }
-        
-    /**
-     * Returns the size of the bank that this reactor represents or
-     * 0 if this reactor does not represent a bank.
-     */
-    public int bankSize() {
-        if (bankMembers != null) {
-            return bankMembers.size();
-=======
     public ReactionInstanceGraph assignLevels() {
         if (depth != 0) return root().assignLevels();
         if (cachedReactionLoopGraph == null) {
             cachedReactionLoopGraph = new ReactionInstanceGraph(this);
->>>>>>> 5e3d1840
         }
         return cachedReactionLoopGraph;
     }
@@ -738,20 +682,6 @@
     /** The nested list of instantiations that created this reactor instance. */
     protected List<Instantiation> _instantiations;
 
-<<<<<<< HEAD
-    /**
-     * The depth in the hierarchy of this reactor instance.
-     * This is 0 for main or federated, 1 for the reactors immediately contained, etc.
-     */
-    protected int depth = 0;
-    
-    /**
-     * Maximum reaction level of all reactions contained in this reactor instance.
-     */
-    protected long maxReactionLevel = 0;
-
-=======
->>>>>>> 5e3d1840
     //////////////////////////////////////////////////////
     //// Protected methods.
     
