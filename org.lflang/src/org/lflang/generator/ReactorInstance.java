--- conflicted
+++ resolved
@@ -166,13 +166,10 @@
     /** Indicator that this reactor has itself as a parent, an error condition. */
     public final boolean recursive;
 
-<<<<<<< HEAD
     // An enclave object if this ReactorInstance is an enclave. null if not
     public EnclaveInfo enclaveInfo = null;
-=======
     public TypeParameterizedReactor tpr;
 
->>>>>>> 1fef9e6d
     //////////////////////////////////////////////////////
     //// Public methods.
 
