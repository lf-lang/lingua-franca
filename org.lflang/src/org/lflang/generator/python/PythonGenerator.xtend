--- conflicted
+++ resolved
@@ -32,12 +32,9 @@
 import java.util.HashMap
 import java.util.HashSet
 import java.util.LinkedHashSet
-<<<<<<< HEAD
-import java.util.regex.Pattern
-=======
 import java.util.LinkedList
 import java.util.List
->>>>>>> 5e3d1840
+import java.util.regex.Pattern
 import org.eclipse.emf.ecore.resource.Resource
 import org.eclipse.xtext.generator.IFileSystemAccess2
 import org.eclipse.xtext.util.CancelIndicator
@@ -69,11 +66,8 @@
 import org.lflang.generator.c.CGenerator
 import org.lflang.generator.c.CUtil
 import org.lflang.lf.Action
-<<<<<<< HEAD
-=======
 import org.lflang.lf.Assignment
 import org.lflang.lf.Delay
->>>>>>> 5e3d1840
 import org.lflang.lf.Input
 import org.lflang.lf.Initializer
 import org.lflang.lf.Instantiation
@@ -100,7 +94,7 @@
  * 
  * A backend is also generated using the CGenerator that interacts with the C code library (see CGenerator.xtend).
  * The backend is responsible for passing arguments to the Python reactor functions.
- * 
+ *
  * @author{Soroush Bateni <soroush@utdallas.edu>}
  */
 class PythonGenerator extends CGenerator {
@@ -136,7 +130,7 @@
      *       int num_destinations;
      *       FEDERATED_CAPSULE_EXTENSION
      *   } generic_port_instance_struct;
-     * 
+     *
      * @see reactor-c-py/lib/pythontarget.h
      */
     val generic_port_type = "generic_port_instance_struct"
@@ -154,7 +148,7 @@
      *       int length;
      *       FEDERATED_CAPSULE_EXTENSION
      *   } generic_port_instance_with_token_struct;
-     * 
+     *
      * @see reactor-c-py/lib/pythontarget.h
      */
     val generic_port_type_with_token = "generic_port_instance_with_token_struct"
@@ -198,10 +192,10 @@
      */
     def printSetupInfo() {
         println('''
-            
+
             #####################################
             To compile and install the generated code, do:
-                
+
                 cd «fileConfig.srcGenPath»«File.separator»
                 python3 -m pip install --force-reinstall .
         ''');
@@ -212,12 +206,12 @@
      */
     def printRunInfo() {
         println('''
-            
+
             #####################################
             To run the generated program, use:
-                
+
                 python3 «fileConfig.srcGenPath»«File.separator»«topLevelName».py
-            
+
             #####################################
         ''');
     }
@@ -227,89 +221,31 @@
      */
     def printFedRunInfo() {
         println('''
-            
+
             #####################################
             To run the generated program, run:
-                
+
                 bash «fileConfig.binPath»/«fileConfig.name»
-            
+
             #####################################
         ''');
     }
-<<<<<<< HEAD
     
     ////////////////////////////////////////////
     //// Protected methods
-=======
-
-    override getTargetTypes() {
-        return types;
-    }
-
-    // //////////////////////////////////////////
-    // // Protected methods
-    /**
-     * Override to convert some C types to their
-     * Python equivalent.
-     * Examples:
-     * true/false -> True/False
-     * @param v A value
-     * @return A value string in the target language
-     */
-    private def getPythonTargetValue(Value v) {
-        var String returnValue = "";
-        switch (v.toText) {
-            case "false": returnValue = "False"
-            case "true": returnValue = "True"
-            default: returnValue = v.targetValue
-        }
-
-        // Parameters in Python are always prepended with a 'self.'
-        // predicate. Therefore, we need to append the returned value
-        // if it is a parameter.
-        if (v.parameter !== null) {
-            returnValue = "self." + returnValue;
-        }
-
-        return returnValue;
-    }
-
-    /**
-     * Create a list of state initializers in target code.
-     * 
-     * @param state The state variable to create initializers for
-     * @return A list of initializers in target code
-     */
-    protected def List<String> getPythonInitializerList(StateVar state) {
-        if (!state.isInitialized) {
-            return null
-        }
->>>>>>> 5e3d1840
 
     override String getTargetParamRef(ParamRef expr, InferredType type) {
         return "self." + expr.parameter.name
     }
 
-<<<<<<< HEAD
     override String getTargetLiteral(Literal expr, InferredType type) {
         switch(expr.toText) {
             case "false": "False"
             case "true": "True"
             default: super.getTargetLiteral(expr, type)
-=======
-        for (i : state?.init) {
-            if (i.parameter !== null) {
-                list.add(i.parameter.name)
-            } else if (state.isOfTimeType) {
-                list.add(i.targetTime)
-            } else {
-                list.add(i.pythonTargetValue)
-            }
->>>>>>> 5e3d1840
-        }
-    }
-
-<<<<<<< HEAD
+        }
+    }
+
     /** Returns the python initializer corresponding to the given LF init list. */
     def String getPythonInitializer(Initializer init) {
         return getTargetInitializer(init, InferredType.undefined())
@@ -339,90 +275,6 @@
     }
 
 
-=======
-    /**
-     * Create a Python tuple for parameter initialization in target code.
-     * 
-     * @param p The parameter instance to create initializers for
-     * @return Initialization code
-     */
-    protected def String getPythonInitializer(StateVar state) throws Exception {
-        if (state.init.size > 1) {
-            // state variables are initialized as mutable lists
-            return state.init.join('[', ', ', ']', [it.pythonTargetValue])
-        } else if (state.isInitialized) {
-            return state.init.get(0).getPythonTargetValue
-        } else {
-            return "None"
-        }
-
-    }
-
-    /**
-     * Return a Python expression that can be used to initialize the specified
-     * parameter instance. If the parameter initializer refers to other
-     * parameters, then those parameter references are replaced with
-     * accesses to the Python reactor instance class of the parents of 
-     * those parameters.
-     * 
-     * @param p The parameter instance to create initializer for
-     * @return Initialization code
-     */
-    protected def String getPythonInitializer(ParameterInstance p) {
-        // Handle overrides in the intantiation.
-        // In case there is more than one assignment to this parameter, we need to
-        // find the last one.
-        var lastAssignment = null as Assignment;
-        for (assignment : p.parent.definition.parameters) {
-            if (assignment.lhs == p.definition) {
-                lastAssignment = assignment;
-            }
-        }
-
-        var list = new LinkedList<String>();
-        if (lastAssignment !== null) {
-            // The parameter has an assignment.
-            // Right hand side can be a list. Collect the entries.
-            for (value : lastAssignment.rhs) {
-                if (value.parameter !== null) {
-                    // The parameter is being assigned a parameter value.
-                    // Assume that parameter belongs to the parent's parent.
-                    // This should have been checked by the validator.
-                    list.add(PyUtil.reactorRef(p.parent.parent) + "." + value.parameter.name);
-                } else {
-                    list.add(value.targetTime)
-                }
-            }
-        } else {
-            for (i : p.parent.initialParameterValue(p.definition)) {
-                list.add(i.getPythonTargetValue)
-            }
-        }
-
-        if (list.size == 1) {
-            return list.get(0)
-        } else {
-            return list.join('(', ', ', ')', [it])
-        }
-
-    }
-
-    /**
-     * Create a Python list for parameter initialization in target code.
-     * 
-     * @param p The parameter to create initializers for
-     * @return Initialization code
-     */
-    protected def String getPythonInitializer(Parameter p) {
-        if (p.init.size > 1) {
-            // parameters are initialized as immutable tuples
-            return p.init.join('(', ', ', ')', [it.pythonTargetValue])
-        } else {
-            return p.init.get(0).pythonTargetValue
-        }
-    }
-
->>>>>>> 5e3d1840
     /**
      * Generate parameters and their respective initialization code for a reaction function
      * The initialization code is put at the beginning of the reaction before user code
@@ -518,9 +370,7 @@
         }
 
     }
-<<<<<<< HEAD
-=======
-    
+
     /**
      * Generate into the specified string builder (<code>inits<code>) the code to
      * initialize local variable for <code>port<code> so that it can be used in the body of
@@ -537,27 +387,14 @@
                     «port.container.name»[i] = Make()
                     «port.container.name»[i].«port.variable.name» = «port.container.name»_«port.variable.name»[i]
             ''')
-            
+
         } else {
             inits.pr('''«port.container.name» = Make''')
             inits.pr('''«port.container.name».«port.variable.name» = «port.container.name»_«port.variable.name»''')
         }
-        
+
         return inits;
     }
-
-    /**
-     * Handle initialization for state variable
-     * @param state a state variable
-     */
-    def String getTargetInitializer(StateVar state) {
-        if (!state.isInitialized) {
-            return '''None'''
-        }
-
-        '''«FOR init : state.pythonInitializerList SEPARATOR ", "»«init»«ENDFOR»'''
-    }
->>>>>>> 5e3d1840
 
     /**
      * Wrapper function for the more elaborate generatePythonReactorClass that keeps track
@@ -601,7 +438,7 @@
         if (federate.contains(instance) && !instantiatedClasses.contains(className)) {
 
             pythonClasses.pr('''
-                                
+
                 # Python class for reactor «className»
                 class _«className»:
             ''');
@@ -609,21 +446,21 @@
             // Generate preamble code
             pythonClasses.indent()
             pythonClasses.pr('''
-                
+
                 «generatePythonPreamblesForReactor(decl.toDefinition)»
             ''')
 
             val reactor = decl.toDefinition
 
             // Handle runtime initializations
-            pythonClasses.pr('''    
+            pythonClasses.pr('''
                 def __init__(self, **kwargs):
             ''')
 
             pythonClasses.pr(generateParametersAndStateVariables(decl))
-            
+
             var reactionToGenerate = reactor.allReactions
-            
+
             if (reactor.isFederated) {
                 // Filter out reactions that are automatically generated in C in the top level federated reactor
                 reactionToGenerate.removeIf([
@@ -633,7 +470,7 @@
 
                 ])
             }
-                        
+
             var reactionIndex = 0
             for (reaction : reactionToGenerate) {
                 val reactionParameters = new StringBuilder() // Will contain parameters for the function (e.g., Foo(x,y,z,...)
@@ -655,7 +492,7 @@
 
                 reactionIndex = reactionIndex + 1;
             }
-            
+
             pythonClasses.unindent()
             instantiatedClasses.add(className)
         }
@@ -684,19 +521,11 @@
             if (!types.getTargetType(param).equals("PyObject*")) {
                 // If type is given, use it
                 temporary_code.
-<<<<<<< HEAD
-                    append('''        self._«param.name»:«param.inferredType.pythonType» = «param.init.pythonInitializer»
+                    pr('''self._«param.name»:«types.getPythonType(param.inferredType)» = «param.init.pythonInitializer»
                     ''')
             } else {
                 // If type is not given, just pass along the initialization
-                temporary_code.append('''        self._«param.name» = «param.init.pythonInitializer»
-=======
-                    pr('''self._«param.name»:«types.getPythonType(param.inferredType)» = «param.pythonInitializer»
-                    ''')
-            } else {
-                // If type is not given, just pass along the initialization
-                temporary_code.pr('''self._«param.name» = «param.pythonInitializer»
->>>>>>> 5e3d1840
+                temporary_code.pr('''self._«param.name» = «param.init.pythonInitializer»
                 ''')
 
             }
@@ -713,20 +542,9 @@
         ''')
         // Next, handle state variables
         for (stateVar : reactor.allStateVars) {
-<<<<<<< HEAD
-            if (!stateVar.inferredType.targetType.equals("PyObject*")) {
-                // If type is given, use it
-                temporary_code.
-                    append('''        self.«stateVar.name»:«stateVar.inferredType.pythonType» = «stateVar.init.pythonInitializer»
-                    ''')
-            } else if (stateVar.isInitialized) {
-                // If type is not given, pass along the initialization directly if it is present
-                temporary_code.append('''        self.«stateVar.name» = «stateVar.init.pythonInitializer»
-=======
             if (stateVar.isInitialized) {
                 // If initialized, pass along the initialization directly if it is present
                 temporary_code.pr('''self.«stateVar.name» = «stateVar.pythonInitializer»
->>>>>>> 5e3d1840
                 ''')
             } else {
                 // If neither the type nor the initialization is given, use None
@@ -735,7 +553,7 @@
             }
         }
         
-        
+
         temporary_code.pr('''
         
         ''')
@@ -750,7 +568,7 @@
                 temporary_code.pr('''def «param.name»(self):
                 ''')
                 temporary_code.pr('''    return self._«param.name» # pylint: disable=no-member
-                
+
                 ''')
             }
         }
@@ -761,7 +579,7 @@
         temporary_code.pr('''def bank_index(self):
         ''')
         temporary_code.pr('''    return self._bank_index # pylint: disable=no-member
-        
+
         ''')
 
         return temporary_code;
@@ -776,7 +594,7 @@
      */
     def generateDeadlineFunctionForReaction(Reaction reaction, int reactionIndex, String reactionParameters) '''
         «val deadlineFunctionName = 'deadline_function_' + reactionIndex»
-        
+
         def «deadlineFunctionName»(self «reactionParameters»):
             «reaction.deadline.code.toText»
             return 0
@@ -817,36 +635,12 @@
             return
         }
 
-<<<<<<< HEAD
-        // Do not instantiate reactor classes that don't have a reaction in Python
-        // Do not instantiate the federated main reactor since it is generated in C
-        if (!instance.definition.reactorClass.toDefinition.allReactions.isEmpty && !instance.definition.reactorClass.toDefinition.isFederated) {
-            if (federate.contains(instance) && instance.bankMembers !== null) {
-                // If this reactor is a placeholder for a bank of reactors, then generate
-                // a list of instances of reactors and return.         
-                pythonClassesInstantiation.
-                    append('''
-                    «instance.uniqueID»_lf = \
-                        [«FOR member : instance.bankMembers SEPARATOR ", \\\n"»\
-                            _«className»(bank_index = «member.bankIndex/* bank_index is specially assigned by us*/»,\
-                                «FOR param : member.parameters SEPARATOR ", "»_«param.name»=«param.init.pythonInitializer»«ENDFOR»)«ENDFOR»]
-                    ''')
-                return
-            } else if (instance.bankIndex === -1 && !instance.definition.reactorClass.toDefinition.allReactions.isEmpty) {
-                pythonClassesInstantiation.append('''
-                    «instance.uniqueID»_lf = \
-                        [_«className»(bank_index = 0«/* bank_index is specially assigned by us*/», \
-                            «FOR param : instance.parameters SEPARATOR ", \\\n"»_«param.name»=«param.init.pythonInitializer»«ENDFOR»)]
-                ''')
-            }
-
-=======
         if (federate.contains(instance) && instance.width > 0) {
             // For each reactor instance, create a list regardless of whether it is a bank or not.
             // Non-bank reactor instances will be a list of size 1.         var reactorClass = instance.definition.reactorClass
             var fullName = instance.fullName
             pythonClassesInstantiation.pr( '''
-                
+
                 # Start initializing «fullName» of class «className»
                 for «PyUtil.bankIndexName(instance)» in range(«instance.width»):
             ''')
@@ -861,7 +655,6 @@
                             «ENDIF»«ENDFOR»
                         )
             ''')
->>>>>>> 5e3d1840
         }
 
         for (child : instance.children) {
@@ -871,13 +664,13 @@
     }
 
     /**
-     * Generate code to instantiate a Python list that will hold the Python 
-     * class instance of reactor <code>instance<code>. Will recursively do 
+     * Generate code to instantiate a Python list that will hold the Python
+     * class instance of reactor <code>instance<code>. Will recursively do
      * the same for the children of <code>instance<code> as well.
-     * 
+     *
      * @param instance The reactor instance for which the Python list will be created.
-     * @param pythonClassesInstantiation StringBuilder to hold the generated code. 
-     * @param federate Will check if <code>instance<code> (or any of its children) belong to 
+     * @param pythonClassesInstantiation StringBuilder to hold the generated code.
+     * @param federate Will check if <code>instance<code> (or any of its children) belong to
      *  <code>federate<code> before generating code for them.
      */
     def void generateListsToHoldClassInstances(
@@ -940,11 +733,11 @@
         from LinguaFrancaBase.classes import Make
         import sys
         import copy
-        
+
         «pythonPreamble.toString»
-        
+
         «generatePythonReactorClasses(federate)»
-        
+
         «PythonMainGenerator.generateCode()»
     '''
 
@@ -958,12 +751,12 @@
      */
     def generatePythonSetupFile() '''
         from setuptools import setup, Extension
-        
+
         linguafranca«topLevelName»module = Extension("LinguaFranca«topLevelName»",
                                                    sources = ["«topLevelName».c", «FOR src : targetConfig.compileAdditionalSources SEPARATOR ", "» "«src»"«ENDFOR»],
-                                                   define_macros=[('MODULE_NAME', 'LinguaFranca«topLevelName»')«IF (targetConfig.threads !== 0 || (targetConfig.tracing !== null))», 
+                                                   define_macros=[('MODULE_NAME', 'LinguaFranca«topLevelName»')«IF (targetConfig.threads !== 0 || (targetConfig.tracing !== null))»,
                                                        ('NUMBER_OF_WORKERS', '«targetConfig.threads»')«ENDIF»])
-            
+
         setup(name="LinguaFranca«topLevelName»", version="1.0",
                 ext_modules = [linguafranca«topLevelName»module],
                 install_requires=['LinguaFrancaBase' «pythonRequiredModules»],)
@@ -1368,7 +1161,7 @@
      *  uniformly across all target languages.
      */
     override includeTargetLanguageHeaders() {
-        code.pr('''#define _LF_GARBAGE_COLLECTED''') 
+        code.pr('''#define _LF_GARBAGE_COLLECTED''')
         if (targetConfig.tracing !== null) {
             var filename = "";
             if (targetConfig.tracing.traceFileName !== null) {
@@ -1379,7 +1172,7 @@
                        
         code.pr('#include "pythontarget.c"')
         if (targetConfig.tracing !== null) {
-            code.pr('#include "core/trace.c"')            
+            code.pr('#include "core/trace.c"')
         }
     }
 
@@ -1557,7 +1350,7 @@
                 #endif
                 t->value = self->_lf_«ref»->value;
                 t->length = 1; // Length is 1
-                
+
                 // Pass the token along
                 schedule_token(«action.name», 0, t);
             '''
@@ -1582,16 +1375,16 @@
             '''
         }
     }
-    
-    
-    /**
-     * Generate necessary Python-specific initialization code for <code>reaction<code> that belongs to reactor 
+
+
+    /**
+     * Generate necessary Python-specific initialization code for <code>reaction<code> that belongs to reactor
      * <code>decl<code>.
-     * 
+     *
      * @param reaction The reaction to generate Python-specific initialization for.
      * @param decl The reactor to which <code>reaction<code> belongs to.
      * @param pyObjectDescriptor For each port object created, a Python-specific descriptor will be added to this that
-     *  then can be used as an argument to <code>Py_BuildValue<code> 
+     *  then can be used as an argument to <code>Py_BuildValue<code>
      *  (@see <a href="https://docs.python.org/3/c-api/arg.html#c.Py_BuildValue">docs.python.org/3/c-api</a>).
      * @param pyObjects A "," delimited list of expressions that would be (or result in a creation of) a PyObject.
      */
@@ -1674,7 +1467,7 @@
      *  actions (triggering or produced), and outputs.
      *  @param reaction The reaction.
      *  @param reactor The reactor.
-     *  @param reactionIndex The position of the reaction within the reactor. 
+     *  @param reactionIndex The position of the reaction within the reactor.
      */
     override generateReaction(Reaction reaction, ReactorDecl decl, int reactionIndex) {
 
@@ -1714,13 +1507,13 @@
             PyGILState_STATE gstate;
             gstate = PyGILState_Ensure();
         ''')
-        
+
         // Generate Python-related initializations
         generatePythonInitializationForReaction(reaction, decl, pyObjectDescriptor, pyObjects)
-        
+
         // Call the Python reaction
         code.pr('''
-            
+
             DEBUG_PRINT("Calling reaction function «decl.name».«pythonFunctionName»");
             PyObject *rValue = PyObject_CallObject(
                 self->_lf_py_reaction_function_«reactionIndex», 
@@ -1859,7 +1652,7 @@
      * @param builder The place that the generated code is written to.
      * @return 
      */
-    override generateStateVariablesForReactor(CodeBuilder builder, Reactor reactor) {        
+    override generateStateVariablesForReactor(CodeBuilder builder, Reactor reactor) {
         // Do nothing
     }
 
@@ -1902,7 +1695,7 @@
             // Create a PyObject for each reaction
             initializeTriggerObjects.pr('''
                 «nameOfSelfStruct»->_lf_py_reaction_function_«reaction.index» = 
-                    get_python_function("__main__", 
+                    get_python_function("__main__",
                         «nameOfSelfStruct»->_lf_name,
                         «CUtil.runtimeIndex(instance)»,
                         "«pythonFunctionName»");
@@ -1929,10 +1722,10 @@
      * @param destructorCode Code that is executed when the reactor instance is freed
      */
     override generateSelfStructExtension(
-        CodeBuilder selfStructBody, 
-        ReactorDecl decl, 
-        FederateInstance instance, 
-        CodeBuilder constructorCode, 
+        CodeBuilder selfStructBody,
+        ReactorDecl decl,
+        FederateInstance instance,
+        CodeBuilder constructorCode,
         CodeBuilder destructorCode
     ) {
         val reactor = decl.toDefinition
@@ -1956,7 +1749,7 @@
     /**
      * Generate code to convert C actions to Python action capsules
      * @see pythontarget.h.
-     * @param pyObjectDescriptor A string representing a list of Python format types (e.g., "O") that 
+     * @param pyObjectDescriptor A string representing a list of Python format types (e.g., "O") that
      *  can be passed to Py_BuildValue. The object type for the converted action will
      *  be appended to this string (e.g., "OO").
      * @param pyObjects A string containing a list of comma-separated expressions that will create the
@@ -1972,12 +1765,12 @@
         pyObjects.append(''', convert_C_action_to_py(«action.name»)''')
     }
 
-    /** 
+    /**
      * Generate code to convert C ports to Python ports capsules (@see pythontarget.h).
-     * 
+     *
      * The port may be an input of the reactor or an output of a contained reactor.
-     * 
-     * @param pyObjectDescriptor A string representing a list of Python format types (e.g., "O") that 
+     *
+     * @param pyObjectDescriptor A string representing a list of Python format types (e.g., "O") that
      *  can be passed to Py_BuildValue. The object type for the converted port will
      *  be appended to this string (e.g., "OO").
      * @param pyObjects A string containing a list of comma-separated expressions that will create the
@@ -2016,18 +1809,18 @@
             }
         }
     }
-    
+
     /**
      * Generate code that creates a Python list (i.e., []) for contained banks to be passed to Python reactions.
-     * The Python reaction will then subsequently be able to address each individual bank member of the contained 
-     * bank using an index or an iterator. Each list member will contain the given <code>port<code> 
+     * The Python reaction will then subsequently be able to address each individual bank member of the contained
+     * bank using an index or an iterator. Each list member will contain the given <code>port<code>
      * (which could be a multiport with a width determined by <code>widthSpec<code>).
-     * 
+     *
      * This is to accommodate reactions like <code>reaction() -> s.out<code> where s is a bank. In this example,
      * the generated Python function will have the signature <code>reaction_function_0(self, s_out)<code>, where
      * s_out is a list of out ports. This will later be turned into the proper <code>s.out<code> format using the
      * Python code generated in {@link #generatePythonPortVariableInReaction}.
-     * 
+     *
      * @param reactorName The name of the bank of reactors (which is the name of the reactor class).
      * @param port The port that should be put in the Python list.
      * @param widthSpec A string that should be -2 for non-multiports and the width expression for multiports.
@@ -2035,7 +1828,7 @@
     protected def void generatePythonListForContainedBank(String reactorName, Port port, String widthSpec) {
         code.pr('''
             PyObject* «reactorName»_py_list = PyList_New(«reactorName»_width);
-            
+
             if(«reactorName»_py_list == NULL) {
                 error_print("Could not create the list needed for «reactorName».");
                 if (PyErr_Occurred()) {
@@ -2047,13 +1840,13 @@
                 Py_FinalizeEx();
                 exit(1);
             }
-            
+
             for (int i = 0; i < «reactorName»_width; i++) {
                 if (PyList_SetItem(
                         «reactorName»_py_list,
                         i,
                         convert_C_port_to_py(
-                            self->_lf_«reactorName»[i].«port.name», 
+                            self->_lf_«reactorName»[i].«port.name»,
                             «widthSpec»
                         )
                     ) != 0) {
@@ -2068,7 +1861,7 @@
                     exit(1);
                 }
             }
-            
+
         ''')
     }
 
@@ -2099,7 +1892,7 @@
             pyObjectDescriptor.append("O")
             pyObjects.append(''', convert_C_port_to_py(«output.name», -2)''')
         } else {
-            // Set the _width variable.                
+            // Set the _width variable.
             pyObjectDescriptor.append("O")
             pyObjects.append(''', convert_C_port_to_py(«output.name»,«output.name»_width) ''')
         }
@@ -2120,7 +1913,7 @@
         ReactorDecl decl
     ) {
         pyObjectDescriptor.append("O")
-        
+
         if (definition.widthSpec !== null) {
             var String widthSpec = "-2"
             if (JavaAstUtils.isMultiport(input)) {
