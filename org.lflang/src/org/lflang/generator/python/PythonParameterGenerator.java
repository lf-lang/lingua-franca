package org.lflang.generator.python;

import java.util.ArrayList;
import java.util.LinkedList;
import java.util.List;
import java.util.Set;
import java.util.stream.Collector;
import java.util.stream.Collectors;

import com.google.common.base.Objects;

import org.lflang.ASTUtils;
import org.lflang.ASTUtils;
import org.lflang.generator.CodeBuilder;
import org.lflang.generator.GeneratorBase;
import org.lflang.generator.ParameterInstance;
import org.lflang.lf.ReactorDecl;
import org.lflang.lf.Value;
import org.lflang.lf.Assignment;
import org.lflang.lf.Parameter;


public class PythonParameterGenerator {
    /**
     * Generate Python code that instantiates and initializes parameters for a reactor 'decl'.
     * 
     * @param decl The reactor declaration
     * @return The generated code as a StringBuilder
     */
    public static String generatePythonInstantiations(ReactorDecl decl, PythonTypes types) {
        List<String> lines = new ArrayList<>();
        lines.add("# Define parameters and their default values");
        
        for (Parameter param : getAllParameters(decl)) {
<<<<<<< HEAD
            lines.add(generatePythonInstantiation(param, types));
=======
            if (!types.getTargetType(param).equals("PyObject*")) {
                // If type is given, use it
                String type = types.getPythonType(ASTUtils.getInferredType(param));
                lines.add("self._"+param.getName()+":"+type+" = "+generatePythonInitializer(param));
            } else {
                // If type is not given, just pass along the initialization
                lines.add("self._"+param.getName()+" = "+generatePythonInitializer(param));
            }
>>>>>>> 75e614c2
        }
        // Handle parameters that are set in instantiation
        lines.addAll(List.of(
            "# Handle parameters that are set in instantiation",
            "self.__dict__.update(kwargs)",
            ""
        ));
        return String.join("\n", lines);
    }

    /**
     * Generate Python code that instantiates and initializes parameters for a reactor 'decl'.
     * 
     * @param paramName The name of the parameter
     * @param type The type of the parameter
     * @param initializer The initializer code for the parameter
     * @return The generated code
     */
    private static String generatePythonInstantiation(Parameter param, PythonTypes types) {
        String type = types.getTargetType(param).equals("PyObject*") ? null : 
                      types.getPythonType(JavaAstUtils.getInferredType(param));
        String paramName = param.getName();
        String initializer = generatePythonInitializer(param);
        if (type == null || type.equals("")) {
            return "self._"+paramName+" = "+initializer;
        }
        return "self._"+paramName+":"+type+" = "+initializer;
    }

    /**
     * Generate Python code getters for parameters of reactor 'decl'.
     * 
     * @param decl The reactor declaration
     * @return The generated code
     */
    public static String generatePythonGetters(ReactorDecl decl) {
        List<String> getters = new ArrayList<>();
        Set<String> paramNames = getAllParameters(decl).stream().map(
                                    it -> it.getName()
                                ).collect(Collectors.toSet());
        for (String paramName : paramNames) {
            getters.add(generatePythonGetter(paramName));
        }
        return String.join("\n", getters);
    }

    /**
     * Generate Python code getter for a parameter with name paramName.
     * 
     * @param paramName Name of the parameter
     * @return The generated code
     */
    private static String generatePythonGetter(String paramName) {
        return String.join("\n", 
            "@property",
            "def "+paramName+"(self):",
            "    return self._"+paramName+" # pylint: disable=no-member",
            ""
        );
    }

    /**
     * Return a list of all parameters of reactor 'decl'.
     * 
     * @param decl The reactor declaration
     * @return The list of all parameters of 'decl'
     */
    private static List<Parameter> getAllParameters(ReactorDecl decl) {
        return ASTUtils.allParameters(ASTUtils.toDefinition(decl));
    }

    /**
     * Create a Python list for parameter initialization in target code.
     * 
     * @param p The parameter to create initializers for
     * @return Initialization code
     */
    private static String generatePythonInitializer(Parameter p) {
        List<String> values = p.getInit().stream().map(PyUtil::getPythonTargetValue).collect(Collectors.toList());
        return values.size() > 1 ? "(" + String.join(", ", values) + ")" : values.get(0);
    }

    /**
     * Return a Python expression that can be used to initialize the specified
     * parameter instance. If the parameter initializer refers to other
     * parameters, then those parameter references are replaced with
     * accesses to the Python reactor instance class of the parents of 
     * those parameters.
     * 
     * @param p The parameter instance to create initializer for
     * @return Initialization code
     */
    public static String generatePythonInitializer(ParameterInstance p) {
        // Handle overrides in the instantiation.
        // In case there is more than one assignment to this parameter, we need to
        // find the last one.
        Assignment lastAssignment = getLastAssignment(p);
        List<String> list = new LinkedList<>();
        if (lastAssignment != null) {
            // The parameter has an assignment.
            // Right hand side can be a list. Collect the entries.
            for (Value value : lastAssignment.getRhs()) {
                if (value.getParameter() != null) {
                    // The parameter is being assigned a parameter value.
                    // Assume that parameter belongs to the parent's parent.
                    // This should have been checked by the validator.
                    list.add(PyUtil.reactorRef(p.getParent().getParent()) + "." + value.getParameter().getName());
                } else {
                    list.add(GeneratorBase.getTargetTime(value));
                }
            }
        } else {
            for (Value i : p.getParent().initialParameterValue(p.getDefinition())) {
                list.add(PyUtil.getPythonTargetValue(i));
            }
        }
        return list.size() > 1 ? "(" + String.join(", ", list) + ")" : list.get(0);
    }

    /**
     * Returns the last assignment to "p" if there is one, 
     * or null if there is no assignment to "p"
     * 
     * @param p The parameter instance to create initializer for
     * @return The last assignment of the parameter instance
     */
    private static Assignment getLastAssignment(ParameterInstance p) {
        Assignment lastAssignment = null;
        for (Assignment assignment : p.getParent().getDefinition().getParameters()) {
            if (Objects.equal(assignment.getLhs(), p.getDefinition())) {
                lastAssignment = assignment;
            }
        }
        return lastAssignment;
    }
}<|MERGE_RESOLUTION|>--- conflicted
+++ resolved
@@ -9,7 +9,6 @@
 
 import com.google.common.base.Objects;
 
-import org.lflang.ASTUtils;
 import org.lflang.ASTUtils;
 import org.lflang.generator.CodeBuilder;
 import org.lflang.generator.GeneratorBase;
@@ -32,18 +31,7 @@
         lines.add("# Define parameters and their default values");
         
         for (Parameter param : getAllParameters(decl)) {
-<<<<<<< HEAD
             lines.add(generatePythonInstantiation(param, types));
-=======
-            if (!types.getTargetType(param).equals("PyObject*")) {
-                // If type is given, use it
-                String type = types.getPythonType(ASTUtils.getInferredType(param));
-                lines.add("self._"+param.getName()+":"+type+" = "+generatePythonInitializer(param));
-            } else {
-                // If type is not given, just pass along the initialization
-                lines.add("self._"+param.getName()+" = "+generatePythonInitializer(param));
-            }
->>>>>>> 75e614c2
         }
         // Handle parameters that are set in instantiation
         lines.addAll(List.of(
@@ -64,7 +52,7 @@
      */
     private static String generatePythonInstantiation(Parameter param, PythonTypes types) {
         String type = types.getTargetType(param).equals("PyObject*") ? null : 
-                      types.getPythonType(JavaAstUtils.getInferredType(param));
+                      types.getPythonType(ASTUtils.getInferredType(param));
         String paramName = param.getName();
         String initializer = generatePythonInitializer(param);
         if (type == null || type.equals("")) {
