/*
 * Copyright (c) 2021, TU Dresden.
 *
 * Redistribution and use in source and binary forms, with or without modification,
 * are permitted provided that the following conditions are met:
 *
 * 1. Redistributions of source code must retain the above copyright notice,
 *    this list of conditions and the following disclaimer.
 *
 * 2. Redistributions in binary form must reproduce the above copyright notice,
 *    this list of conditions and the following disclaimer in the documentation
 *    and/or other materials provided with the distribution.
 *
 * THIS SOFTWARE IS PROVIDED BY THE COPYRIGHT HOLDERS AND CONTRIBUTORS "AS IS" AND ANY
 * EXPRESS OR IMPLIED WARRANTIES, INCLUDING, BUT NOT LIMITED TO, THE IMPLIED WARRANTIES OF
 * MERCHANTABILITY AND FITNESS FOR A PARTICULAR PURPOSE ARE DISCLAIMED. IN NO EVENT SHALL
 * THE COPYRIGHT HOLDER OR CONTRIBUTORS BE LIABLE FOR ANY DIRECT, INDIRECT, INCIDENTAL,
 * SPECIAL, EXEMPLARY, OR CONSEQUENTIAL DAMAGES (INCLUDING, BUT NOT LIMITED TO,
 * PROCUREMENT OF SUBSTITUTE GOODS OR SERVICES; LOSS OF USE, DATA, OR PROFITS; OR BUSINESS
 * INTERRUPTION) HOWEVER CAUSED AND ON ANY THEORY OF LIABILITY, WHETHER IN CONTRACT,
 * STRICT LIABILITY, OR TORT (INCLUDING NEGLIGENCE OR OTHERWISE) ARISING IN ANY WAY OUT OF
 * THE USE OF THIS SOFTWARE, EVEN IF ADVISED OF THE POSSIBILITY OF SUCH DAMAGE.
 */

package org.lflang.generator.rust

import org.lflang.*
import org.lflang.generator.PrependOperator
import org.lflang.generator.PrependOperator.rangeTo
import org.lflang.generator.TargetCode
import org.lflang.generator.UnsupportedGeneratorFeatureException
import org.lflang.generator.rust.RustEmitter.generateRustProject
import java.nio.file.Files


/**
 * Part of the Rust generator that emits the actual Rust code,
 * including its project structure. Its entry point is
 * [generateRustProject].
 */
object RustEmitter : RustEmitterBase() {

    fun generateRustProject(fileConfig: RustFileConfig, gen: GenerationInfo) {

        fileConfig.emit("Cargo.toml") {
            with(RustCargoTomlEmitter) {
                makeCargoTomlFile(gen)
            }
        }

        // if singleFile, this file will contain every module.
        fileConfig.emit("src/main.rs") { makeMainFile(gen) }

        if (!gen.properties.singleFile) {
            fileConfig.emit("src/reactors/mod.rs") { makeReactorsAggregateModule(gen) }
            for (reactor in gen.reactors) {
                fileConfig.emit("src/reactors/${reactor.names.modFileName}.rs") {
                    makeReactorModule(this, reactor)
                }
            }
        }

        // copy user-defined modules
        for (modPath in gen.crate.modulesToIncludeInMain) {
            val target = fileConfig.srcGenPath.resolve("src").resolve(modPath.fileName)
            if (Files.isDirectory(modPath)) {
                FileConfig.copyDirectory(modPath, target)
            } else {
                FileConfig.copyFile(modPath, target)
            }
        }
    }

    private fun makeReactorModule(out: Emitter, reactor: ReactorInfo) {
        out += with(reactor) {
            val typeParams = typeParamList.map { it.targetCode }.angle()
            val typeArgs = typeParamList.map { it.lfName }.angle()

            with(reactor.names) {
                with(PrependOperator) {
                    """
                |${generatedByComment("//")}
                |#![allow(unused)]
                |
                |use $rsRuntime::prelude::*;
                |
${"             |"..reactor.preambles.joinToString("\n\n") { "// preamble {=\n${it.trimIndent()}\n// =}" }}
                |
                |/// Generated from ${loc.display()}
                |///
                |/${loc.lfTextComment()}
                |pub struct $structName$typeParams {
                |    pub __phantom: std::marker::PhantomData<(${typeParamList.map { it.lfName }.joinWithCommas()})>,
${"             |    "..reactor.stateVars.joinWithCommasLn { it.lfName + ": " + it.type }}
                |}
                |
                |#[warn(unused)]
                |impl$typeParams $structName$typeArgs {
                |
${"             |    "..reactions.joinToString("\n\n") { it.toWorkerFunction() }}
                |
                |}
                |
                |/// Parameters for the construction of a [$structName]
                |pub struct ${names.paramStructName}$typeParams {
                |    __phantom: std::marker::PhantomData<(${typeParamList.map { it.lfName }.joinWithCommas()})>,
${"             |    "..ctorParams.joinWithCommasLn { "${it.lfName.escapeRustIdent()}: ${it.type}" }}
                |}
                |
                |impl$typeParams ${names.paramStructName}$typeArgs {
                |   pub fn new(
${"             |       "..ctorParams.joinWithCommasLn { "${it.lfName.escapeRustIdent()}: ${it.type}" }}
                |   ) -> Self {
                |       Self { __phantom: std::marker::PhantomData, ${ctorParams.joinWithCommas { it.lfName.escapeRustIdent() }} }
                |   }
                |}
                |
                |//------------------------//
                |
                |
                |pub struct $wrapperName$typeParams {
                |    __id: $rsRuntime::ReactorId,
                |    __impl: $structName$typeArgs,
${"             |    "..otherComponents.joinWithCommasLn { it.toStructField() }}
                |}
                |
                |impl$typeParams $wrapperName$typeArgs {
                |    #[inline]
                |    fn user_assemble(__assembler: &mut $rsRuntime::assembly::ComponentCreator<Self>,
                |                     __id: $rsRuntime::ReactorId,
                |                     __params: $paramStructName$typeArgs) -> $rsRuntime::assembly::AssemblyResult<Self> {
                |        let $ctorParamsDeconstructor = __params;
                |
                |        let __impl = {
                |            // declare them all here so that they are visible to the initializers of state vars declared later
${"             |            "..reactor.stateVars.joinToString("\n") { "let ${it.lfName} = ${it.init};" }}
                |
                |            $structName {
                |                __phantom: std::marker::PhantomData,
${"             |                "..reactor.stateVars.joinWithCommasLn { it.lfName }}
                |            }
                |        };
                |
                |        Ok(Self {
                |            __id,
                |            __impl,
${"             |            "..otherComponents.joinWithCommasLn { it.rustFieldName + ": " + it.initialExpression() }}
                |        })
                |    }
                |}
                |
                |impl$typeParams $rsRuntime::assembly::ReactorInitializer for $wrapperName$typeArgs {
                |    type Wrapped = $structName$typeArgs;
                |    type Params = $paramStructName$typeArgs;
                |    const MAX_REACTION_ID: $rsRuntime::LocalReactionId = $rsRuntime::LocalReactionId::new($totalNumReactions - 1);
                |
                |    fn assemble(__params: Self::Params, __ctx: $rsRuntime::assembly::AssemblyCtx<Self>) -> $rsRuntime::assembly::AssemblyResult<Self> {
                |        use $rsRuntime::assembly::TriggerLike;
                |
                |        let $ctorParamsDeconstructor = __params;
                |        let (_, __self) =
${"             |            "..assembleChildReactors(assembleSelfCall())};
                |
                |       Ok(__self)
                |    }
                |}
                |
                |
                |impl$typeParams $rsRuntime::ReactorBehavior for $wrapperName$typeArgs {
                |
                |    #[inline]
                |    fn id(&self) -> $rsRuntime::ReactorId {
                |        self.__id
                |    }
                |
                |    fn react_erased(&mut self, ctx: &mut $rsRuntime::ReactionCtx, rid: $rsRuntime::LocalReactionId) {
                |        match rid.raw() {
${"             |            "..workerFunctionCalls()}
${"             |            "..syntheticTimerReactions()}
                |            _ => panic!("Invalid reaction ID: {} should be < {}", rid, <Self as $rsRuntime::assembly::ReactorInitializer>::MAX_REACTION_ID)
                |        }
                |    }
                |
                |    fn cleanup_tag(&mut self, ctx: &$rsRuntime::CleanupCtx) {
${"             |        "..otherComponents.mapNotNull { it.cleanupAction() }.joinLn()}
                |    }
                |
                |}
        """.trimMargin()
                }
            }
        }
    }

    private fun ReactorInfo.assembleChildReactors(assembleSelf: String): String {
        fun NestedReactorInstance.childDeclaration(): String {
            val type = "super::${names.wrapperName}${typeArgs.angle()}"
            val params = args.values.joinWithCommas("super::${names.paramStructName}::new(", ")")

            return if (bankWidth != null)
                "__ctx.with_child_bank::<$type, _, _>(\"$lfName\", ${bankWidth.toRustExpr()}, |bank_index| $params, |mut __ctx, $rustLocalName| {"
            else
                "__ctx.with_child::<$type, _>(\"$lfName\", $params, |mut __ctx, $rustLocalName| {"
        }

        return buildString {
            for (inst in nestedInstances) {
                append(inst.childDeclaration()).append("\n")
            }

            append(assembleSelf).append("\n")

            for (inst in nestedInstances) {
                append("})")
            }
            append("?")
        }
    }

    private fun ReactorInfo.assembleSelfCall(): String {
        val reactionIds = reactions.map { it.invokerId } +
                timers.map { it.rescheduleReactionId } +
                timers.map { it.startReactionId }

        val debugLabels = reactions.map { it.debugLabel?.withDQuotes().toRustOption() } +
                timers.map { "Some(\"reschedule_${it.lfName}\")" } +
                timers.map { "Some(\"bootstrap_${it.lfName}\")" }


        val pattern = reactionIds.joinToString(prefix = "[", separator = ", ", postfix = "]")
        val debugLabelArray = debugLabels.joinToString(", ", "[", "]")

        return """
                |__ctx.do_assembly(
                |    |cc, id| Self::user_assemble(cc, id, $ctorParamsDeconstructor),
                |    // number of non-synthetic reactions
                |    ${reactions.size},
                |    // reaction debug labels
                |    $debugLabelArray,
                |    // dependency declarations
                |    |__assembler, __self, $pattern| {
                |        #[allow(unused)]
                |        use reactor_rt::unsafe_iter_bank;
${"             |        "..graphDependencyDeclarations()}
${"             |        "..declareChildConnections()}
                |
                |        Ok(())
                |    }
                |)
            """.trimMargin()
    }


    private fun ReactorInfo.declareChildConnections(): String = with(PortEmitter) {
        connections.joinToString("\n", prefix = "// Declare connections\n") {
            it.declareConnection("__assembler")
        } + "\n" + portReferences.joinToString("\n", prefix = "// Declare port references\n") {
            it.declarePortRef("__assembler")
        }
    }

    /** Renders calls to worker functions from within the react_erased function. */
    private fun ReactorInfo.workerFunctionCalls(): TargetCode {

        fun joinDependencies(reaction: ReactionInfo): String = sequence {
            for ((kind, deps) in reaction.allDependencies) {
                for (comp in deps) {
                    if (comp.isNotInjectedInReaction(kind, reaction)) continue

                    val borrow = comp.toBorrow(kind)
                    this.yield(borrow)
                }
            }
        }.toList().let {
            if (it.isEmpty()) ""
            else it.joinWithCommas(prefix = ", ")
        }

        return reactions.joinWithCommasLn(trailing = true) { n: ReactionInfo ->
            "${n.idx} => self.__impl.${n.workerId}(ctx${joinDependencies(n)})"
        }
    }

    /**
     * Number of reactions, including synthetic reactions.
     * Timers each have a reschedule and a bootstrap reaction.
     */
    private val ReactorInfo.totalNumReactions
        get() = 1 + reactions.size + 2 * timers.size

    /** Renders the branches corresponding to synthetic timer reactions in react_erased. */
    private fun ReactorInfo.syntheticTimerReactions(): String {
        fun ReactorInfo.timerReactionId(timer: TimerData, synthesisNum: Int) =
            reactions.size +
                    timers.indexOf(timer).also { assert(it != -1) } +
                    synthesisNum * timers.size // offset it by a block

        val branches = timers.map {
            "${timerReactionId(it, 0)} => ctx.reschedule_timer(&mut self.${it.rustFieldName})"
        } + timers.map {
            "${timerReactionId(it, 1)} => ctx.bootstrap_timer(&mut self.${it.rustFieldName})"
        }
        return branches.joinWithCommasLn(trailing = true)
    }

    /** Build the dependency graph using the assembler. */
    private fun ReactorInfo.graphDependencyDeclarations(): String {
        val reactions = reactions.map { n ->
            val deps: List<String> = mutableListOf<String>().apply {
                this += n.triggers.map { trigger -> "__assembler.declare_triggers(__self.${trigger.rustFieldName}.get_id(), ${n.invokerId})?;" }
                if (n.isStartup)
                    this += "__assembler.declare_triggers($rsRuntime::assembly::TriggerId::STARTUP, ${n.invokerId})?;"
                if (n.isShutdown)
                    this += "__assembler.declare_triggers($rsRuntime::assembly::TriggerId::SHUTDOWN, ${n.invokerId})?;"
                this += n.uses.map { trigger -> "__assembler.declare_uses(${n.invokerId}, __self.${trigger.rustFieldName}.get_id())?;" }
                this += n.effects.filterIsInstance<PortData>().map { port ->
                    // todo how is a bank channel represented in PortData?
                    //    reaction(startup) -> out[0]
                    if (port.isMultiport) {
                        "__assembler.effects_bank(${n.invokerId}, &__self.${port.rustFieldName})?;"
                    } else {
                        "__assembler.effects_port(${n.invokerId}, &__self.${port.rustFieldName})?;"
                    }
                }
            }

            n.loc.lfTextComment() + "\n" + deps.joinLn()
        }.joinLn()

        val timers = timers.flatMap {
            listOf(
                "__assembler.declare_triggers(__self.${it.rustFieldName}.get_id(), ${it.rescheduleReactionId})?;",
                // start reactions may "trigger" the timer, otherwise it schedules it
                "__assembler.declare_triggers($rsRuntime::assembly::TriggerId::STARTUP, ${it.startReactionId})?;",
                "__assembler.effects_timer(${it.startReactionId}, &__self.${it.rustFieldName})?;",
            )
        }.joinLn()

        return (reactions + "\n\n" + timers).trimEnd()
    }

    /** Name of the reschedule reaction for this timer. */
    private val TimerData.rescheduleReactionId: String
        get() = "__timer_schedule_$lfName"

    /** Name of the bootstrap reaction for this timer. */
    private val TimerData.startReactionId: String
        get() = "__timer_start_$lfName"

    private fun Emitter.makeMainFile(gen: GenerationInfo) {
        val mainReactor = gen.mainReactor
        val mainReactorNames = mainReactor.names
        this += with(PrependOperator) {
            """
            |${generatedByComment("//")}
            |#![allow(unused_imports)]
            |#![allow(non_snake_case)]
            |
<<<<<<< HEAD
            |extern crate $runtimeCrateFullName;
            |#[macro_use]
            |#[cfg(feature="test-program")]
            |extern crate assert_matches;
            |
=======
>>>>>>> 764b3803
            |extern crate env_logger;
            |#[macro_use]
            |extern crate log;
            |
            |// user dependencies
${"         |"..gen.crate.dependencies.keys.joinToString("\n") { "extern crate ${it.replace('-', '_')};" }}
            |
            |// user-defined modules
${"         |"..gen.crate.modulesToIncludeInMain.joinToString("\n") { "mod ${it.fileName.toString().removeSuffix(".rs")};" }}
            |
            |use $rsRuntime::*;
            |pub use self::reactors::${mainReactorNames.wrapperName} as __MainReactor;
            |pub use self::reactors::${mainReactorNames.paramStructName} as __MainParams;
            |
            |fn main() {
            |    init_logger();
            |
            |    let (options, main_args) = cli::parse();
            |
            |    SyncScheduler::run_main::<__MainReactor>(options, main_args);
            |}
            |
            |fn init_logger() {
            |    env_logger::Builder::from_env(env_logger::Env::default())
            |        .format_target(false)
            |        .init();
            |}
            |
        """.trimMargin()
        }

        skipLines(2)

        makeCliModule(gen)

        skipLines(2)

        if (gen.properties.singleFile) {
            makeSingleFileProject(gen)
        } else {
            this += "mod reactors;\n"
        }
    }

    private fun Emitter.makeCliModule(gen:GenerationInfo) {
        val mainReactor = gen.mainReactor

        val defaultTimeOutAsStr = gen.properties.timeoutLf?.toString() ?: "0"
        val defaultTimeOutAsRust = gen.properties.timeoutLf?.toRustTimeExpr().toRustOption()

        this += """
            |#[cfg(not(feature="cli"))]
            |mod cli {
            |    use $rsRuntime::*;
            |    use super::*;
            |
            |    /// Fallback implementation which doesn't parse parameters.
            |    pub fn parse() -> (SchedulerOptions, __MainParams) {
            |        if std::env::args().len() > 1 {
            |           error!("CLI arguments are ignored, as the program was built without the \"cli\" feature.");
            |           error!("In Lingua Franca, use the target property `cargo-features: [\"cli\"]`.");
            |        }
            |
            |        let options = SchedulerOptions {
            |           timeout: $defaultTimeOutAsRust,
            |           keep_alive: ${gen.properties.keepAlive}
            |        };
            |        // main params are entirely defaulted
            |        let main_args = __MainParams::new(
${"         |           "..mainReactor.ctorParams.joinWithCommasLn { (it.defaultValue ?: "Default::default()") }}
            |        );
            |        (options, main_args)
            |    }
            |}
            |
            |#[cfg(feature="cli")]
            |mod cli {
            |    use $rsRuntime::*;
            |    use super::*;
            |    use clap::Parser;
            |
            |
            |    // these aliases are needed because clap interprets literal
            |    // occurrences of bool and Option.
            |    type BoolAlias = bool;
            |    type OptionAlias<T> = Option<T>;
            |
            |    #[derive(Debug, Parser)]
            |    #[clap(name = "${gen.executableName}")]
            |    struct Opt {
            |
            |        /// Whether to keep the program alive when the event queue is empty.
            |        /// This is only useful when physical actions are used, as they may
            |        /// push new asynchronous events.
            |        #[clap(long, default_value="${gen.properties.keepAlive}", help_heading=Some("RUNTIME OPTIONS"))]
            |        keep_alive: BoolAlias,
            |
            |        /// Timeout for the program. A value of zero means no timeout. The
            |        /// timeout is in logical time, it means, no event past this tag will
            |        /// be processed.
            |        #[clap(long, default_value="$defaultTimeOutAsStr", parse(try_from_str = try_parse_duration), help_heading=Some("RUNTIME OPTIONS"))]
            |        timeout: OptionAlias<Duration>,
            |
${"         |        "..mainReactor.ctorParams.joinWithCommasLn { it.toCliParam() }}
            |    }
            |
            |    pub fn parse() -> (SchedulerOptions, __MainParams) {
            |        let opts = Opt::parse();
            |        
            |        let options = SchedulerOptions {
            |            timeout: opts.timeout,
            |            keep_alive: opts.keep_alive,
            |        };
            |
            |        let main_args = __MainParams::new(
${"         |           "..mainReactor.ctorParams.joinWithCommasLn { "opts." + it.cliParamName }}
            |        );
            |        (options, main_args)
            |    }
            |
            |    fn try_parse_duration(t: &str) -> ::std::result::Result<Option<Duration>, String> {
            |        reactor_rt::try_parse_duration(t).map(|d| {
            |            if d.is_zero() { None } else { Some(d) }
            |        })
            |    }
            |}
        """.trimMargin()
    }

    private val CtorParamInfo.cliParamName get() = "main_" + lfName.camelToSnakeCase()

    private fun CtorParamInfo.toCliParam() = buildString {
        documentation?.lines()?.map { "///$it" }?.forEach { appendLine(it) }
        append("#[clap(long, help_heading=Some(\"MAIN REACTOR PARAMETERS\"), ")

        if (isList) // todo this should be supported but test it
            throw UnsupportedGeneratorFeatureException("main parameters with list types")

        if (defaultValueAsTimeValue != null)
            append("default_value=\"").append(defaultValueAsTimeValue).append("\", ")
        else if (defaultValue != null)
            append("default_value=\"").append(defaultValue.removeSurrounding("\"")).append("\", ")
        else
            append("required=true, ")

        if (isTime) {
            append("parse(try_from_str = $rsRuntime::try_parse_duration), ")
        }

        appendLine(")]")
        append(cliParamName).append(": ").append(type)
    }

    private fun Emitter.makeSingleFileProject(gen: GenerationInfo) {
        this += """
            |//-------------------//
            |//---- REACTORS -----//
            |//-------------------//
            |
        """.trimMargin()

        this.writeInBlock("mod reactors {") {
            for (reactor in gen.reactors) {
                this += with(reactor.names) {
                    """
                pub use self::$modName::$wrapperName;
                pub use self::$modName::$paramStructName;
                """.trimIndent()
                }
                skipLines(1)
            }

            for (reactor in gen.reactors) {
                this += """
                    |//--------------------------------------------//
                    |//------------ ${reactor.lfName} -------//
                    |//-------------------//
                    """.trimMargin()

                this.writeInBlock("mod ${reactor.names.modName} {") {
                    makeReactorModule(this, reactor)
                }
                this.skipLines(2)
            }
        }
    }


    private fun Emitter.makeReactorsAggregateModule(gen: GenerationInfo) {
        fun ReactorInfo.modDecl(): String = with(names) {
            // We make some declarations public to be able to refer to them
            // simply when building nested reactors.
            """
                mod $modName;
                pub use self::$modName::$wrapperName;
                pub use self::$modName::$paramStructName;
            """.trimIndent()
        }

        this += with(PrependOperator) {
            """
            |${generatedByComment("//")}
            |
${"         |"..gen.reactors.joinToString("\n") { it.modDecl() }}
            |
        """.trimMargin()
        }
    }


    /**
     * Rust pattern that deconstructs a ctor param tuple into individual variables.
     * Note that if all variables are in scope, it may also be used as a constructor.
     */
    private val ReactorInfo.ctorParamsDeconstructor: TargetCode
        get() {
            val fields = ctorParams.joinWithCommas { it.lfName.escapeRustIdent() }
            return "${names.paramStructName} {  __phantom, $fields }"
        }

    /** Renders the field of the reactor struct that will contain this component. */
    private fun ReactorComponent.toStructField(): TargetCode {
        val fieldVisibility = if (this is PortData) "pub " else ""
        return "$fieldVisibility$rustFieldName: ${toType()}"
    }

    /** The owned type of this reactor component (type of the struct field). */
    private fun ReactorComponent.toType(): TargetCode = when (this) {
        is ActionData                      ->
            if (isLogical) "$rsRuntime::LogicalAction<${dataType ?: "()"}>"
            else "$rsRuntime::PhysicalActionRef<${dataType ?: "()"}>"
        is PortData, is ChildPortReference -> with(this as PortLike) {
            if (isMultiport) "$rsRuntime::PortBank<$dataType>"
            else "$rsRuntime::Port<$dataType>"
        }
        is TimerData                       -> "$rsRuntime::Timer"
    }

    /** Initial expression for the field. */

    private fun ReactorComponent.initialExpression(): TargetCode = when (this) {
        is ActionData         -> {
            val delay = minDelay.toRustOption()
            val ctorName = if (isLogical) "new_logical_action" else "new_physical_action"
            "__assembler.$ctorName::<$dataType>(\"$lfName\", $delay)"
        }
        is TimerData          -> "__assembler.new_timer(\"$lfName\", $offset, $period)"
        is PortData           -> {
            if (widthSpec != null) {
                "__assembler.new_port_bank::<$dataType>(\"$lfName\", $isInput, $widthSpec)?"
            } else {
                "__assembler.new_port::<$dataType>(\"$lfName\", $isInput)"
            }
        }
        is ChildPortReference -> {
            if (isMultiport) {
                throw UnsupportedGeneratorFeatureException("Multiport references from parent reactor")
            } else {
                "__assembler.new_port::<$dataType>(\"$childName.$lfName\", $isInput)"
            }
        }
    }

    /** The type of the parameter injected into a reaction for the given dependency. */
    private fun ReactorComponent.toBorrowedType(kind: DepKind): TargetCode {
        fun portRefWrapper(dataType: TargetCode, isMultiport: Boolean) =
            when {
                kind == DepKind.Effects && isMultiport -> "$rsRuntime::WritablePortBank<$dataType>" // note: owned
                kind == DepKind.Effects                -> "$rsRuntime::WritablePort<$dataType>" // note: owned
                isMultiport                            -> "$rsRuntime::ReadablePortBank<$dataType>" // note: owned
                else                                   -> "&$rsRuntime::ReadablePort<$dataType>" // note: a reference
            }

        return when (this) {
            is PortData           -> portRefWrapper(dataType, isMultiport)
            is ChildPortReference -> portRefWrapper(dataType, isMultiport)
            is TimerData          -> "&${toType()}"
            is ActionData         -> if (isLogical && kind == DepKind.Effects) "&mut ${toType()}" else "&${toType()}"
        }
    }

    /**
     * Produce an instance of the borrowed type ([toBorrowedType]) to inject
     * into a reaction. This conceptually just borrows the field.
     */
    private fun ReactorComponent.toBorrow(kind: DepKind): TargetCode {
        fun ReactorComponent.portBorrow(kind: DepKind, isMultiport: Boolean) =
            when {
                kind == DepKind.Effects && isMultiport  -> "$rsRuntime::WritablePortBank::new(&mut self.$rustFieldName)" // note: owned
                kind == DepKind.Effects && !isMultiport -> "$rsRuntime::WritablePort::new(&mut self.$rustFieldName)" // note: owned
                isMultiport                             -> "$rsRuntime::ReadablePortBank::new(&self.$rustFieldName)" // note: owned
                else                                    -> "&$rsRuntime::ReadablePort::new(&self.$rustFieldName)" // note: a reference
            }

        return when (this) {
            is PortData           -> portBorrow(kind, isMultiport)
            is ChildPortReference -> portBorrow(kind, isMultiport)
            is ActionData         -> if (kind == DepKind.Effects) "&mut self.$rustFieldName" else "&self.$rustFieldName"
            is TimerData          -> "&self.$rustFieldName"
        }
    }

    private fun ReactorComponent.isNotInjectedInReaction(depKind: DepKind, n: ReactionInfo): Boolean =
        // Item is both in inputs and outputs.
        // We must not generate 2 parameters, instead we generate the
        // one with the most permissions (Effects means &mut).

        // eg `reaction(act) -> act` must not generate 2 parameters for act,
        // we skip the Trigger one and generate the Effects one.
        depKind != DepKind.Effects && this in n.effects

    private fun ReactorComponent.isInjectedAsMut(depKind: DepKind): Boolean =
        depKind == DepKind.Effects && (this is PortData || this is ActionData)

    /**
     * Whether this component may be unused in a reaction.
     * Eg. actions on which we have just a trigger dependency
     * are fine to ignore.
     */
    private fun ReactorComponent.mayBeUnusedInReaction(depKind: DepKind): Boolean =
        depKind == DepKind.Triggers && this !is PortData


    /** Action that must be taken to cleanup this component within the `cleanup_tag` procedure. */
    private fun ReactorComponent.cleanupAction(): TargetCode? = when (this) {
        is ActionData         ->
            if (isLogical) "ctx.cleanup_logical_action(&mut self.$rustFieldName);"
            else "ctx.cleanup_physical_action(&mut self.$rustFieldName);"
        is PortLike           ->
            if (isMultiport) "ctx.cleanup_multiport(&mut self.$rustFieldName);"
            else "ctx.cleanup_port(&mut self.$rustFieldName);"
        is ChildPortReference -> "ctx.cleanup_port(&mut self.$rustFieldName);"
        else                  -> null
    }

    /** Renders the definition of the worker function generated for this reaction. */
    private fun ReactionInfo.toWorkerFunction(): String {
        fun ReactionInfo.reactionParams(): List<String> = sequence {
            for ((kind, comps) in allDependencies) {
                for (comp in comps) {
                    if (comp.isNotInjectedInReaction(kind, this@reactionParams)) continue

                    // we want the user to be able to make
                    // use of the mut if they want, but they
                    // don't have to
                    val mut = if (comp.isInjectedAsMut(kind)) "#[allow(unused_mut)] mut " else ""

                    val param = "$mut${comp.rustRefName}: ${comp.toBorrowedType(kind)}"

                    if (comp.mayBeUnusedInReaction(kind)) {
                        yield("#[allow(unused)] $param")
                    } else {
                        yield(param)
                    }
                }
            }
        }.toList()

        val indent = " ".repeat("fn $workerId(".length)
        return with(PrependOperator) {
            """
                |${loc.lfTextComment()}
                |fn $workerId(&mut self, 
                |$indent#[allow(unused)] ctx: &mut $rsRuntime::ReactionCtx,
${"             |$indent"..reactionParams().joinWithCommasLn { it }}) {
${"             |    "..body}
                |}
            """.trimMargin()
        }
    }



}<|MERGE_RESOLUTION|>--- conflicted
+++ resolved
@@ -356,14 +356,6 @@
             |#![allow(unused_imports)]
             |#![allow(non_snake_case)]
             |
-<<<<<<< HEAD
-            |extern crate $runtimeCrateFullName;
-            |#[macro_use]
-            |#[cfg(feature="test-program")]
-            |extern crate assert_matches;
-            |
-=======
->>>>>>> 764b3803
             |extern crate env_logger;
             |#[macro_use]
             |extern crate log;
