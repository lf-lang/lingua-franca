--- conflicted
+++ resolved
@@ -127,11 +127,7 @@
         if (cargoReturnCode == 0) {
             // We still have to copy the compiled binary to the destination folder.
             val buildType = targetConfig.rust.buildType
-<<<<<<< HEAD
             val binaryPath = validator.metadata?.targetDirectory!!
-=======
-            val binaryPath = validator.getMetadata()?.targetDirectory!!
->>>>>>> 2b75fe73
                 .resolve(buildType.cargoProfileName)
                 .resolve(fileConfig.executable.fileName)
             val destPath = fileConfig.executable
