/* Generator for C target. */

/*************
Copyright (c) 2019-2021, The University of California at Berkeley.

Redistribution and use in source and binary forms, with or without modification,
are permitted provided that the following conditions are met:

1. Redistributions of source code must retain the above copyright notice,
   this list of conditions and the following disclaimer.

2. Redistributions in binary form must reproduce the above copyright notice,
   this list of conditions and the following disclaimer in the documentation
   and/or other materials provided with the distribution.

THIS SOFTWARE IS PROVIDED BY THE COPYRIGHT HOLDERS AND CONTRIBUTORS "AS IS" AND ANY
EXPRESS OR IMPLIED WARRANTIES, INCLUDING, BUT NOT LIMITED TO, THE IMPLIED WARRANTIES OF
MERCHANTABILITY AND FITNESS FOR A PARTICULAR PURPOSE ARE DISCLAIMED. IN NO EVENT SHALL
THE COPYRIGHT HOLDER OR CONTRIBUTORS BE LIABLE FOR ANY DIRECT, INDIRECT, INCIDENTAL,
SPECIAL, EXEMPLARY, OR CONSEQUENTIAL DAMAGES (INCLUDING, BUT NOT LIMITED TO,
PROCUREMENT OF SUBSTITUTE GOODS OR SERVICES; LOSS OF USE, DATA, OR PROFITS; OR BUSINESS
INTERRUPTION) HOWEVER CAUSED AND ON ANY THEORY OF LIABILITY, WHETHER IN CONTRACT,
STRICT LIABILITY, OR TORT (INCLUDING NEGLIGENCE OR OTHERWISE) ARISING IN ANY WAY OUT OF
THE USE OF THIS SOFTWARE, EVEN IF ADVISED OF THE POSSIBILITY OF SUCH DAMAGE.
***************/

package org.lflang.generator

import java.io.File
import java.io.FileOutputStream
import java.math.BigInteger
import java.util.ArrayList
import java.util.Collection
import java.util.LinkedHashMap
import java.util.LinkedHashSet
import java.util.LinkedList
import java.util.Set
import java.util.regex.Pattern
import org.eclipse.emf.common.CommonPlugin
import org.eclipse.emf.ecore.EObject
import org.eclipse.emf.ecore.resource.Resource
import org.eclipse.xtext.generator.IFileSystemAccess2
import org.eclipse.xtext.generator.IGeneratorContext
import org.eclipse.xtext.nodemodel.util.NodeModelUtils
import org.lflang.ASTUtils
import org.lflang.ErrorReporter
import org.lflang.FileConfig
import org.lflang.InferredType
import org.lflang.Target
import org.lflang.TargetProperty.ClockSyncMode
import org.lflang.TargetProperty.CoordinationType
import org.lflang.TargetProperty.LogLevel
import org.lflang.TimeValue
import org.lflang.federated.CGeneratorExtension
import org.lflang.lf.Action
import org.lflang.lf.ActionOrigin
import org.lflang.lf.Code
import org.lflang.lf.Delay
import org.lflang.lf.Input
import org.lflang.lf.Instantiation
import org.lflang.lf.Output
import org.lflang.lf.Port
import org.lflang.lf.Reaction
import org.lflang.lf.Reactor
import org.lflang.lf.ReactorDecl
import org.lflang.lf.StateVar
import org.lflang.lf.Timer
import org.lflang.lf.TriggerRef
import org.lflang.lf.TypedVariable
import org.lflang.lf.VarRef
import org.lflang.lf.Variable

import static extension org.lflang.ASTUtils.*

/** 
 * Generator for C target. This class generates C code definining each reactor
 * class given in the input .lf file and imported .lf files. The generated code
 * has the following components:
 * 
 * * A typedef for inputs, outputs, and actions of each reactor class. These
 *   define the types of the variables that reactions use to access inputs and
 *   action values and to set output values.
 * 
 * * A typedef for a "self" struct for each reactor class. One instance of this
 *   struct will be created for each reactor instance. See below for details.
 * 
 * * A function definition for each reaction in each reactor class. These
 *   functions take an instance of the self struct as an argument.
 * 
 * * A constructor function for each reactor class. This is used to create
 *   a new instance of the reactor.
 * 
 * * A destructor function for each reactor class. This frees all dynamically
 *   allocated memory associated with an instance of the class.
 * 
 * After these, the main generated function is `__initialize_trigger_objects()`.
 * This function creates the instances of reactors (using their constructors)
 * and makes connections between them.
 * 
 * A few other smaller functions are also generated.
 * 
 * ## Self Struct
 * 
 * The "self" struct has fields for each of the following:
 * 
 * * parameter: the field name and type match the parameter.
 * * state: the field name and type match the state.
 * * action: the field name prepends the action name with "__".
 *   A second field for the action is also created to house the trigger_t object.
 *   That second field prepends the action name with "___".
 * * output: the field name prepends the output name with "__".
 * * input:  the field name prepends the output name with "__".
 *   A second field for the input is also created to house the trigger_t object.
 *   That second field prepends the input name with "___".
 *
 * If, in addition, the reactor contains other reactors and reacts to their outputs,
 * then there will be a struct within the self struct for each such contained reactor.
 * The name of that self struct will be the name of the contained reactor prepended with "__".
 * That inside struct will contain pointers the outputs of the contained reactors
 * that are read together with pointers to booleans indicating whether those outputs are present.
 * 
 * If, in addition, the reactor has a reaction to shutdown, then there will be a pointer to
 * trigger_t object (see reactor.h) for the shutdown event and an action struct named
 * __shutdown on the self struct.
 * 
 * ## Reaction Functions
 * 
 * For each reaction in a reactor class, this generator will produce a C function
 * that expects a pointer to an instance of the "self" struct as an argument.
 * This function will contain verbatim the C code specified in the reaction, but
 * before that C code, the generator inserts a few lines of code that extract from the
 * self struct the variables that that code has declared it will use. For example, if
 * the reaction declares that it is triggered by or uses an input named "x" of type
 * int, the function will contain a line like this:
 * ```
 *     e_x_t* x = self->__x;
 * ```
 * where `r` is the full name of the reactor class and the struct type `r_x_t`
 * will be defined like this:
 * ```
 *     typedef struct {
 *         int value;
 *         bool is_present;
 *         int num_destinations;
 *     } r_x_t;
 * ```
 * The above assumes the type of `x` is `int`.
 * If the programmer fails to declare that it uses x, then the absence of the
 * above code will trigger a compile error when the verbatim code attempts to read `x`.
 *
 * ## Constructor
 * 
 * For each reactor class, this generator will create a constructor function named
 * `new_r`, where `r` is the reactor class name. This function will malloc and return
 * a pointer to an instance of the "self" struct.  This struct initially represents
 * an unconnected reactor. To establish connections between reactors, additional
 * information needs to be inserted (see below). The self struct is made visible
 * to the body of a reaction as a variable named "self".  The self struct contains the
 * following:
 * 
 * * Parameters: For each parameter `p` of the reactor, there will be a field `p`
 *   with the type and value of the parameter. So C code in the body of a reaction
 *   can access parameter values as `self->p`.
 * 
 * * State variables: For each state variable `s` of the reactor, there will be a field `s`
 *   with the type and value of the state variable. So C code in the body of a reaction
 *   can access state variables as as `self->s`.
 * 
 * The self struct also contains various fields that the user is not intended to
 * use. The names of these fields begin with at least two underscores. They are:
 * 
 * * Outputs: For each output named `out`, there will be a field `__out` that is
 *   a struct containing a value field whose type matches that of the output.
 *   The output value is stored here. That struct also has a field `is_present`
 *   that is a boolean indicating whether the output has been set.
 *   This field is reset to false at the start of every time
 *   step. There is also a field `num_destinations` whose value matches the
 *   number of downstream reactions that use this variable. This field must be
 *   set when connections are made or changed. It is used to initialize
 *   reference counts for dynamically allocated message payloads.
 * 
 * * Inputs: For each input named `in` of type T, there is a field named `__in`
 *   that is a pointer struct with a value field of type T. The struct pointed
 *   to also has an `is_present` field of type bool that indicates whether the
 *   input is present.
 * 
 * * Outputs of contained reactors: If a reactor reacts to outputs of a
 *   contained reactor `r`, then the self struct will contain a nested struct
 *   named `__r` that has fields pointing to those outputs. For example,
 *   if `r` has an output `out` of type T, then there will be field in `__r`
 *   named `out` that points to a struct containing a value field
 *   of type T and a field named `is_present` of type bool.
 * 
 * * Inputs of contained reactors: If a reactor sends to inputs of a
 *   contained reactor `r`, then the self struct will contain a nested struct
 *   named `__r` that has fields for storing the values provided to those
 *   inputs. For example, if R has an input `in` of type T, then there will
 *   be field in __R named `in` that is a struct with a value field
 *   of type T and a field named `is_present` of type bool.
 * 
 * * Actions: If the reactor has an action a (logical or physical), then there
 *   will be a field in the self struct named `__a` and another named `___a`.
 *   The type of the first is specific to the action and contains a `value`
 *   field with the type and value of the action (if it has a value). That
 *   struct also has a `has_value` field, an `is_present` field, and a
 *   `token` field (which is NULL if the action carries no value).
 *   The `___a` field is of type trigger_t.
 *   That struct contains various things, including an array of reactions
 *   sensitive to this trigger and a lf_token_t struct containing the value of
 *   the action, if it has a value.  See reactor.h in the C library for
 *   details.
 * 
 * * Reactions: Each reaction will have several fields in the self struct.
 *   Each of these has a name that begins with `___reaction_i`, where i is
 *   the number of the reaction, starting with 0. The fields are:
 *   * ___reaction_i: The struct that is put onto the reaction queue to
 *     execute the reaction (see reactor.h in the C library).
 * 
 *  * Timers: For each timer t, there is are two fields in the self struct:
 *    * ___t: The trigger_t struct for this timer (see reactor.h).
 *    * ___t_reactions: An array of reactions (pointers to the
 *      reaction_t structs on this self struct) sensitive to this timer.
 *
 * * Triggers: For each Timer, Action, Input, and Output of a contained
 *   reactor that triggers reactions, there will be a trigger_t struct
 *   on the self struct with name `___t`, where t is the name of the trigger.
 * 
 * ## Destructor
 * 
 * For each reactor class, this generator will create a constructor function named
 * `delete_r`, where `r` is the reactor class name. This function takes a self
 * struct for the class as an argument and frees all dynamically allocated memory
 * for the instance of the class. 
 * 
 * ## Connections Between Reactors
 * 
 * Establishing connections between reactors involves two steps.
 * First, each destination (e.g. an input port) must have pointers to
 * the source (the output port). As explained above, for an input named
 * `in`, the field `__in->value` is a pointer to the output data being read.
 * In addition, `__in->is_present` is a pointer to the corresponding
 * `out->is_present` field of the output reactor's self struct.
 *  
 * In addition, the `reaction_i` struct on the self struct has a `triggers`
 * field that records all the trigger_t structs for ports and reactions
 * that are triggered by the i-th reaction. The triggers field is
 * an array of arrays of pointers to trigger_t structs.
 * The length of the outer array is the number of output ports the
 * reaction effects plus the number of input ports of contained
 * reactors that it effects. Each inner array has a length equal to the
 * number final destinations of that output port or input port.
 * The reaction_i struct has an array triggered_sizes that indicates
 * the sizes of these inner arrays. The num_outputs field of the
 * reaction_i struct gives the length of the triggered_sizes and
 * (outer) triggers arrays.
 * 
 * ## Runtime Tables
 * 
 * This generator creates an populates the following tables used at run time.
 * These tables may have to be resized and adjusted when mutations occur.
 * 
 * * __is_present_fields: An array of pointers to booleans indicating whether an
 *   event is present. The __start_time_step() function in reactor_common.c uses
 *   this to mark every event absent at the start of a time step. The size of this
 *   table is contained in the variable __is_present_fields_size.
 * 
 * * __tokens_with_ref_count: An array of pointers to structs that point to lf_token_t
 *   objects, which carry non-primitive data types between reactors. This is used
 *   by the __start_time_step() function to decrement reference counts, if necessary,
 *   at the conclusion of a time step. Then the reference count reaches zero, the
 *   memory allocated for the lf_token_t object will be freed.  The size of this
 *   array is stored in the __tokens_with_ref_count_size variable.
 * 
 * * __shutdown_triggers: An array of pointers to trigger_t structs for shutdown
 *   reactions. The length of this table is in the __shutdown_triggers_size
 *   variable.
 * 
 * * __timer_triggers: An array of pointers to trigger_t structs for timers that
 *   need to be started when the program runs. The length of this table is in the
 *   __timer_triggers_size variable.
 * 
 * * __action_table: For a federated execution, each federate will have this table
 *   that maps port IDs to the corresponding trigger_t struct.
 * 
 * @author{Edward A. Lee <eal@berkeley.edu>}
 * @author{Marten Lohstroh <marten@berkeley.edu>}
 * @author{Mehrdad Niknami <mniknami@berkeley.edu>}
 * @author{Christian Menard <christian.menard@tu-dresden.de>}
 * @author{Matt Weber <matt.weber@berkeley.edu>}
 */
class CGenerator extends GeneratorBase {
    
    ////////////////////////////////////////////
    //// Private variables
        
    // Place to collect code to initialize the trigger objects for all reactor instances.
    protected var initializeTriggerObjects = new StringBuilder()

    // Place to collect code to go at the end of the __initialize_trigger_objects() function.
    var initializeTriggerObjectsEnd = new StringBuilder()

    /**
     * A representation of the dependencies between reactions as they are
     * inferred from the main reactor instance.
     */
    var ReactionInstanceGraph reactionGraph

    // The command to run the generated code if specified in the target directive.
    var runCommand = new ArrayList<String>()

    // Place to collect code to execute at the start of a time step.
    var startTimeStep = new StringBuilder()
    
    /** Count of the number of is_present fields of the self struct that
     *  need to be reinitialized in __start_time_step().
     */
    public var startTimeStepIsPresentCount = 0
    
    /** Count of the number of token pointers that need to have their
     *  reference count decremented in __start_time_step().
     */
    var startTimeStepTokens = 0

    // Place to collect code to initialize timers for all reactors.
    protected var startTimers = new StringBuilder()
    var timerCount = 0
    var startupReactionCount = 0
    var shutdownReactionCount = 0

    // For each reactor, we collect a set of input and parameter names.
    var triggerCount = 0

    new(FileConfig fileConfig, ErrorReporter errorReporter) {
        super(fileConfig, errorReporter)
        // set defaults
        targetConfig.compiler = "gcc"
        targetConfig.compilerFlags.add("-O2") // -Wall -Wconversion"
    }

    ////////////////////////////////////////////
    //// Public methods

    override printInfo() {
        super.printInfo()
        println('******** generated binaries: ' + fileConfig.binPath)
    }

    /**
     * Generate C code from the Lingua Franca model contained by the
     * specified resource. This is the main entry point for code
     * generation.
     * @param resource The resource containing the source code.
     * @param fsa The file system access (used to write the result).
     * @param context FIXME: Undocumented argument. No idea what this is.
     */
    override void doGenerate(Resource resource, IFileSystemAccess2 fsa,
            IGeneratorContext context) {
        
        // The following generates code needed by all the reactors.
        super.doGenerate(resource, fsa, context)        

        if (errorsOccurred) return;

        // Generate code for each reactor.
        val names = newLinkedHashSet
        for (r : reactors) {
            // Get the declarations for reactors that are instantiated somewhere.
            // A declaration is either a reactor definition or an import statement.
            val declarations = this.instantiationGraph.getDeclarations(r);
            for (d : declarations) {
                if (!names.add(d.name)) {
                    // Report duplicate declaration.
                    errorReporter.reportError("Multiple declarations for reactor class '" + d.name + "'.")
                }
                generateReactorFederated(d, null)
            }
            // If the reactor has no instantiations and there is no main reactor, then
            // generate code for it anyway (at a minimum, this means that the compiler is invoked
            // so that reaction bodies are checked).
            if (mainDef === null && declarations.isEmpty()) {
                generateReactorFederated(r, null)
            }
        }
        
        // Create the output directories if they don't yet exist.
        
        var dir = fileConfig.getSrcGenPath.toFile
        if (!dir.exists()) dir.mkdirs()
        dir = fileConfig.binPath.toFile
        if (!dir.exists()) dir.mkdirs()

        // Copy the required core library files into the target file system.
        // This will overwrite previous versions.
        // Note that net_util.h/c are not used by the infrastructure
        // unless the program is federated, but they are often useful for user code,
        // so we include them anyway.
        var coreFiles = newArrayList("net_util.c", "net_util.h", "reactor_common.c", "reactor.h", "pqueue.c", "pqueue.h", "tag.h", "tag.c", "trace.h", "trace.c", "util.h", "util.c", "platform.h")
        if (targetConfig.threads === 0) {
            coreFiles.add("reactor.c")
        } else {
            coreFiles.add("reactor_threaded.c")
        }
        // Check the operating system
        val OS = System.getProperty("os.name").toLowerCase();
        // FIXME: allow for cross-compiling
        // Based on the detected operating system, copy the required files
        // to enable platform-specific functionality. See lib/core/platform.h
        // for more detail.
        if ((OS.indexOf("mac") >= 0) || (OS.indexOf("darwin") >= 0)) {
            // Mac support
            coreFiles.add("platform/lf_POSIX_threads_support.c")
            coreFiles.add("platform/lf_C11_threads_support.c")
            coreFiles.add("platform/lf_POSIX_threads_support.h")
            coreFiles.add("platform/lf_C11_threads_support.h")
            coreFiles.add("platform/lf_macos_support.c")            
            coreFiles.add("platform/lf_macos_support.h")
            // If there is no main reactor, then compilation will produce a .o file requiring further linking.
            if (mainDef !== null) {
                targetConfig.compileAdditionalSources.add(fileConfig.getSrcGenPath + File.separator + "core/platform/lf_macos_support.c")
            }
        } else if (OS.indexOf("win") >= 0) {
            // Windows support
            coreFiles.add("platform/lf_C11_threads_support.c")
            coreFiles.add("platform/lf_C11_threads_support.h")
            coreFiles.add("platform/lf_windows_support.c")
            coreFiles.add("platform/lf_windows_support.h")
            // If there is no main reactor, then compilation will produce a .o file requiring further linking.
            if (mainDef !== null) {
                targetConfig.compileAdditionalSources.add(fileConfig.getSrcGenPath + File.separator + "core/platform/lf_windows_support.c")
            }
        } else if (OS.indexOf("nux") >= 0) {
            // Linux support
            coreFiles.add("platform/lf_POSIX_threads_support.c")
            coreFiles.add("platform/lf_C11_threads_support.c")
            coreFiles.add("platform/lf_POSIX_threads_support.h")
            coreFiles.add("platform/lf_C11_threads_support.h")
            coreFiles.add("platform/lf_linux_support.c")
            coreFiles.add("platform/lf_linux_support.h")
            // If there is no main reactor, then compilation will produce a .o file requiring further linking.
            if (mainDef !== null) {
                targetConfig.compileAdditionalSources.add(fileConfig.getSrcGenPath + File.separator + "core/platform/lf_linux_support.c")
            }
        } else {
            errorReporter.reportError("Platform " + OS + " is not supported")
        }
        
        
        // If there are federates, copy the required files for that.
        // Also, create the RTI C file and the launcher script.
        if (isFederated) {
            coreFiles.addAll("rti.c", "rti.h", "federate.c", "federate.h", "clock-sync.h", "clock-sync.c")
            createFederateRTI()
            createLauncher(coreFiles)
        }
        
        copyFilesFromClassPath("/lib/core", fileConfig.getSrcGenPath + File.separator + "core", coreFiles)
        
        copyTargetHeaderFile()

        // Perform distinct code generation into distinct files for each federate.
        val baseFilename = topLevelName
        
        var commonCode = code;
        var commonStartTimers = startTimers;
        var compilationSucceeded = true
        for (federate : federates) {
            startTimeStepIsPresentCount = 0
            startTimeStepTokens = 0
            
            
            // If federated, append the federate name to the file name.
            // Only generate one output if there is no federation.
            if (isFederated) {
                topLevelName = baseFilename + '_' + federate.name // FIXME: don't (temporarily) reassign a class variable for this
                // Clear out previously generated code.
                code = new StringBuilder(commonCode)
                initializeTriggerObjects = new StringBuilder()
                initializeTriggerObjectsEnd = new StringBuilder()                
                        
                // Enable clock synchronization if the federate is not local and clock-sync is enabled
                initializeClockSynchronization(federate)
                

                startTimeStep = new StringBuilder()
                startTimers = new StringBuilder(commonStartTimers)
            }
        
            // Build the instantiation tree if a main reactor is present.
            if (this.mainDef !== null) {
                generateReactorFederated(this.mainDef.reactorClass, federate)
                if (this.main === null) {
                    // Recursively build instances. This is done once because
                    // it is the same for all federates.
                    this.main = new ReactorInstance(mainDef.reactorClass.toDefinition, errorReporter, 
                        this.unorderedReactions)
                    this.reactionGraph = new ReactionInstanceGraph(main)
                }   
            }
        
            // Derive target filename from the .lf filename.
            val cFilename = getTargetFileName(topLevelName);

            // Delete source previously produced by the LF compiler.
            var file = fileConfig.getSrcGenPath.resolve(cFilename).toFile
            if (file.exists) {
                file.delete
            }

            // Delete binary previously produced by the C compiler.
            file = fileConfig.binPath.resolve(topLevelName).toFile
            if (file.exists) {
                file.delete
            }

            // Generate main instance, if there is one.
            // Note that any main reactors in imported files are ignored.        
            if (this.main !== null) {
                generateReactorInstance(this.main, federate)
                // Generate function to set default command-line options.
                // A literal array needs to be given outside any function definition,
                // so start with that.
                if (runCommand.length > 0) {
                    pr('char* __default_argv[] = {"' + runCommand.join('", "') + '"};')
                }
                pr('void __set_default_command_line_options() {\n')
                indent()
                if (runCommand.length > 0) {
                    pr('default_argc = ' + runCommand.length + ';')
                    pr('default_argv = __default_argv;')
                }
                unindent()
                pr('}\n')
                
                // If there are timers, create a table of timers to be initialized.
                if (timerCount > 0) {
                    pr('''
                        // Array of pointers to timer triggers to be scheduled in __initialize_timers().
                        trigger_t* __timer_triggers[«timerCount»];
                    ''')
                } else {
                    pr('''
                        // Array of pointers to timer triggers to be scheduled in __initialize_timers().
                        trigger_t** __timer_triggers = NULL;
                    ''')
                }
                pr('''
                    int __timer_triggers_size = «timerCount»;
                ''')
                
                // If there are startup reactions, store them in an array.
                if (startupReactionCount > 0) {
                    pr('''
                        // Array of pointers to timer triggers to be scheduled in __trigger_startup_reactions().
                        reaction_t* __startup_reactions[«startupReactionCount»];
                    ''')
                } else {
                    pr('''
                        // Array of pointers to reactions to be scheduled in __trigger_startup_reactions().
                        reaction_t** __startup_reactions = NULL;
                    ''')
                }
                pr('''
                    int __startup_reactions_size = «startupReactionCount»;
                ''')
                
                // If there are shutdown reactions, create a table of triggers.
                if (shutdownReactionCount > 0) {
                    pr('''
                        // Array of pointers to shutdown triggers.
                        reaction_t* __shutdown_reactions[«shutdownReactionCount»];
                    ''')
                } else {
                    pr('''
                        // Empty array of pointers to shutdown triggers.
                        reaction_t** __shutdown_reactions = NULL;
                    ''')
                }
                pr('''
                    int __shutdown_reactions_size = «shutdownReactionCount»;
                ''')
                
                // Generate function to return a pointer to the action trigger_t
                // that handles incoming network messages destined to the specified
                // port. This will only be used if there are federates.
                if (federate.networkMessageActions.size > 0) {
                    pr('''trigger_t* __action_table[«federate.networkMessageActions.size»];''')
                }
                pr('trigger_t* __action_for_port(int port_id) {\n')
                indent()
                if (federate.networkMessageActions.size > 0) {
                    // Create a static array of trigger_t pointers.
                    // networkMessageActions is a list of Actions, but we
                    // need a list of trigger struct names for ActionInstances.
                    // There should be exactly one ActionInstance in the
                    // main reactor for each Action.
                    val triggers = new LinkedList<String>()
                    for (action : federate.networkMessageActions) {
                        // Find the corresponding ActionInstance.
                        val actionInstance = main.lookupActionInstance(action)
                        triggers.add(triggerStructName(actionInstance))
                    }
                    var actionTableCount = 0
                    for (trigger : triggers) {
                        pr(initializeTriggerObjects, '''
                            __action_table[«actionTableCount++»] = &«trigger»;
                        ''')
                    }
                    pr('''
                        if (port_id < «federate.networkMessageActions.size») {
                            return __action_table[port_id];
                        } else {
                            return NULL;
                        }
                    ''')
                } else {
                    pr('return NULL;')
                }
                unindent()
                pr('}\n')
                
                // Generate function to initialize the trigger objects for all reactors.
                pr('void __initialize_trigger_objects() {\n')
                indent()
                
                // Create the table used to decrement reference counts between time steps.
                if (startTimeStepTokens > 0) {
                    // Allocate the initial (before mutations) array of pointers to tokens.
                    pr('''
                        __tokens_with_ref_count_size = «startTimeStepTokens»;
                        __tokens_with_ref_count = (token_present_t*)malloc(«startTimeStepTokens» * sizeof(token_present_t));
                    ''')
                }
                // Create the table to initialize is_present fields to false between time steps.
                if (startTimeStepIsPresentCount > 0) {
                    // Allocate the initial (before mutations) array of pointers to _is_present fields.
                    pr('''
                        // Create the array that will contain pointers to is_present fields to reset on each step.
                        __is_present_fields_size = «startTimeStepIsPresentCount»;
                        __is_present_fields = (bool**)malloc(«startTimeStepIsPresentCount» * sizeof(bool*));
                    ''')
                }
                
                // Allocate the memory for triggers used in federated execution
                pr(CGeneratorExtension.allocateTriggersForFederate(federate, this));
                // Assign appropriate pointers to the triggers
                pr(initializeTriggerObjectsEnd,
                    CGeneratorExtension.initializeTriggerForControlReactions(this.main, federate, this));
                
                pr(initializeTriggerObjects.toString)
                pr('// Populate arrays of trigger pointers.')
                pr(initializeTriggerObjectsEnd.toString)
                doDeferredInitialize(federate)
                
                // Put the code here to set up the tables that drive resetting is_present and
                // decrementing reference counts between time steps. This code has to appear
                // in __initialize_trigger_objects() after the code that makes connections
                // between inputs and outputs.
                pr(startTimeStep.toString)
                
                setReactionPriorities(main, federate)
                
                // Calculate the epoch offset so that subsequent calls
                // to get_physical_time() return epoch time.
                pr('''
                    calculate_epoch_offset();
                ''')
                
                initializeFederate(federate)
                unindent()
                pr('}\n')

                // Generate function to trigger startup reactions for all reactors.
                pr("void __trigger_startup_reactions() {")
                indent()
                pr(startTimers.toString) // FIXME: these are actually startup actions, not timers.
                if (startupReactionCount > 0) {
                    pr('''
                       for (int i = 0; i < __startup_reactions_size; i++) {
                           if (__startup_reactions[i] != NULL) {
                               _lf_enqueue_reaction(__startup_reactions[i]);
                           }
                       }
                    ''')
                }
                unindent()
                pr("}")

                // Generate function to schedule timers for all reactors.
                pr("void __initialize_timers() {")
                indent()
                if (targetConfig.tracing !== null) {
                    var traceFileName = topLevelName;
                    if (targetConfig.tracing.traceFileName !== null) {
                        traceFileName = targetConfig.tracing.traceFileName;
                        // Since all federates would have the same name, we need to append the federate name.
                        if (!federate.isSingleton()) {
                            traceFileName += "_" + federate.name;
                        }
                    }
                    pr('''start_trace("«traceFileName».lft");''') // .lft is for Lingua Franca trace
                }
                if (timerCount > 0) {
                    pr('''
                       for (int i = 0; i < __timer_triggers_size; i++) {
                           if (__timer_triggers[i] != NULL) {
                               _lf_initialize_timer(__timer_triggers[i]);
                           }
                       }
                    ''')
                }
                unindent()
                pr("}")

                // Generate a function that will either do nothing
                // (if there is only one federate or the coordination 
                // is set to decentralized) or, if there are
                // downstream federates, will notify the RTI
                // that the specified logical time is complete.
                pr('''
                    void logical_tag_complete(tag_t tag_to_send) {
                        «IF isFederatedAndCentralized»
                            _lf_logical_tag_complete(tag_to_send);
                        «ENDIF»
                    }
                ''')
                                
                // Generate function to schedule shutdown reactions if any
                // reactors have reactions to shutdown.
                pr('''
                    bool __trigger_shutdown_reactions() {                          
                        for (int i = 0; i < __shutdown_reactions_size; i++) {
                            if (__shutdown_reactions[i] != NULL) {
                                _lf_enqueue_reaction(__shutdown_reactions[i]);
                            }
                        }
                        // Return true if there are shutdown reactions.
                        return (__shutdown_reactions_size > 0);
                    }
                ''')
                
                // Generate an empty termination function for non-federated
                // execution. For federated execution, an implementation is
                // provided in federate.c.  That implementation will resign
                // from the federation and close any open sockets.
                if (!isFederated) {
                    pr("void terminate_execution() {}");
                }
            }
            val targetFile = fileConfig.getSrcGenPath + File.separator + cFilename
            writeSourceCodeToFile(getCode().getBytes(), targetFile)
            
            // Create docker file.
            if (targetConfig.dockerOptions !== null) {
                writeDockerFile(topLevelName)
            }

            // If this code generator is directly compiling the code, compile it now so that we
            // clean it up after, removing the #line directives after errors have been reported.
            if (!targetConfig.noCompile && targetConfig.buildCommands.nullOrEmpty) {
                if (!runCCompiler(topLevelName, true)) {
                    compilationSucceeded = false
                }
                writeSourceCodeToFile(getCode.removeLineDirectives.getBytes(), targetFile)
            }
        }
        // Restore the base filename.
        topLevelName = baseFilename
        
        // If a build directive has been given, invoke it now.
        // Note that the code does not get cleaned in this case.
        if (!targetConfig.noCompile) {
            if (!targetConfig.buildCommands.nullOrEmpty) {
                runBuildCommand()
            } else if (isFederated) {
                // Compile the RTI files if there is more than one federate.
                compileRTI()
            }
        }
        
        // If compilation failed, remove any bin files that may have been created.
        if (!compilationSucceeded) {
            fileConfig.deleteBinFiles()
        }
        // In case we are in Eclipse, make sure the generated code is visible.
        refreshProject()
    }
    
    /**
     * Write a Dockerfile for the current federate as given by filename.
     * The file will go into src-gen/filename.Dockerfile.
     * If there is no main reactor, then no Dockerfile will be generated
     * (it wouldn't be very useful).
     * @param The root filename (without any extension).
     */
    def writeDockerFile(String filename) {
        if (this.mainDef === null) {
            return
        }
        
        var srcGenPath = fileConfig.getSrcGenPath
        val dockerFile = srcGenPath + File.separator + filename + '.Dockerfile'
        val contents = new StringBuilder()
        
        // If a dockerfile exists, remove it.
        var file = new File(dockerFile)
        if (file.exists) {
            file.delete
        }
        // The Docker configuration uses gcc, so config.compiler is ignored here.
        var compileCommand = '''gcc «targetConfig.compilerFlags.join(" ")» src-gen/«filename».c -o bin/«filename»'''
        if (!targetConfig.buildCommands.nullOrEmpty) {
            compileCommand = targetConfig.buildCommands.join(' ')
        }
        var additionalFiles = ''
        if (!targetConfig.fileNames.nullOrEmpty) {
            additionalFiles = '''COPY "«targetConfig.fileNames.join('" "')»" "src-gen/"'''
        }
        pr(contents, '''
            # Generated docker file for «topLevelName».lf in «srcGenPath».
            # For instructions, see: https://github.com/icyphy/lingua-franca/wiki/Containerized-Execution
            FROM «targetConfig.dockerOptions.from»
            WORKDIR /lingua-franca
            COPY src-gen/core src-gen/core
            COPY "src-gen/«filename».c" "src-gen/ctarget.h" "src-gen/"
            «additionalFiles»
            RUN set -ex && \
                apk add --no-cache gcc musl-dev && \
                mkdir bin && \
                «compileCommand» && \
                apk del gcc musl-dev && \
                rm -rf src-gen
            # Use ENTRYPOINT not CMD so that command-line arguments go through
            ENTRYPOINT ["./bin/«filename»"]
        ''')
        writeSourceCodeToFile(contents.toString.getBytes, dockerFile)
        println("Dockerfile written to " + dockerFile)
    }
    
    /**
     * Initialize clock synchronization (if enabled) and its related options for a given federate.
     * 
     * Clock synchronization can be enabled using the clock-sync target property.
     * @see https://github.com/icyphy/lingua-franca/wiki/Distributed-Execution#clock-synchronization
     * 
     * @param federate The federate to initialize clock synchronizatino for
     */
    protected def initializeClockSynchronization(FederateInstance federate) {
        // Check if clock synchronization should be enabled for this federate in the first place
        if (targetConfig.clockSync != ClockSyncMode.OFF
            && (!federationRTIProperties.get('host').toString.equals(federate.host) 
            || targetConfig.clockSyncOptions.localFederatesOn)
        ) {
            // Insert the #defines at the beginning
            code.insert(0, '''
                #define _LF_CLOCK_SYNC_INITIAL
                #define _LF_CLOCK_SYNC_PERIOD_NS «targetConfig.clockSyncOptions.period»
                #define _LF_CLOCK_SYNC_EXCHANGES_PER_INTERVAL «targetConfig.clockSyncOptions.trials»
                #define _LF_CLOCK_SYNC_ATTENUATION «targetConfig.clockSyncOptions.attenuation»
            ''')
            System.out.println("Initial clock synchronization is enabled for federate "
                + federate.id
            );
            if (targetConfig.clockSync == ClockSyncMode.ON) {
                var collectStatsEnable = ''
                if (targetConfig.clockSyncOptions.collectStats) {
                    collectStatsEnable = "#define _LF_CLOCK_SYNC_COLLECT_STATS"
                    System.out.println("Will collect clock sync statistics for federate " + federate.id)
                    // Add libm to the compiler flags
                    // FIXME: This is a linker flag not compile flag but we don't have a way to add linker flags
                    // FIXME: This is probably going to fail on MacOS (especially using clang)
                    // because libm functions are builtin
                    targetConfig.compilerFlags.add("-lm")
                }
                code.insert(0, '''
                    #define _LF_CLOCK_SYNC_ON
                    «collectStatsEnable»
                ''')
                System.out.println("Runtime clock synchronization is enabled for federate "
                    + federate.id
                );
            }
        }
    }
    
    /**
     * If the number of federates is greater than one, then generate the code
     * that initializes global variables that describe the federate.
     * @param federate The federate instance.
     */
    protected def void initializeFederate(FederateInstance federate) {
        if (isFederated) {
            pr('''
                // ***** Start initializing the federated execution. */
            ''')            
            pr('''
                // Initialize the socket mutex
                lf_mutex_init(&outbound_socket_mutex);
                lf_cond_init(&port_status_changed);
            ''')
            
            if (isFederatedAndDecentralized) {
                val reactorInstance = main.getChildReactorInstance(federate.instantiation)
                for (param : reactorInstance.parameters) {
                    if (param.name.equalsIgnoreCase("STP_offset") && param.type.isTime) {
                        val stp = param.init.get(0).getTimeValue
                        if (stp !== null) {                        
                            pr('''
                                set_stp_offset(«stp.timeInTargetLanguage»);
                            ''')
                        }
                    }
                }
            }
            
            // Set indicator variables that specify whether the federate has
            // upstream logical connections.
            if (federate.dependsOn.size > 0) {
                pr('_fed.has_upstream  = true;')
            }
            if (federate.sendsTo.size > 0) {
                pr('_fed.has_downstream = true;')
            }
            // Set global variable identifying the federate.
            pr('''_lf_my_fed_id = «federate.id»;''');
            
            // We keep separate record for incoming and outgoing p2p connections to allow incoming traffic to be processed in a separate
            // thread without requiring a mutex lock.
            val numberOfInboundConnections = federate.inboundP2PConnections.length;
            val numberOfOutboundConnections  = federate.outboundP2PConnections.length;
            
            pr('''
                _fed.number_of_inbound_p2p_connections = «numberOfInboundConnections»;
                _fed.number_of_outbound_p2p_connections = «numberOfOutboundConnections»;
            ''')
            if (numberOfInboundConnections > 0) {
                pr('''
                    // Initialize the array of socket for incoming connections to -1.
                    for (int i = 0; i < NUMBER_OF_FEDERATES; i++) {
                        _fed.sockets_for_inbound_p2p_connections[i] = -1;
                    }
                ''')                    
            }
            if (numberOfOutboundConnections > 0) {                        
                pr('''
                    // Initialize the array of socket for outgoing connections to -1.
                    for (int i = 0; i < NUMBER_OF_FEDERATES; i++) {
                        _fed.sockets_for_outbound_p2p_connections[i] = -1;
                    }
                ''')                    
            }

            // If a test clock offset has been specified, insert code to set it here.
            if (targetConfig.clockSyncOptions.testOffset !== null) {
                pr('''
                    set_physical_clock_offset((1 + «federate.id») * «targetConfig.clockSyncOptions.testOffset.toNanoSeconds»LL);
                ''')
            }
            
            pr('''
                // Connect to the RTI. This sets _fed.socket_TCP_RTI and _lf_rti_socket_UDP.
                connect_to_rti("«federationRTIProperties.get('host')»", «federationRTIProperties.get('port')»);
            ''');            
            
            // Disable clock synchronization for the federate if it resides on the same host as the RTI,
            // unless that is overridden with the clock-sync-options target property.
            if (targetConfig.clockSync !== ClockSyncMode.OFF
                && (!federationRTIProperties.get('host').toString.equals(federate.host) 
                    || targetConfig.clockSyncOptions.localFederatesOn)
            ) {
                pr('''
                    synchronize_initial_physical_clock_with_rti(_fed.socket_TCP_RTI);
                ''')
            }
        
            if (numberOfInboundConnections > 0) {
                pr('''
                    // Create a socket server to listen to other federates.
                    // If a port is specified by the user, that will be used
                    // as the only possibility for the server. If not, the port
                    // will start from STARTING_PORT. The function will
                    // keep incrementing the port until the number of tries reaches PORT_RANGE_LIMIT.
                    create_server(«federate.port»);
                    // Connect to remote federates for each physical connection.
                    // This is done in a separate thread because this thread will call
                    // connect_to_federate for each outbound physical connection at the same
                    // time that the new thread is listening for such connections for inbound
                    // physical connections. The thread will live until all connections
                    // have been established.
                    lf_thread_create(&_fed.inbound_p2p_handling_thread_id, handle_p2p_connections_from_federates, NULL);
                ''')
            }
                            
            for (remoteFederate : federate.outboundP2PConnections) {
                pr('''connect_to_federate(«remoteFederate.id»);''')
            }
        }
    }
    
    /**
     * Copy target-specific header file to the src-gen directory.
     */
    def copyTargetHeaderFile() {
        copyFileFromClassPath("/lib/C/ctarget.h", fileConfig.getSrcGenPath + File.separator + "ctarget.h")
    }

    ////////////////////////////////////////////
    //// Code generators.
    
    /** Create the runtime infrastructure (RTI) source file.
     */
    override createFederateRTI() {
        // Derive target filename from the .lf filename.
        var cFilename = getTargetFileName(fileConfig.RTIBinName)
        
        

        // Delete source previously produced by the LF compiler.
        var file = fileConfig.getSrcGenPath.resolve(cFilename).toFile
        if (file.exists) {
            file.delete
        }

        // Delete binary previously produced by the C compiler.
        file = fileConfig.binPath.resolve(topLevelName).toFile
        if (file.exists) {
            file.delete
        }
        
        val rtiCode = new StringBuilder()
        pr(rtiCode, this.defineLogLevel)
        
        if (targetConfig.clockSync == ClockSyncMode.INITIAL) {
            pr(rtiCode, '''
                #define _LF_CLOCK_SYNC_INITIAL
                #define _LF_CLOCK_SYNC_PERIOD_NS «targetConfig.clockSyncOptions.period.toNanoSeconds»
                #define _LF_CLOCK_SYNC_EXCHANGES_PER_INTERVAL «targetConfig.clockSyncOptions.trials»
            ''')
        } else if (targetConfig.clockSync == ClockSyncMode.ON) {
            pr(rtiCode, '''
                #define _LF_CLOCK_SYNC_INITIAL
                #define _LF_CLOCK_SYNC_ON
                #define _LF_CLOCK_SYNC_PERIOD_NS «targetConfig.clockSyncOptions.period.toNanoSeconds»
                #define _LF_CLOCK_SYNC_EXCHANGES_PER_INTERVAL «targetConfig.clockSyncOptions.trials»
            ''')
        }
        pr(rtiCode, '''
            #ifdef NUMBER_OF_FEDERATES
            #undefine NUMBER_OF_FEDERATES
            #endif
            #define NUMBER_OF_FEDERATES «federates.size»
            #include "core/rti.c"
            int main(int argc, char* argv[]) {
        ''')
        indent(rtiCode)
        
        // Initialize the array of information that the RTI has about the
        // federates.
        // FIXME: No support below for some federates to be FAST and some REALTIME.
        pr(rtiCode, '''
            if (!process_args(argc, argv)) {
                // Processing command-line arguments failed.
                return -1;
            }
            printf("Starting RTI for %d federates in federation ID %s\n", NUMBER_OF_FEDERATES, federation_id);
            for (int i = 0; i < NUMBER_OF_FEDERATES; i++) {
                initialize_federate(i);
                «IF targetConfig.fastMode»
                    federates[i].mode = FAST;
                «ENDIF»
            }
            #pragma GCC diagnostic push
            #pragma GCC diagnostic ignored "-Wunused-variable"
            interval_t candidate_tmp;
            #pragma GCC diagnostic pop
        ''')
        // Initialize the arrays indicating connectivity to upstream and downstream federates.
        for(federate : federates) {
            if (!federate.dependsOn.keySet.isEmpty) {
                // Federate receives non-physical messages from other federates.
                // Initialize the upstream and upstream_delay arrays.
                val numUpstream = federate.dependsOn.keySet.size
                // Allocate memory for the arrays storing the connectivity information.
                pr(rtiCode, '''
                    federates[«federate.id»].upstream = (int*)malloc(sizeof(federate_t*) * «numUpstream»);
                    federates[«federate.id»].upstream_delay = (interval_t*)malloc(sizeof(interval_t*) * «numUpstream»);
                    federates[«federate.id»].num_upstream = «numUpstream»;
                ''')
                // Next, populate these arrays.
                // Find the minimum delay in the process.
                // FIXME: Zero delay is not really the same as a microstep delay.
                var count = 0;
                for (upstreamFederate : federate.dependsOn.keySet) {
                    pr(rtiCode, '''
                        federates[«federate.id»].upstream[«count»] = «upstreamFederate.id»;
                    ''')
                    // The minimum delay calculation needs to be made in the C code because it
                    // may depend on parameter values.
                    // FIXME: These would have to be top-level parameters, which don't really
                    // have any support yet. Ideally, they could be overridden on the command line.
                    // When that is done, they will need to be in scope here.
                    val delays = federate.dependsOn.get(upstreamFederate)
                    if (delays !== null) {
                        // There is at least one delay, so find the minimum.
                        // If there is no delay at all, this is encoded as NEVER.
                        pr(rtiCode, '''
                            federates[«federate.id»].upstream_delay[«count»] = NEVER;
                            candidate_tmp = FOREVER;
                        ''')
                        for (delay : delays) {
                            if (delay === null) {
                                // Use NEVER to encode no delay at all.
                                pr(rtiCode, '''
                                    candidate_tmp = NEVER;
                                ''')
                            } else {
                                var delayTime = delay.getTargetTime
                                if (delay.parameter !== null) {
                                    // The delay is given as a parameter reference. Find its value.
                                    delayTime = ASTUtils.getInitialTimeValue(delay.parameter).timeInTargetLanguage
                                }
                                pr(rtiCode, '''
                                    if («delayTime» < candidate_tmp) {
                                        candidate_tmp = «delayTime»;
                                    }
                                ''')
                            }
                        }
                        pr(rtiCode, '''
                            if (candidate_tmp < FOREVER) {
                                federates[«federate.id»].upstream_delay[«count»] = candidate_tmp;
                            }
                        ''')
                    } else {
                        // Use NEVER to encode no delay at all.
                        pr(rtiCode, '''
                            federates[«federate.id»].upstream_delay[«count»] = NEVER;
                        ''')
                    }
                    count++;
                }
            }
            // Next, set up the downstream array.
            if (!federate.sendsTo.keySet.isEmpty) {
                // Federate sends non-physical messages to other federates.
                // Initialize the downstream array.
                val numDownstream = federate.sendsTo.keySet.size
                // Allocate memory for the array.
                pr(rtiCode, '''
                    federates[«federate.id»].downstream = (int*)malloc(sizeof(federate_t*) * «numDownstream»);
                    federates[«federate.id»].num_downstream = «numDownstream»;
                ''')
                // Next, populate the array.
                // Find the minimum delay in the process.
                // FIXME: Zero delay is not really the same as a microstep delay.
                var count = 0;
                for (downstreamFederate : federate.sendsTo.keySet) {
                    pr(rtiCode, '''
                        federates[«federate.id»].downstream[«count»] = «downstreamFederate.id»;
                    ''')
                    count++;
                }
            }
        }
        
        // Start the RTI server before launching the federates because if it
        // fails, e.g. because the port is not available, then we don't want to
        // launch the federates.
        // Also, generate code that blocks until the federates resign.
        pr(rtiCode, '''
            int socket_descriptor = start_rti_server(«federationRTIProperties.get('port')»);
            wait_for_federates(socket_descriptor);
        ''')
        
        // Handle RTI's exit
        pr(rtiCode, '''
            printf("RTI is exiting.\n");
            return 0;
        ''')

        unindent(rtiCode)
        pr(rtiCode, "}")

        var fOut = new FileOutputStream(fileConfig.getSrcGenPath.resolve(cFilename).toFile);
        fOut.write(rtiCode.toString().getBytes())
        fOut.close()
        
        // Write a Dockerfile for the RTI.
        if (targetConfig.dockerOptions !== null) {
            writeDockerFile(fileConfig.RTIBinName)
        }
    }
    
    /**
     * Create the launcher shell scripts. This will create one or two files
     * in the output path (bin directory). The first has name equal to
     * the filename of the source file without the ".lf" extension.
     * This will be a shell script that launches the
     * RTI and the federates.  If, in addition, either the RTI or any
     * federate is mapped to a particular machine (anything other than
     * the default "localhost" or "0.0.0.0"), then this will generate
     * a shell script in the bin directory with name filename_distribute.sh
     * that copies the relevant source files to the remote host and compiles
     * them so that they are ready to execute using the launcher.
     * 
     * A precondition for this to work is that the user invoking this
     * code generator can log into the remote host without supplying
     * a password. Specifically, you have to have installed your
     * public key (typically found in ~/.ssh/id_rsa.pub) in
     * ~/.ssh/authorized_keys on the remote host. In addition, the
     * remote host must be running an ssh service.
     * On an Arch Linux system using systemd, for example, this means
     * running:
     * 
     *     sudo systemctl <start|enable> ssh.service
     * 
     * Enable means to always start the service at startup, whereas
     * start means to just start it this once.
     * 
     * On MacOS, open System Preferences from the Apple menu and 
     * click on the "Sharing" preference panel. Select the checkbox
     * next to "Remote Login" to enable it.
     * 
     * In addition, every host must have OpenSSL installed, with at least
     * version 1.1.1a.  You can check the version with
     * 
     *     openssl version
     * 
     * @param coreFiles The files from the core directory that must be
     *  copied to the remote machines.
     */
    def createLauncher(ArrayList<String> coreFiles) {
        // NOTE: It might be good to use screen when invoking the RTI
        // or federates remotely so you can detach and the process keeps running.
        // However, I was unable to get it working properly.
        // What this means is that the shell that invokes the launcher
        // needs to remain live for the duration of the federation.
        // If that shell is killed, the federation will die.
        // Hence, it is reasonable to launch the federation on a
        // machine that participates in the federation, for example,
        // on the machine that runs the RTI.  The command I tried
        // to get screen to work looks like this:
        // ssh -t «target» cd «path»; screen -S «filename»_«federate.name» -L bin/«filename»_«federate.name» 2>&1
        
        //var outPath = binGenPath

        val shCode = new StringBuilder()
        val distCode = new StringBuilder()
        pr(shCode, '''
            #!/bin/bash
            # Launcher for federated «topLevelName».lf Lingua Franca program.
            # Uncomment to specify to behave as close as possible to the POSIX standard.
            # set -o posix
            
            # Enable job control
            set -m
            shopt -s huponexit
            
            # Set a trap to kill all background jobs on error or control-C
            # Use two distinct traps so we can see which signal causes this.
            cleanup() {
                printf "Killing federate %s.\n" ${pids[*]}
                # The || true clause means this is not an error if kill fails.
                kill ${pids[@]} || true
                printf "#### Killing RTI %s.\n" ${RTI}
                kill ${RTI} || true
                exit 1
            }
            cleanup_err() {
                echo "#### Received ERR signal on line $1. Invoking cleanup()."
                cleanup
            }
            cleanup_sigint() {
                echo "#### Received SIGINT signal on line $1. Invoking cleanup()."
                cleanup
            }
            
            trap 'cleanup_err $LINENO' ERR
            trap 'cleanup_sigint $LINENO' SIGINT

            # Create a random 48-byte text ID for this federation.
            # The likelihood of two federations having the same ID is 1/16,777,216 (1/2^24).
            FEDERATION_ID=`openssl rand -hex 24`
            echo "Federate «topLevelName» in Federation ID "$FEDERATION_ID
            # Launch the federates:
        ''')
        val distHeader = '''
            #!/bin/bash
            # Distributor for federated «topLevelName».lf Lingua Franca program.
            # Uncomment to specify to behave as close as possible to the POSIX standard.
            # set -o posix
        '''
        val host = federationRTIProperties.get('host')
        var target = host

        var path = federationRTIProperties.get('dir')
        if(path === null) path = 'LinguaFrancaRemote'

        var user = federationRTIProperties.get('user')
        if (user !== null) {
            target = user + '@' + host
        }
        // Launch the RTI in the foreground.
        if (host == 'localhost' || host == '0.0.0.0') {
            // FIXME: the paths below will not work on Windows
            pr(shCode, '''
                echo "#### Launching the runtime infrastructure (RTI)."
                # The RTI is started first to allow proper boot-up
                # before federates will try to connect.
                # The RTI will be brought back to foreground
                # to be responsive to user inputs after all federates
                # are launched.
                «fileConfig.binPath.resolve(topLevelName) + FileConfig.RTI_BIN_SUFFIX» -i $FEDERATION_ID &
                # Store the PID of the RTI
                RTI=$!
                # Wait for the RTI to boot up before
                # starting federates (this could be done by waiting for a specific output
                # from the RTI, but here we use sleep)
                sleep 1
            ''')
        } else {
            // Start the RTI on the remote machine.
            // FIXME: Should $FEDERATION_ID be used to ensure unique directories, executables, on the remote host?
            // Copy the source code onto the remote machine and compile it there.
            if (distCode.length === 0) pr(distCode, distHeader)
            
            val logFileName = '''log/«topLevelName»_RTI.log'''
            val compileCommand = '''«this.targetConfig.compiler» «targetConfig.compilerFlags.join(" ")» src-gen/«topLevelName»_RTI.c -o bin/«topLevelName»_RTI -pthread'''
            
            // The mkdir -p flag below creates intermediate directories if needed.
            pr(distCode, '''
                cd «path»
                echo "Making directory «path» and subdirectories src-gen and path on host «target»"
                ssh «target» '\
                    mkdir -p «path»/src-gen «path»/bin «path»/log «path»/src-gen/core; \
                    echo "--------------" >> «path»/«logFileName»; \
                    date >> «path»/«logFileName»; \
                '
                pushd src-gen/core > /dev/null
                echo "Copying LF core files for RTI to host «target»"
                scp rti.c rti.h tag.c tag.h util.h util.c net_util.h net_util.c reactor.h pqueue.h trace.c trace.h «target»:«path»/src-gen/core
                popd > /dev/null
                pushd src-gen > /dev/null
                echo "Copying source files for RTI to host «target»"
                scp «topLevelName»_RTI.c ctarget.h «target»:«path»/src-gen
                popd > /dev/null
                echo "Compiling on host «target» using: «targetConfig.compiler» «targetConfig.compilerFlags.join(" ")» «path»/src-gen/«topLevelName»_RTI.c -o «path»/bin/«fileConfig.RTIBinName» -pthread"
                ssh «target» ' \
                    cd «path»; \
                    echo "In «path» compiling RTI with: «compileCommand»" >> «logFileName» 2>&1; \
                    # Capture the output in the log file and stdout.
                    «compileCommand» 2>&1 | tee -a «logFileName»;'
            ''')

            // Launch the RTI on the remote machine using ssh and screen.
            // The -t argument to ssh creates a virtual terminal, which is needed by screen.
            // The -S gives the session a name.
            // The -L option turns on logging. Unfortunately, the -Logfile giving the log file name
            // is not standardized in screen. Logs go to screenlog.0 (or screenlog.n).
            // FIXME: Remote errors are not reported back via ssh from screen.
            // How to get them back to the local machine?
            // Perhaps use -c and generate a screen command file to control the logfile name,
            // but screen apparently doesn't write anything to the log file!
            //
            // The cryptic 2>&1 reroutes stderr to stdout so that both are returned.
            // The sleep at the end prevents screen from exiting before outgoing messages from
            // the federate have had time to go out to the RTI through the socket.
            val executeCommand = '''bin/«fileConfig.RTIBinName» -i '$FEDERATION_ID' '''
            pr(shCode, '''
                echo "#### Launching the runtime infrastructure (RTI) on remote host «host»."
                # FIXME: Killing this ssh does not kill the remote process.
                # A double -t -t option to ssh forces creation of a virtual terminal, which
                # fixes the problem, but then the ssh command does not execute. The remote
                # federate does not start!
                ssh «target» 'cd «path»; \
                    echo "-------------- Federation ID: "'$FEDERATION_ID' >> «logFileName»; \
                    date >> «logFileName»; \
                    echo "In «path», executing RTI: «executeCommand»" 2>&1 | tee -a «logFileName»; \
                    «executeCommand» 2>&1 | tee -a «logFileName»' &
                # Store the PID of the channel to RTI
                RTI=$!
                # Wait for the RTI to boot up before
                # starting federates (this could be done by waiting for a specific output
                # from the RTI, but here we use sleep)
                sleep 1
            ''')
        }
                
        // Index used for storing pids of federates
        var federateIndex = 0
        for (federate : federates) {
            if (federate.host !== null && federate.host != 'localhost' && federate.host != '0.0.0.0') {
                if(distCode.length === 0) pr(distCode, distHeader)
                val logFileName = '''log/«topLevelName»_«federate.name».log'''
                val compileCommand = '''«targetConfig.compiler» src-gen/«topLevelName»_«federate.name».c -o bin/«topLevelName»_«federate.name» -pthread «targetConfig.compilerFlags.join(" ")»'''
                // FIXME: Should $FEDERATION_ID be used to ensure unique directories, executables, on the remote host?
                pr(distCode, '''
                    echo "Making directory «path» and subdirectories src-gen, src-gen/core, and log on host «federate.host»"
                    # The >> syntax appends stdout to a file. The 2>&1 appends stderr to the same file.
                    ssh «federate.host» '\
                        mkdir -p «path»/src-gen «path»/bin «path»/log «path»/src-gen/core; \
                        echo "--------------" >> «path»/«logFileName»; \
                        date >> «path»/«logFileName»;
                    '
                    pushd src-gen/core > /dev/null
                    echo "Copying LF core files to host «federate.host»"
                    scp «coreFiles.join(" ")» «federate.host»:«path»/src-gen/core
                    popd > /dev/null
                    pushd src-gen > /dev/null
                    echo "Copying source files to host «federate.host»"
                    scp «topLevelName»_«federate.name».c «FOR file:targetConfig.filesNamesWithoutPath SEPARATOR " "»«file»«ENDFOR» ctarget.h «federate.host»:«path»/src-gen
                    popd > /dev/null
                    echo "Compiling on host «federate.host» using: «compileCommand»"
                    ssh «federate.host» '\
                        cd «path»; \
                        echo "In «path» compiling with: «compileCommand»" >> «logFileName» 2>&1; \
                        # Capture the output in the log file and stdout.
                        «compileCommand» 2>&1 | tee -a «logFileName»;'
                ''')
                val executeCommand = '''bin/«topLevelName»_«federate.name» -i '$FEDERATION_ID' '''
                pr(shCode, '''
                    echo "#### Launching the federate «federate.name» on host «federate.host»"
                    # FIXME: Killing this ssh does not kill the remote process.
                    # A double -t -t option to ssh forces creation of a virtual terminal, which
                    # fixes the problem, but then the ssh command does not execute. The remote
                    # federate does not start!
                    ssh «federate.host» '\
                        cd «path»; \
                        echo "-------------- Federation ID: "'$FEDERATION_ID' >> «logFileName»; \
                        date >> «logFileName»; \
                        echo "In «path», executing: «executeCommand»" 2>&1 | tee -a «logFileName»; \
                        «executeCommand» 2>&1 | tee -a «logFileName»' &
                    pids[«federateIndex++»]=$!
                ''')                
            } else {
                pr(shCode, '''
                    echo "#### Launching the federate «federate.name»."
                    «fileConfig.binPath.resolve(topLevelName)»_«federate.name» -i $FEDERATION_ID &
                    pids[«federateIndex++»]=$!
                ''')                
            }
        }
        if (host == 'localhost' || host == '0.0.0.0') {
            // Local PID managements
            pr(shCode, '''
                echo "#### Bringing the RTI back to foreground so it can receive Control-C."
                fg %1
            ''')
        }
        // Wait for launched processes to finish
        pr(shCode, '''
            echo "RTI has exited. Wait for federates to exit."
            # Wait for launched processes to finish.
            # The errors are handled separately via trap.
            for pid in "${pids[@]}"
            do
                wait $pid
            done
            echo "All done."
        ''')

        // Write the launcher file.
        // Delete file previously produced, if any.
        var file = fileConfig.binPath.resolve(topLevelName).toFile
        if (file.exists) {
            file.delete
        }
                
        var fOut = new FileOutputStream(file)
        fOut.write(shCode.toString().getBytes())
        fOut.close()
        if (!file.setExecutable(true, false)) {
            errorReporter.reportWarning("Unable to make launcher script executable.")
        }
        
        // Write the distributor file.
        // Delete the file even if it does not get generated.
        file = fileConfig.binPath.resolve(topLevelName + '_distribute.sh').toFile
        if (file.exists) {
            file.delete
        }
        if (distCode.length > 0) {
            fOut = new FileOutputStream(file)
            fOut.write(distCode.toString().getBytes())
            fOut.close()
            if (!file.setExecutable(true, false)) {
                errorReporter.reportWarning("Unable to make distributor script executable.")
            }
        }
    }

    /** 
     * Generate a reactor class definition for the specified federate.
     * A class definition has four parts:
     * 
     * * Preamble code, if any, specified in the Lingua Franca file.
     * * A "self" struct type definition (see the class documentation above).
     * * A function for each reaction.
     * * A constructor for creating an instance.
     * * A destructor
     *  for deleting an instance.
     * 
     * If the reactor is the main reactor, then
     * the generated code may be customized. Specifically,
     * if the main reactor has reactions, these reactions
     * will not be generated if they are triggered by or send
     * data to contained reactors that are not in the federate.
     * @param reactor The parsed reactor data structure.
     * @param federate A federate name, or null to unconditionally generate.
     */
    def generateReactorFederated(ReactorDecl reactor, FederateInstance federate) {
        // FIXME: Currently we're not reusing definitions for declarations that point to the same definition.
        
        val defn = reactor.toDefinition
        
        if (reactor instanceof Reactor) {
            pr("// =============== START reactor class " + reactor.name)
        } else {
            pr("// =============== START reactor class " + defn.name + " as " + reactor.name)
        }
        
        // Preamble code contains state declarations with static initializers.
        generateUserPreamblesForReactor(defn)
            
        // Some of the following methods create lines of code that need to
        // go into the constructor.  Collect those lines of code here:
        val constructorCode = new StringBuilder()
        val destructorCode = new StringBuilder()
        generateAuxiliaryStructs(reactor, federate)
        generateSelfStruct(reactor, federate, constructorCode, destructorCode)
        generateReactions(reactor, federate)
        generateConstructor(reactor, federate, constructorCode)
        generateDestructor(reactor, federate, destructorCode)

        pr("// =============== END reactor class " + reactor.name)
        pr("")
    }
    
    /**
     * Generates preambles defined by user for a given reactor
     * @param reactor The given reactor
     */
    def generateUserPreamblesForReactor(Reactor reactor) {
        for (p : reactor.preambles ?: emptyList) {
            pr("// *********** From the preamble, verbatim:")
            prSourceLineNumber(p.code)
            pr(p.code.toText)
            pr("\n// *********** End of preamble.")
        }
    }
    
    /**
     * Generate a constructor for the specified reactor in the specified federate.
     * @param reactor The parsed reactor data structure.
     * @param federate A federate name, or null to unconditionally generate.
     * @param constructorCode Lines of code previously generated that need to
     *  go into the constructor.
     */
    protected def generateConstructor(
        ReactorDecl reactor, FederateInstance federate, StringBuilder constructorCode
    ) {
        val structType = selfStructType(reactor)
        pr('''
            «structType»* new_«reactor.name»() {
                «structType»* self = («structType»*)calloc(1, sizeof(«structType»));
                «constructorCode.toString»
                return self;
            }
        ''')
    }

    /**
     * Generate a destructor for the specified reactor in the specified federate.
     * @param decl AST node that represents the declaration of the reactor.
     * @param federate A federate name, or null to unconditionally generate.
     * @param destructorCode Lines of code previously generated that need to
     *  go into the destructor.
     */
    protected def generateDestructor(
        ReactorDecl decl, FederateInstance federate, StringBuilder destructorCode
    ) {
        // Append to the destructor code freeing the trigger arrays for each reaction.
        var reactor = decl.toDefinition
        var reactionCount = 0
        for (reaction : reactor.reactions) {
            if (federate === null || federate.containsReaction(reactor, reaction)) {
                pr(destructorCode, '''
                    for(int i = 0; i < self->___reaction_«reactionCount».num_outputs; i++) {
                        free(self->___reaction_«reactionCount».triggers[i]);
                    }
                ''')
            }
            // Increment the reaction count even if not in the federate for consistency.
            reactionCount++;
        }
        
        val structType = selfStructType(decl)
        pr('''
            void delete_«decl.name»(«structType»* self) {
                «destructorCode.toString»
                free(self);
            }
        ''')
    }
    
    /**
     * Generate the struct type definitions for inputs, outputs, and
     * actions of the specified reactor in the specified federate.
     * @param reactor The parsed reactor data structure.
     * @param federate A federate name, or null to unconditionally generate.
     */
    protected def generateAuxiliaryStructs(
        ReactorDecl decl, FederateInstance federate
    ) {
        val reactor = decl.toDefinition
        // In the case where there are incoming
        // p2p logical connections in decentralized
        // federated execution, there will be an
        // intended_tag field added to accommodate
        // the case where a reaction triggered by a
        // port or action is late due to network 
        // latency, etc..
        var StringBuilder federatedExtension = new StringBuilder();    
        if (isFederatedAndDecentralized) {
            federatedExtension.append('''
                «targetTagType» intended_tag;
            ''');
        }
        if (isFederated) {
            federatedExtension.append('''                
                «targetTimeType» physical_time_of_arrival;
            ''');
        }
        // First, handle inputs.
        for (input : reactor.allInputs) {
            var token = ''
            if (input.inferredType.isTokenType) {
                token = '''
                    lf_token_t* token;
                    int length;
                '''
            }
            pr(input, code, '''
                typedef struct {
                    «input.valueDeclaration»
                    bool is_present;
                    int num_destinations;
                    «token»
                    «federatedExtension.toString»
                } «variableStructType(input, decl)»;
            ''')
            
        }
        // Next, handle outputs.
        for (output : reactor.allOutputs) {
            var token = ''
            if (output.inferredType.isTokenType) {
                 token = '''
                    lf_token_t* token;
                    int length;
                 '''
            }
            pr(output, code, '''
                typedef struct {
                    «output.valueDeclaration»
                    bool is_present;
                    int num_destinations;
                    «token»
                    «federatedExtension.toString»
                } «variableStructType(output, decl)»;
            ''')

        }
        // Finally, handle actions.
        // The very first item on this struct needs to be
        // a trigger_t* because the struct will be cast to (trigger_t*)
        // by the schedule() functions to get to the trigger.
        for (action : reactor.allActions) {
            pr(action, code, '''
                typedef struct {
                    trigger_t* trigger;
                    «action.valueDeclaration»
                    bool is_present;
                    bool has_value;
                    lf_token_t* token;
                    «federatedExtension.toString»
                } «variableStructType(action, decl)»;
            ''')
            
        }
    }

    /**
     * For the specified port, return a declaration for port struct to
     * contain the value of the port. A multiport output with width 4 and
     * type int[10], for example, will result in this:
     * ```
     *     int value[10];
     * ```
     * There will be an array of size 4 of structs, each containing this value 
     * array.
     * @param port The port.
     * @return A string providing the value field of the port struct.
     */
    protected def valueDeclaration(Port port) {
        if (port.type === null && target.requiresTypes === true) {
            // This should have been caught by the validator.
            errorReporter.reportError(port, "Port is required to have a type: " + port.name)
            return ''
        }
        // Do not convert to lf_token_t* using lfTypeToTokenType because there
        // will be a separate field pointing to the token.
        // val portType = lfTypeToTokenType(port.inferredType)
        val portType = port.inferredType.targetType
        // If the port type has the form type[number], then treat it specially
        // to get a valid C type.
        val matcher = arrayPatternFixed.matcher(portType)
        if (matcher.find()) {
            // for int[10], the first match is int, the second [10].
            // The following results in: int* __foo[10];
            // if the port is an input and not a multiport.
            // An output multiport will result in, for example
            // int __out[4][10];
            return '''«matcher.group(1)» value«matcher.group(2)»;''';
        } else {
            return '''«portType» value;'''
        }
    }

    /**
     * For the specified action, return a declaration for action struct to
     * contain the value of the action. An action of
     * type int[10], for example, will result in this:
     * ```
     *     int* value;
     * ```
     * This will return an empty string for an action with no type.
     * @param action The action.
     * @return A string providing the value field of the action struct.
     */
    protected def valueDeclaration(Action action) {
        if (action.type === null && target.requiresTypes === true) {
            return ''
        }
        // Do not convert to lf_token_t* using lfTypeToTokenType because there
        // will be a separate field pointing to the token.
        val actionType = action.inferredType.targetType
        // If the input type has the form type[number], then treat it specially
        // to get a valid C type.
        val matcher = arrayPatternFixed.matcher(actionType)
        if (matcher.find()) {
            // for int[10], the first match is int, the second [10].
            // The following results in: int* foo;
            return '''«matcher.group(1)»* value;''';
        } else {
            val matcher2 = arrayPatternVariable.matcher(actionType)
            if (matcher2.find()) {
                // for int[], the first match is int.
                // The following results in: int* foo;
                return '''«matcher2.group(1)»* value;''';
            }
            return '''«actionType» value;'''
        }
    }

    /**
     * Generate the self struct type definition for the specified reactor
     * in the specified federate.
     * @param reactor The parsed reactor data structure.
     * @param federate A federate name, or null to unconditionally generate.
     * @param constructorCode Place to put lines of code that need to
     *  go into the constructor.
     * @param destructorCode Place to put lines of code that need to
     *  go into the destructor.
     */
    protected def generateSelfStruct(
        ReactorDecl decl,
        FederateInstance federate,
        StringBuilder constructorCode,
        StringBuilder destructorCode
    ) {
        val reactor = decl.toDefinition
        val selfType = selfStructType(decl)
        
        // Construct the typedef for the "self" struct.
        // Create a type name for the self struct.
        
        var body = new StringBuilder()
        
        // Extensions can add functionality to the CGenerator
        generateSelfStructExtension(body, decl, federate, constructorCode, destructorCode)
        
        // Handle bank_index
        pr(body, '''«targetBankIndexType» «targetBankIndex»;''');    
        
        // Next handle parameters.
        generateParametersForReactor(body, reactor)
        
        // Next handle states.
        generateStateVariablesForReactor(body, reactor)
        
        // Next handle actions.
        for (action : reactor.allActions) {
            pr(action, body, '''
                «variableStructType(action, decl)» __«action.name»;
            ''')
            // Initialize the trigger pointer in the action.
            pr(action, constructorCode, '''
                self->__«action.name».trigger = &self->___«action.name»;
            ''')
        }
        
        // Next handle inputs.
        for (input : reactor.allInputs) {
            // If the port is a multiport, the input field is an array of
            // pointers that will be allocated separately for each instance
            // because the sizes may be different. Otherwise, it is a simple
            // pointer.
            if (input.isMultiport) {
                pr(input, body, '''
                    // Multiport input array will be malloc'd later.
                    «variableStructType(input, decl)»** __«input.name»;
                    int __«input.name»__width;
                    // Default input (in case it does not get connected)
                    «variableStructType(input, decl)» __default__«input.name»;
                ''')
                // Add to the destructor code to free the malloc'd memory.
                pr(input, destructorCode, '''
                    free(self->__«input.name»);
                ''')
            } else {
                pr(input, body, '''
                    «variableStructType(input, decl)»* __«input.name»;
                    // width of -2 indicates that it is not a multiport.
                    int __«input.name»__width;
                    // Default input (in case it does not get connected)
                    «variableStructType(input, decl)» __default__«input.name»;
                ''')

                pr(input, constructorCode, '''
                    // Set input by default to an always absent default input.
                    self->__«input.name» = &self->__default__«input.name»;
                ''')
            }
        }

        // Next handle outputs.
        for (output : reactor.allOutputs) {
            // If the port is a multiport, create an array to be allocated
            // at instantiation.
            if (output.isMultiport) {
                pr(output, body, '''
                    // Array of output ports.
                    «variableStructType(output, decl)»* __«output.name»;
                    int __«output.name»__width;
                ''')
                // Add to the destructor code to free the malloc'd memory.
                pr(output, destructorCode, '''
                    free(self->__«output.name»);
                ''')
            } else {
                pr(output, body, '''
                    «variableStructType(output, decl)» __«output.name»;
                    int __«output.name»__width;
                ''')
            }
        }
        
        // If there are contained reactors that either receive inputs
        // from reactions of this reactor or produce outputs that trigger
        // reactions of this reactor, then we need to create a struct
        // inside the self struct for each contained reactor. That
        // struct has a place to hold the data produced by this reactor's
        // reactions and a place to put pointers to data produced by
        // the contained reactors.
        // The contents of the struct will be collected first so that
        // we avoid duplicate entries and then the struct will be constructed.
        val contained = new InteractingContainedReactors(reactor, federate);
        // Next generate the relevant code.
        generateInteractingContainedReactors(contained, body, constructorCode, destructorCode);
                
        // Next, generate the fields needed for each reaction.
        generateReactionAndTriggerStructs(body, decl, constructorCode, destructorCode, federate)
        if (body.length > 0) {
            pr('''
                typedef struct {
                    «body.toString»
                } «selfType»;
            ''')
        } else {
            // There are no fields for the self struct.
            // C compilers complain about empty structs, so we generate a placeholder.
            pr('''
                typedef struct {
                    bool hasContents;
                } «selfType»;
            ''')
        }
    }
    
    /**
     * Generate structs and associated code for contained reactors that
     * send or receive data to or from the container's reactions.
     * 
     * If there are contained reactors that either receive inputs
     * from reactions of this reactor or produce outputs that trigger
     * reactions of this reactor, then we need to create a struct
     * inside the self struct of the container for each contained reactor.
     * That struct has a place to hold the data produced by the container reactor's
     * reactions and a place to put pointers to data produced by
     * the contained reactors.
     * 
     * To use this, first construct an instance of the inner class
     * PortsReferencedInContainedReactors. The constructor for that class
     * figures out which contained reactors are relevant and which ports
     * and reactions interact.
     * 
     * @param contained An instance of PortsReferencedInContainedReactors.
     * @param body The place to put the struct definition for the contained reactors.
     * @param constructorCode The place to put matching code that goes in the container's constructor.
     * @param destructorCode The place to put matching code that goes in the container's destructor.
     */
    private def generateInteractingContainedReactors(
        InteractingContainedReactors contained,
        StringBuilder body,
        StringBuilder constructorCode,
        StringBuilder destructorCode
    ) {
        for (containedReactor : contained.containedReactors) {
            // Generate one struct for each contained reactor that interacts.
            pr(body, "struct {")
            indent(body)
            for (port : contained.portsOfInstance(containedReactor)) {
                if (port instanceof Input) {
                    // If the variable is a multiport, then the place to store the data has
                    // to be malloc'd at initialization.
                    if (!port.isMultiport) {
                        pr(port, body, '''
                            «variableStructType(port, containedReactor.reactorClass)» «port.name»;
                        ''')
                    } else {
                        // Memory will be malloc'd in initialization.
                        pr(port, body, '''
                            «variableStructType(port, containedReactor.reactorClass)»** «port.name»;
                            int «port.name»__width;
                        ''')
                        // Add to the destructor code to free the malloc'd memory.
                        // FIXME: Refactor so there is an array of pointers to free on the self struct.
                        /* Following isn't right for multiports in banks.
                        pr(port, destructorCode, '''
                            free(self->__«containedReactor.name».«port.name»);
                        ''')
                        */
                    }
                } else {
                    // Must be an output entry.
                    // Outputs of contained reactors are pointers to the source of data on the
                    // self struct of the container.
                    if (!port.isMultiport) {
                        pr(port, body, '''
                            «variableStructType(port, containedReactor.reactorClass)»* «port.name»;
                        ''')
                    } else {
                        // Here, we will use an array of pointers.
                        // Memory will be malloc'd in initialization.
                        pr(port, body, '''
                            «variableStructType(port, containedReactor.reactorClass)»** «port.name»;
                            int «port.name»__width;
                        ''')
                        // Add to the destructor code to free the malloc'd memory.
                        pr(port, destructorCode, '''
                            free(self->__«containedReactor.name».«port.name»);
                        ''')
                    }
                    pr(port, body, '''
                        trigger_t «port.name»_trigger;
                    ''')
                    if (isFederatedAndDecentralized) {
                        pr(port, constructorCode, '''
                            self->__«containedReactor.name».«port.name»_trigger.intended_tag = (tag_t) { .time = NEVER, .microstep = 0u};
                        ''')
                    }
                    val triggered = contained.reactionsTriggered(containedReactor, port)
                    if (triggered.size > 0) {
                        pr(port, body, '''
                            reaction_t* «port.name»_reactions[«triggered.size»];
                        ''')
                        var triggeredCount = 0
                        for (index : triggered) {
                            pr(port, constructorCode, '''
                                self->__«containedReactor.name».«port.name»_reactions[«triggeredCount++»] = &self->___reaction_«index»;
                            ''')
                        }
                        pr(port, constructorCode, '''
                            self->__«containedReactor.name».«port.name»_trigger.reactions = self->__«containedReactor.name».«port.name»_reactions;
                        ''')
                    } else {
                        // Since the self struct is created using calloc, there is no need to set
                        // self->__«containedReactor.name».«port.name»_trigger.reactions = NULL
                    }
                    // Since the self struct is created using calloc, there is no need to set
                    // self->__«containedReactor.name».«port.name»_trigger.token = NULL;
                    // self->__«containedReactor.name».«port.name»_trigger.is_present = false;
                    // self->__«containedReactor.name».«port.name»_trigger.is_timer = false;
                    // self->__«containedReactor.name».«port.name»_trigger.is_physical = false;
                    // self->__«containedReactor.name».«port.name»_trigger.drop = false;
                    // self->__«containedReactor.name».«port.name»_trigger.element_size = 0;
                    // self->__«containedReactor.name».«port.name»_trigger.intended_tag = (0, 0);
                    pr(port, constructorCode, '''
                        self->__«containedReactor.name».«port.name»_trigger.last = NULL;
                        self->__«containedReactor.name».«port.name»_trigger.number_of_reactions = «triggered.size»;
                    ''')
                    
                    if (isFederated) {
                        // Set the physical_time_of_arrival
                        pr(port, constructorCode, '''
                            self->__«containedReactor.name».«port.name»_trigger.physical_time_of_arrival = NEVER;
                        ''')
                    }
                }
            }
            unindent(body)
            var array = "";
            var width = -2;
            // If the instantiation is a bank, find the maximum bank width
            // to define an array.
            if (containedReactor.widthSpec !== null) {
                width = maxContainedReactorBankWidth(containedReactor, null, 0);
                array = "[" + width + "]";
            }
            pr(body, '''
                } __«containedReactor.name»«array»;
                int __«containedReactor.name»_width;
            ''');
            // FIXME: The following needs to be done for each instance
            // so that the width can be parameter, not in the constructor.
            pr(constructorCode, '''
                // Set the _width variable for all cases. This will be -2
                // if the reactor is not a bank of reactors.
                self->__«containedReactor.name»_width = «width»;
            ''')
        }
    }
    
    /**
     * This function is provided to allow extensions of the CGenerator to append the structure of the self struct
     * @param body The body of the self struct
     * @param decl The reactor declaration for the self struct
     * @param instance The current federate instance
     * @param constructorCode Code that is executed when the reactor is instantiated
     * @param destructorCode Code that is executed when the reactor instance is freed
     */
    def void generateSelfStructExtension(StringBuilder selfStructBody, ReactorDecl decl, FederateInstance instance, StringBuilder constructorCode, StringBuilder destructorCode) {
        // Do nothing
    }
    
    
    /**
     * Generate code for parameters variables of a reactor in the form "parameter.type parameter.name;"
     * @param reactor The reactor
     * @param builder The StringBuilder that the generated code is appended to
     * @return 
     */
    def generateParametersForReactor(StringBuilder builder, Reactor reactor) {
        for (parameter : reactor.allParameters) {
            // Check for targetBankIndex
            // FIXME: for now throw a reserved error
            if (parameter.name.equals(targetBankIndex)) {
                errorReporter.reportError('''«targetBankIndex» is reserved.''')
            }

            prSourceLineNumber(builder, parameter)
            pr(builder, parameter.getInferredType.targetType + ' ' + parameter.name + ';');
        }
    }
    
    /**
     * Generate code for state variables of a reactor in the form "stateVar.type stateVar.name;"
     * @param reactor The reactor
     * @param builder The StringBuilder that the generated code is appended to
     * @return 
     */
    def generateStateVariablesForReactor(StringBuilder builder, Reactor reactor) {        
        for (stateVar : reactor.allStateVars) {            
            // Check for targetBankIndex
            // FIXME: for now throw a reserved error
            if(stateVar.name.equals(targetBankIndex))
            {
                errorReporter.reportError('''«targetBankIndex» is reserved.''')
            }
            
            prSourceLineNumber(builder, stateVar)
            pr(builder, stateVar.getInferredType.targetType + ' ' + stateVar.name + ';');
        }
    }
    
    /**
     * Generate the fields of the self struct and statements for the constructor
     * to create and initialize a reaction_t struct for each reaction in the
     * specified reactor and a trigger_t struct for each trigger (input, action,
     * timer, or output of a contained reactor).
     * @param body The place to put the code for the self struct.
     * @param reactor The reactor.
     * @param constructorCode The place to put the constructor code.
     * @param constructorCode The place to put the destructor code.
     * @param federate The federate instance, or null if there is no federation.
     */
    protected def void generateReactionAndTriggerStructs(
        StringBuilder body, 
        ReactorDecl decl, 
        StringBuilder constructorCode, 
        StringBuilder destructorCode, 
        FederateInstance federate
    ) {
        var reactionCount = 0;
        val reactor = decl.toDefinition
        // Iterate over reactions and create initialize the reaction_t struct
        // on the self struct. Also, collect a map from triggers to the reactions
        // that are triggered by that trigger. Also, collect a set of sources
        // that are read by reactions but do not trigger reactions.
        // Finally, collect a set of triggers and sources that are outputs
        // of contained reactors. 
        val triggerMap = new LinkedHashMap<Variable,LinkedList<Integer>>()
        val sourceSet = new LinkedHashSet<Variable>()
        val outputsOfContainedReactors = new LinkedHashMap<Variable,Instantiation>
        val startupReactions = new LinkedHashSet<Integer>
        val shutdownReactions = new LinkedHashSet<Integer>
        for (reaction : reactor.allReactions) {
            if (federate === null || federate.containsReaction(reactor, reaction)) {
                // Create the reaction_t struct.
                pr(reaction, body, '''reaction_t ___reaction_«reactionCount»;''')
                
                // Create the map of triggers to reactions.
                for (trigger : reaction.triggers) {
                    // trigger may not be a VarRef (it could be "startup" or "shutdown").
                    if (trigger instanceof VarRef) {
                        var reactionList = triggerMap.get(trigger.variable)
                        if (reactionList === null) {
                            reactionList = new LinkedList<Integer>()
                            triggerMap.put(trigger.variable, reactionList)
                        }
                        reactionList.add(reactionCount)
                        if (trigger.container !== null) {
                            outputsOfContainedReactors.put(trigger.variable, trigger.container)
                        }
                    }
                    if (trigger.isStartup) {
                        startupReactions.add(reactionCount)
                    }
                    if (trigger.isShutdown) {
                        shutdownReactions.add(reactionCount)
                    }
                }
                // Create the set of sources read but not triggering.
                for (source : reaction.sources) {
                    sourceSet.add(source.variable)
                    if (source.container !== null) {
                        outputsOfContainedReactors.put(source.variable, source.container)
                    }
                }

                pr(destructorCode, '''
                    if (self->___reaction_«reactionCount».output_produced != NULL) {
                        free(self->___reaction_«reactionCount».output_produced);
                    }
                    if (self->___reaction_«reactionCount».triggers != NULL) {
                        free(self->___reaction_«reactionCount».triggers);
                    }
                    if (self->___reaction_«reactionCount».triggered_sizes != NULL) {
                        free(self->___reaction_«reactionCount».triggered_sizes);
                    }
                ''')

                var deadlineFunctionPointer = "NULL"
                if (reaction.deadline !== null) {
                    // The following has to match the name chosen in generateReactions
                    val deadlineFunctionName = decl.name.toLowerCase + '_deadline_function' + reactionCount
                    deadlineFunctionPointer = "&" + deadlineFunctionName
                }
                
                // Assign the STP handler
                var STPFunctionPointer = "NULL"
                if (reaction.stp !== null) {
                    // The following has to match the name chosen in generateReactions
                    val STPFunctionName = decl.name.toLowerCase + '_STP_function' + reactionCount
                    STPFunctionPointer = "&" + STPFunctionName
                }

                // Set the defaults of the reaction_t struct in the constructor.
                // Since the self struct is allocated using calloc, there is no need to set:
                // self->___reaction_«reactionCount».index = 0;
                // self->___reaction_«reactionCount».chain_id = 0;
                // self->___reaction_«reactionCount».pos = 0;
                // self->___reaction_«reactionCount».running = false;
                // self->___reaction_«reactionCount».deadline = 0LL;
                // self->___reaction_«reactionCount».is_STP_violated = false;
                pr(reaction, constructorCode, '''
                    self->___reaction_«reactionCount».number = «reactionCount»;
                    self->___reaction_«reactionCount».function = «reactionFunctionName(decl, reactionCount)»;
                    self->___reaction_«reactionCount».self = self;
                    self->___reaction_«reactionCount».deadline_violation_handler = «deadlineFunctionPointer»;
                    self->___reaction_«reactionCount».STP_handler = «STPFunctionPointer»;
                    self->___reaction_«reactionCount».name = "?";
                ''')

            }
            // Increment the reactionCount even if the reaction is not in the federate
            // so that reaction indices are consistent across federates.
            reactionCount++
        }
        
        // Next, create and initialize the trigger_t objects.
        // Start with the timers.
        for (timer : reactor.allTimers) {
            createTriggerT(body, timer, triggerMap, constructorCode, destructorCode)
            // Since the self struct is allocated using calloc, there is no need to set:
            // self->___«timer.name».is_physical = false;
            // self->___«timer.name».drop = false;
            // self->___«timer.name».element_size = 0;
            pr(constructorCode, '''
                self->___«timer.name».is_timer = true;
            ''')
            if (isFederatedAndDecentralized) {
                pr(constructorCode, '''
                    self->___«timer.name».intended_tag = (tag_t) { .time = NEVER, .microstep = 0u};
                ''')
            }
        }
        
        // Handle startup triggers.
        if (startupReactions.size > 0) {
            pr(body, '''
                trigger_t ___startup;
                reaction_t* ___startup_reactions[«startupReactions.size»];
            ''')
            if (isFederatedAndDecentralized) {
                pr(constructorCode, '''
                    self->___startup.intended_tag = (tag_t) { .time = NEVER, .microstep = 0u};
                ''')
            }
            var i = 0
            for (reactionIndex : startupReactions) {
                pr(constructorCode, '''
                    self->___startup_reactions[«i++»] = &self->___reaction_«reactionIndex»;
                ''')
            }
            pr(constructorCode, '''
                self->___startup.last = NULL;
                self->___startup.reactions = &self->___startup_reactions[0];
                self->___startup.number_of_reactions = «startupReactions.size»;
                self->___startup.is_timer = false;
            ''')
        }
        // Handle shutdown triggers.
        if (shutdownReactions.size > 0) {
            pr(body, '''
                trigger_t ___shutdown;
                reaction_t* ___shutdown_reactions[«shutdownReactions.size»];
            ''')
            if (isFederatedAndDecentralized) {
                pr(constructorCode, '''
                    self->___shutdown.intended_tag = (tag_t) { .time = NEVER, .microstep = 0u};
                ''')
            }
            var i = 0
            for (reactionIndex : shutdownReactions) {
                pr(constructorCode, '''
                    self->___shutdown_reactions[«i++»] = &self->___reaction_«reactionIndex»;
                ''')
            }
            pr(constructorCode, '''
                self->___shutdown.last = NULL;
                self->___shutdown.reactions = &self->___shutdown_reactions[0];
                self->___shutdown.number_of_reactions = «shutdownReactions.size»;
                self->___shutdown.is_timer = false;
            ''')
        }

        // Next handle actions.
        for (action : reactor.allActions) {
            createTriggerT(body, action, triggerMap, constructorCode, destructorCode)
            var isPhysical = "true";
            if (action.origin == ActionOrigin.LOGICAL) {
                isPhysical = "false";
            }
            var elementSize = "0"
            // If the action type is 'void', we need to avoid generating the code
            // 'sizeof(void)', which some compilers reject.
            if (action.type !== null && action.targetType.rootType != 'void') {
                elementSize = '''sizeof(«action.targetType.rootType»)'''
            }

            // Since the self struct is allocated using calloc, there is no need to set:
            // self->___«action.name».is_timer = false;
            pr(constructorCode, '''
                self->___«action.name».is_physical = «isPhysical»;
                «IF !action.policy.isNullOrEmpty»
                self->___«action.name».policy = «action.policy»;
                «ENDIF»
                self->___«action.name».element_size = «elementSize»;
            ''')
        }

        // Next handle inputs.
        for (input : reactor.allInputs) {            
            createTriggerT(body, input, triggerMap, constructorCode, destructorCode)
        }
    }
    
    /**
     * Define the trigger_t object on the self struct, an array of
     * reaction_t pointers pointing to reactions triggered by this variable,
     * and initialize the pointers in the array in the constructor.
     * @param body The place to write the self struct entries.
     * @param variable The trigger variable (Timer, Action, or Input).
     * @param triggerMap A map from Variables to a list of the reaction indices
     *  triggered by the variable.
     * @param constructorCode The place to write the constructor code.
     * @param destructorCode The place to write the destructor code.
     */
    private def void createTriggerT(
        StringBuilder body, 
        Variable variable,
        LinkedHashMap<Variable, LinkedList<Integer>> triggerMap,
        StringBuilder constructorCode,
        StringBuilder destructorCode
    ) {
        // variable is a port, a timer, or an action.
        pr(variable, body, '''
            trigger_t ___«variable.name»;
        ''')
        pr(variable, constructorCode, '''
            self->___«variable.name».last = NULL;
        ''')
        if (isFederatedAndDecentralized) {
            pr(variable, constructorCode, '''
                self->___«variable.name».intended_tag = (tag_t) { .time = NEVER, .microstep = 0u};
            ''')
        }
        // Generate the reactions triggered table.
        val reactionsTriggered = triggerMap.get(variable)
        if (reactionsTriggered !== null) {
            pr(variable, body, '''reaction_t* ___«variable.name»_reactions[«reactionsTriggered.size»];''')
            var count = 0
            for (reactionTriggered : reactionsTriggered) {
                prSourceLineNumber(constructorCode, variable)
                pr(variable, constructorCode, '''
                    self->___«variable.name»_reactions[«count»] = &self->___reaction_«reactionTriggered»;
                ''')
                count++
            }
            // Set up the trigger_t struct's pointer to the reactions.
            pr(variable, constructorCode, '''
                self->___«variable.name».reactions = &self->___«variable.name»_reactions[0];
                self->___«variable.name».number_of_reactions = «count»;
            ''')
            
            if (isFederated) {
                // Set the physical_time_of_arrival
                pr(variable, constructorCode, '''
                    self->___«variable.name».physical_time_of_arrival = NEVER;
                ''')
            }
        }
        if (variable instanceof Input) {
            val rootType = variable.targetType.rootType
            // Since the self struct is allocated using calloc, there is no need to set:
            // self->___«input.name».is_timer = false;
            // self->___«input.name».offset = 0LL;
            // self->___«input.name».period = 0LL;
            // self->___«input.name».is_physical = false;
            // self->___«input.name».drop = false;
            // If the input type is 'void', we need to avoid generating the code
            // 'sizeof(void)', which some compilers reject.
            val size = (rootType == 'void') ? '0' : '''sizeof(«rootType»)'''
            pr(constructorCode, '''
                self->___«variable.name».element_size = «size»;
            ''')
        
            if (isFederated) {
                pr(body,
                    CGeneratorExtension.createPortStatusFieldForInput(variable, this)                    
                );
            }
        
        }
    }    
    
    /** Generate reaction functions definition for a reactor.
     *  These functions have a single argument that is a void* pointing to
     *  a struct that contains parameters, state variables, inputs (triggering or not),
     *  actions (triggering or produced), and outputs.
     *  @param reactor The reactor.
     *  @param federate The federate, or null if this is not
     *   federated or not the main reactor and reactions should be
     *   unconditionally generated.
     */
    def generateReactions(ReactorDecl decl, FederateInstance federate) {
        var reactionIndex = 0;
        val reactor = decl.toDefinition
        for (reaction : reactor.allReactions) {
            if (federate === null || federate.containsReaction(reactor, reaction)) {
                generateReaction(reaction, decl, reactionIndex)
            }
            // Increment reaction index even if the reaction is not in the federate
            // so that across federates, the reaction indices are consistent.
            reactionIndex++
        }
    }
    
    /** Generate a reaction function definition for a reactor.
     *  This function will have a single argument that is a void* pointing to
     *  a struct that contains parameters, state variables, inputs (triggering or not),
     *  actions (triggering or produced), and outputs.
     *  @param reaction The reaction.
     *  @param reactor The reactor.
     *  @param reactionIndex The position of the reaction within the reactor. 
     */
    def generateReaction(Reaction reaction, ReactorDecl decl, int reactionIndex) {
        val functionName = reactionFunctionName(decl, reactionIndex)
        
        
        pr('void ' + functionName + '(void* instance_args) {')
        indent()
        var body = reaction.code.toText
        
        generateInitializationForReaction(body, reaction, decl, reactionIndex)
        
        // Code verbatim from 'reaction'
        prSourceLineNumber(reaction.code)
        pr(body)
        unindent()
        pr("}")

        // Now generate code for the late function, if there is one
        // Note that this function can only be defined on reactions
        // in federates that have inputs from a logical connection.
        if (reaction.stp !== null) {
            val lateFunctionName = decl.name.toLowerCase + '_STP_function' + reactionIndex

            pr('void ' + lateFunctionName + '(void* instance_args) {')
            indent();
            generateInitializationForReaction(body, reaction, decl, reactionIndex)
            // Code verbatim from 'late'
            prSourceLineNumber(reaction.stp.code)
            pr(reaction.stp.code.toText)
            unindent()
            pr("}")
        }

        // Now generate code for the deadline violation function, if there is one.
        if (reaction.deadline !== null) {
            // The following name has to match the choice in generateReactionInstances
            val deadlineFunctionName = decl.name.toLowerCase + '_deadline_function' + reactionIndex

            pr('void ' + deadlineFunctionName + '(void* instance_args) {')
            indent();
            generateInitializationForReaction(body, reaction, decl, reactionIndex)
            // Code verbatim from 'deadline'
            prSourceLineNumber(reaction.deadline.code)
            pr(reaction.deadline.code.toText)
            unindent()
            pr("}")
        }
    }
    
    /**
     * Generate code that passes existing intended tag to all output ports
     * and actions. This intended tag is the minimum intended tag of the 
     * triggering inputs of the reaction.
     * 
     * @param body The body of the reaction. Used to check for the DISABLE_REACTION_INITIALIZATION_MARKER.
     * @param reaction The initialization code will be generated for this specific reaction
     * @param decl The reactor that has the reaction
     * @param reactionIndex The index of the reaction relative to other reactions in the reactor, starting from 0
     */
    def generateIntendedTagInheritence(String body, Reaction reaction, ReactorDecl decl, int reactionIndex) {
        // Construct the intended_tag inheritance code to go into
        // the body of the function.
        var StringBuilder intendedTagInheritenceCode = new StringBuilder()
        // Check if the coordination mode is decentralized and if the reaction has any effects to inherit the STP violation
        if (isFederatedAndDecentralized && !reaction.effects.nullOrEmpty) {
            pr(intendedTagInheritenceCode, '''
                #pragma GCC diagnostic push
                #pragma GCC diagnostic ignored "-Wunused-variable"
                if (self->___reaction_«reactionIndex».is_STP_violated == true) {
            ''')
            indent(intendedTagInheritenceCode);            
            pr(intendedTagInheritenceCode, '''            
                // The operations inside this if clause (if any exists) are expensive 
                // and must only be done if the reaction has unhandled STP violation.
                // Otherwise, all intended_tag values are (NEVER, 0) by default.
                
                // Inherited intended tag. This will take the minimum
                // intended_tag of all input triggers
                «targetTagType» inherited_min_intended_tag = («targetTagType») { .time = FOREVER, .microstep = UINT_MAX };
            ''')
            pr(intendedTagInheritenceCode, '''
                // Find the minimum intended tag
            ''')
            // Go through every trigger of the reaction and check the
            // value of intended_tag to choose the minimum.
            for (TriggerRef inputTrigger : reaction.triggers ?: emptyList) {
                if (inputTrigger instanceof VarRef) {
                    if (inputTrigger.variable instanceof Output) {
                        // Output from a contained reactor
                        pr(intendedTagInheritenceCode, '''
                            if (compare_tags(«inputTrigger.container.name».«inputTrigger.variable.name»->intended_tag,
                                             inherited_min_intended_tag) < 0) {
                                inherited_min_intended_tag = «inputTrigger.container.name».«inputTrigger.variable.name»->intended_tag;
                            }
                        ''')
                    } else if (inputTrigger.variable instanceof Port) {
                        pr(intendedTagInheritenceCode, '''
                            if (compare_tags(«inputTrigger.variable.name»->intended_tag, inherited_min_intended_tag) < 0) {
                                inherited_min_intended_tag = «inputTrigger.variable.name»->intended_tag;
                            }
                        ''')
                    } else if (inputTrigger.variable instanceof Action) {
                        pr(intendedTagInheritenceCode, '''
                            if (compare_tags(«inputTrigger.variable.name»->trigger->intended_tag, inherited_min_intended_tag) < 0) {
                                inherited_min_intended_tag = «inputTrigger.variable.name»->trigger->intended_tag;
                            }
                        ''')
                    }

                }
            }
            if (reaction.triggers === null || reaction.triggers.size === 0) {
                // No triggers are given, which means the reaction would react to any input.
                // We need to check the intended tag for every input.
                // NOTE: this does not include contained outputs. 
                for (input : (reaction.eContainer as Reactor).inputs) {
                    pr(intendedTagInheritenceCode, '''
                        if (compare_tags(«input.name»->intended_tag, inherited_min_intended_tag) > 0) {
                            inherited_min_intended_tag = «input.name»->intended_tag;
                        }
                    ''')
                }
            }
            
            // Once the minimum intended tag has been found,
            // it will be passed down to the port effects
            // of the reaction. Note that the intended tag
            // will not pass on to actions downstream.
            // Last reaction that sets the intended tag for the effect
            // will be seen.
            pr(intendedTagInheritenceCode, '''
                // All effects inherit the minimum intended tag of input triggers
                if (inherited_min_intended_tag.time != NEVER) {
            ''')
            for (effect : reaction.effects ?: emptyList) {
                if (effect.variable instanceof Input) {
                    if ((effect.variable as Input).isMultiport) {
                        pr(intendedTagInheritenceCode, '''
                            for(int i=0; i < «effect.container.name».«effect.variable.name»_width; i++) {
                                «effect.container.name».«effect.variable.name»[i]->intended_tag = inherited_min_intended_tag;
                            }
                        ''')
                    } else {
                        // Input to a contained reaction
                        pr(intendedTagInheritenceCode, '''
                                // Don't reset the intended tag of the output port if it has already been set.
                                «effect.container.name».«effect.variable.name»->intended_tag = inherited_min_intended_tag;
                        ''')
                    }                   
                }
            }
            pr(intendedTagInheritenceCode, '''
                }
            ''')
            unindent(intendedTagInheritenceCode);
            pr(intendedTagInheritenceCode,'''
            }
            #pragma GCC diagnostic pop
            ''')
            
            // Write the the intended tag inheritance initialization
            // to the main code.
            pr(intendedTagInheritenceCode.toString) 
        }
        return intendedTagInheritenceCode
    }
    
    /**
     * Generate necessary initialization code inside the body of the reaction that belongs to reactor decl.
     * @param body The body of the reaction. Used to check for the DISABLE_REACTION_INITIALIZATION_MARKER.
     * @param reaction The initialization code will be generated for this specific reaction
     * @param decl The reactor that has the reaction
     * @param reactionIndex The index of the reaction relative to other reactions in the reactor, starting from 0
     */
    def generateInitializationForReaction(String body, Reaction reaction, ReactorDecl decl, int reactionIndex) {
        val reactor = decl.toDefinition
        
        // Construct the reactionInitialization code to go into
        // the body of the function before the verbatim code.
        var StringBuilder reactionInitialization = new StringBuilder()

        // Define the "self" struct.
        var structType = selfStructType(decl)
        // A null structType means there are no inputs, state,
        // or anything else. No need to declare it.
        if (structType !== null) {
             pr('''
                 #pragma GCC diagnostic push
                 #pragma GCC diagnostic ignored "-Wunused-variable"
                 «structType»* self = («structType»*)instance_args;
             ''')
        }

        // Do not generate the initialization code if the body is marked
        // to not generate it.
        if (body.startsWith(CGenerator.DISABLE_REACTION_INITIALIZATION_MARKER)) {
             pr('''
                 #pragma GCC diagnostic pop
             ''')
            return;
        }

        // A reaction may send to or receive from multiple ports of
        // a contained reactor. The variables for these ports need to
        // all be declared as fields of the same struct. Hence, we first
        // collect the fields to be defined in the structs and then
        // generate the structs.
        var fieldsForStructsForContainedReactors = new LinkedHashMap<Instantiation, StringBuilder>

        // Actions may appear twice, first as a trigger, then with the outputs.
        // But we need to declare it only once. Collect in this data structure
        // the actions that are declared as triggered so that if they appear
        // again with the outputs, they are not defined a second time.
        // That second redefinition would trigger a compile error.  
        var actionsAsTriggers = new LinkedHashSet<Action>();

        // Next, add the triggers (input and actions; timers are not needed).
        // This defines a local variable in the reaction function whose
        // name matches that of the trigger. The value of the local variable
        // is a struct with a value and is_present field, the latter a boolean
        // that indicates whether the input/action is present.
        // If the trigger is an output, then it is an output of a
        // contained reactor. In this case, a struct with the name
        // of the contained reactor is created with one field that is
        // a pointer to a struct with a value and is_present field.
        // E.g., if the contained reactor is named 'c' and its output
        // port is named 'out', then c.out->value c.out->is_present are
        // defined so that they can be used in the verbatim code.
        for (TriggerRef trigger : reaction.triggers ?: emptyList) {
            if (trigger instanceof VarRef) {
                if (trigger.variable instanceof Port) {
                    generatePortVariablesInReaction(reactionInitialization,
                        fieldsForStructsForContainedReactors, trigger, decl)
                } else if (trigger.variable instanceof Action) {
                    generateActionVariablesInReaction(
                        reactionInitialization, trigger.variable as Action, decl
                    )
                    actionsAsTriggers.add(trigger.variable as Action);
                }
            }
        }
        if (reaction.triggers === null || reaction.triggers.size === 0) {
            // No triggers are given, which means react to any input.
            // Declare an argument for every input.
            // NOTE: this does not include contained outputs. 
            for (input : reactor.inputs) {
                generateInputVariablesInReaction(reactionInitialization, input, decl)
            }
        }
        // Define argument for non-triggering inputs.
        for (VarRef src : reaction.sources ?: emptyList) {
            if (src.variable instanceof Port) {
                generatePortVariablesInReaction(reactionInitialization, fieldsForStructsForContainedReactors, src, decl)
            } else if (src.variable instanceof Action) {
                // It's a bit odd to read but not be triggered by an action, but
                // OK, I guess we allow it.
                generateActionVariablesInReaction(
                    reactionInitialization,
                    src.variable as Action,
                    decl
                )
                actionsAsTriggers.add(src.variable as Action);
            }
        }

        // Define variables for each declared output or action.
        // In the case of outputs, the variable is a pointer to where the
        // output is stored. This gives the reaction code access to any previous
        // value that may have been written to that output in an earlier reaction.
        if (reaction.effects !== null) {
            for (effect : reaction.effects) {
                if (effect.variable instanceof Action) {
                    // It is an action, not an output.
                    // If it has already appeared as trigger, do not redefine it.
                    if (!actionsAsTriggers.contains(effect.variable)) {
                        pr(reactionInitialization, '''
                            «variableStructType(effect.variable, decl)»* «effect.variable.name» = &self->__«effect.variable.name»;
                        ''')
                    }
                } else {
                    if (effect.variable instanceof Output) {
                        generateOutputVariablesInReaction(reactionInitialization, effect.variable as Output, decl)
                    } else if (effect.variable instanceof Input) {
                        // It is the input of a contained reactor.
                        generateVariablesForSendingToContainedReactors(
                            reactionInitialization,
                            fieldsForStructsForContainedReactors,
                            effect.container,
                            effect.variable as Input
                        )
                    } else {
                        errorReporter.reportError(
                            reaction,
                            "In generateReaction(): " + effect.variable.name + " is neither an input nor an output."
                        )
                    }
                }
            }
        }
        // Before the reaction initialization,
        // generate the structs used for communication to and from contained reactors.
        for (containedReactor : fieldsForStructsForContainedReactors.keySet) {
            pr('struct ' + containedReactor.name + '{')
            indent();
            pr(fieldsForStructsForContainedReactors.get(containedReactor).toString)
            unindent();
            var array = "";
            if (containedReactor.widthSpec !== null) {
                array = '''[self->__«containedReactor.name»_width]''';
            }
            pr('''
                } «containedReactor.name»«array»;
            ''');
        }
        // Next generate all the collected setup code.
        pr(reactionInitialization.toString)
        pr('''
            #pragma GCC diagnostic pop
        ''')

        if (reaction.stp === null) {
            // Pass down the intended_tag to all input and output effects
            // downstream if the current reaction does not have a STP
            // handler.
            generateIntendedTagInheritence(body, reaction, decl, reactionIndex)
        }
    }
    
    /**
     * Return the maximum bank width for the given instantiation within all
     * instantiations of its parent reactor.
     * On the first call to this method, the breadcrumbs should be null and the max
     * argument should be zero. On recursive calls, breadcrumbs is a list of nested
     * instantiations, the max is the maximum width found so far.  The search for
     * instances of the parent reactor will begin with the last instantiation
     * in the specified list.
     * 
     * This rather complicated method is used when a reaction sends or receives data
     * to or from a bank of contained reactors. There will be an array of structs on
     * the self struct of the parent, and the size of the array is conservatively set
     * to the maximum of all the identified bank widths.  This is a bit wasteful of
     * memory, but it avoids having to malloc the array for each instance, and in
     * typical usage, there will be few instances or instances that are all the same
     * width.
     * 
     * @param containedReactor The contained reactor instantiation.
     * @param breadcrumbs null on first call (non-recursive).
     * @param max 0 on first call.
     */
    private def int maxContainedReactorBankWidth(
        Instantiation containedReactor, 
        LinkedList<Instantiation> breadcrumbs,
        int max
    ) {
        // If the instantiation is not a bank, return 1.
        if (containedReactor.widthSpec === null) {
            return 1
        }
        // If there is no main, then we just use the default width.
        if (mainDef === null) {
            return ASTUtils.width(containedReactor.widthSpec, null)
        }
        var nestedBreadcrumbs = breadcrumbs
        if (nestedBreadcrumbs === null) {
            nestedBreadcrumbs = new LinkedList<Instantiation>
            nestedBreadcrumbs.add(mainDef)
        }
        var result = max
        var parent = containedReactor.eContainer as Reactor
        if (parent == mainDef.reactorClass.toDefinition) {
            // The parent is main, so there can't be any other instantiations of it.
            return ASTUtils.width(containedReactor.widthSpec, null)
        }
        // Search for instances of the parent within the tail of the breadcrumbs list.
        val container = nestedBreadcrumbs.first.reactorClass.toDefinition
        for (instantiation: container.instantiations) {
            // Put this new instantation at the head of the list.
            nestedBreadcrumbs.add(0, instantiation)
            if (instantiation.reactorClass.toDefinition == parent) {
                // Found a matching instantiation of the parent.
                // Evaluate the original width specification in this context.
                val candidate = ASTUtils.width(containedReactor.widthSpec, nestedBreadcrumbs)
                if (candidate > result) {
                    result = candidate
                }
            } else {
                // Found some other instantiation, not the parent.
                // Search within it for instantiations of the parent.
                // Note that we assume here that the parent cannot contain
                // instances of itself.
                val candidate = maxContainedReactorBankWidth(containedReactor, nestedBreadcrumbs, result)
                if (candidate > result) {
                    result = candidate
                }
            }
            nestedBreadcrumbs.remove
        }
        return result
    }

    /** 
     * Generate code to create the trigger table for each reaction of the
     * specified reactor.  Each table lists the triggers that the reaction's
     * execution may trigger. Each table is an array of arrays
     * of pointers to the trigger_t structs representing the downstream inputs
     * (or outputs of the container reactor) that are triggered by the reaction.
     * Each trigger table goes into the reaction's reaction_t triggers field.
     * That reaction_t struct is assumed to be on the self struct of the reactor
     * instance with name "___reaction_i", where i is the index of the reaction.
     * The generated code will also set the values of the triggered_sizes array
     * on the reaction_t struct to indicate the size of each array of trigger_t
     * pointers. The generated code will malloc each of these arrays, and the
     * destructor for the reactor instance will free them.
     * The generated code goes into the __initialize_trigger_objects() function.
     * @param reactorIntance The reactor instance.
     * @param federate The federate name or null if no federation.
     */
    def generateRemoteTriggerTable(ReactorInstance reactorInstance, FederateInstance federate) {
        val selfStruct = selfStructName(reactorInstance)
        var reactionCount = 0
        for (reaction : reactorInstance.reactions) {
            if (federate === null || federate.containsReaction(
                reactorInstance.definition.reactorClass.toDefinition,
                reaction.definition
            )) {
                var Collection<PortInstance> destinationPorts = null

                var portCount = 0
                // Record the number of reactions that this reaction depends on.
                // This is used for optimization. When that number is 1, the reaction can
                // be executed immediately when its triggering reaction has completed.
                var dominatingReaction = this.reactionGraph.findSingleDominatingReaction(reaction)
                // The dominating reaction may not be included in this federate, in which case, we need to keep searching.
                while (dominatingReaction !== null 
                    && !federate.containsReaction(reactorInstance.definition.reactorClass.toDefinition, dominatingReaction.definition
                )) {
                    dominatingReaction = this.reactionGraph.findSingleDominatingReaction(dominatingReaction);
                }
                if (dominatingReaction !== null
                    && federate.containsReaction(reactorInstance.definition.reactorClass.toDefinition, dominatingReaction.definition)
                ) {
                    val upstreamReaction =
                        '''«selfStructName(dominatingReaction.parent)»->___reaction_«dominatingReaction.reactionIndex»'''
                    pr(initializeTriggerObjectsEnd, '''
                        // Reaction «reactionCount» of «reactorInstance.getFullName» depends on one maximal upstream reaction.
                        «selfStruct»->___reaction_«reactionCount».last_enabling_reaction = &(«upstreamReaction»);
                    ''')
                } else {
                    pr(initializeTriggerObjectsEnd, '''
                        // Reaction «reactionCount» of «reactorInstance.getFullName» does not depend on one maximal upstream reaction.
                        «selfStruct»->___reaction_«reactionCount».last_enabling_reaction = NULL;
                    ''')
                }
                if (targetConfig.logLevel >= LogLevel.LOG) {
                    pr(initializeTriggerObjectsEnd, '''
                        // Reaction «reactionCount» of «reactorInstance.getFullName»'s name.
                        «selfStruct»->___reaction_«reactionCount».name = "«reactorInstance.fullName» reaction «reactionCount»";
                    ''')
                }
                                
                for (port : reaction.effects.filter(PortInstance)) {
                    // Skip multiports and handle the component ports instead.
                    if (!(port instanceof MultiportInstance)) {
                        // Port is not within a multiport.
                        // The port to which the reaction writes may have dependent
                        // reactions in the container. If so, we list that port here.
                        var portsWithDependentReactions = new LinkedHashSet<PortInstance>()

                        // The size of the array to be inserted into the triggers array of
                        // the reaction is the sum of the number of destination ports and
                        // the number of destination reactions (reactions of the container
                        // sensitive to this port.
                        var numberOfTriggerTObjects = 0

                        // Collect the destinations for each output port.
                        if (port.definition instanceof Output) {
                            // For each output, obtain the destinations from the parent.
                            // Pointers to the destination trigger_t objects will be collected into
                            // an array. 
                            var parent = reactorInstance.parent
                            if (parent !== null) {
                                destinationPorts = parent.transitiveClosure(port)
                            } else {
                                // At the top level, where there cannot be any destinations
                                // for an output port.
                                destinationPorts = new LinkedList<PortInstance>()
                            }

                            // The port may also have dependent reactions, which are
                            // reactions in the container of this port's container.
                            if (port.dependentReactions.size > 0) {
                                portsWithDependentReactions.add(port)
                                numberOfTriggerTObjects += port.dependentReactions.size
                            }
                        } else {
                            // The port is the input port of a contained reactor,
                            // use that reactor instance to compute the transitive closure.
                            destinationPorts = port.parent.transitiveClosure(port)
                        }

                        numberOfTriggerTObjects += destinationPorts.size

                        // Record this array size in reaction's reaction_t triggered_sizes array.
                        pr(initializeTriggerObjectsEnd, '''
                            // Reaction «reactionCount» of «reactorInstance.getFullName» triggers «numberOfTriggerTObjects»
                            // downstream reactions through port «port.getFullName».
                            «selfStruct»->___reaction_«reactionCount».triggered_sizes[«portCount»] = «numberOfTriggerTObjects»;
                        ''')
                        if (numberOfTriggerTObjects > 0) {
                            // Next, malloc the memory for the trigger array and record its location.
                            // NOTE: Need a unique name for the pointer to the malloc'd array because some of the
                            // initialization has to occur at the end of __initialize_trigger_objects(), after
                            // all reactor instances have been created.
                            var bankIndex = ""
                            if (reactorInstance.bankIndex >= 0) {
                                bankIndex = '_' + reactorInstance.bankIndex + '_'
                            }
                            val triggerArray = '''«reactorInstance.uniqueID»«bankIndex»_«reaction.reactionIndex»_«portCount»'''
                            pr(initializeTriggerObjectsEnd, '''
                                // For reaction «reactionCount» of «reactorInstance.getFullName», allocate an
                                // array of trigger pointers for downstream reactions through port «port.getFullName»
                                trigger_t** «triggerArray» = (trigger_t**)malloc(«numberOfTriggerTObjects» * sizeof(trigger_t*));
                                «selfStruct»->___reaction_«reactionCount».triggers[«portCount»] = «triggerArray»;
                            ''')

                            // Next, initialize the newly created array.
                            var destinationCount = 0;
                            for (destination : destinationPorts) {
                                // If the destination of a connection is an input
                                // port of a reactor that has no reactions to that input,
                                // then this trigger struct will not have been created.
                                // In that case, we want NULL.
                                // If the destination is an output port, however, then
                                // the dependentReactions.size reflects the number of downstream
                                // reactions, including possible reactions in the container.
                                if (destination.isOutput) {
                                    if (destination.dependentReactions.size === 0) {
                                        pr(initializeTriggerObjectsEnd, '''
                                            // Destination port «destination.getFullName» itself has no reactions.
                                            «triggerArray»[«destinationCount++»] = NULL;
                                        ''')
                                    } else {
                                        // Add to portsWithDependentReactions. This occurs if the destination is
                                        // output port of the container, and that output port triggers reactions in
                                        // its container.
                                        portsWithDependentReactions.add(destination)
                                    }
                                } else if (destination.dependentReactions.size === 0) {
                                    pr(initializeTriggerObjectsEnd, '''
                                        // Destination port «destination.getFullName» itself has no reactions.
                                        «triggerArray»[«destinationCount++»] = NULL;
                                    ''')
                                } else if (!(destination instanceof MultiportInstance)) { // Skip multiports.
                                                                        // Instead, the component ports are handled.
                                    pr(initializeTriggerObjectsEnd, '''
                                        // Point to destination port «destination.getFullName»'s trigger struct.
                                        «triggerArray»[«destinationCount++»] = &«triggerStructName(destination)»;
                                    ''')
                                }
                            }
                            for (portWithDependentReactions : portsWithDependentReactions) {
                                for (destinationReaction : portWithDependentReactions.dependentReactions) {
                                    if (reactorBelongsToFederate(destinationReaction.parent, federate)) {
                                        pr(initializeTriggerObjectsEnd, '''
                                            // Port «port.getFullName» has reactions in its parent's parent.
                                            // Point to the trigger struct for those reactions.
                                            «triggerArray»[«destinationCount++»] = &«triggerStructName(portWithDependentReactions, destinationReaction)»;
                                        ''')
                                    }
                                }
                            }
                        }
                        portCount++
                    }
                }
            }
            // Increment reaction count even if it is not in the federate for consistency.
            reactionCount++
        }
    }

    /** 
     * Generate code to set up the tables used in __start_time_step to decrement reference
     * counts and mark outputs absent between time steps. This function puts the code
     * into startTimeStep.
     */
    def generateStartTimeStep(ReactorInstance instance, FederateInstance federate) {
        // First, set up to decrement reference counts for each token type
        // input of a contained reactor that is present.
        for (child : instance.children) {
            if (reactorBelongsToFederate(child, federate)) {
                var nameOfSelfStruct = selfStructName(child)
                for (input : child.inputs) {
                    if (isTokenType((input.definition as Input).inferredType)) {
                        if (input instanceof MultiportInstance) {
                            pr(startTimeStep, '''
                                for (int i = 0; i < «input.width»; i++) {
                                    __tokens_with_ref_count[«startTimeStepTokens» + i].token
                                            = &«nameOfSelfStruct»->__«input.name»[i]->token;
                                    __tokens_with_ref_count[«startTimeStepTokens» + i].status
                                            = (port_status_t*)&«nameOfSelfStruct»->__«input.name»[i]->is_present;
                                    __tokens_with_ref_count[«startTimeStepTokens» + i].reset_is_present = false;
                                }
                            ''')
                            startTimeStepTokens += input.width
                        } else {
                            pr(startTimeStep, '''
                                __tokens_with_ref_count[«startTimeStepTokens»].token
                                        = &«nameOfSelfStruct»->__«input.name»->token;
                                __tokens_with_ref_count[«startTimeStepTokens»].status
                                        = (port_status_t*)&«nameOfSelfStruct»->__«input.name»->is_present;
                                __tokens_with_ref_count[«startTimeStepTokens»].reset_is_present = false;
                            ''')
                            startTimeStepTokens++
                        }
                    }
                }
            }
        }
        var containerSelfStructName = selfStructName(instance)
        // Handle inputs that get sent data from a reaction rather than from
        // another contained reactor and reactions that are triggered by an
        // output of a contained reactor.
        // Note that there may be more than one reaction reacting to the same
        // port so we have to avoid listing the port more than once.
        val portsSeen = new LinkedHashSet<PortInstance>();
        for (reaction : instance.reactions) {
            if (federate === null || federate.containsReaction(
                instance.definition.reactorClass.toDefinition,
                reaction.definition
            )) {
                for (port : reaction.effects.filter(PortInstance)) {
                    // Skip any actual multiports if they are listed. Only count the individual ports.
                    if (port.definition instanceof Input  && !(port instanceof MultiportInstance)) {
                        // This reaction is sending to an input. Must be
                        // the input of a contained reactor in the federate.
                        val sourcePort = sourcePort(port)
                        if (reactorBelongsToFederate(sourcePort.parent, federate)) {
                            // If this is a multiport, then the port struct on the self
                            // struct is a pointer. Otherwise, it is the struct itself.
                            var multiportIndex = stackStructOperator // '.'
                            if (sourcePort.multiportIndex >= 0) {
                                multiportIndex = '[' + sourcePort.multiportIndex + ']->'
                            }
                            pr(startTimeStep, '''
                                // Add port «sourcePort.getFullName» to array of is_present fields.
                                __is_present_fields[«startTimeStepIsPresentCount»] 
                                        = &«containerSelfStructName»->__«sourcePort.parent.name».«sourcePort.name»«multiportIndex»is_present;
                            ''')
                            if (isFederatedAndDecentralized) {
                                // Intended_tag is only applicable to ports in federated execution.
                                pr(startTimeStep, '''
                                    // Add port «sourcePort.getFullName» to array of is_present fields.
                                    __intended_tag_fields[«startTimeStepIsPresentCount»] 
                                            = &«containerSelfStructName»->__«sourcePort.parent.name».«sourcePort.name»«multiportIndex»intended_tag;
                                ''')
                            }
                            startTimeStepIsPresentCount++
                        }
                    }
                }
                // Find outputs of contained reactors that have token types and therefore
                // need to have their reference counts decremented.
                for (port : reaction.sources) {
                    if (port.definition instanceof Output && !portsSeen.contains(port)) {
                        portsSeen.add(port as PortInstance)
                        // This reaction is receiving data from the port.
                        if (isTokenType((port.definition as Output).inferredType)) {
                            if (port instanceof MultiportInstance) {
                                pr(startTimeStep, '''
                                    for (int i = 0; i < «port.width»; i++) {
                                        __tokens_with_ref_count[«startTimeStepTokens» + i].token
                                                = &«containerSelfStructName»->__«port.parent.name».«port.name»[i]->token;
                                        __tokens_with_ref_count[«startTimeStepTokens» + i].status
                                                = (port_status_t*)&«containerSelfStructName»->__«port.parent.name».«port.name»[i]->is_present;
                                        __tokens_with_ref_count[«startTimeStepTokens» + i].reset_is_present = false;
                                    }
                                ''')
                                startTimeStepTokens += port.width
                            } else {
                                pr(startTimeStep, '''
                                    __tokens_with_ref_count[«startTimeStepTokens»].token
                                            = &«containerSelfStructName»->__«port.parent.name».«port.name»->token;
                                    __tokens_with_ref_count[«startTimeStepTokens»].status
                                            = (port_status_t*)&«containerSelfStructName»->__«port.parent.name».«port.name»->is_present;
                                    __tokens_with_ref_count[«startTimeStepTokens»].reset_is_present = false;
                                ''')
                                startTimeStepTokens++
                            }
                        }
                    }
                }
            }
        }
        // Next, set up the table to mark each output of each contained reactor absent.
        for (child : instance.children) {
            if (reactorBelongsToFederate(child, federate)) {
                var nameOfSelfStruct = selfStructName(child)
                for (output : child.outputs) {
                    if (output instanceof MultiportInstance) {
                        var j = 0
                        for (multiportInstance : output.instances) {
                            pr(startTimeStep, '''
                                // Add port «output.getFullName» to array of is_present fields.
                                __is_present_fields[«startTimeStepIsPresentCount»] = &«nameOfSelfStruct»->«getStackPortMember('''__«output.name»[«j»]''', "is_present")»;
                            ''')
                            if (isFederatedAndDecentralized) {
                                // Intended_tag is only applicable to ports in federated execution with decentralized coordination.
                                pr(startTimeStep, '''
                                    // Add port «output.getFullName» to array of intended_tag fields.
                                    __intended_tag_fields[«startTimeStepIsPresentCount»] = &«nameOfSelfStruct»->«getStackPortMember('''__«output.name»[«j»]''', "intended_tag")»;
                                ''')
                            }
                            startTimeStepIsPresentCount++
                            j++
                        }
                    } else {
                        pr(startTimeStep, '''
                            // Add port «output.getFullName» to array of is_present fields.
                            __is_present_fields[«startTimeStepIsPresentCount»] = &«nameOfSelfStruct»->«getStackPortMember('''__«output.name»''', "is_present")»;
                        ''')
                        if (isFederatedAndDecentralized) {                            
                            // Intended_tag is only applicable to ports in federated execution with decentralized coordination.
                            pr(startTimeStep, '''
                                // Add port «output.getFullName» to array of Intended_tag fields.
                                __intended_tag_fields[«startTimeStepIsPresentCount»] = &«nameOfSelfStruct»->«getStackPortMember('''__«output.name»''', "intended_tag")»;
                            ''')                            
                        }
                        startTimeStepIsPresentCount++
                    }
                }
            }
        }
        for (action : instance.actions) {
            pr(startTimeStep, '''
                // Add action «action.getFullName» to array of is_present fields.
                __is_present_fields[«startTimeStepIsPresentCount»] 
                        = &«containerSelfStructName»->__«action.name».is_present;
            ''')
            if (isFederatedAndDecentralized) {
                // Intended_tag is only applicable to actions in federated execution with decentralized coordination.
                pr(startTimeStep, '''
                    // Add action «action.getFullName» to array of intended_tag fields.
                    __intended_tag_fields[«startTimeStepIsPresentCount»] 
                            = &«containerSelfStructName»->__«action.name».intended_tag;
                ''')
            }
            startTimeStepIsPresentCount++
        }
    }
    
    /**
     * For each timer and action in the specified reactor instance, generate
     * initialization code for the offset and period fields. This code goes into
     * __initialize_trigger_objects(). This has to be done separately for each
     * instance, rather than by the constructor, because the values of the offset
     * and period may be given by parameters, so the values are potentially
     * different for each instance.
     * 
     * This method will also populate the global __timer_triggers array, which is
     * used to start all timers at the start of execution.
     * 
     * @param reactorInstance The instance for which we are generating trigger objects.
     * @return A map of trigger names to the name of the trigger struct.
     */
    def generateOffsetAndPeriodInitializations(ReactorInstance reactorInstance) {
        var count = 0
        // Iterate over triggers (input ports, actions, and timers that trigger reactions).
        for (triggerInstance : reactorInstance.triggersAndReads) {
            var trigger = triggerInstance.definition
            var triggerStructName = triggerStructName(triggerInstance)
            if (trigger instanceof Timer && !triggerInstance.isStartup) {
                val offset = timeInTargetLanguage((triggerInstance as TimerInstance).offset)
                val period = timeInTargetLanguage((triggerInstance as TimerInstance).period)
                pr(initializeTriggerObjects, '''
                    «triggerStructName».offset = «offset»;
                    «triggerStructName».period = «period»;
                    __timer_triggers[«timerCount»] = &«triggerStructName»;
                ''')
                timerCount++
            } else if (trigger instanceof Action && !triggerInstance.isShutdown) {
                var minDelay = (triggerInstance as ActionInstance).minDelay
                var minSpacing = (triggerInstance as ActionInstance).minSpacing
                pr(initializeTriggerObjects, '''
                    «triggerStructName».offset = «timeInTargetLanguage(minDelay)»;
                    «IF minSpacing !== null»
                    «triggerStructName».period = «timeInTargetLanguage(minSpacing)»;
                    «ELSE»
                    «triggerStructName».period = «CGenerator.UNDEFINED_MIN_SPACING»;
                    «ENDIF»
                ''')               
            } else {
                // The trigger is either a port or a startup or shutdown trigger.
                // Nothing to do in initialize_trigger_objects
            }
            count++
            triggerCount++
        }
    }

    /**
     * Process a given .proto file.
     * 
     * Run, if possible, the proto-c protocol buffer code generator to produce
     * the required .h and .c files.
     * @param filename Name of the file to process.
     */
     def processProtoFile(String filename) {
        val protoc = createCommand(
            "protoc-c",
            #['''--c_out=«this.fileConfig.getSrcGenPath»''', filename],
            fileConfig.srcPath,
            "Processing .proto files requires proto-c >= 1.3.3.",
            true)
        if (protoc === null) {
            return
        }
        val returnCode = protoc.executeCommand()
        if (returnCode == 0) {
            val nameSansProto = filename.substring(0, filename.length - 6)
            targetConfig.compileAdditionalSources.add(this.fileConfig.getSrcGenPath.resolve(nameSansProto + ".pb-c.c").toString)

            targetConfig.compileLibraries.add('-l')
            targetConfig.compileLibraries.add('protobuf-c')    
        } else {
            errorReporter.reportError("protoc-c returns error code " + returnCode)
        }
    }
    
    /**
     * Return a string that defines the log level.
     */
    static def String defineLogLevel(GeneratorBase generator) {
        // FIXME: if we align the levels with the ordinals of the
        // enum (see CppGenerator), then we don't need this function.
        switch(generator.targetConfig.logLevel) {
            case ERROR: '''
                #define LOG_LEVEL 0
            '''
            case WARN: '''
                #define LOG_LEVEL 1
            '''
            case INFO: '''
                #define LOG_LEVEL 2
            ''' 
            case LOG: '''
                #define LOG_LEVEL 3
            '''
            case DEBUG: '''
                #define LOG_LEVEL 4
            '''
        }
    }
    
    /**
     * Return a string for referencing the struct with the value and is_present
     * fields of the specified port. This is used for establishing the destination of
     * data for a connection between ports.
     * This will have one of the following forms:
     * 
     * * selfStruct->__portName
     * * selfStruct->__portName[i]
     * 
     * @param port An instance of a destination input port.
     */
    static def destinationReference(PortInstance port) {
        var destStruct = selfStructName(port.parent)

        // If the destination is in a multiport, find its index.
        var destinationIndexSpec = ''
        if (port.multiportIndex >= 0) {
            destinationIndexSpec = '[' + port.multiportIndex + ']'
        }
                
        if (port.isInput) {
            return '''«destStruct»->__«port.name»«destinationIndexSpec»'''
        } else {
            throw new Exception("INTERNAL ERROR: destinationReference() should only be called on input ports.")
        }        
    }
 
    /**
     * Return a string for referencing the port struct with the value
     * and is_present fields in a self struct that receives data from
     * the specified output port to be used by a reaction.
     * The output port is contained by a contained reactor.
     * This will have one of the following forms:
     * 
     * * selfStruct->__reactorName.portName
     * * selfStruct->__reactorName.portName[i]
     * 
     * The selfStruct is that of the container of reactor that
     * contains the port. If the port is in a multiport, then i is
     * the index of the port within the multiport.
     * 
     * @param port An instance of a destination port.
     */
    static def reactionReference(PortInstance port) {
         var destStruct = selfStructName(port.parent.parent)

        // If the destination is in a multiport, find its index.
        var destinationIndexSpec = ''
        if (port.multiportIndex >= 0) {
            destinationIndexSpec = '[' + port.multiportIndex + ']'
        }
                
        if (port.isOutput) {
            return '''«destStruct»->__«port.parent.name».«port.name»«destinationIndexSpec»'''
        } else {
            return '// Nothing to do. Port is an input.'
        }
    }
 
    /**
     * Return a string for referencing the data or is_present value of
     * the specified port. This is used for establishing the source of
     * data for a connection between ports.
     * This will have one of the following forms:
     * 
     * * &selfStruct->__portName
     * * &selfStruct->__parentName.portName
     * * &selfStruct->__portName[i]
     * * selfStruct->__parentName.portName[i]
     * 
     * If the port depends on another port, then this will reference
     * the eventual upstream port where the data is store. E.g., it is an input that
     * connected to upstream output, then portName will be the name
     * of the upstream output and the selfStruct will be that of the
     * upstream reactor. If the port is an input port that is written to
     * by a reaction of the parent of the port's parent, then the selfStruct
     * will be that of the parent of the port's parent, and parentName
     * will the name of the port's parent.
     * If the port is an output, then selfStruct will be the parent's
     * selfStruct and the portName will be the name of the port.
     * If the port is a multiport, then one of the last two forms will
     * be used, where i is the index of the multiport.
     * 
     * @param port An instance of the port to be referenced.
     */
    static def sourceReference(PortInstance port) {
        // If the port depends on another port, find the ultimate source port,
        // which could be the input port if it is written to by a reaction
        // or it could be an upstream output port. 
        var eventualSource = sourcePort(port)
        
        // If it is in a multiport, find its index.          
        var sourceIndexSpec = ''
        var indirection = '&'
        if (eventualSource.multiportIndex >= 0) {
            sourceIndexSpec = '[' + eventualSource.multiportIndex + ']'
            if (eventualSource.isInput) {
                indirection = ''
            }
        }
                
        if (eventualSource.isOutput) {
            val sourceStruct = selfStructName(eventualSource.parent)
            return '''«indirection»«sourceStruct»->__«eventualSource.name»«sourceIndexSpec»'''
        } else {
            val sourceStruct = selfStructName(eventualSource.parent.parent)
            return '''«indirection»«sourceStruct»->__«eventualSource.parent.name».«eventualSource.name»«sourceIndexSpec»'''
        }
    }

    /** Return the unique name for the "self" struct of the specified
     *  reactor instance from the instance ID. If the instance is a member
     *  of a bank of reactors, this returns something of the form
     *  name_self[index], where the index is the position within the bank.
     *  @param instance The reactor instance.
     *  @return The name of the self struct.
     */
    static def selfStructName(ReactorInstance instance) {
        var result = instance.uniqueID + "_self"
        // If this reactor is a member of a bank of reactors, then change
        // the name of its self struct to append [index].
        if (instance.bankIndex >= 0) {
            result += "[" + instance.bankIndex + "]"
        }
        return result
    }

    /** Construct a unique type for the "self" struct of the specified
     *  reactor class from the reactor class.
     *  @param reactor The reactor class.
     *  @return The name of the self struct.
     */
    def selfStructType(ReactorDecl reactor) {
        return reactor.name.toLowerCase + "_self_t"
    }
    
    /** Construct a unique type for the struct of the specified
     *  typed variable (port or action) of the specified reactor class.
     *  @param variable The variable.
     *  @param reactor The reactor class.
     *  @return The name of the self struct.
     */
    def variableStructType(Variable variable, ReactorDecl reactor) {
        '''«reactor.name.toLowerCase»_«variable.name»_t'''
    }
    
    /** Return the function name for specified reaction of the
     *  specified reactor.
     *  @param reactor The reactor
     *  @param reactionIndex The reaction index.
     *  @return The function name for the reaction.
     */
    def reactionFunctionName(ReactorDecl reactor, int reactionIndex) {
          reactor.name.toLowerCase + "reaction_function_" + reactionIndex
    }

    /** Return a reference to the trigger_t struct of the specified
     *  trigger instance (input port or action). This trigger_t struct
     *  is on the self struct.
     *  @param instance The port or action instance.
     *  @return The name of the trigger struct.
     */
    static def triggerStructName(TriggerInstance<? extends Variable> instance) {
        return selfStructName(instance.parent) 
                + '->___'
                + instance.name
    }
    
    /** Return a reference to the trigger_t struct for the specified output
     *  port of a contained reactor that triggers the specified reaction.
     *  @param port The output port of a contained reactor.
     *  @param reaction The reaction triggered by this port.
     *  @return The name of the trigger struct, which is in the self struct
     *   of the container of the reaction.
     */
    static def triggerStructName(PortInstance port, ReactionInstance reaction) {
        return '''«selfStructName(reaction.parent)»->__«port.parent.name».«port.name»_trigger;'''
    }
    
    /**
     * Generates C code to retrieve port->member
     * This function is used for clarity and is called whenever struct is allocated on heap memory.
     * @param portName The name of the port in string
     * @param member The member's name (e.g., is_present)
     * @return Generated code
     */
    def getHeapPortMember(String portName, String member) '''
        «portName»->«member»
    '''
    
    
    /**
     * Return the operator used to retrieve struct members
     */
    def getStackStructOperator() '''
    .
    '''
    
    /**
     * Generates C code to retrieve port.member
     * This function is used for clarity and is called whenever struct is allocated on stack memory.
     * @param portName The name of the port in string
     * @param member The member's name(e.g., is_present)
     * @return Generated code
     */
    def getStackPortMember(String portName, String member) '''
        «portName».«member»
    '''
    /**
     * Return the full name of the specified instance without
     * the leading name of the top-level reactor, unless this
     * is the top-level reactor, in which case return its name.
     * @param instance The instance.
     * @return A shortened instance name.
     */
    def getShortenedName(ReactorInstance instance) {
        var description = instance.getFullName
        // If not at the top level, strip off the name of the top level.
        val period = description.indexOf(".")
        if (period > 0) {
            description = description.substring(period + 1)
        }
        return description
    }
    
    /**
     * If tracing is turned on, then generate code that records
     * the full name of the specified reactor instance in the
     * trace table. If tracing is not turned on, do nothing.
     * @param instance The reactor instance.
     * @param builder The place to put the generated code.
     */
    def void generateTraceTableEntries(ReactorInstance instance, StringBuilder builder) {
        // If tracing is turned on, record the address of this reaction
        // in the _lf_trace_object_descriptions table that is used to generate
        // the header information in the trace file.
        if (targetConfig.tracing !== null) {
            var description = getShortenedName(instance)
            var nameOfSelfStruct = selfStructName(instance)
            pr(builder, '''
                _lf_register_trace_event(«nameOfSelfStruct», NULL, trace_reactor, "«description»");
            ''')
            for (action : instance.actions) {
                pr(builder, '''
                    _lf_register_trace_event(«nameOfSelfStruct», &(«nameOfSelfStruct»->___«action.name»), trace_trigger, "«description».«action.name»");
                ''')
            }
            for (timer : instance.timers) {
                pr(builder, '''
                    _lf_register_trace_event(«nameOfSelfStruct», &(«nameOfSelfStruct»->___«timer.name»), trace_trigger, "«description».«timer.name»");
                ''')
            }
        }
    } 

    /** 
     * Generate code to instantiate the specified reactor instance and
     * initialize it.
     * @param instance A reactor instance.
     * @param federate A federate instance to conditionally generate code by
     *  contained reactors or null if there are no federates.
     */
    def void generateReactorInstance(ReactorInstance instance, FederateInstance federate) {
        // If this is not the main reactor and is not in the federate, nothing to do.
        if (instance !== this.main && !reactorBelongsToFederate(instance, federate)) {
            return
        }
        var reactorClass = instance.definition.reactorClass
        var fullName = instance.fullName
        pr(initializeTriggerObjects, '// ************* Instance ' + fullName + ' of class ' +
            reactorClass.name)
            
        var nameOfSelfStruct = selfStructName(instance)
        var structType = selfStructType(reactorClass)
        
        // If this reactor is a placeholder for a bank of reactors, then generate
        // an array of instances of reactors and return.
        if (instance.bankMembers !== null) {
            pr(initializeTriggerObjects, '''
                «structType»* «nameOfSelfStruct»[«instance.bankMembers.size»];
            ''')
            return
        }

        // If this reactor is an instance in a bank of federates, then only generate an
        // instance if the bank index of the reactor matches the bank index of the federate.
        if (federate.instantiation === instance.definition    // Is a top-level federate.
            && federate.instantiation.widthSpec !== null      // Is in a bank of federates.
            && federate.bankIndex != instance.bankIndex    // Bank position does not match.
        ) {
            return;
        }

        // Generate the instance self struct containing parameters, state variables,
        // and outputs (the "self" struct). The form is slightly different
        // depending on whether its in a bank of reactors.
        if (instance.bankIndex >= 0) {
            pr(initializeTriggerObjects, '''
                «nameOfSelfStruct» = new_«reactorClass.name»();
            ''')
            // Set the bankIndex for the reactor
            pr(initializeTriggerObjectsEnd, '''
                «nameOfSelfStruct»->«targetBankIndex» = «instance.bankIndex»;
            ''')
        } else {
            pr(initializeTriggerObjects, '''
                «structType»* «nameOfSelfStruct» = new_«reactorClass.name»();
            ''')
            // Set the bankIndex to zero
            pr(initializeTriggerObjectsEnd, '''
                «nameOfSelfStruct»->«targetBankIndex» = 0;
            ''')
        }
        
        generateTraceTableEntries(instance, initializeTriggerObjects)
              
        generateReactorInstanceExtension(initializeTriggerObjects, instance, federate)

        // Generate code to initialize the "self" struct in the
        // __initialize_trigger_objects function.
        pr(initializeTriggerObjects, "//***** Start initializing " + fullName)

        // Start with parameters.
        generateParameterInitialization(initializeTriggerObjects, instance)
        
        // Once parameters are done, we can allocate memory for any multiports.
        // Allocate memory for outputs.
        for (output : reactorClass.toDefinition.outputs) {
            // If the port is a multiport, create an array.
            if (output.isMultiport) {
                initializeOutputMultiport(initializeTriggerObjects, output, nameOfSelfStruct, instance)
            } else {
                pr(initializeTriggerObjects, '''
                    // width of -2 indicates that it is not a multiport.
                    «nameOfSelfStruct»->__«output.name»__width = -2;
                ''')
            }
        }

        // For each reaction instance, allocate the arrays that will be used to
        // trigger downstream reactions.
        // Avoid allocating more than once (in case a port is in the
        // effects field of more than once reactor).
        val portAllocatedAlready = new LinkedHashSet<PortInstance>()
        var reactionCount = 0
        for (reaction : instance.reactions) {
            if (federate === null || federate.containsReaction(reactorClass.toDefinition, reaction.definition)) {
                generateReactionOutputs(reaction, portAllocatedAlready);

                // Next handle triggers of the reaction that come from a multiport output
                // of a contained reactor.  Also, handle startup and shutdown triggers.
                // FIXME: This does not handle triggers that come from a contained bank of reactors.
                for (trigger : reaction.triggers) {
                    if (trigger instanceof PortInstance) {
                        // If the port is a multiport, then we need to create an entry for each
                        // individual port.
                        if (trigger instanceof MultiportInstance && trigger.parent !== null && trigger.isOutput) {
                            // If the width is given as a numeric constant, then add that constant
                            // to the output count. Otherwise, assume it is a reference to one or more parameters.
                            val width = (trigger as MultiportInstance).width;
                            val containerName = trigger.parent.name
                            val portStructType = variableStructType(trigger.definition,
                                trigger.parent.definition.reactorClass)

                            pr(initializeTriggerObjectsEnd, '''
                                «nameOfSelfStruct»->__«containerName».«trigger.name»__width = «width»;
                                // Allocate memory to store pointers to the multiport outputs of a contained reactor.
                                «nameOfSelfStruct»->__«containerName».«trigger.name» = («portStructType»**)malloc(sizeof(«portStructType»*) 
                                        * «nameOfSelfStruct»->__«containerName».«trigger.name»__width);
                            ''')
                        }
                    }
                    if (trigger.isStartup) {
                        pr(initializeTriggerObjects, '''
                            __startup_reactions[«startupReactionCount++»] = &«nameOfSelfStruct»->___reaction_«reactionCount»;
                        ''')
                    } else if (trigger.isShutdown) {
                        pr(initializeTriggerObjects, '''
                            __shutdown_reactions[«shutdownReactionCount++»] = &«nameOfSelfStruct»->___reaction_«reactionCount»;
                        ''')

                        if (targetConfig.tracing !== null) {
                            val description = getShortenedName(instance)
                            pr(initializeTriggerObjects, '''
                                _lf_register_trace_event(«nameOfSelfStruct», &(«nameOfSelfStruct»->___shutdown),
                                        trace_trigger, "«description».shutdown");
                            ''')
                        }
                    }
                }
            }
            // Increment the reactionCount even if the reaction is not in the federate
            // so that reaction indices are consistent across federates.
            reactionCount++
        }
        
        // Next, allocate memory for input. 
        for (input : reactorClass.toDefinition.inputs) {
            // If the port is a multiport, create an array.
            if (input.isMultiport) {
                pr(initializeTriggerObjects, '''
                    «nameOfSelfStruct»->__«input.name»__width = «multiportWidthSpecInC(input, null, instance)»;
                    // Allocate memory for multiport inputs.
                    «nameOfSelfStruct»->__«input.name» = («variableStructType(input, reactorClass)»**)malloc(sizeof(«variableStructType(input, reactorClass)»*) * «nameOfSelfStruct»->__«input.name»__width); 
                    // Set inputs by default to an always absent default input.
                    for (int i = 0; i < «nameOfSelfStruct»->__«input.name»__width; i++) {
                        «nameOfSelfStruct»->__«input.name»[i] = &«nameOfSelfStruct»->__default__«input.name»;
                    }
                ''')
            } else {
                pr(initializeTriggerObjects, '''
                    // width of -2 indicates that it is not a multiport.
                    «nameOfSelfStruct»->__«input.name»__width = -2;
                ''')
            }            
        }

        // Next, initialize the "self" struct with state variables.
        // These values may be expressions that refer to the parameter values defined above.        
        generateStateVariableInitializations(instance)

        // Generate reaction structs for the instance.
        generateRemoteTriggerTable(instance, federate)

        // Generate trigger objects for the instance.
        generateOffsetAndPeriodInitializations(instance)

        // Next, set the number of destinations,
        // which is used to initialize reference counts.
        // Reference counts are decremented by each destination reactor
        // at the conclusion of a time step. Hence, the initial reference
        // count should equal the number of destination _reactors_, not the
        // number of destination ports nor the number of destination reactions.
        // One of the destination reactors may be the container of this
        // instance because it may have a reaction to an output of this instance. 
        for (output : instance.outputs) {
            if (output instanceof MultiportInstance) {
                var j = 0
                for (multiportInstance : output.instances) {
                    var numDestinations = multiportInstance.numDestinationReactors
                    pr(initializeTriggerObjectsEnd, '''
                        «nameOfSelfStruct»->«getStackPortMember('''__«output.name»[«j»]''', "num_destinations")» = «numDestinations»;
                    ''')
                    j++
                }
            } else {
                var numDestinations = output.numDestinationReactors
                pr(initializeTriggerObjectsEnd, '''
                    «nameOfSelfStruct»->«getStackPortMember('''__«output.name»''', "num_destinations")» = «numDestinations»;
                ''')
            }
            
        }
        
        // Do the same for inputs of contained reactors that are sent data by reactions
        // of this reactor.
        for (reaction : instance.reactions) {
            if (federate === null || federate.containsReaction(
                instance.definition.reactorClass.toDefinition,
                reaction.definition
            )) {
                // Handle reactions that produce outputs sent to inputs
                // of contained reactors.  An input port can have only
                // one source, so we can immediately generate the initialization.
                for (port : reaction.effects.filter(PortInstance)) {
                    // Skip multiport destinations and instead handle the ports within the multiport.
                    if (port.isInput && !(port instanceof MultiportInstance)) {
                        var numDestinations = 0
                        if(!port.dependentReactions.isEmpty) numDestinations = 1
                        numDestinations += port.dependentPorts.size
                        // If it is a multiport, then the struct port object is a pointer.
                        // Otherwise, it is the actual port struct.
                        var portIndex = stackStructOperator // '.'
                        if (port.multiportIndex >= 0) {
                            portIndex = '[' + port.multiportIndex + ']->'
                        }
                        pr(initializeTriggerObjectsEnd, '''
                            «nameOfSelfStruct»->__«port.parent.name».«port.name»«portIndex»num_destinations = «numDestinations»;
                        ''')
                    }
                }
            }
        }

        // Next, initialize actions by creating a lf_token_t in the self struct.
        // This has the information required to allocate memory for the action payload.
        // Skip any action that is not actually used as a trigger.
        val triggersInUse = instance.triggers
        for (action : instance.actions) {
            // Skip this step if the action is not in use. 
            if (triggersInUse.contains(action)) {
                var type = (action.definition as Action).inferredType
                var payloadSize = "0"
                
                if (!type.isUndefined) {
                    var String typeStr = type.targetType
                    if (isTokenType(type)) {
                        typeStr = typeStr.rootType
                    } else {
                        typeStr = type.targetType
                    }
                    if (typeStr !== null && !typeStr.equals("") && !typeStr.equals("void")) {
                        payloadSize = '''sizeof(«typeStr»)'''
                    }    
                }
            
                // Create a reference token initialized to the payload size.
                // This token is marked to not be freed so that the trigger_t struct
                // always has a reference token.
                pr(initializeTriggerObjects,
                    '''
                    «nameOfSelfStruct»->___«action.name».token = __create_token(«payloadSize»);
                    «nameOfSelfStruct»->___«action.name».status = absent;
                    '''
                )
                // At the start of each time step, we need to initialize the is_present field
                // of each action's trigger object to false and free a previously
                // allocated token if appropriate. This code sets up the table that does that.
                pr(initializeTriggerObjects, '''
                    __tokens_with_ref_count[«startTimeStepTokens»].token
                            = &«nameOfSelfStruct»->___«action.name».token;
                    __tokens_with_ref_count[«startTimeStepTokens»].status
                            = &«nameOfSelfStruct»->___«action.name».status;
                    __tokens_with_ref_count[«startTimeStepTokens»].reset_is_present = true;
                ''')
                startTimeStepTokens++
            }
        }
        // Handle reaction local deadlines.
        reactionCount = 0
        for (reaction : instance.reactions) {
            if (federate === null || federate.containsReaction(
                instance.definition.reactorClass.toDefinition,
                reaction.definition
            )) {
                if (reaction.declaredDeadline !== null) {
                    var deadline = reaction.declaredDeadline.maxDelay
                    val reactionStructName = '''«selfStructName(reaction.parent)»->___reaction_«reactionCount»'''
                    pr(initializeTriggerObjects, '''
                        «reactionStructName».deadline = «timeInTargetLanguage(deadline)»;
                    ''')
                }
            }
            // Increment the reaction count even if not in the federate for consistency.
            reactionCount++;
        }
        for (child : instance.children) {
            if (reactorBelongsToFederate(child, federate)) {
                generateReactorInstance(child, federate)
            }
        }
        
        // If this program is federated with centralized coordination and this reactor
        // instance is a federate, then check
        // for outputs that depend on physical actions so that null messages can be
        // sent to the RTI.
        if (isFederatedAndCentralized && instance.definition === federate.instantiation) {
            val outputDelayMap = federate.findOutputsConnectedToPhysicalActions(instance)
            var minDelay = TimeValue.MAX_VALUE;
            var outputFound = null as Output;
            for (output : outputDelayMap.keySet) {
                val outputDelay = outputDelayMap.get(output)
                if (outputDelay.isEarlierThan(minDelay)) {
                    minDelay = outputDelay
                    outputFound = output
                }
            }
            if (minDelay != TimeValue.MAX_VALUE) {
                // Unless silenced, issue a warning.
                if (targetConfig.coordinationOptions.advance_message_interval === null) {
                    errorReporter.reportWarning(outputFound, '''
                            Found a path from a physical action to output for reactor "«instance.name»". 
                            The amount of delay is «minDelay.toString()».
                            With centralized coordination, this can result in a large number of messages to the RTI.
                            Consider refactoring the code so that the output does not depend on the physical action,
                            or consider using decentralized coordination. To silence this warning, set the target
                            parameter cooridiation-options with a value like {advance-message-interval: 10 msec}"''')
                }
                pr(initializeTriggerObjects, '''
                    _fed.min_delay_from_physical_action_to_federate_output = «minDelay.timeInTargetLanguage»;
                ''')
            }
        }
        
        // For this instance, define what must be done at the start of
        // each time step. This sets up the tables that are used by the
        // __start_time_step() function in reactor_common.c.
        // Note that this function is also run once at the end
        // so that it can deallocate any memory.
        generateStartTimeStep(instance, federate)
        pr(initializeTriggerObjects, "//***** End initializing " + fullName)
    }
    
    /**
     * For the specified reaction, for output ports that it writes to,
     * set up the arrays that store the output values (if necessary) and
     * that are used to trigger downstream reactions if an output is actually
     * produced.
     * 
     * NOTE: This method is quite complicated because of the possibility that
     * that the reaction is writing to a multiport output or to an
     * input port of a contained reactor, and the possibility that that
     * the contained reactor is a bank of reactors and that its input port may
     * be a multiport.
     * 
     * @param The reaction instance.
     * @param portAllocatedAlready A set of ports that have already had memory allocated by previous reactions.
     */
    private def void generateReactionOutputs(
        ReactionInstance reaction, 
        LinkedHashSet<PortInstance> portAllocatedAlready
    ) {
        val nameOfSelfStruct = selfStructName(reaction.parent);

        // Count the output ports and inputs of contained reactors that
        // may be set by this reaction. This ignores actions in the effects.
        // Collect initialization statements for the output_produced array for the reaction
        // to point to the is_present field of the appropriate output.
        // These statements must be inserted after the array is malloc'd,
        // but we construct them while we are counting outputs.
        var outputCount = 0;
        val initialization = new StringBuilder()
        // The reaction.effects does not contain multiports, but rather the individual
        // ports of the multiport. We handle each multiport only once using this set.
        val handledMultiports = new LinkedHashSet<MultiportInstance>();
        for (effect : reaction.effects) {
            if (effect instanceof PortInstance) {
                // Effect is a port. There are six cases.
                // 1. The port is an ordinary port contained by the same reactor that contains this reaction.
                // 2. The port is a multiport contained by the same reactor that contains reaction.
                // 3. The port is an ordinary input port contained by a contained reactor.
                // 4. The port is a multiport input contained by a contained reactor.
                // 5. The port is an ordinary port contained by a contained bank of reactors.
                // 6. The port is an multiport contained by a contained bank of reactors.
                // Create the entry in the output_produced array for this port.
                // If the port is a multiport, then we need to create an entry for each
                // individual port.
                if (effect.multiport !== null && !handledMultiports.contains(effect.multiport)) {
                    // The effect is a port within a multiport that has not been handled yet.
                    handledMultiports.add(effect.multiport);
                    var allocate = false
                    if (!portAllocatedAlready.contains(effect.multiport)) {
                        // Prevent allocating memory more than once for the same port.
                        // It may have been allocated by a previous reaction that also
                        // has this port as an effect.
                        portAllocatedAlready.add(effect.multiport)
                        allocate = true
                    }
                    // Allocate memory where the data produced by the reaction will be stored
                    // and made available to the input of the contained reactor.
                    // This is done differently for ports like "c.in" than "out".
                    // This has to go at the end of the initialize_trigger_objects() function
                    // because the self struct of contained reactors has not yet been defined.
                    // FIXME: The following mallocs are not freed by the destructor!
                    if (effect.parent === reaction.parent) {
                        // The port belongs to the same reactor as the reaction.
                        val portStructType = variableStructType(
                            effect.definition,
                            reaction.parent.definition.reactorClass
                        )
                        if (allocate) {
                            pr(initializeTriggerObjectsEnd, '''
                                «nameOfSelfStruct»->__«effect.name»__width = «effect.multiport.width»;
                                // Allocate memory to store output of reaction.
                                «nameOfSelfStruct»->__«effect.name» = («portStructType»*)malloc(sizeof(«portStructType») 
                                    * «nameOfSelfStruct»->__«effect.name»__width); 
                            ''')
                        }
                        pr(initialization, '''
                            for (int i = 0; i < «effect.multiport.width»; i++) {
                                «nameOfSelfStruct»->___reaction_«reaction.reactionIndex».output_produced[«outputCount» + i]
                                        = &«nameOfSelfStruct»->«getStackPortMember('''__«effect.name»[i]''', "is_present")»;
                            }
                        ''')
                    } else {
                        // The port belongs to a contained reactor.
                        val containerName = effect.parent.name
                        val portStructType = variableStructType(effect.definition,
                            effect.parent.definition.reactorClass)
                        if (allocate) {
                            pr(initializeTriggerObjectsEnd, '''
                                «nameOfSelfStruct»->__«containerName».«effect.name»__width = «effect.multiport.width»;
                                // Allocate memory for to store output of reaction feeding a multiport input of a contained reactor.
                                «nameOfSelfStruct»->__«containerName».«effect.name» = («portStructType»**)malloc(sizeof(«portStructType»*) 
                                    * «nameOfSelfStruct»->__«containerName».«effect.name»__width);
                                for (int i = 0; i < «nameOfSelfStruct»->__«containerName».«effect.name»__width; i++) {
                                    «nameOfSelfStruct»->__«containerName».«effect.name»[i] = («portStructType»*)malloc(sizeof(«portStructType»));
                                }
                            ''')
                        }
                        pr(initialization, '''
                            for (int i = 0; i < «nameOfSelfStruct»->__«containerName».«effect.name»__width; i++) {
                                «nameOfSelfStruct»->___reaction_«reaction.reactionIndex».output_produced[«outputCount» + i]
                                        = &«nameOfSelfStruct»->__«containerName».«effect.name»[i]->is_present;
                            }
                        ''')
                    }
                    outputCount += effect.multiport.getWidth();
                } else if (effect.multiport === null && !(effect instanceof MultiportInstance)) {
                    // The effect is not a multiport nor a port contained by a multiport.
                    if (effect.parent === reaction.parent) {
                        // The port belongs to the same reactor as the reaction.
                        pr(initialization, '''
                            «nameOfSelfStruct»->___reaction_«reaction.reactionIndex».output_produced[«outputCount»]
                                    = &«nameOfSelfStruct»->«getStackPortMember('''__«effect.name»''', "is_present")»;
                        ''')
                    } else {
                        // The port belongs to a contained reactor.
                        pr(initialization, '''
                            «nameOfSelfStruct»->___reaction_«reaction.reactionIndex».output_produced[«outputCount»]
                                    = &«nameOfSelfStruct»->«getStackPortMember('''__«effect.parent.name».«effect.name»''', "is_present")»;
                        ''')
                    }
                    outputCount++
                }
            }
        }
        pr(initializeTriggerObjectsEnd, '''
            // Total number of outputs produced by the reaction.
            «nameOfSelfStruct»->___reaction_«reaction.reactionIndex».num_outputs = «outputCount»;
            // Allocate arrays for triggering downstream reactions.
            if («nameOfSelfStruct»->___reaction_«reaction.reactionIndex».num_outputs > 0) {
                «nameOfSelfStruct»->___reaction_«reaction.reactionIndex».output_produced 
                        = (bool**)malloc(sizeof(bool*) * «nameOfSelfStruct»->___reaction_«reaction.reactionIndex».num_outputs);
                «nameOfSelfStruct»->___reaction_«reaction.reactionIndex».triggers 
                        = (trigger_t***)malloc(sizeof(trigger_t**) * «nameOfSelfStruct»->___reaction_«reaction.reactionIndex».num_outputs);
                «nameOfSelfStruct»->___reaction_«reaction.reactionIndex».triggered_sizes 
                        = (int*)malloc(sizeof(int) * «nameOfSelfStruct»->___reaction_«reaction.reactionIndex».num_outputs);
            }
        ''')
        pr(initializeTriggerObjectsEnd, '''
            // Initialize the output_produced array.
            «initialization.toString»
        ''')
    } 
    
    /**
     * Generate code that is executed while the reactor instance is being initialized
     * @param initializationCode The StringBuilder appended to __initialize_trigger_objects()
     * @param instance The reactor instance
     * @param federate The federate instance
     */
    def void generateReactorInstanceExtension(StringBuilder initializationCode, ReactorInstance instance, FederateInstance federate) {
        // Do nothing
    }
    
    /**
     * Generate code that initializes the state variables for a given instance.
     * Unlike parameters, state variables are uniformly initialized for all instances
     * of the same reactor.
     * @param instance The reactor class instance
     * @return Initialization code fore state variables of instance
     */
    def generateStateVariableInitializations(ReactorInstance instance) {
        val reactorClass = instance.definition.reactorClass
        val nameOfSelfStruct = selfStructName(instance)
        for (stateVar : reactorClass.toDefinition.stateVars) {

            val initializer = getInitializer(stateVar, instance)
            if (stateVar.initialized) {
                if (stateVar.isOfTimeType) {
                    pr(initializeTriggerObjects, nameOfSelfStruct + "->" + stateVar.name + " = " + initializer + ";")
                } else {
                    // If the state is initialized with a parameter, then do not use
                    // a temporary variable. Otherwise, do, because
                    // static initializers for arrays and structs have to be handled
                    // this way, and there is no way to tell whether the type of the array
                    // is a struct.
                    if (stateVar.isParameterized && stateVar.init.size > 0) {
                        pr(initializeTriggerObjects,
                            nameOfSelfStruct + "->" + stateVar.name + " = " + initializer + ";")
                    } else {
                        var temporaryVariableName = instance.uniqueID + '_initial_' + stateVar.name
                        // To ensure uniqueness, if this reactor is in a bank, append the bank member index.
                        if (instance.bank !== null) {
                            temporaryVariableName += "_" + instance.bankIndex
                        }
                        // Array type has to be handled specially because C doesn't accept
                        // type[] as a type designator.
                        // Use the superclass to avoid [] being replaced by *.
                        var type = super.getTargetType(stateVar.inferredType)
                        val matcher = arrayPatternVariable.matcher(type)
                        if (matcher.find()) {
                            // If the state type ends in [], then we have to move the []
                            // because C is very picky about where this goes. It has to go
                            // after the variable name.
                            pr(
                                initializeTriggerObjects,
                                "static " + matcher.group(1) + " " + temporaryVariableName + "[] = " + initializer + ";"
                            )
                        } else {
                            pr(
                                initializeTriggerObjects,
                                "static " + type + " " + temporaryVariableName + " = " + initializer + ";"
                            )
                        }
                        pr(
                            initializeTriggerObjects,
                            nameOfSelfStruct + "->" + stateVar.name + " = " + temporaryVariableName + ";"
                        )
                    }
                }
            }
        }
    }
        
    /**
     * Generate runtime initialization code for parameters of a given reactor instance
     * @param builder The StringBuilder used to append the initialization code to
     * @param instance The reactor instance
     * @return initialization code
     */
    def generateParameterInitialization(StringBuilder builder, ReactorInstance instance) {
        var nameOfSelfStruct = selfStructName(instance)
        // Array type parameters have to be handled specially.
        // Use the superclass getTargetType to avoid replacing the [] with *.
        for (parameter : instance.parameters) {
            // NOTE: we now use the resolved literal value. For better efficiency, we could
            // store constants in a global array and refer to its elements to avoid duplicate
            // memory allocations.
            val targetType = super.getTargetType(parameter.type)
            val matcher = arrayPatternVariable.matcher(targetType)
            if (matcher.find()) {
                // Use an intermediate temporary variable so that parameter dependencies
                // are resolved correctly.
                val temporaryVariableName = parameter.uniqueID
                pr(builder, '''
                    static «matcher.group(1)» «temporaryVariableName»[] = «parameter.getInitializer»;
                    «nameOfSelfStruct»->«parameter.name» = «temporaryVariableName»;
                ''')
            } else {
                pr(builder, '''
                    «nameOfSelfStruct»->«parameter.name» = «parameter.getInitializer»; 
                ''')
            }

        }
    }
    
    /**
     * Generate code that malloc's memory for an output multiport.
     * @param builder The generated code is put into builder
     * @param output The output port to be initialized
     * @name
     */
    def initializeOutputMultiport(StringBuilder builder, Output output, String nameOfSelfStruct, ReactorInstance instance) {
        val reactor = instance.definition.reactorClass
        pr(builder, '''
            «nameOfSelfStruct»->__«output.name»__width = «multiportWidthSpecInC(output, null, instance)»;
            // Allocate memory for multiport output.
            «nameOfSelfStruct»->__«output.name» = («variableStructType(output, reactor)»*)malloc(sizeof(«variableStructType(output, reactor)») * «nameOfSelfStruct»->__«output.name»__width); 
        ''')
    }
    
    /**
     * If the argument is a multiport, return a string that is a valid
     * C expression consisting of an (optional) integer added to any number of
     * parameter references on the specified self struct.
     * @param port The port.
     * @param contained If the port belongs to a contained reactor, then
     *  the contained reactor's instantiation. Otherwise, null.
     * @param reactorInstance The reactor referring to this port.
     * @return The width expression for a multiport or an empty string if it is
     *  not a multiport.
     */
    protected def String multiportWidthSpecInC(Port port, Instantiation contained, ReactorInstance reactorInstance) {
        var result = new StringBuilder()
        var count = 0
        // Caution: If port belongs to a contained reactor, the self struct needs to be that
        // of the contained reactor instance, not this container.
        var selfStruct = selfStructName(reactorInstance)
        if (contained !== null) {
            selfStruct = selfStructName(reactorInstance.getChildReactorInstance(contained))
        }
        if (port.widthSpec !== null) {
            if (!port.widthSpec.ofVariableLength) {
                for (term : port.widthSpec.terms) {
                    if (term.parameter !== null) {
                        result.append(selfStruct)
                        result.append('->')
                        result.append(getTargetReference(term.parameter))
                    } else {
                        count += term.width
                    }
                }
            }
        }
        if (count > 0) {
            if (result.length > 0) {
                result.append(' + ')
            }
            result.append(count)
        }
        return result.toString
    }
    
    protected def getInitializer(StateVar state, ReactorInstance parent) {
        var list = new LinkedList<String>();

        for (i : state?.init) {
            if (i.parameter !== null) {
                list.add(parent.selfStructName + "->" + i.parameter.name)
            } else if (state.isOfTimeType) {
                list.add(i.targetTime)
            } else {
                list.add(i.targetValue)
            }
        }
        
        if (list.size == 1)
            return list.get(0)
        else
            return list.join('{', ', ', '}', [it])
    }
    
    /** 
     * Return true if the specified reactor instance belongs to the specified
     * federate. This always returns true if the specified federate is
     * null or a singleton. Otherwise, it returns true only if the
     * instance is contained within the specified federate. 
     * 
     * @param instance A reactor instance.
     * @param federate A federate or null if there are no federates.
     */
    def reactorBelongsToFederate(ReactorInstance instance, FederateInstance federate) {
        return (federate === null || federate.contains(instance));
    }

    /** Set the reaction priorities based on dependency analysis.
     *  @param reactor The reactor on which to do this.
     *  @param federate A federate to conditionally generate code for
     *   contained reactors or null if there are no federates.
     */
    def void setReactionPriorities(ReactorInstance reactor, FederateInstance federate) {
        // Use "reactionToReactionTName" property of reactionInstance
        // to set the levels.
        var reactionCount = 0
        for (reactionInstance : reactor.reactions) {
            if (federate === null || federate.containsReaction(
                reactor.definition.reactorClass.toDefinition,
                reactionInstance.definition
            )) {
                val reactionStructName = '''«selfStructName(reactionInstance.parent)»->___reaction_«reactionCount»'''
                val reactionIndex = "0x" + (reactionInstance.deadline.toNanoSeconds.shiftLeft(16)).or(
                    new BigInteger(reactionInstance.level.toString)).toString(16) + "LL"
                pr('''
                    «reactionStructName».chain_id = «reactionInstance.chainID.toString»;
                    // index is the OR of level «reactionInstance.level» and 
                    // deadline «reactionInstance.deadline.toNanoSeconds» shifted left 16 bits.
                    «reactionStructName».index = «reactionIndex»;
                ''')
            }
            // Increment reaction count even if it is not in the federate for consistency.
            reactionCount++;
        }
        for (child : reactor.children) {
            if (reactorBelongsToFederate(child, federate)) {
                setReactionPriorities(child, federate)
            }
        }
    }

    // //////////////////////////////////////////
    // // Protected methods.

    /**
     * Generate code for the body of a reaction that takes an input and
     * schedules an action with the value of that input.
     * @param action The action to schedule
     * @param port The port to read from
     */
    override generateDelayBody(Action action, VarRef port) { 
        val ref = generateVarRef(port);
        // Note that the action.type set by the base class is actually
        // the port type.
        if (action.inferredType.isTokenType) {
            '''
            if («ref»->is_present) {
                // Put the whole token on the event queue, not just the payload.
                // This way, the length and element_size are transported.
                schedule_token(«action.name», 0, «ref»->token);
            }
            '''
        } else {
            '''
            schedule_copy(«action.name», 0, &«ref»->value, 1);  // Length is 1.
            '''
        }
    }
    
    /**
     * Generate code for the body of a reaction that is triggered by the
     * given action and writes its value to the given port. This realizes
     * the receiving end of a logical delay specified with the 'after'
     * keyword.
     * @param action The action that triggers the reaction
     * @param port The port to write to.
     */
    override generateForwardBody(Action action, VarRef port) {
        val outputName = generateVarRef(port)
        if (action.inferredType.isTokenType) {
            // Forward the entire token and prevent freeing.
            // Increment the ref_count because it will be decremented
            // by both the action handling code and the input handling code.
            '''
            «DISABLE_REACTION_INITIALIZATION_MARKER»
            self->__«outputName».value = («action.inferredType.targetType»)self->___«action.name».token->value;
            self->__«outputName».token = (lf_token_t*)self->___«action.name».token;
            ((lf_token_t*)self->___«action.name».token)->ref_count++;
            self->«getStackPortMember('''__«outputName»''', "is_present")» = true;
            '''
        } else {
            '''
            SET(«outputName», «action.name»->value);
            '''
        }
    }

    /**
     * Generate code for the body of a reaction that handles the
     * action that is triggered by receiving a message from a remote
     * federate.
     * @param action The action.
     * @param sendingPort The output port providing the data to send.
     * @param receivingPort The ID of the destination port.
     * @param receivingPortID The ID of the destination port.
     * @param sendingFed The sending federate.
     * @param receivingFed The destination federate.
     * @param receivingBankIndex The receiving federate's bank index, if it is in a bank.
     * @param receivingChannelIndex The receiving federate's channel index, if it is a multiport.
     * @param type The type.
     * @param isPhysical Indicates whether or not the connection is physical
     */
    override generateNetworkReceiverBody(
        Action action,
        VarRef sendingPort,
        VarRef receivingPort,
        int receivingPortID, 
        FederateInstance sendingFed,
        FederateInstance receivingFed,
        int receivingBankIndex,
        int receivingChannelIndex,
        InferredType type,
        boolean isPhysical
    ) {
        // Adjust the type of the action and the receivingPort.
        // If it is "string", then change it to "char*".
        // This string is dynamically allocated, and type 'string' is to be
        // used only for statically allocated strings.
        if (action.type.targetType == "string") {
            action.type.code = null
            action.type.id = "char*"
        }
        if ((receivingPort.variable as Port).type.targetType == "string") {
            (receivingPort.variable as Port).type.code = null
            (receivingPort.variable as Port).type.id = "char*"
        }

        var receiveRef = generatePortRef(receivingPort, receivingBankIndex, receivingChannelIndex)
        val result = new StringBuilder()
      
        // Transfer the physical time of arrival from the action to the port
        result.append('''
            «receiveRef»->physical_time_of_arrival = self->___«action.name».physical_time_of_arrival;
        ''')
        
        if (isTokenType(type)) {
            result.append('''
                SET_TOKEN(«receiveRef», «action.name»->token);
            ''')
        } else {
            // NOTE: Docs say that malloc'd char* is freed on conclusion of the time step.
            // So passing it downstream should be OK.
            result.append('''
                SET(«receiveRef», «action.name»->value);
            ''')
        }
        
        return result.toString
    }

    /**
     * Generate code for the body of a reaction that handles an output
     * that is to be sent over the network.
     * @param sendingPort The output port providing the data to send.
     * @param receivingPort The variable reference to the destination port.
     * @param receivingPortID The ID of the destination port.
     * @param sendingFed The sending federate.
     * @param sendingBankIndex The bank index of the sending federate, if it is a bank.
     * @param sendingChannelIndex The channel index of the sending port, if it is a multiport.
     * @param receivingFed The destination federate.
     * @param type The type.
     * @param isPhysical Indicates whether the connection is physical or not
     * @param delay The delay value imposed on the connection using after
     */
    override generateNetworkSenderBody(
        VarRef sendingPort,
        VarRef receivingPort,
        int receivingPortID, 
        FederateInstance sendingFed,
        int sendingBankIndex,
        int sendingChannelIndex,
        FederateInstance receivingFed,
        InferredType type,
        boolean isPhysical,
        Delay delay
    ) { 
        var sendRef = generatePortRef(sendingPort, sendingBankIndex, sendingChannelIndex);
        val receiveRef = generateVarRef(receivingPort); // Used for comments only, so no need for bank/multiport index.
        val result = new StringBuilder()
        result.append('''
            // Sending from «sendRef» in federate «sendingFed.name» to «receiveRef» in federate «receivingFed.name»
        ''')
        // If the connection is physical and the receiving federate is remote, send it directly on a socket.
        // If the connection is logical and the coordination mode is centralized, send via RTI.
        // If the connection is logical and the coordination mode is decentralized, send directly
        var String messageType;
        // Name of the next immediate destination of this message
        var String next_destination_name = '''"federate «receivingFed.id»"'''
<<<<<<< HEAD
        if (delay !== null) {
            if (delay.parameter !== null) {
                // The parameter has to be parameter of the main reactor.
                // And that value has to be a Time.
                val value = delay.parameter.init.get(0)
                if (value.time !== null) {
                    additionalDelayString = (new TimeValue(value.time.interval, value.time.unit))
                            .toNanoSeconds.toString;
                } else if (value.literal !== null) {
                    // If no units are given, e.g. "0", then use the literal.
                    additionalDelayString = value.literal;
                } else {
                    // This should have been caught by the validator.
                    errorReporter.reportError(delay.parameter,
                        "Parameter is required to be a time to be used in an after clause.")
                }
            } else {
                additionalDelayString = (new TimeValue(delay.interval, delay.unit)).toNanoSeconds.toString;
            }
        }
=======
        
        // Get the delay literal
        var String additionalDelayString = 
            CGeneratorExtension.getNetworkDelayLiteral(
                delay, 
                this
            );
        
>>>>>>> ad2dde77
        if (isPhysical) {
            messageType = "MSG_TYPE_P2P_MESSAGE"
        } else if (targetConfig.coordination === CoordinationType.DECENTRALIZED) {
            messageType = "MSG_TYPE_P2P_TAGGED_MESSAGE"
        } else {
            // Logical connection
            // Send the message via rti
            messageType = "MSG_TYPE_TAGGED_MESSAGE"
            next_destination_name = '''"federate «receivingFed.id» via the RTI"'''
        }
        
        
        var String sendingFunction = '''send_timed_message'''
        var String commonArgs = '''«additionalDelayString», 
                   «messageType»,
                   «receivingPortID»,
                   «receivingFed.id»,
                   «next_destination_name»,
                   message_length'''
        if (isPhysical) {
            // Messages going on a physical connection do not
            // carry a timestamp or require the delay;
            sendingFunction = '''send_message'''            
            commonArgs = '''«messageType», «receivingPortID», «receivingFed.id»,
                   «next_destination_name», message_length'''
        }
        
        if (isTokenType(type)) {
            // NOTE: Transporting token types this way is likely to only work if the sender and receiver
            // both have the same endianess. Otherwise, you have to use protobufs or some other serialization scheme.
            result.append('''
                size_t message_length = «sendRef»->token->length * «sendRef»->token->element_size;
                «sendingFunction»(«commonArgs», (unsigned char*) «sendRef»->value);
            ''')
        } else {
            // Handle native types.
            // string types need to be dealt with specially because they are hidden pointers.
            // void type is odd, but it avoids generating non-standard expression sizeof(void),
            // which some compilers reject.
            var lengthExpression = switch(type.targetType) {
                case 'string': '''strlen(«sendRef»->value) + 1'''
                case 'void': '0'
                default: '''sizeof(«type.targetType»)'''
            }
            var pointerExpression = switch(type.targetType) {
                case 'string': '''(unsigned char*) «sendRef»->value'''
                default: '''(unsigned char*)&«sendRef»->value'''
            }
            result.append('''
            size_t message_length = «lengthExpression»;
            «sendingFunction»(«commonArgs», «pointerExpression»);
            ''')
        }
        return result.toString
    }
    
    /**
     * Generate code for the body of a reaction that decides whether the trigger for the given
     * port is going to be present or absent for the current logical time.
     * This reaction is put just before the first reaction that is triggered by the network
     * input port "port" or has it in its sources. If there are only connections to contained 
     * reactors, in the top-level reactor.
     * 
     * @param port The port to generate the control reaction for
     * @param maxSTP The maximum value of STP is assigned to reactions (if any)
     *  that have port as their trigger or source
     */
    override generateNetworkInputControlReactionBody(
        int receivingPortID,
        TimeValue maxSTP
    ) {
        // Store the code
        val result = new StringBuilder()
        
        result.append('''
                interval_t max_STP = 0LL;
        ''');
        
        // Find the maximum STP for decentralized coordination
        if(isFederatedAndDecentralized) {
            result.append('''
                max_STP = «maxSTP.timeInTargetLanguage»;
            ''')  
        }
        
        result.append('''
            // Wait until the port status is known
            wait_until_port_status_known(«receivingPortID», max_STP);
        ''')
        
        return result.toString        
    }

    /**
     * Generate code for the body of a reaction that sends a port status message for the given
     * port if it is absent.
     * 
     * @param port The port to generate the control reaction for
     * @param portID The ID assigned to the port in the AST transformation
     * @param receivingFederateID The ID of the receiving federate
     * @param sendingBankIndex The bank index of the sending federate, if it is a bank.
     * @param sendingChannelIndex The channel if a multiport
     * @param delay The delay value imposed on the connection using after
     */
    override generateNetworkOutputControlReactionBody(
        VarRef port,
        int portID,
        int receivingFederateID,
        int sendingBankIndex,
        int sendingChannelIndex,
        Delay delay
    ) {
        // Store the code
        val result = new StringBuilder();
        var sendRef = generatePortRef(port, sendingBankIndex, sendingChannelIndex);
        
<<<<<<< HEAD
        // The additional delay in absence of after
        // is  -1. This has a special meaning
        // in send_port_absent_to_federate
        // (@see send_port_absent_to_federate in lib/core/federate.c).
        // In this case, the sender will send
        // its current tag as the timestamp
        // of the outgoing port absent message
        // without adding a microstep delay.
        // If the user has assigned an after delay 
        // (that can be zero) either as a time
        // value (e.g., 200 msec) or as a literal
        // (e.g., a parameter), that delay in nsec
        // will be passed to send_port_absent_to_federate and added to 
        // the current timestamp. If after delay is 0,
        // send_port_absent_to_federate will use the current tag +
        // a microstep as the timestamp of the outgoing port absent message.
        var String additionalDelayString = '-1';
        if (delay !== null) {
            if (delay.parameter !== null) {
                // The parameter has to be parameter of the main reactor.
                // And that value has to be a Time.
                val value = delay.parameter.init.get(0)
                if (value.time !== null) {
                    additionalDelayString = (new TimeValue(value.time.interval, value.time.unit))
                            .toNanoSeconds.toString;
                } else if (value.literal !== null) {
                    // If no units are given, e.g. "0", then use the literal.
                    additionalDelayString = value.literal;
                } else {
                    // This should have been caught by the validator.
                    errorReporter.reportError(delay.parameter,
                        "Parameter is required to be a time to be used in an after clause.")
                }
            } else {
                additionalDelayString = (new TimeValue(delay.interval, delay.unit)).toNanoSeconds.toString;
            }
        }
=======
        // Get the delay literal
        var String additionalDelayString = 
            CGeneratorExtension.getNetworkDelayLiteral(
                delay, 
                this
            );
>>>>>>> ad2dde77
        
        result.append('''
            // If the output port has not been SET for the current logical time,
            // send an ABSENT message to the receiving federate            
            LOG_PRINT("Contemplating whether to send port "
                       "absent for port %d to federate %d.", 
                       «portID», «receivingFederateID»);
            if (!«sendRef»->is_present) {
                send_port_absent_to_federate(«additionalDelayString», «portID», «receivingFederateID»);
            }
        ''')
        
        
        return result.toString();
               
    }  

    /** Generate #include of pqueue.c and either reactor.c or reactor_threaded.c
     *  depending on whether threads are specified in target directive.
     *  As a side effect, this populates the runCommand and compileCommand
     *  private variables if such commands are specified in the target directive.
     */
    override generatePreamble() {
        pr(this.defineLogLevel)
        
        if (isFederated) {
            // FIXME: Instead of checking
            // #ifdef FEDERATED, we could
            // use #if (NUMBER_OF_FEDERATES > 1)
            // To me, the former is more accurate.
            pr('''
                #define FEDERATED
            ''')
            if (targetConfig.coordination === CoordinationType.CENTRALIZED) {
                // The coordination is centralized.
                pr('''
                    #define FEDERATED_CENTRALIZED
                ''')                
            } else if (targetConfig.coordination === CoordinationType.DECENTRALIZED) {
                // The coordination is decentralized
                pr('''
                    #define FEDERATED_DECENTRALIZED
                ''')
            }
        }
        
        includeTargetLanguageHeaders()

        pr('#define NUMBER_OF_FEDERATES ' + federates.size);
        
        pr('#define TARGET_FILES_DIRECTORY "' + fileConfig.srcGenPath + '"');
        
        if (targetConfig.coordinationOptions.advance_message_interval !== null) {
            pr('#define ADVANCE_MESSAGE_INTERVAL ' + targetConfig.coordinationOptions.advance_message_interval.timeInTargetLanguage)
        }
                        
        // Handle target parameters.
        // First, if there are federates, then ensure that threading is enabled.
        if (isFederated) {
            for (federate : federates) {
                // The number of threads needs to be at least one larger than the input ports
                // to allow the federate to wait on all input ports while allowing an additional
                // worker thread to process incoming messages.
                if (targetConfig.threads < federate.networkMessageActions.size + 1) {
                    targetConfig.threads = federate.networkMessageActions.size + 1;
                }            
            }
        }
        
        includeTargetLanguageSourceFiles()
        
        // Do this after the above includes so that the preamble can
        // call built-in functions.
        super.generatePreamble()

        parseTargetParameters()
        
        // Make sure src-gen directory exists.
        fileConfig.getSrcGenPath.toFile.mkdirs
        
        // Handle .proto files.
        for (file : targetConfig.protoFiles) {
            this.processProtoFile(file)
            val dotIndex = file.lastIndexOf('.')
            var rootFilename = file
            if (dotIndex > 0) {
                rootFilename = file.substring(0, dotIndex)
            }
            pr('#include "' + rootFilename + '.pb-c.h"')
        }
    }
    
    /**
     * Parse the target parameters and set flags to the runCommand
     * accordingly.
     */
    def parseTargetParameters() {
        if (targetConfig.fastMode) {
            // The runCommand has a first entry that is ignored but needed.
            if (runCommand.length === 0) {
                runCommand.add(topLevelName)
            }
            runCommand.add("-f")
            runCommand.add("true")
        }
        if (targetConfig.keepalive) {
            // The runCommand has a first entry that is ignored but needed.
            if (runCommand.length === 0) {
                runCommand.add(topLevelName)
            }
            runCommand.add("-k")
            runCommand.add("true")
        }
        if (targetConfig.timeout !== null) {
            // The runCommand has a first entry that is ignored but needed.
            if (runCommand.length === 0) {
                runCommand.add(topLevelName)
            }
            runCommand.add("-o")
            runCommand.add(targetConfig.timeout.time.toString)
            runCommand.add(targetConfig.timeout.unit.toString)
        }
        
    }
    
    /** Add necessary header files specific to the target language.
     *  Note. The core files always need to be (and will be) copied 
     *  uniformly across all target languages.
     */
    protected def includeTargetLanguageHeaders() {
        if (targetConfig.tracing !== null) {
            var filename = "";
            if (targetConfig.tracing.traceFileName !== null) {
                filename = targetConfig.tracing.traceFileName;
            }
            pr('#define LINGUA_FRANCA_TRACE ' + filename)
        }
        
        pr('#include "ctarget.h"')
        if (targetConfig.tracing !== null) {
            pr('#include "core/trace.c"')            
        }
    }
    
    /** Add necessary source files specific to the target language.  */
    protected def includeTargetLanguageSourceFiles() {
        if (targetConfig.threads > 0) {
            // Set this as the default in the generated code,
            // but only if it has not been overridden on the command line.
            pr(startTimers, '''
                if (_lf_number_of_threads == 0) {
                   _lf_number_of_threads = «targetConfig.threads»;
                }
            ''')
            pr("#include \"core/reactor_threaded.c\"")
        } else {
            pr("#include \"core/reactor.c\"")
        }
        if (isFederated) {
            pr("#include \"core/federate.c\"")
        }
    }

    // Regular expression pattern for compiler error messages with resource
    // and line number information. The first match will a resource URI in the
    // form of "file:/path/file.lf". The second match will be a line number.
    // The third match is a character position within the line.
    // The fourth match will be the error message.
    static final Pattern compileErrorPattern = Pattern.compile("^(file:/.*):([0-9]+):([0-9]+):(.*)$");
    
    /** Given a line of text from the output of a compiler, return
     *  an instance of ErrorFileAndLine if the line is recognized as
     *  the first line of an error message. Otherwise, return null.
     *  @param line A line of output from a compiler or other external
     *   tool that might generate errors.
     *  @return If the line is recognized as the start of an error message,
     *   then return a class containing the path to the file on which the
     *   error occurred (or null if there is none), the line number (or the
     *   string "1" if there is none), the character position (or the string
     *   "0" if there is none), and the message (or an empty string if there
     *   is none).
     */
    override parseCommandOutput(String line) {
        val matcher = compileErrorPattern.matcher(line)
        if (matcher.find()) {
            val result = new ErrorFileAndLine()
            result.filepath = matcher.group(1)
            result.line = matcher.group(2)
            result.character = matcher.group(3)
            result.message = matcher.group(4)
            
            if (result.message.toLowerCase.contains("warning:")) {
                result.isError = false
            }
            return result
        }
        return null as ErrorFileAndLine
    }
    
    
    /**
     * Strip all line directives from the given C code.
     * @param code The code to remove # line directives from.
     * @return The code without #line directives.
     */
     def removeLineDirectives(String code) {
        
        val separator = System.getProperty("line.separator")
        val lines = code.split(separator)
        
        val builder = new StringBuilder("")
        
        for(line : lines) {
            val trimmedLine = line.trim()
            if(!trimmedLine.startsWith("#line")) {
                builder.append(line).append(separator)
            }
        }
        return builder.toString()
     }
        
    // //////////////////////////////////////////
    // // Private methods.
    
    /** Perform deferred initializations in initialize_trigger_objects.
     *  @param federate The federate for which we are doing this.
     */
    private def doDeferredInitialize(FederateInstance federate) {
        // First, populate the trigger tables for each output.
        // The entries point to the trigger_t structs for the destination inputs.
        pr('// doDeferredInitialize')

        // For outputs that are not primitive types (of form type* or type[]),
        // create a default token on the self struct.
        createDefaultTokens(main, federate)

        // Next, for every input port, populate its "self" struct
        // fields with pointers to the output port that sends it data.
        connectInputsToOutputs(main, federate)
    }

    /** Generate assignments of pointers in the "self" struct of a destination
     *  port's reactor to the appropriate entries in the "self" struct of the
     *  source reactor.
     *  @param instance The reactor instance.
     *  @param federate The federate for which we are generating code or null
     *   if there is no federation.
     */
    private def void connectInputsToOutputs(ReactorInstance instance, FederateInstance federate) {
        if (!reactorBelongsToFederate(instance, federate)) {
            return;
        }
        pr('''// Connect inputs and outputs for reactor «instance.getFullName».''')
        // For destinations that are multiports, need to count channels
        // in case there is more than one connection.
        var destinationChannelCount = new LinkedHashMap<PortInstance,Integer>()
        for (source : instance.destinations.keySet) {
            // If the source is an input port, find the ultimate source,
            // which could be the input port if it is written to by a reaction
            // or it could be an upstream output port. 
            var eventualSource = sourcePort(source)
            
            // We assume here that all connections across federates have been
            // broken and replaced by reactions handling the communication.
            // Moreover, if the eventual source is an input and it is NOT
            // written to by a reaction, then it is dangling, so we skip it.
            if (reactorBelongsToFederate(eventualSource.parent, federate)
                && (eventualSource.isOutput
                || eventualSource.dependsOnReactions.size > 0)
            ) {
                val destinations = instance.destinations.get(source)
                // For multiports, need to count the channels in case there are multiple
                // destinations.
                var sourceChannelCount = 0
                for (destination : destinations) {
                    // Check to see if the destination reactor belongs to the federate.
                    if (reactorBelongsToFederate(destination.parent, federate)) {
                        // If the destination is an output, then skip this step.
                        // Outputs are handled by finding the transitive closure
                        // (finding the eventual inputs).
                        if (destination.isInput) {
                            var comment = ''
                            if (source !== eventualSource) {
                                comment = ''' (eventual source is «eventualSource.getFullName»)'''
                            }
                            val destStructType = variableStructType(
                                destination.definition as TypedVariable,
                                destination.parent.definition.reactorClass
                            )
                            // There are four cases, depending on whether the source or
                            // destination or both are multiports.
                            if (eventualSource instanceof MultiportInstance) {
                                // Source is a multiport. 
                                // Number of available channels:
                                var width = eventualSource.instances.size - sourceChannelCount
                                // If there are no more available channels, there is nothing to do.
                                if (width > 0) {
                                    if (destination instanceof MultiportInstance) {
                                        // Source and destination are both multiports.
                                        // First, get the first available destination channel.
                                        var destinationChannel = destinationChannelCount.get(destination)
                                        if (destinationChannel === null) {
                                            destinationChannel = 0
                                            destinationChannelCount.put(destination, 1)
                                        } else {
                                            // Add the width of the source to the index of the destination's
                                            // next available channel. This may be out of bounds for the
                                            // destination.
                                            destinationChannelCount.put(destination, destinationChannel + width)
                                        }
                                        // There will be nothing to do if the destination channel index
                                        // is out of bounds.
                                        if (destinationChannel < destination.instances.size) {
                                            // There is at least one available channel at the destination.
                                            // The number of connections now will be the minimum of the
                                            // source width and the number of remaining channels at the
                                            // destination.
                                            if (destination.instances.size - destinationChannel < width) {
                                                width = destination.instances.size - destinationChannel
                                            }
                                            // Finally, we can generate the code to make the connections.
                                            pr('''
                                                // Connect «source.getFullName»«comment» to input port «destination.getFullName»
                                                int j = «sourceChannelCount»;
                                                for (int i = «destinationChannel»; i < «destinationChannel» + «width»; i++) {
                                                    «destinationReference(destination)»[i]
                                                        = («destStructType»*)«sourceReference(eventualSource)»[j++];
                                                }
                                            ''')
                                            sourceChannelCount += width
                                        } else {
                                            pr('''
                                                // No destination channels available for connection from
                                                // «source.getFullName»«comment» to input port «destination.getFullName».
                                            ''')
                                        }
                                    } else {
                                        // Source is a multiport, destination is a single port.
                                        pr('''
                                            // Connect «source.getFullName»«comment» to input port «destination.getFullName»
                                            «destinationReference(destination)»
                                                    = («destStructType»*)«sourceReference(eventualSource)»[«sourceChannelCount»];
                                        ''')
                                        sourceChannelCount++
                                    }
                                } else {
                                    pr('''
                                        // No source channels available for connection from
                                        // «source.getFullName»«comment» to input port «destination.getFullName».
                                    ''')
                                }
                            } else if (destination instanceof MultiportInstance) {
                                // Source is a single port, Destination is a multiport.
                                // First, get the first available destination channel.
                                var destinationChannel = destinationChannelCount.get(destination)
                                if (destinationChannel === null) {
                                    destinationChannel = 0
                                    destinationChannelCount.put(destination, 1)
                                } else {
                                    // Add the width of the source to the index of the destination's
                                    // next available channel. This may be out of bounds for the
                                    // destination.
                                    destinationChannelCount.put(destination, destinationChannel + 1)
                                }
                                // There will be nothing to do if the destination channel index
                                // is out of bounds.
                                if (destinationChannel < destination.instances.size) {
                                    pr('''
                                        // Connect «source.getFullName»«comment» to input port «destination.getFullName»
                                        «destinationReference(destination)»[«destinationChannel»]
                                                = («destStructType»*)«sourceReference(eventualSource)»;
                                    ''')
                                } else {
                                    pr('''
                                        // No destination channels available for connection from
                                        // «source.getFullName»«comment» to input port «destination.getFullName».
                                    ''')
                                }
                            } else {
                                // Both ports are single ports.
                                pr('''
                                    // Connect «source.getFullName»«comment» to input port «destination.getFullName»
                                    «destinationReference(destination)» = («destStructType»*)«sourceReference(eventualSource)»;
                                ''')
                            }
                        }
                    }
                }
            }
        }

        for (child : instance.children) {
            // In case this is a composite, recurse.
            connectInputsToOutputs(child, federate)
        }

        // Handle inputs that get sent data from a reaction rather than from
        // another contained reactor and reactions that are triggered by an
        // output of a contained reactor.
        for (reaction : instance.reactions) {
            for (port : reaction.effects.filter(PortInstance)) {
                if (port.definition instanceof Input && !(port instanceof MultiportInstance)) {
                    // This reaction is sending to an input. Must be
                    // the input of a contained reactor.
                    // It may be deeply contained, however, in which case
                    // we have to trace back to where the data and is_present
                    // variables are.
                    // Skip multiport instances and connect the contained individual ports instead.
                    var sourcePort = sourcePort(port)
                    if (reactorBelongsToFederate(sourcePort.parent, federate)) {
                        val destStructType = variableStructType(
                            port.definition as TypedVariable,
                            port.parent.definition.reactorClass
                        )
                        pr('''
                            // Connect «sourcePort», which gets data from reaction «reaction.reactionIndex»
                            // of «instance.getFullName», to «port.getFullName».
                            «destinationReference(port)» = («destStructType»*)«sourceReference(sourcePort)»;
                        ''')
                    }
                }
            }
            for (port : reaction.sources.filter(PortInstance)) {
                if (port.definition instanceof Output) {
                    // This reaction is receiving data from an output
                    // of a contained reactor. If the contained reactor is
                    // not in the federate, then we don't do anything here.
                    if (reactorBelongsToFederate(port.parent, federate)) {
                        val destStructType = variableStructType(
                            port.definition as TypedVariable,
                            port.parent.definition.reactorClass
                        )
                        if (!(port instanceof MultiportInstance)) {
                            pr('''
                                // Record output «port.getFullName», which triggers reaction «reaction.reactionIndex»
                                // of «instance.getFullName», on its self struct.
                                «reactionReference(port)» = («destStructType»*)«sourceReference(port)»;
                            ''')
                        } else {
                            pr('''
                                for (int i = 0; i < «reactionReference(port)»__width; i++) {
                                    «reactionReference(port)»[i] = («destStructType»*)«sourceReference(port)»[i];
                                }
                            ''')
                        }
                    }
                }
            }
        }
        pr('''// END Connect inputs and outputs for reactor «instance.getFullName».''')
    }
    
    /**
     * Given an input port instance, if it receives its data from a reaction somewhere up
     * in the hierarchy, return the port to which the reaction actually writes.
     * The returned port will be this same port if the parent's parent's reaction
     * writes directly to this port, but if this port is deeper in the hierarchy,
     * then this will be a port belonging to highest parent of this port where
     * the parent is contained by the same reactor whose reaction writes to this
     * port.  This method is useful to find the name of the items on the self
     * struct of the reaction's parent that contain the value being sent
     * and its is_present variable.
     * @param port The input port instance.
     */
    private static def PortInstance sourcePort(PortInstance port) {
        // If the port depends on reactions, then this is the port we are looking for.
        if (port.dependsOnReactions.size > 0) return port
        if (port.dependsOnPort === null) return port
        // If we get here, then this port is fed data from another port.
        // Find the source for that port.
        return sourcePort(port.dependsOnPort)
    }

    /** Generate action variables for a reaction.
     *  @param builder The string builder into which to write the code.
     *  @param action The action.
     *  @param reactor The reactor.
     */
    private def generateActionVariablesInReaction(
        StringBuilder builder,
        Action action,
        ReactorDecl decl
    ) {
        val structType = variableStructType(action, decl)
        // If the action has a type, create variables for accessing the value.
        val type = action.inferredType
        // Pointer to the lf_token_t sent as the payload in the trigger.
        val tokenPointer = '''(self->___«action.name».token)'''
        pr(action, builder, '''
            // Expose the action struct as a local variable whose name matches the action name.
            «structType»* «action.name» = &self->__«action.name»;
            // Set the fields of the action struct to match the current trigger.
            «action.name»->is_present = (bool)self->___«action.name».status;
            «action.name»->has_value = («tokenPointer» != NULL && «tokenPointer»->value != NULL);
            «action.name»->token = «tokenPointer»;
        ''')
        // Set the value field only if there is a type.
        if (!type.isUndefined) {
            // The value field will either be a copy (for primitive types)
            // or a pointer (for types ending in *).
            pr(action, builder, '''
                if («action.name»->has_value) {
                    «IF type.isTokenType»
                        «action.name»->value = («type.targetType»)«tokenPointer»->value;
                    «ELSE»
                        «action.name»->value = *(«type.targetType»*)«tokenPointer»->value;
                    «ENDIF»
                }
            ''')
        }
    }
    
    /** Generate into the specified string builder the code to
     *  initialize local variables for the specified input port
     *  in a reaction function from the "self" struct.
     *  @param builder The string builder.
     *  @param input The input statement from the AST.
     *  @param reactor The reactor.
     */
    private def generateInputVariablesInReaction(
        StringBuilder builder,
        Input input,
        ReactorDecl decl
    ) {
        val structType = variableStructType(input, decl)
        val inputType = input.inferredType
        
        // Create the local variable whose name matches the input name.
        // If the input has not been declared mutable, then this is a pointer
        // to the upstream output. Otherwise, it is a copy of the upstream output,
        // which nevertheless points to the same token and value (hence, as done
        // below, we have to use writable_copy()). There are 8 cases,
        // depending on whether the input is mutable, whether it is a multiport,
        // and whether it is a token type.
        // Easy case first.
        if (!input.isMutable && !inputType.isTokenType && !input.isMultiport) {
            // Non-mutable, non-multiport, primitive type.
            pr(builder, '''
                «structType»* «input.name» = self->__«input.name»;
            ''')
        } else if (input.isMutable && !inputType.isTokenType && !input.isMultiport) {
            // Mutable, non-multiport, primitive type.
            pr(builder, '''
                // Mutable input, so copy the input into a temporary variable.
                // The input value on the struct is a copy.
                «structType» __tmp_«input.name» = *(self->__«input.name»);
                «structType»* «input.name» = &__tmp_«input.name»;
            ''')
        } else if (!input.isMutable && inputType.isTokenType && !input.isMultiport) {
            // Non-mutable, non-multiport, token type.
            pr(builder, '''
                «structType»* «input.name» = self->__«input.name»;
                if («input.name»->is_present) {
                    «input.name»->length = «input.name»->token->length;
                    «input.name»->value = («inputType.targetType»)«input.name»->token->value;
                } else {
                    «input.name»->length = 0;
                }
            ''')
        } else if (input.isMutable && inputType.isTokenType && !input.isMultiport) {
            // Mutable, non-multiport, token type.
            pr(builder, '''
                // Mutable input, so copy the input struct into a temporary variable.
                «structType» __tmp_«input.name» = *(self->__«input.name»);
                «structType»* «input.name» = &__tmp_«input.name»;
                if («input.name»->is_present) {
                    «input.name»->length = «input.name»->token->length;
                    lf_token_t* _lf_input_token = «input.name»->token;
                    «input.name»->token = writable_copy(_lf_input_token);
                    if («input.name»->token != _lf_input_token) {
                        // A copy of the input token has been made.
                        // This needs to be reference counted.
                        «input.name»->token->ref_count = 1;
                        // Repurpose the next_free pointer on the token to add to the list.
                        «input.name»->token->next_free = _lf_more_tokens_with_ref_count;
                        _lf_more_tokens_with_ref_count = «input.name»->token;
                    }
                    «input.name»->value = («inputType.targetType»)«input.name»->token->value;
                } else {
                    «input.name»->length = 0;
                }
            ''')            
        } else if (!input.isMutable && input.isMultiport) {
            // Non-mutable, multiport, primitive or token type.
            pr(builder, '''
                «structType»** «input.name» = self->__«input.name»;
            ''')
        } else if (inputType.isTokenType) {
            // Mutable, multiport, token type
            pr(builder, '''
                // Mutable multiport input, so copy the input structs
                // into an array of temporary variables on the stack.
                «structType» __tmp_«input.name»[«input.multiportWidthExpression»];
                «structType»* «input.name»[«input.multiportWidthExpression»];
                for (int i = 0; i < «input.multiportWidthExpression»; i++) {
                    «input.name»[i] = &__tmp_«input.name»[i];
                    __tmp_«input.name»[i] = *(self->__«input.name»[i]);
                    // If necessary, copy the tokens.
                    if («input.name»[i]->is_present) {
                        «input.name»[i]->length = «input.name»[i]->token->length;
                        lf_token_t* _lf_input_token = «input.name»[i]->token;
                        «input.name»[i]->token = writable_copy(_lf_input_token);
                        if («input.name»[i]->token != _lf_input_token) {
                            // A copy of the input token has been made.
                            // This needs to be reference counted.
                            «input.name»[i]->token->ref_count = 1;
                            // Repurpose the next_free pointer on the token to add to the list.
                            «input.name»[i]->token->next_free = _lf_more_tokens_with_ref_count;
                            _lf_more_tokens_with_ref_count = «input.name»[i]->token;
                        }
                        «input.name»[i]->value = («inputType.targetType»)«input.name»[i]->token->value;
                    } else {
                        «input.name»[i]->length = 0;
                    }
                }
            ''')
        } else {
            // Mutable, multiport, primitive type
            pr(builder, '''
                // Mutable multiport input, so copy the input structs
                // into an array of temporary variables on the stack.
                «structType» __tmp_«input.name»[«input.multiportWidthExpression»];
                «structType»* «input.name»[«input.multiportWidthExpression»];
                for (int i = 0; i < «input.multiportWidthExpression»; i++) {
                    «input.name»[i]  = &__tmp_«input.name»[i];
                    // Copy the struct, which includes the value.
                    __tmp_«input.name»[i] = *(self->__«input.name»[i]);
                }
            ''')
        }
        // Set the _width variable for all cases. This will be -1
        // for a variable-width multiport, which is not currently supported.
        // It will be -2 if it is not multiport.
        pr(builder, '''
            int «input.name»_width = self->__«input.name»__width;
        ''')
    }
    
    /** Generate into the specified string builder the code to
     *  initialize local variables for ports in a reaction function
     *  from the "self" struct. The port may be an input of the
     *  reactor or an output of a contained reactor. The second
     *  argument provides, for each contained reactor, a place to
     *  write the declaration of the output of that reactor that
     *  is triggering reactions.
     *  @param builder The string builder into which to write the code.
     *  @param structs A map from reactor instantiations to a place to write
     *   struct fields.
     *  @param port The port.
     *  @param reactor The reactor.
     */
    private def generatePortVariablesInReaction(
        StringBuilder builder,
        LinkedHashMap<Instantiation,StringBuilder> structs,
        VarRef port,
        ReactorDecl decl
    ) {
        if (port.variable instanceof Input) {
            generateInputVariablesInReaction(builder, port.variable as Input, decl)
        } else {
            // port is an output of a contained reactor.
            val output = port.variable as Output
            val portName = output.name
            val portStructType = variableStructType(output, port.container.reactorClass)
            
            var structBuilder = structs.get(port.container)
            if (structBuilder === null) {
                structBuilder = new StringBuilder
                structs.put(port.container, structBuilder)
            }
            val reactorName = port.container.name
            // First define the struct containing the output value and indicator
            // of its presence.
            if (!output.isMultiport) {
                pr(structBuilder, '''
                    «portStructType»* «portName»;
                ''')
            } else {
                pr(structBuilder, '''
                    «portStructType»** «portName»;
                    int «portName»_width;
                ''')
                pr(builder, '''
                    «reactorName».«portName»_width = self->__«reactorName».«portName»__width;
                ''')
            }

            // Next, initialize the struct with the current values.
            pr(builder, '''
                «reactorName».«portName» = self->__«reactorName».«portName»;
            ''')
        }
    }

    /** Generate into the specified string builder the code to
     *  initialize local variables for outputs in a reaction function
     *  from the "self" struct.
     *  @param builder The string builder.
     *  @param output The output statement from the AST.
     */
    private def generateOutputVariablesInReaction(
        StringBuilder builder,
        Output output,
        ReactorDecl decl
    ) {
        if (output.type === null && target.requiresTypes === true) {
            errorReporter.reportError(output, "Output is required to have a type: " + output.name)
        } else {
            val outputStructType = variableStructType(output, decl)
            // Unfortunately, for the SET macros to work out-of-the-box for
            // multiports, we need an array of *pointers* to the output structs,
            // but what we have on the self struct is an array of output structs.
            // So we have to handle multiports specially here a construct that
            // array of pointers.
            if (!output.isMultiport) {
                pr(builder, '''
                    «outputStructType»* «output.name» = &self->__«output.name»;
                ''')
            } else {
                // Set the _width variable.
                pr(builder, '''
                    int «output.name»_width = self->__«output.name»__width;
                ''')
                pr(builder, '''
                    «outputStructType»* «output.name»[«output.name»_width];
                    for(int i=0; i < «output.name»_width; i++) {
                         «output.name»[i] = &(self->__«output.name»[i]);
                    }
                ''')
            }
        }
    }

    /** 
     * Generate into the specified string builder the code to
     * initialize local variables for sending data to an input
     * of a contained reactor. This will also, if necessary,
     * generate entries for local struct definitions into the
     * struct argument. These entries point to where the data
     * is stored.
     * 
     * @param builder The string builder.
     * @param structs A map from reactor instantiations to a place to write
     *  struct fields.
     * @param definition AST node defining the reactor within which this occurs
     * @param input Input of the contained reactor.
     */
    private def generateVariablesForSendingToContainedReactors(
        StringBuilder builder,
        LinkedHashMap<Instantiation,StringBuilder> structs,
        Instantiation definition,
        Input input
    ) {
        var structBuilder = structs.get(definition)
        if (structBuilder === null) {
            structBuilder = new StringBuilder
            structs.put(definition, structBuilder)
        }
        val inputStructType = variableStructType(input, definition.reactorClass)
        if (!input.isMultiport) {
            pr(structBuilder, '''
                «inputStructType»* «input.name»;
            ''')
            var bankIndex = "";
            if (definition.widthSpec !== null) {
                pr(builder, '''
                    for (int bankIndex = 0; bankIndex < self->__«definition.name»_width; bankIndex++) {
                ''')
                indent(builder);
                bankIndex = "[bankIndex]";
            }
            pr(builder, '''
                «definition.name»«bankIndex».«input.name» = &(self->__«definition.name»«bankIndex».«input.name»);
            ''')
            if (definition.widthSpec !== null) {
                unindent(builder);
                pr(builder, '''
                    }
                ''')
            }
        } else {
            // Contained reactor's input is a multiport.
            pr(structBuilder, '''
                «inputStructType»** «input.name»;
                int «input.name»_width;
            ''')
            // If the contained reactor is a bank, then we have set the
            // pointer for each element of the bank.
            if (definition.widthSpec !== null) {
                pr(builder, '''
                    for (int _i = 0; _i < self->__«definition.name»_width; _i++) {
                        «definition.name»[_i].«input.name» = self->__«definition.name»[_i].«input.name»;
                        «definition.name»[_i].«input.name»_width = self->__«definition.name»[_i].«input.name»__width;
                    }
                ''')
            } else {
                pr(builder, '''
                    «definition.name».«input.name» = self->__«definition.name».«input.name»;
                    «definition.name».«input.name»_width = self->__«definition.name».«input.name»__width;
                ''')
            }
        }
    }

    /**
     * Override the base class to replace a type of form type[] with type*.
     * @param type The type.
     */ 
    override String getTargetType(InferredType type) {
        var result = super.getTargetType(type)
        val matcher = arrayPatternVariable.matcher(result)
        if (matcher.find()) {
            return matcher.group(1) + '*'
        }
        return result
    }
       
    /** Given a type for an input or output, return true if it should be
     *  carried by a lf_token_t struct rather than the type itself.
     *  It should be carried by such a struct if the type ends with *
     *  (it is a pointer) or [] (it is a array with unspecified length).
     *  @param type The type specification.
     */
    protected def isTokenType(InferredType type) {
        if (type.isUndefined)
            return false
        val targetType = type.targetType
        if (targetType.trim.matches("^\\w*\\[\\s*\\]$") || targetType.trim.endsWith('*')) {
            true
        } else {
            false
        }
    }
    
    /** If the type specification of the form type[] or
     *  type*, return the type. Otherwise remove the code delimiter,
     *  if there is one, and otherwise just return the argument
     *  unmodified.
     *  @param type A string describing the type.
     */
    private def rootType(String type) {
        if (type.endsWith(']')) {
            val root = type.indexOf('[')
            type.substring(0, root).trim
        } else if (type.endsWith('*')) {
            type.substring(0, type.length - 1).trim
        } else {
            type.trim
        }
    }

    /** Print the #line compiler directive with the line number of
     *  the specified object.
     *  @param output Where to put the output.
     *  @param eObject The node.
     */
    protected def prSourceLineNumber(StringBuilder output, EObject eObject) {
        var node = NodeModelUtils.getNode(eObject)
        if (node !== null) {
            // For code blocks (delimited by {= ... =}, unfortunately,
            // we have to adjust the offset by the number of newlines before {=.
            // Unfortunately, this is complicated because the code has been
            // tokenized.
            var offset = 0
            if (eObject instanceof Code) {
                offset += 1
            }
            // Extract the filename from eResource, an astonishingly difficult thing to do.
            val resolvedURI = CommonPlugin.resolve(eObject.eResource.URI)
            // pr(output, "#line " + (node.getStartLine() + offset) + ' "' + FileConfig.toFileURI(fileConfig.srcFile) + '"')
            pr(output, "#line " + (node.getStartLine() + offset) + ' "' + resolvedURI + '"')
        }
    }

    /**
     * Print the #line compiler directive with the line number of
     * the specified object.
     * @param eObject The node.
     */
    override prSourceLineNumber(EObject eObject) {
        prSourceLineNumber(code, eObject)
    }

    /**
     * Version of pr() that prints a source line number using a #line
     * prior to each line of the output. Use this when multiple lines of
     * output code are all due to the same source line in the .lf file.
     * @param eObject The AST node that this source line is based on.
     * @param builder The code buffer.
     * @param text The text to append.
     */
    protected def pr(EObject eObject, StringBuilder builder, Object text) {
        var split = text.toString.split("\n")
        for (line : split) {
            prSourceLineNumber(builder, eObject)
            pr(builder, line)
        }
    }

    /** For each output that has a token type (type* or type[]),
     *  create a default token and put it on the self struct.
     *  @param parent The container reactor.
     *  @param federate The federate, or null if there is no federation.
     */
    private def void createDefaultTokens(ReactorInstance parent, FederateInstance federate) {
        for (containedReactor : parent.children) {
            // Do this only for reactors in the federate.
            if (reactorBelongsToFederate(containedReactor, federate)) {
                var nameOfSelfStruct = selfStructName(containedReactor)
                for (output : containedReactor.outputs) {
                    val type = (output.definition as Output).inferredType
                    if (type.isTokenType) {
                        // Create the template token that goes in the trigger struct.
                        // Its reference count is zero, enabling it to be used immediately.
                        var rootType = type.targetType.rootType
                        // If the rootType is 'void', we need to avoid generating the code
                        // 'sizeof(void)', which some compilers reject.
                        val size = (rootType == 'void') ? '0' : '''sizeof(«rootType»)'''
                        if (output instanceof MultiportInstance) {
                            pr('''
                                for (int i = 0; i < «output.width»; i++) {
                                    «nameOfSelfStruct»->__«output.name»[i].token = __create_token(«size»);
                                }
                            ''')
                        } else {
                            pr('''
                                «nameOfSelfStruct»->__«output.name».token = __create_token(«size»);
                            ''')
                        }
                    }
                }
                // In case this is a composite, handle its contained reactors.
                createDefaultTokens(containedReactor, federate)
            }
        }
    }
    
    // Regular expression pattern for array types with specified length.
    // \s is whitespace, \w is a word character (letter, number, or underscore).
    // For example, for "foo[10]", the first match will be "foo" and the second "[10]".
    static final Pattern arrayPatternFixed = Pattern.compile("^\\s*+(\\w+)\\s*(\\[[0-9]+\\])\\s*$");
    
    // Regular expression pattern for array types with unspecified length.
    // \s is whitespace, \w is a word character (letter, number, or underscore).
    // For example, for "foo[]", the first match will be "foo".
    static final Pattern arrayPatternVariable = Pattern.compile("^\\s*+(\\w+)\\s*\\[\\]\\s*$");
    
    protected static var DISABLE_REACTION_INITIALIZATION_MARKER
        = '// **** Do not include initialization code in this reaction.'
        
    public static var UNDEFINED_MIN_SPACING = -1
    
       
    /** Returns the Target enum for this generator */
    override getTarget() {
        return Target.C
    }
        
    override getTargetTimeType() '''interval_t'''
    
    override getTargetTagType() '''tag_t'''
    
    override getTargetTagIntervalType() '''tag_interval_t'''

    override getTargetUndefinedType() '''/* «errorReporter.reportError("undefined type")» */'''

    override getTargetFixedSizeListType(String baseType,
        Integer size) '''«baseType»[«size»]'''
        
    override String getTargetVariableSizeListType(
        String baseType) '''«baseType»[]'''
    
    protected def String getInitializer(ParameterInstance p) {
        
            if (p.type.isList && p.init.size > 1) {
                return p.init.join('{', ', ', '}', [it.targetValue])
            } else {
                return p.init.get(0).targetValue
            }
        
    }
    
    override supportsGenerics() {
        return false
    }
    
    override generateDelayGeneric() {
        throw new UnsupportedOperationException("TODO: auto-generated method stub")
    }
    
    /**
     * Data structure that for each instantiation of a contained
     * reactor, provides a set of input and output ports that trigger
     * reactions of the container, are read by a reaction of the
     * container, or that receive data from a reaction of the container.
     * For each port, this provides a list of reaction indices that
     * are triggered by the port, or an empty list if there are no
     * reactions triggered by the port.
     * @param reactor The contianer.
     * @param federate The federate (used to determine whether a
     *  reaction belongs to the federate).
     */
    private static class InteractingContainedReactors {
        // This horrible data structure is a collection, indexed by instantiation
        // of a contained reactor, of lists, indexed by ports of the contained reactor
        // that are referenced by reactions of the container, of reactions that are
        // triggered by the port of the contained reactor. The list is empty if
        // the port does not trigger reactions but is read by the reaction or
        // is written to by the reaction.
        val portsByContainedReactor = new LinkedHashMap<
            Instantiation,
            LinkedHashMap<
                Port,
                LinkedList<Integer>
            >
        >
        
        /**
         * Scan the reactions of the specified reactor and record which ports are
         * referenced by reactions and which reactions are triggered by such ports.
         */
        new(Reactor reactor, FederateInstance federate) {
            var reactionCount = 0
            for (reaction : reactor.allReactions) {
                if (federate === null || federate.containsReaction(
                    reactor,
                    reaction
                )) {
                    // First, handle reactions that produce data sent to inputs
                    // of contained reactors.
                    for (effect : reaction.effects ?: emptyList) {
                        // If an effect is an input, then it must be an input
                        // of a contained reactor.
                        if (effect.variable instanceof Input) {
                            // This reaction is not triggered by the port, so
                            // we do not add it to the list returned by the following.
                            addPort(effect.container, effect.variable as Input)
                        }
                    }
                    // Second, handle reactions that are triggered by outputs
                    // of contained reactors.
                    for (TriggerRef trigger : reaction.triggers ?: emptyList) {
                        if (trigger instanceof VarRef) {
                            // If an trigger is an output, then it must be an output
                            // of a contained reactor.
                            if (trigger.variable instanceof Output) {
                                val list = addPort(trigger.container, trigger.variable as Output)
                                list.add(reactionCount)
                            }
                        }
                    }
                    // Third, handle reading (but not triggered by)
                    // outputs of contained reactors.
                    for (source : reaction.sources ?: emptyList) {
                        if (source.variable instanceof Output) {
                            // If an source is an output, then it must be an output
                            // of a contained reactor.
                            // This reaction is not triggered by the port, so
                            // we do not add it to the list returned by the following.
                            addPort(source.container, source.variable as Output)
                        }
                    }
                }
                // Increment the reaction count even if not in the federate for consistency.
                reactionCount++
            }
        }
        
        /**
         * Return or create the list to which reactions triggered by the specified port
         * are to be added. This also records that the port is referenced by the
         * container's reactions.
         * @param containedReactor The contained reactor.
         * @param port The port.
         */
        def addPort(Instantiation containedReactor, Port port) {
            // Get or create the entry for the containedReactor.
            var containedReactorEntry = portsByContainedReactor.get(containedReactor)
            if (containedReactorEntry === null) {
                containedReactorEntry = new LinkedHashMap<Port,LinkedList<Integer>>
                portsByContainedReactor.put(containedReactor, containedReactorEntry)
            }
            // Get or create the entry for the port.
            var portEntry = containedReactorEntry.get(port)
            if (portEntry === null) {
                portEntry = new LinkedList<Integer>
                containedReactorEntry.put(port, portEntry)
            }
            return portEntry
        }
        
        /**
         * Return the set of contained reactors that have ports that are referenced
         * by reactions of the container reactor.
         */
        def containedReactors() {
            return portsByContainedReactor.keySet()
        }
        
        /**
         * Return the set of ports of the specified contained reactor that are
         * referenced by reactions of the container reactor. Return an empty
         * set if there are none.
         * @param containedReactor The contained reactor.
         */
        def portsOfInstance(Instantiation containedReactor) {
            var result = null as Set<Port>
            val ports = portsByContainedReactor.get(containedReactor)
            if (ports === null) {
                result = new LinkedHashSet<Port>
            } else {
                result = ports.keySet
            }
            return result
        }
        
        /**
         * Return the indices of the reactions triggered by the specified port
         * of the specified contained reactor or an empty list if there are none.
         * @param containedReactor The contained reactor.
         * @param port The port.
         */
        def LinkedList<Integer> reactionsTriggered(Instantiation containedReactor, Port port) {
            val ports = portsByContainedReactor.get(containedReactor)
            if (ports !== null) {
                val list = ports.get(port)
                if (list !== null) {
                    return list
                }
            }
            return new LinkedList<Integer>
        }
    }
}<|MERGE_RESOLUTION|>--- conflicted
+++ resolved
@@ -4387,28 +4387,6 @@
         var String messageType;
         // Name of the next immediate destination of this message
         var String next_destination_name = '''"federate «receivingFed.id»"'''
-<<<<<<< HEAD
-        if (delay !== null) {
-            if (delay.parameter !== null) {
-                // The parameter has to be parameter of the main reactor.
-                // And that value has to be a Time.
-                val value = delay.parameter.init.get(0)
-                if (value.time !== null) {
-                    additionalDelayString = (new TimeValue(value.time.interval, value.time.unit))
-                            .toNanoSeconds.toString;
-                } else if (value.literal !== null) {
-                    // If no units are given, e.g. "0", then use the literal.
-                    additionalDelayString = value.literal;
-                } else {
-                    // This should have been caught by the validator.
-                    errorReporter.reportError(delay.parameter,
-                        "Parameter is required to be a time to be used in an after clause.")
-                }
-            } else {
-                additionalDelayString = (new TimeValue(delay.interval, delay.unit)).toNanoSeconds.toString;
-            }
-        }
-=======
         
         // Get the delay literal
         var String additionalDelayString = 
@@ -4417,7 +4395,6 @@
                 this
             );
         
->>>>>>> ad2dde77
         if (isPhysical) {
             messageType = "MSG_TYPE_P2P_MESSAGE"
         } else if (targetConfig.coordination === CoordinationType.DECENTRALIZED) {
@@ -4534,52 +4511,12 @@
         val result = new StringBuilder();
         var sendRef = generatePortRef(port, sendingBankIndex, sendingChannelIndex);
         
-<<<<<<< HEAD
-        // The additional delay in absence of after
-        // is  -1. This has a special meaning
-        // in send_port_absent_to_federate
-        // (@see send_port_absent_to_federate in lib/core/federate.c).
-        // In this case, the sender will send
-        // its current tag as the timestamp
-        // of the outgoing port absent message
-        // without adding a microstep delay.
-        // If the user has assigned an after delay 
-        // (that can be zero) either as a time
-        // value (e.g., 200 msec) or as a literal
-        // (e.g., a parameter), that delay in nsec
-        // will be passed to send_port_absent_to_federate and added to 
-        // the current timestamp. If after delay is 0,
-        // send_port_absent_to_federate will use the current tag +
-        // a microstep as the timestamp of the outgoing port absent message.
-        var String additionalDelayString = '-1';
-        if (delay !== null) {
-            if (delay.parameter !== null) {
-                // The parameter has to be parameter of the main reactor.
-                // And that value has to be a Time.
-                val value = delay.parameter.init.get(0)
-                if (value.time !== null) {
-                    additionalDelayString = (new TimeValue(value.time.interval, value.time.unit))
-                            .toNanoSeconds.toString;
-                } else if (value.literal !== null) {
-                    // If no units are given, e.g. "0", then use the literal.
-                    additionalDelayString = value.literal;
-                } else {
-                    // This should have been caught by the validator.
-                    errorReporter.reportError(delay.parameter,
-                        "Parameter is required to be a time to be used in an after clause.")
-                }
-            } else {
-                additionalDelayString = (new TimeValue(delay.interval, delay.unit)).toNanoSeconds.toString;
-            }
-        }
-=======
         // Get the delay literal
         var String additionalDelayString = 
             CGeneratorExtension.getNetworkDelayLiteral(
                 delay, 
                 this
             );
->>>>>>> ad2dde77
         
         result.append('''
             // If the output port has not been SET for the current logical time,
