--- conflicted
+++ resolved
@@ -224,19 +224,11 @@
      * Assuming that the given value denotes a valid time literal,
      * return a time value.
      */
-<<<<<<< HEAD
-    public static TimeValue getTimeValue(Value v) {
-        if (v instanceof ParamRef) {
-            return getDefaultAsTimeValue(((ParamRef) v).getParameter());
-        } else if (v instanceof Time) {
+    public static TimeValue getLiteralTimeValue(Value v) {;
+        if (v instanceof Time) {
             return toTimeValue((Time) v);
-=======
-    public static TimeValue getLiteralTimeValue(Value v) {;
-        if (v.getTime() != null) {
-            return toTimeValue(v.getTime());
-        } else if (v.getLiteral() != null && v.getLiteral().equals("0")) {
+        } else if (v instanceof Literal) {
             return TimeValue.ZERO;
->>>>>>> 4b3a1fe6
         } else {
             return null;
         }
