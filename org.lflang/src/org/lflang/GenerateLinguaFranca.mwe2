--- conflicted
+++ resolved
@@ -55,12 +55,9 @@
             generator = {
                 generateXtendMain = false
             }
-<<<<<<< HEAD
-=======
             projectWizard = {
                 generate = true
             }
->>>>>>> 80d605bd
         }
     }
 }