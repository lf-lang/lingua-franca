--- conflicted
+++ resolved
@@ -1447,12 +1447,8 @@
         GEDF_NP(true),    // Global EDF non-preemptive
         GEDF_NP_CI(true), // Global EDF non-preemptive with chain ID
         // PEDF_NP(true);    // Partitioned EDF non-preemptive (FIXME: To be re-added in a future PR)
-<<<<<<< HEAD
         LET(true);
         
-=======
-
->>>>>>> bfa688ea
         /**
          * Indicate whether or not the scheduler prioritizes reactions by deadline.
          */
