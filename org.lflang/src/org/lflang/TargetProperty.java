/*************
Copyright (c) 2019, The University of California at Berkeley.

Redistribution and use in source and binary forms, with or without modification,
are permitted provided that the following conditions are met:

1. Redistributions of source code must retain the above copyright notice,
   this list of conditions and the following disclaimer.

2. Redistributions in binary form must reproduce the above copyright notice,
   this list of conditions and the following disclaimer in the documentation
   and/or other materials provided with the distribution.

THIS SOFTWARE IS PROVIDED BY THE COPYRIGHT HOLDERS AND CONTRIBUTORS "AS IS" AND 
ANY EXPRESS OR IMPLIED WARRANTIES, INCLUDING, BUT NOT LIMITED TO, THE IMPLIED 
WARRANTIES OF MERCHANTABILITY AND FITNESS FOR A PARTICULAR PURPOSE ARE 
DISCLAIMED. IN NO EVENT SHALL THE COPYRIGHT HOLDER OR CONTRIBUTORS BE LIABLE FOR
ANY DIRECT, INDIRECT, INCIDENTAL, SPECIAL, EXEMPLARY, OR CONSEQUENTIAL DAMAGES 
(INCLUDING, BUT NOT LIMITED TO, PROCUREMENT OF SUBSTITUTE GOODS OR SERVICES; 
LOSS OF USE, DATA, OR PROFITS; OR BUSINESS INTERRUPTION) HOWEVER CAUSED AND ON 
ANY THEORY OF LIABILITY, WHETHER IN CONTRACT, STRICT LIABILITY, OR TORT 
(INCLUDING NEGLIGENCE OR OTHERWISE) ARISING IN ANY WAY OUT OF THE USE OF THIS 
SOFTWARE, EVEN IF ADVISED OF THE POSSIBILITY OF SUCH DAMAGE.
***************/

package org.lflang;

import java.io.IOException;
import java.nio.file.Path;
import java.util.Arrays;
import java.util.Collections;
import java.util.List;
import java.util.Optional;
import java.util.function.Predicate;
import java.util.stream.Collectors;

import org.eclipse.xtext.util.RuntimeIOException;

import org.lflang.TargetConfig.DockerOptions;
import org.lflang.TargetConfig.TracingOptions;
import org.lflang.generator.InvalidLfSourceException;
import org.lflang.generator.rust.CargoDependencySpec;
import org.lflang.generator.rust.CargoDependencySpec.CargoDependenciesPropertyType;
import org.lflang.lf.Array;
import org.lflang.lf.Element;
import org.lflang.lf.KeyValuePair;
import org.lflang.lf.KeyValuePairs;
import org.lflang.lf.TimeUnit;
import org.lflang.validation.LFValidator;

/**
 * A target properties along with a type and a list of supporting targets
 * that supports it, as well as a function for configuration updates.
 * 
 * @author{Marten Lohstroh <marten@berkeley.edu>}
 */
public enum TargetProperty {
    
    /**
     * Directive to let the generator use the custom build command.
     */
    BUILD("build", UnionType.STRING_OR_STRING_ARRAY,
            Arrays.asList(Target.C, Target.CCPP), (config, value, err) -> {
                config.buildCommands = ASTUtils.toListOfStrings(value);
            }),
    
    /**
     * Directive to specify the target build type such as 'Release' or 'Debug'.
     * This is also used in the Rust target to select a Cargo profile.
     */
    BUILD_TYPE("build-type", UnionType.BUILD_TYPE_UNION,
            Arrays.asList(Target.C, Target.CCPP, Target.CPP, Target.Rust), (config, value, err) -> {
                config.cmakeBuildType = (BuildType) UnionType.BUILD_TYPE_UNION
                        .forName(ASTUtils.toText(value));
                // set it there too, because the default is different.
                config.rust.setBuildType(config.cmakeBuildType);
            }),

    /**
     * Directive to let the federate execution handle clock synchronization in software.
     */
    CLOCK_SYNC("clock-sync", UnionType.CLOCK_SYNC_UNION,
               Arrays.asList(Target.C, Target.CCPP), (config, value, err) -> {
        config.clockSync = (ClockSyncMode) UnionType.CLOCK_SYNC_UNION
            .forName(ASTUtils.toText(value));
    }),
    
    /**
     * Key-value pairs giving options for clock synchronization.
     */
    CLOCK_SYNC_OPTIONS("clock-sync-options",
            DictionaryType.CLOCK_SYNC_OPTION_DICT, Arrays.asList(Target.C, Target.CCPP),
            (config, value, err) -> {
                for (KeyValuePair entry : value.getKeyvalue().getPairs()) {
                    ClockSyncOption option = (ClockSyncOption) DictionaryType.CLOCK_SYNC_OPTION_DICT
                            .forName(entry.getName());
                    switch (option) {
                        case ATTENUATION:
                            config.clockSyncOptions.attenuation = ASTUtils
                                    .toInteger(entry.getValue());
                            break;
                        case COLLECT_STATS:
                            config.clockSyncOptions.collectStats = ASTUtils
                                    .toBoolean(entry.getValue());
                            break;
                        case LOCAL_FEDERATES_ON:
                            config.clockSyncOptions.localFederatesOn = ASTUtils
                                    .toBoolean(entry.getValue());
                            break;
                        case PERIOD:
                            config.clockSyncOptions.period = ASTUtils
                                    .toTimeValue(entry.getValue());
                            break;
                        case TEST_OFFSET:
                            config.clockSyncOptions.testOffset = ASTUtils
                                    .toTimeValue(entry.getValue());
                            break;
                        case TRIALS:
                            config.clockSyncOptions.trials = ASTUtils
                                    .toInteger(entry.getValue());
                            break;
                        default:
                            break;
                    }
                }
            }),
    
    /**
     * Directive to specify a cmake to be included by the generated build
     * systems.
     *
     * This gives full control over the C/C++ build as any cmake parameters
     * can be adjusted in the included file.
     */
    CMAKE_INCLUDE("cmake-include", UnionType.FILE_OR_FILE_ARRAY,
            Arrays.asList(Target.CPP, Target.C, Target.CCPP), (config, value, err) -> {
                config.cmakeIncludes = ASTUtils.toListOfStrings(value);
            },
            // FIXME: This merging of lists is potentially dangerous since
            // the incoming list of cmake-includes can belong to a .lf file that is
            // located in a different location, and keeping just filename
            // strings like this without absolute paths is incorrect.
            (config, value, err) -> {
                config.cmakeIncludes.addAll(ASTUtils.toListOfStrings(value));
            }),
    
    /**
     * Directive to enable and disable the use of CMake.
     * 
     * The default is enabled.
     */
    CMAKE("cmake", PrimitiveType.BOOLEAN,
            Arrays.asList(Target.C, Target.CCPP), (config, value, err) -> {
                config.useCmake = ASTUtils.toBoolean(value);
            }),
    
    /**
     * Directive to specify the target compiler.
     */
    COMPILER("compiler", PrimitiveType.STRING, Target.ALL,
            (config, value, err) -> {
                config.compiler = ASTUtils.toText(value);
            }),
    
    /**
     * Directive to generate a Dockerfile. This is either a boolean,
     * true or false, or a dictionary of options.
     */
    DOCKER("docker", UnionType.DOCKER_UNION,
<<<<<<< HEAD
            Arrays.asList(Target.C, Target.CCPP, Target.Python), (config, value) -> {
=======
            Arrays.asList(Target.C, Target.CCPP), (config, value, err) -> {
>>>>>>> 28e2bd91
                if (value.getLiteral() != null) {
                    if (ASTUtils.toBoolean(value)) {
                        config.dockerOptions = new DockerOptions();
                    } else {
                        config.dockerOptions = null;
                    }
                } else {
                    config.dockerOptions = new DockerOptions();
                    for (KeyValuePair entry : value.getKeyvalue().getPairs()) {
                        DockerOption option = (DockerOption) DictionaryType.DOCKER_DICT
                                .forName(entry.getName());
                        switch (option) {
                            case FROM:
                                config.dockerOptions.from = ASTUtils.toText(entry.getValue());
                                break;
                            default:
                                break;
                        }
                    }
                }
            }),
    
    /**
     * Directive for specifying a path to an external runtime to be used for the
     * compiled binary.
     */
    EXTERNAL_RUNTIME_PATH("external-runtime-path", PrimitiveType.STRING,
            Arrays.asList(Target.CPP), (config, value, err) -> {
                config.externalRuntimePath = ASTUtils.toText(value);
            }),

    /**
     * Directive to let the execution engine allow logical time to elapse
     * faster than physical time.
     */
    FAST("fast", PrimitiveType.BOOLEAN, Target.ALL,
            (config, value, err) -> {
                config.fastMode = ASTUtils.toBoolean(value);
            }),
    
    /**
     * Directive to stage particular files on the class path to be
     * processed by the code generator.
     */
    FILES("files", UnionType.FILE_OR_FILE_ARRAY, Target.ALL,
            (config, value, err) -> {
                config.fileNames = ASTUtils.toListOfStrings(value);
            },
            // FIXME: This merging of lists is potentially dangerous since
            // the incoming list of files can belong to a .lf file that is
            // located in a different location, and keeping just filename
            // strings like this without absolute paths is incorrect.
            (config, value, err) -> {
                config.fileNames.addAll(ASTUtils.toListOfStrings(value));
            }),
    
    /**
     * Flags to be passed on to the target compiler.
     */
    FLAGS("flags", UnionType.STRING_OR_STRING_ARRAY,
            Arrays.asList(Target.C, Target.CCPP), (config, value, err) -> {
                config.compilerFlags = ASTUtils.toListOfStrings(value);
            }),
    
    /**
     * Directive to specify the coordination mode
     */
    COORDINATION("coordination", UnionType.COORDINATION_UNION,
            Arrays.asList(Target.C, Target.CCPP, Target.Python),
            (config, value, err) -> {
                config.coordination = (CoordinationType) UnionType.COORDINATION_UNION
                        .forName(ASTUtils.toText(value));
            }),
    
    /**
     * Key-value pairs giving options for clock synchronization.
     */
    COORDINATION_OPTIONS("coordination-options",
            DictionaryType.COORDINATION_OPTION_DICT, Arrays.asList(Target.C, Target.CCPP),
            (config, value, err) -> {
                for (KeyValuePair entry : value.getKeyvalue().getPairs()) {
                    CoordinationOption option = (CoordinationOption) DictionaryType.COORDINATION_OPTION_DICT
                            .forName(entry.getName());
                    switch (option) {
                        case ADVANCE_MESSAGE_INTERVAL:
                            config.coordinationOptions.advance_message_interval = ASTUtils
                                    .toTimeValue(entry.getValue());
                            break;
                        default:
                            break;
                    }
                }
            }),
    
    /**
     * Directive to let the execution engine remain active also if there
     * are no more events in the event queue.
     */
    KEEPALIVE("keepalive", PrimitiveType.BOOLEAN, Target.ALL,
            (config, value, err) -> {
                config.keepalive = ASTUtils.toBoolean(value);
            }),
    
    /**
     * Directive to specify the grain at which to report log messages during execution.
     */
    LOGGING("logging", UnionType.LOGGING_UNION, Target.ALL,
            (config, value, err) -> {
                config.logLevel = (LogLevel) UnionType.LOGGING_UNION
                        .forName(ASTUtils.toText(value));
            }),
    
    /**
     * Directive to not invoke the target compiler.
     */
    NO_COMPILE("no-compile", PrimitiveType.BOOLEAN,
            Arrays.asList(Target.C, Target.CPP, Target.CCPP, Target.Python),
            (config, value, err) -> {
                config.noCompile = ASTUtils.toBoolean(value);
            }),
    
    /**
     * Directive to disable validation of reactor rules at runtime.
     */
    NO_RUNTIME_VALIDATION("no-runtime-validation", PrimitiveType.BOOLEAN,
            Arrays.asList(Target.CPP), (config, value, err) -> {
                config.noRuntimeValidation = ASTUtils.toBoolean(value);
            }),
    
    /**
     * Directive for specifying .proto files that need to be compiled and their
     * code included in the sources.
     */
    PROTOBUFS("protobufs", UnionType.FILE_OR_FILE_ARRAY,
            Arrays.asList(Target.C, Target.CCPP, Target.TS, Target.Python),
            (config, value, err) -> {
                config.protoFiles = ASTUtils.toListOfStrings(value);
            }),

    /**
     * Directive for specifying a specific version of the reactor runtime library.
     */
    RUNTIME_VERSION("runtime-version", PrimitiveType.STRING,
            Arrays.asList(Target.CPP), (config, value, err) -> {
                config.runtimeVersion = ASTUtils.toText(value);
            }),

    /**
     * Directive to specify that all code is generated in a single file.
     */
    SINGLE_FILE_PROJECT("single-file-project", PrimitiveType.BOOLEAN,
            List.of(Target.Rust), (config, value, err) -> {
                config.singleFileProject = ASTUtils.toBoolean(value);
            }),

    /**
     * Directive to specify the number of threads.
     */
    THREADS("threads", PrimitiveType.NON_NEGATIVE_INTEGER,
            Arrays.asList(Target.C, Target.CPP, Target.CCPP, Target.Python),
            (config, value, err) -> {
                config.threads = ASTUtils.toInteger(value);
            }),
    
    /**
     * Directive to specify the execution timeout.
     */
    TIMEOUT("timeout", PrimitiveType.TIME_VALUE, Target.ALL,
            (config, value, err) -> {
                config.timeout = ASTUtils.toTimeValue(value);
            }),
    
    /**
     * Directive to generate a Dockerfile. This is either a boolean,
     * true or false, or a dictionary of options.
     */
    TRACING("tracing", UnionType.TRACING_UNION,
            Arrays.asList(Target.C, Target.CCPP, Target.CPP, Target.Python), (config, value, err) -> {
                if (value.getLiteral() != null) {
                    if (ASTUtils.toBoolean(value)) {
                        config.tracing = new TracingOptions();
                    } else {
                        config.tracing = null;
                    }
                } else {
                    config.tracing = new TracingOptions();
                    for (KeyValuePair entry : value.getKeyvalue().getPairs()) {
                        TracingOption option = (TracingOption) DictionaryType.TRACING_DICT
                            .forName(entry.getName());
                        switch (option) {
                        case TRACE_FILE_NAME:
                            config.tracing.traceFileName = ASTUtils.toText(entry.getValue());
                            break;
                        default:
                            break;
                        }
                    }
                }
            }),


    /**
     * Directive to let the runtime export its internal dependency graph.
     *
     * This is a debugging feature and currently only used for C++ programs.
     */
    EXPORT_DEPENDENCY_GAPH("export-dependency-graph", PrimitiveType.BOOLEAN, Collections.singletonList(Target.CPP),
                           (config, value, err) -> {
        config.exportDependencyGraph = ASTUtils.toBoolean(value);

    }),

    /**
     * List of module files to link into the crate as top-level.
     * For instance, a {@code target Rust { rust-modules: [ "foo.rs" ] }}
     * will cause the file to be copied into the generated project,
     * and the generated `main.rs` will include it with a `mod foo;`.
     * If one of the paths is a directory, it must contain a `mod.rs`
     * file, and all its contents are copied.
     */
    RUST_INCLUDE("rust-include",
                 UnionType.FILE_OR_FILE_ARRAY,
                 List.of(Target.Rust), (config, value, err) -> {
        Path referencePath;
        try {
            referencePath = FileConfig.toPath(value.eResource().getURI()).toAbsolutePath();
        } catch (IOException e) {
            err.reportError(value, "Invalid path? " + e.getMessage());
            throw new RuntimeIOException(e);
        }

        // we'll resolve relative paths to check that the files
        // are as expected.

        if (value.getLiteral() != null) {
            Path resolved = referencePath.resolveSibling(ASTUtils.withoutQuotes(value.getLiteral()));

            config.rust.addAndCheckTopLevelModule(resolved, value, err);
        } else if (value.getArray() != null) {
            for (Element element : value.getArray().getElements()) {
                String literal = ASTUtils.withoutQuotes(element.getLiteral());
                Path resolved = referencePath.resolveSibling(literal);
                config.rust.addAndCheckTopLevelModule(resolved, element, err);
            }
        }
    }),

    /**
     * Directive for specifying Cargo features of the generated
     * program to enable.
     */
    CARGO_FEATURES("cargo-features", ArrayType.STRING_ARRAY,
                   List.of(Target.Rust), (config, value, err) -> {
        config.rust.setCargoFeatures(ASTUtils.toListOfStrings(value));
    }),

    /**
     * Dependency specifications for Cargo. This property looks like this:
     * <pre>{@code
     * cargo-dependencies: {
     *    // Name-of-the-crate: "version"
     *    rand: "0.8",
     *    // Equivalent to using an explicit map:
     *    rand: {
     *      version: "0.8"
     *    },
     *    // The map allows specifying more details
     *    rand: {
     *      // A path to a local unpublished crate.
     *      // Note 'path' is mutually exclusive with 'version'.
     *      path: "/home/me/Git/local-rand-clone"
     *    },
     *    rand: {
     *      version: "0.8",
     *      // you can specify cargo features
     *      features: ["some-cargo-feature",]
     *    }
     * }
     * }</pre>
     */
    CARGO_DEPENDENCIES("cargo-dependencies",
                       CargoDependenciesPropertyType.INSTANCE,
                       List.of(Target.Rust), (config, value, err) -> {
        config.rust.setCargoDependencies(CargoDependencySpec.parseAll(value));
    }),

    ;

    /**
     * String representation of this target property.
     */
    public final String description;

    /**
     * List of targets that support this property. If a property is used for
     * a target that does not support it, a warning reported during
     * validation.
     */
    public final List<Target> supportedBy;
    
    /**
     * The type of values that can be assigned to this property.
     */
    public final TargetPropertyType type;

    /**
     * Function that given a configuration object and an Element AST node
     * sets the configuration. It is assumed that validation already
     * occurred, so this code should be straightforward.
     */
    public final PropertyParser setter;

    /**
     * Function that given a configuration object and an Element AST node
     * sets the configuration. It is assumed that validation already
     * occurred, so this code should be straightforward.
     */
    public final PropertyParser updater;

    @FunctionalInterface
    private interface PropertyParser {

        /**
         * Parse the given element into the given target config.
         * May use the error reporter to report format errors.
         */
        void parseIntoTargetConfig(TargetConfig config, Element element, ErrorReporter err);
    }

    /**
     * Private constructor for target properties.
     *
     * @param description String representation of this property.
     * @param type        The type that values assigned to this property
     *                    should conform to.
     * @param supportedBy List of targets that support this property.
     * @param setter      Function for configuration updates.
     */
    TargetProperty(String description, TargetPropertyType type,
                   List<Target> supportedBy,
                   PropertyParser setter) {
        this.description = description;
        this.type = type;
        this.supportedBy = supportedBy;
        this.setter = setter;
        this.updater = (config, value, err) -> { /* Ignore the update by default */ };
    }
    
    /**
     * Private constructor for target properties. This will take an additional
     * `updater`, which will be used to merge target properties from imported resources.
     * 
     * @param description String representation of this property.
     * @param type        The type that values assigned to this property
     *                    should conform to.
     * @param supportedBy List of targets that support this property.
     * @param setter      Function for setting configuration values.
     * @param updater     Function for updating configuration values.
     */
    TargetProperty(String description, TargetPropertyType type,
                   List<Target> supportedBy,
                   PropertyParser setter,
                   PropertyParser updater) {
        this.description = description;
        this.type = type;
        this.supportedBy = supportedBy;
        this.setter = setter;
        this.updater = updater;
    }

    /**
     * Set the given configuration using the given target properties.
     *
     * @param config     The configuration object to update.
     * @param properties AST node that holds all the target properties.
     * @param err        Error reporter on which property format errors will be reported
     */
    public static void set(TargetConfig config, List<KeyValuePair> properties, ErrorReporter err) {
        properties.forEach(property ->  {
            TargetProperty p = forName(property.getName());
            if (p != null) {
                // Mark the specified target property as set by the user
                config.setByUser.add(p);
                try {
                    p.setter.parseIntoTargetConfig(config, property.getValue(), err);
                } catch (InvalidLfSourceException e) {
                    err.reportError(e.getNode(), e.getProblem());
                }
            }
        });
    }

    /**
     * Update the given configuration using the given target properties.
     * 
     * @param config     The configuration object to update.
     * @param properties AST node that holds all the target properties.
     */
    public static void update(TargetConfig config, List<KeyValuePair> properties,ErrorReporter err) {
        properties.forEach(property ->  {
            TargetProperty p = forName(property.getName());
            if (p != null) {
                p.updater.parseIntoTargetConfig(config, property.getValue(), err);
            }
        });
    }

    /**
     * Update one of the target properties, given by 'propertyName'.
     * For convenience, a list of target properties (e.g., taken from
     * a file or resource) can be passed without any filtering. This
     * function will do nothing if the list of target properties doesn't
     * include the property given by 'propertyName'.
     *
     * @param config The target config to apply the update to.
     * @param propertyName The name of the target property.
     * @param properties AST node that holds all the target properties.
     * @param err        Error reporter on which property format errors will be reported
     */
    public static void updateOne(TargetConfig config, String propertyName, List<KeyValuePair> properties, ErrorReporter err) {
        TargetProperty p = forName(propertyName);
        if (p != null) {
            properties.stream()
                .filter(property -> property.getName().equals(propertyName))
                .findFirst()
                .map(KeyValuePair::getValue)
                .ifPresent(value -> p.updater.parseIntoTargetConfig(
                    config,
                    value,
                    err
                ));
        }
    }

    /**
     * Return the entry that matches the given string.
     * @param name The string to match against.
     */
    public static TargetProperty forName(String name) {
        return Target.match(name, TargetProperty.values());
    }

    /**
     * Return a list with all target properties.
     * 
     * @return All existing target properties.
     */
    public static List<TargetProperty> getOptions() {
        return Arrays.asList(TargetProperty.values());
    }
    
    /**
     * Return the description.
     */
    @Override
    public String toString() {
        return this.description;
    }

    // Inner classes for the various supported types.



    /**
     * Interface for dictionary elements. It associates an entry with a type.
     */
    public interface DictionaryElement {

        TargetPropertyType getType();
    }

    /**
     * A dictionary type with a predefined set of possible keys and assignable
     * types.
     * 
     * @author {Marten Lohstroh <marten@berkeley.edu>}
     *
     */
    public enum DictionaryType implements TargetPropertyType {
        CLOCK_SYNC_OPTION_DICT(Arrays.asList(ClockSyncOption.values())),
        DOCKER_DICT(Arrays.asList(DockerOption.values())),
        COORDINATION_OPTION_DICT(Arrays.asList(CoordinationOption.values())),
        TRACING_DICT(Arrays.asList(TracingOption.values()));
        
        /**
         * The keys and assignable types that are allowed in this dictionary.
         */
        public List<DictionaryElement> options;
    
        /**
         * A dictionary type restricted to sets of predefined keys and types of
         * values.
         * 
         * @param options The dictionary elements allowed by this type.
         */
        private DictionaryType(List<DictionaryElement> options) {
            this.options = options;
        }
        
        /**
         * Return the dictionary element of which the key matches the given
         * string.
         * 
         * @param name The string to match against.
         * @return The matching dictionary element (or null if there is none).
         */
        public DictionaryElement forName(String name) {
            return Target.match(name, options);
        }
        
        /**
         * Recursively check that the passed in element conforms to the rules of
         * this dictionary.
         */
        @Override
        public void check(Element e, String name, LFValidator v) {
            KeyValuePairs kv = e.getKeyvalue();
            if (kv == null) {
                TargetPropertyType.produceError(name, this.toString(), v);
            } else {
                for (KeyValuePair pair : kv.getPairs()) {
                    String key = pair.getName();
                    Element val = pair.getValue();
                    Optional<DictionaryElement> match = this.options.stream()
                            .filter(element -> key.equalsIgnoreCase(element.toString())).findAny();
                    if (match.isPresent()) {
                        // Make sure the type is correct, too.
                        TargetPropertyType type = match.get().getType();
                        type.check(val, name + "." + key, v);
                    } else {
                        // No match found; report error.
                        TargetPropertyType.produceError(name,
                                this.toString(), v);
                    }
                }
            }
        }
        
        /**
         * Return true if the given element represents a dictionary, false
         * otherwise.
         */
        @Override
        public boolean validate(Element e) {
            if (e.getKeyvalue() != null) {
                return true;
            }
            return false;
        }
        
        /**
         * Return a human-readable description of this type.
         */
        @Override
        public String toString() {
            return "a dictionary with one or more of the following keys: "
                    + options.stream().map(option -> option.toString())
                            .collect(Collectors.joining(", "));
        }
    }
    /**
     * A type that can assume one of several types.
     * 
     * @author{Marten Lohstroh <marten@berkeley.edu>}
     *
     */
    public enum UnionType implements TargetPropertyType {
        STRING_OR_STRING_ARRAY(
                Arrays.asList(PrimitiveType.STRING, ArrayType.STRING_ARRAY),
                null),
        FILE_OR_FILE_ARRAY(
                Arrays.asList(PrimitiveType.FILE, ArrayType.FILE_ARRAY), null),
        BUILD_TYPE_UNION(Arrays.asList(BuildType.values()), null),
        COORDINATION_UNION(Arrays.asList(CoordinationType.values()),
                CoordinationType.CENTRALIZED),
        LOGGING_UNION(Arrays.asList(LogLevel.values()), LogLevel.INFO),
        CLOCK_SYNC_UNION(Arrays.asList(ClockSyncMode.values()),
                ClockSyncMode.INITIAL),
        DOCKER_UNION(Arrays.asList(PrimitiveType.BOOLEAN, DictionaryType.DOCKER_DICT),
                null),
        TRACING_UNION(Arrays.asList(PrimitiveType.BOOLEAN, DictionaryType.TRACING_DICT),
                null);
    
        /**
         * The constituents of this type union.
         */
        public final List<Enum<?>> options;
        
        /**
         * The default type, if there is one.
         */
        private final Enum<?> defaultOption;
        
        /**
         * Private constructor for creating unions types.
         * 
         * @param options The types that that are part of the union.
         * @param defaultOption The default type.
         */
        private UnionType(List<Enum<?>> options, Enum<?> defaultOption) {
            this.options = options;
            this.defaultOption = defaultOption; 
        }
        
        /**
         * Return the type among those in this type union that matches the given
         * name.
         * 
         * @param name The string to match against.
         * @return The matching dictionary element (or null if there is none).
         */
        public Enum<?> forName(String name) {
            return Target.match(name, options);
        }
        
        /**
         * Recursively check that the passed in element conforms to the rules of
         * this union.
         */
        @Override
        public void check(Element e, String name, LFValidator v) {
            Optional<Enum<?>> match = this.match(e);
            if (match.isPresent()) {
                // Go deeper if the element is an array or dictionary.
                Enum<?> type = match.get();
                if (type instanceof DictionaryType) {
                    ((DictionaryType) type).check(e, name, v);
                } else if (type instanceof ArrayType) {
                    ((ArrayType) type).check(e, name, v);
                } else if (type instanceof PrimitiveType) {
                    ((PrimitiveType) type).check(e, name, v);
                } else if (!(type instanceof Enum<?>)) {
                    throw new RuntimeException("Encountered an unknown type.");
                }
            } else {
                // No match found; report error.
                TargetPropertyType.produceError(name, this.toString(), v);
            }
        }
    
        /**
         * Internal method for matching a given element against the allowable
         * types.
         * 
         * @param e AST node that represents the value of a target property.
         * @return The matching type wrapped in an Optional object.
         */
        private Optional<Enum<?>> match(Element e) {
            return this.options.stream().filter(option -> {
                if (option instanceof TargetPropertyType) {
                    return ((TargetPropertyType) option).validate(e);
                } else {
                    return ASTUtils.toText(e)
                            .equalsIgnoreCase(option.toString());
                }
            }).findAny();
        }
        
        /**
         * Return true if this union has an option that matches the given
         * element.
         * @param e The element to match against this type.
         */
        @Override
        public boolean validate(Element e) {
            if (this.match(e).isPresent()) {
                return true;
            }
            return false;
        }
        
        /**
         * Return a human-readable description of this type. If three is a
         * default option, then indicate it.
         */
        @Override
        public String toString() {
            return "one of the following: " + options.stream().map(option -> {
                if (option == this.defaultOption) {
                    return option.toString() + " (default)";
                } else {
                    return option.toString();
                }
            }).collect(Collectors.joining(", "));
        }
    
    }

    /**
     * An array type of which the elements confirm to a given type.
     * 
     * @author{Marten Lohstroh <marten@berkeley.edu>}
     *
     */
    public enum ArrayType implements TargetPropertyType {
        STRING_ARRAY(PrimitiveType.STRING),
        FILE_ARRAY(PrimitiveType.FILE);
        
        /**
         * Type parameter of this array type.
         */
        public TargetPropertyType type;
        
        /**
         * Private constructor to create a new array type.
         * 
         * @param type The type of elements in the array.
         */
        private ArrayType(TargetPropertyType type) {
            this.type = type;
        }
        
        /**
         * Check that the passed in element represents an array and ensure that
         * its elements are all of the correct type.
         */
        @Override
        public void check(Element e, String name, LFValidator v) {
            Array array = e.getArray();
            if (array == null) {
                TargetPropertyType.produceError(name, this.toString(), v);
            } else {
                List<Element> elements = array.getElements();
                for (int i = 0; i < elements.size(); i++) {
                    this.type.check(elements.get(i), name + "[" + i + "]", v);
                }
            }
        }
        
        /**
         * Return true of the given element is an array.
         */
        @Override
        public boolean validate(Element e) {
            if (e.getArray() != null) {
                return true;
            }
            return false;
        }
        
        /**
         * Return a human-readable description of this type.
         */
        @Override
        public String toString() {
            return "an array of which each element is " + this.type.toString();
        }
    }
    
    /**
     * Enumeration of Cmake build types. These are also mapped
     * to Cargo profiles for the Rust target (see {@link org.lflang.generator.rust.RustTargetConfig})
     * 
     * @author Christian Menard {@literal <christian.menard@tu-dresden.de>}
     */
    public enum BuildType {
        RELEASE("Release"), 
        DEBUG("Debug"), 
        REL_WITH_DEB_INFO("RelWithDebInfo"), 
        MIN_SIZE_REL("MinSizeRel");
        
        /**
         * Alias used in toString method.
         */
        private final String alias;
        
        /**
         * Private constructor for Cmake build types.
         */
        BuildType(String alias) {
            this.alias = alias;
        }
        
        /**
         * Return the alias.
         */
        @Override
        public String toString() {
            return this.alias;
        }
    }

    /**
     * Enumeration of coordination types.
     * 
     * @author{Marten Lohstroh <marten@berkeley.edu>}
     */
    public enum CoordinationType {
        CENTRALIZED, DECENTRALIZED;
        
        /**
         * Return the name in lower case.
         */
        @Override
        public String toString() {
            return this.name().toLowerCase();
        }
    }
    
    
    /**
     * Enumeration of clock synchronization modes.
     * 
     * - OFF: The clock synchronization is universally off.
     * - STARTUP: Clock synchronization occurs at startup only.
     * - ON: Clock synchronization occurs at startup and at runtime.
     * 
     * @author{Edward A. Lee <eal@berkeley.edu>}
     */
    public enum ClockSyncMode {
        OFF, INITIAL, ON;
        
        
        /**
         * Return the name in lower case.
         */
        @Override
        public String toString() {
            return this.name().toLowerCase();
        }
    }

    /**
     * An interface for types associated with target properties.
     * 
     * @author{Marten Lohstroh <marten@berkeley.edu>}
     */
    public interface TargetPropertyType {
    
        /**
         * Return true if the the given Element is a valid instance of this
         * type.
         * 
         * @param e The Element to validate.
         * @return True if the element conforms to this type, false otherwise.
         */
        public boolean validate(Element e);
    
        /**
         * Check (recursively) the given Element against its associated type(s)
         * and add found problems to the given list of errors.
         * 
         * @param e    The Element to type check.
         * @param name The name of the target property.
         * @param v    A reference to the validator to report errors to.
         */
        public void check(Element e, String name, LFValidator v);
    
        /**
         * Helper function to produce an error during type checking.
         * 
         * @param name        The description of the target property.
         * @param description The description of the type.
         * @param v           A reference to the validator to report errors to.
         */
        public static void produceError(String name, String description,
                LFValidator v) {
            v.getTargetPropertyErrors().add("Target property '" + name
                    + "' is required to be " + description + ".");
        }
    }

    /**
     * Primitive types for target properties, each with a description used in
     * error messages and predicate used for validating values.
     * 
     * @author{Marten Lohstroh <marten@berkeley.edu>}
     */
    public enum PrimitiveType implements TargetPropertyType {
        BOOLEAN("'true' or 'false'",
                v -> ASTUtils.toText(v).equalsIgnoreCase("true")
                        || ASTUtils.toText(v).equalsIgnoreCase("false")),
        INTEGER("an integer", v -> {
            try {
                Integer.parseInt(ASTUtils.toText(v));
            } catch (NumberFormatException e) {
                return false;
            }
            return true;
        }),
        NON_NEGATIVE_INTEGER("a non-negative integer", v -> {
            try {
                int result = Integer.parseInt(ASTUtils.toText(v));
                if (result < 0)
                    return false;
            } catch (NumberFormatException e) {
                return false;
            }
            return true;
        }),
        TIME_VALUE("a time value with units", v ->
            v.getKeyvalue() == null && v.getArray() == null
                && v.getLiteral() == null && v.getId() == null
                && (v.getTime() == 0 || v.getUnit() != TimeUnit.NONE)),
        STRING("a string", v -> v.getLiteral() != null && !isCharLiteral(v.getLiteral()) || v.getId() != null),
        FILE("a path to a file", STRING.validator);
    
        /**
         * A description of this type, featured in error messages.
         */
        private final String description;

        /**
         * A predicate for determining whether a given Element conforms to this
         * type.
         */
        public final Predicate<Element> validator;
    
        /**
         * Private constructor to create a new primitive type.
         * @param description A textual description of the type that should 
         * start with "a/an".
         * @param validator A predicate that returns true if a given Element 
         * conforms to this type.
         */
        private PrimitiveType(String description,
                Predicate<Element> validator) {
            this.description = description;
            this.validator = validator;
        }
    
        /**
         * Return true if the the given Element is a valid instance of this type.
         */
        public boolean validate(Element e) {
            return this.validator.test(e);
        }
        
        /**
         * Check (recursively) the given Element against its associated type(s)
         * and add found problems to the given list of errors.
         * 
         * @param e      The element to type check.
         * @param name   The name of the target property.
         * @param errors A list of errors to append to if problems are found.
         */
        public void check(Element e, String name, LFValidator v) {
            if (!this.validate(e)) {
                TargetPropertyType.produceError(name, this.description, v);
            }
            // If this is a file, perform an additional check to make sure
            // the file actually exists.
            // FIXME: premature because we first need a mechanism for looking up files!
            // Looking in the same directory is too restrictive. Disabling this check for now.
            /*
            if (this == FILE) {
                String file = ASTUtils.toText(e);
                 
                if (!FileConfig.fileExists(file, FileConfig.toPath(e.eResource().getURI()).toFile().getParent())) {
                    v.targetPropertyWarnings
                            .add("Could not find file: '" + file + "'.");
                }
            }
            */
        }
    
        /**
         * Return a textual description of this type.
         */
        @Override
        public String toString() {
            return this.description;
        }


        private static boolean isCharLiteral(String s) {
            return s.length() > 2
                && '\'' == s.charAt(0)
                && '\'' == s.charAt(s.length() - 1);
        }
    }

    /**
     * Clock synchronization options.
     * @author{Marten Lohstroh <marten@berkeley.edu>}
     */
    public enum ClockSyncOption implements DictionaryElement {
        ATTENUATION("attenuation", PrimitiveType.NON_NEGATIVE_INTEGER),
        LOCAL_FEDERATES_ON("local-federates-on", PrimitiveType.BOOLEAN),
        PERIOD("period", PrimitiveType.TIME_VALUE),
        TEST_OFFSET("test-offset", PrimitiveType.TIME_VALUE),
        TRIALS("trials", PrimitiveType.NON_NEGATIVE_INTEGER),
        COLLECT_STATS("collect-stats", PrimitiveType.BOOLEAN);
        
        public final PrimitiveType type;
        
        private final String description;
        
        private ClockSyncOption(String alias, PrimitiveType type) {
            this.description = alias;
            this.type = type;
        }
        
        
        /**
         * Return the description of this dictionary element.
         */
        @Override
        public String toString() {
            return this.description;
        }
    
        /**
         * Return the type associated with this dictionary element.
         */
        public TargetPropertyType getType() {
            return this.type;
        }
    }

    /**
     * Docker options.
     * @author{Edward A. Lee <eal@berkeley.edu>}
     */
    public enum DockerOption implements DictionaryElement {
        FROM("FROM", PrimitiveType.STRING);
        
        public final PrimitiveType type;
        
        private final String description;
        
        private DockerOption(String alias, PrimitiveType type) {
            this.description = alias;
            this.type = type;
        }
        
        /**
         * Return the description of this dictionary element.
         */
        @Override
        public String toString() {
            return this.description;
        }
    
        /**
         * Return the type associated with this dictionary element.
         */
        public TargetPropertyType getType() {
            return this.type;
        }
    }

    /**
     * Coordination options.
     * @author{Edward A. Lee <eal@berkeley.edu>}
     */
    public enum CoordinationOption implements DictionaryElement {
        ADVANCE_MESSAGE_INTERVAL("advance-message-interval", PrimitiveType.TIME_VALUE);
        
        public final PrimitiveType type;
        
        private final String description;
        
        private CoordinationOption(String alias, PrimitiveType type) {
            this.description = alias;
            this.type = type;
        }
        
        
        /**
         * Return the description of this dictionary element.
         */
        @Override
        public String toString() {
            return this.description;
        }
    
        /**
         * Return the type associated with this dictionary element.
         */
        public TargetPropertyType getType() {
            return this.type;
        }
    }

    /**
     * Log levels in descending order of severity.
     * @author{Marten Lohstroh <marten@berkeley.edu>}
     */
    public enum LogLevel {
        ERROR, WARN, INFO, LOG, DEBUG;
        
        /**
         * Return the name in lower case.
         */
        @Override
        public String toString() {
            return this.name().toLowerCase();
        }
    }

    /**
     * Tracing options.
     * @author{Edward A. Lee <eal@berkeley.edu>}
     */
    public enum TracingOption implements DictionaryElement {
        TRACE_FILE_NAME("trace-file-name", PrimitiveType.STRING);
        
        public final PrimitiveType type;
        
        private final String description;
        
        private TracingOption(String alias, PrimitiveType type) {
            this.description = alias;
            this.type = type;
        }
        
        /**
         * Return the description of this dictionary element.
         */
        @Override
        public String toString() {
            return this.description;
        }
    
        /**
         * Return the type associated with this dictionary element.
         */
        public TargetPropertyType getType() {
            return this.type;
        }
    }

}<|MERGE_RESOLUTION|>--- conflicted
+++ resolved
@@ -167,11 +167,7 @@
      * true or false, or a dictionary of options.
      */
     DOCKER("docker", UnionType.DOCKER_UNION,
-<<<<<<< HEAD
-            Arrays.asList(Target.C, Target.CCPP, Target.Python), (config, value) -> {
-=======
-            Arrays.asList(Target.C, Target.CCPP), (config, value, err) -> {
->>>>>>> 28e2bd91
+            Arrays.asList(Target.C, Target.CCPP, Target.Python), (config, value, err) -> {
                 if (value.getLiteral() != null) {
                     if (ASTUtils.toBoolean(value)) {
                         config.dockerOptions = new DockerOptions();
