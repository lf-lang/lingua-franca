--- conflicted
+++ resolved
@@ -59,10 +59,7 @@
  */
 public enum TargetProperty {
 
-<<<<<<< HEAD
-=======
-
->>>>>>> ba4ff649
+
     /**
      * Directive to let the generator use the custom build command.
      */
