--- conflicted
+++ resolved
@@ -1026,16 +1026,10 @@
      * @author Christian Menard {@literal <christian.menard@tu-dresden.de>}
      */
     public enum BuildType {
-<<<<<<< HEAD
-        RELEASE("Release"), 
+        RELEASE("Release"),
         DEBUG("Debug"),
         TEST("Test"),
-        REL_WITH_DEB_INFO("RelWithDebInfo"), 
-=======
-        RELEASE("Release"),
-        DEBUG("Debug"),
         REL_WITH_DEB_INFO("RelWithDebInfo"),
->>>>>>> 5f87185c
         MIN_SIZE_REL("MinSizeRel");
 
         /**
