/*
Copyright (c) 2020, The University of California at Berkeley.

Redistribution and use in source and binary forms, with or without modification,
are permitted provided that the following conditions are met:

1. Redistributions of source code must retain the above copyright notice,
   this list of conditions and the following disclaimer.

2. Redistributions in binary form must reproduce the above copyright notice,
   this list of conditions and the following disclaimer in the documentation
   and/or other materials provided with the distribution.

THIS SOFTWARE IS PROVIDED BY THE COPYRIGHT HOLDERS AND CONTRIBUTORS "AS IS" AND
ANY EXPRESS OR IMPLIED WARRANTIES, INCLUDING, BUT NOT LIMITED TO, THE IMPLIED
WARRANTIES OF MERCHANTABILITY AND FITNESS FOR A PARTICULAR PURPOSE ARE
DISCLAIMED. IN NO EVENT SHALL THE COPYRIGHT HOLDER OR CONTRIBUTORS BE LIABLE FOR
ANY DIRECT, INDIRECT, INCIDENTAL, SPECIAL, EXEMPLARY, OR CONSEQUENTIAL DAMAGES
(INCLUDING, BUT NOT LIMITED TO, PROCUREMENT OF SUBSTITUTE GOODS OR SERVICES;
LOSS OF USE, DATA, OR PROFITS; OR BUSINESS INTERRUPTION) HOWEVER CAUSED AND ON
ANY THEORY OF LIABILITY, WHETHER IN CONTRACT, STRICT LIABILITY, OR TORT
(INCLUDING NEGLIGENCE OR OTHERWISE) ARISING IN ANY WAY OUT OF THE USE OF THIS
SOFTWARE, EVEN IF ADVISED OF THE POSSIBILITY OF SUCH DAMAGE.
*/

package org.lflang;

import java.util.ArrayList;
import java.util.Collection;
import java.util.HashMap;
import java.util.HashSet;
import java.util.LinkedHashSet;
import java.util.List;
import java.util.Map;
import java.util.Set;
import java.util.function.Predicate;
import java.util.regex.Matcher;
import java.util.regex.Pattern;
import java.util.stream.Collectors;
import java.util.stream.Stream;
import java.util.stream.StreamSupport;

import org.eclipse.emf.common.util.EList;
import org.eclipse.emf.ecore.EObject;
import org.eclipse.emf.ecore.EStructuralFeature;
import org.eclipse.emf.ecore.resource.Resource;
import org.eclipse.xtext.TerminalRule;
import org.eclipse.xtext.nodemodel.ICompositeNode;
import org.eclipse.xtext.nodemodel.INode;
import org.eclipse.xtext.nodemodel.impl.HiddenLeafNode;
import org.eclipse.xtext.nodemodel.util.NodeModelUtils;
import org.eclipse.xtext.util.Pair;
import org.eclipse.xtext.util.Tuples;
import org.eclipse.xtext.xbase.lib.IterableExtensions;
import org.eclipse.xtext.xbase.lib.IteratorExtensions;
import org.eclipse.xtext.xbase.lib.StringExtensions;
import org.lflang.ast.ToText;
import org.lflang.generator.CodeMap;
import org.lflang.generator.InvalidSourceException;
import org.lflang.generator.NamedInstance;
import org.lflang.generator.ReactorInstance;
import org.lflang.generator.c.CUtil;
import org.lflang.generator.c.TypeParameterizedReactor;
import org.lflang.lf.Action;
import org.lflang.lf.Assignment;
import org.lflang.lf.Code;
import org.lflang.lf.Connection;
import org.lflang.lf.Element;
import org.lflang.lf.Expression;
import org.lflang.lf.ImportedReactor;
import org.lflang.lf.Initializer;
import org.lflang.lf.Input;
import org.lflang.lf.Instantiation;
import org.lflang.lf.LfFactory;
import org.lflang.lf.LfPackage;
import org.lflang.lf.Literal;
import org.lflang.lf.Method;
import org.lflang.lf.Mode;
import org.lflang.lf.Model;
import org.lflang.lf.Output;
import org.lflang.lf.Parameter;
import org.lflang.lf.ParameterReference;
import org.lflang.lf.Port;
import org.lflang.lf.Preamble;
import org.lflang.lf.Reaction;
import org.lflang.lf.Reactor;
import org.lflang.lf.ReactorDecl;
import org.lflang.lf.StateVar;
import org.lflang.lf.TargetDecl;
import org.lflang.lf.Time;
import org.lflang.lf.Timer;
import org.lflang.lf.Type;
import org.lflang.lf.VarRef;
import org.lflang.lf.Variable;
import org.lflang.lf.Watchdog;
import org.lflang.lf.WidthSpec;
import org.lflang.lf.WidthTerm;
import org.lflang.util.StringUtil;

import com.google.common.collect.HashMultimap;
import com.google.common.collect.Iterables;
import com.google.common.collect.Iterators;

/**
 * A helper class for modifying and analyzing the AST.
 * @author Marten Lohstroh
 * @author Edward A. Lee
 * @author Christian Menard
 */
public class ASTUtils {

    /**
     * The Lingua Franca factory for creating new AST nodes.
     */
    public static final LfFactory factory = LfFactory.eINSTANCE;

    /**
     * The Lingua Franca feature package.
     */
    public static final LfPackage featurePackage = LfPackage.eINSTANCE;

    /* Match an abbreviated form of a float literal. */
    private static final Pattern ABBREVIATED_FLOAT = Pattern.compile("[+\\-]?\\.\\d+[\\deE+\\-]*");

    /**
     * A mapping from Reactor features to corresponding Mode features for collecting contained elements.
     */
    private static final Map<EStructuralFeature, EStructuralFeature> reactorModeFeatureMap = Map.of(
            featurePackage.getReactor_Actions(),        featurePackage.getMode_Actions(),
            featurePackage.getReactor_Connections(),    featurePackage.getMode_Connections(),
            featurePackage.getReactor_Instantiations(), featurePackage.getMode_Instantiations(),
            featurePackage.getReactor_Reactions(),      featurePackage.getMode_Reactions(),
            featurePackage.getReactor_StateVars(),      featurePackage.getMode_StateVars(),
            featurePackage.getReactor_Timers(),         featurePackage.getMode_Timers()
            );


    /**
     * Get all reactors defined in the given resource.
     * @param resource the resource to extract reactors from
     * @return An iterable over all reactors found in the resource
     */
    public static List<Reactor> getAllReactors(Resource resource) {
        return StreamSupport.stream(IteratorExtensions.toIterable(resource.getAllContents()).spliterator(), false)
                     .filter(Reactor.class::isInstance)
                     .map(Reactor.class::cast)
                     .collect(Collectors.toList());
    }

    /**
     * Find connections in the given resource that would be conflicting writes if they were not located in mutually
     * exclusive modes.
     *
     * @param resource The AST.
     * @return a list of connections being able to be transformed
     */
    public static Collection<Connection> findConflictingConnectionsInModalReactors(Resource resource) {
        var transform = new HashSet<Connection>();

        for (Reactor reactor : getAllReactors(resource)) {
            if (!reactor.getModes().isEmpty()) { // Only for modal reactors
                var allWriters = HashMultimap.<Pair<Instantiation, Variable>, EObject>create();

                // Collect destinations
                for (var rea : allReactions(reactor)) {
                    for (var eff : rea.getEffects()) {
                        if (eff.getVariable() instanceof Port) {
                            allWriters.put(Tuples.pair(eff.getContainer(), eff.getVariable()), rea);
                        }
                    }
                }
                for (var con : ASTUtils.<Connection>collectElements(reactor, featurePackage.getReactor_Connections(), false, true)) {
                    for (var port : con.getRightPorts()) {
                        allWriters.put(Tuples.pair(port.getContainer(), port.getVariable()), con);
                    }
                }

                // Handle conflicting writers
                for (var key : allWriters.keySet()) {
                    var writers = allWriters.get(key);
                    if (writers.size() > 1) { // has multiple sources
                        var writerModes = HashMultimap.<Mode, EObject>create();
                        // find modes
                        for (var writer : writers) {
                            if (writer.eContainer() instanceof Mode) {
                                writerModes.put((Mode) writer.eContainer(), writer);
                            } else {
                                writerModes.put(null, writer);
                            }
                        }
                        // Conflicting connection can only be handled if..
                        if (!writerModes.containsKey(null) && // no writer is on root level (outside of modes) and...
                            writerModes.keySet().stream().map(writerModes::get).allMatch(writersInMode -> // all writers in a mode are either...
                                writersInMode.size() == 1 || // the only writer or...
                                writersInMode.stream().allMatch(w -> w instanceof Reaction) // all are reactions and hence ordered
                            )) {
                            // Add connections to transform list
                            writers.stream().filter(w -> w instanceof Connection).forEach(c -> transform.add((Connection) c));
                        }
                    }
                }
            }
        }

        return transform;
    }

    /**
     * Return the enclosing reactor of an LF EObject in a reactor or mode.
     * @param obj the LF model element
     * @return the reactor or null
     */
    public static Reactor getEnclosingReactor(EObject obj) {
        if (obj.eContainer() instanceof Reactor) {
            return (Reactor) obj.eContainer();
        } else if (obj.eContainer() instanceof Mode) {
            return (Reactor) obj.eContainer().eContainer();
        }
        return null;
    }

    /**
     * Return the main reactor in the given resource if there is one, null otherwise.
     */
    public static Reactor findMainReactor(Resource resource) {
        return IteratorExtensions.findFirst(
                Iterators.filter(resource.getAllContents(), Reactor.class),
                Reactor::isMain
        );
    }

    /**
     * Find the main reactor and change it to a federated reactor.
     * Return true if the transformation was successful (or the given resource
     * already had a federated reactor); return false otherwise.
     */
    public static boolean makeFederated(Resource resource) {
        // Find the main reactor
        Reactor r = findMainReactor(resource);
        if (r == null) {
            return false;
        }
        r.setMain(false);
        r.setFederated(true);
        return true;
    }

    /**
     * Change the target name to 'newTargetName'.
     * For example, change C to CCpp.
     */
    public static boolean changeTargetName(Resource resource, String newTargetName) {
        targetDecl(resource).setName(newTargetName);
        return true;
    }

    /**
     * Return the target of the file in which the given node lives.
     */
    public static Target getTarget(EObject object) {
        TargetDecl targetDecl = targetDecl(object.eResource());
        return Target.fromDecl(targetDecl);
    }

    /**
     * Add a new target property to the given resource.
     * This also creates a config object if the resource does not yey have one.
     *
     * @param resource The resource to modify
     * @param name Name of the property to add
     * @param value Value to be assigned to the property
     */
    public static boolean addTargetProperty(final Resource resource, final String name, final Element value) {
        var config = targetDecl(resource).getConfig();
        if (config == null) {
            config = LfFactory.eINSTANCE.createKeyValuePairs();
            targetDecl(resource).setConfig(config);
        }
        final var newProperty = LfFactory.eINSTANCE.createKeyValuePair();
        newProperty.setName(name);
        newProperty.setValue(value);
        config.getPairs().add(newProperty);
        return true;
    }

    /**
     * Return true if the connection involves multiple ports on the left or right side of the connection, or
     * if the port on the left or right of the connection involves a bank of reactors or a multiport.
     * @param connection The connection.
     */
    public static boolean hasMultipleConnections(Connection connection) {
        if (connection.getLeftPorts().size() > 1 || connection.getRightPorts().size() > 1) {
            return true;
        }
        VarRef leftPort = connection.getLeftPorts().get(0);
        VarRef rightPort = connection.getRightPorts().get(0);
        Instantiation leftContainer = leftPort.getContainer();
        Instantiation rightContainer = rightPort.getContainer();
        Port leftPortAsPort = (Port) leftPort.getVariable();
        Port rightPortAsPort = (Port) rightPort.getVariable();
        return leftPortAsPort.getWidthSpec() != null
            || leftContainer != null && leftContainer.getWidthSpec() != null
            || rightPortAsPort.getWidthSpec() != null
            || rightContainer != null && rightContainer.getWidthSpec() != null;
    }

    /**
     * Produce a unique identifier within a reactor based on a
     * given based name. If the name does not exists, it is returned;
     * if does exist, an index is appended that makes the name unique.
     * @param reactor The reactor to find a unique identifier within.
     * @param name The name to base the returned identifier on.
     */
    public static String getUniqueIdentifier(Reactor reactor, String name) {
        LinkedHashSet<String> vars = new LinkedHashSet<>();
        allActions(reactor).forEach(it -> vars.add(it.getName()));
        allTimers(reactor).forEach(it -> vars.add(it.getName()));
        allParameters(reactor).forEach(it -> vars.add(it.getName()));
        allInputs(reactor).forEach(it -> vars.add(it.getName()));
        allOutputs(reactor).forEach(it -> vars.add(it.getName()));
        allStateVars(reactor).forEach(it -> vars.add(it.getName()));
        allInstantiations(reactor).forEach(it -> vars.add(it.getName()));

        int index = 0;
        String suffix = "";
        boolean exists = true;
        while (exists) {
            String id = name + suffix;
            if (IterableExtensions.exists(vars, it -> it.equals(id))) {
                suffix = "_" + index;
                index++;
            } else {
                exists = false;
            }
        }
        return name + suffix;
    }

    ////////////////////////////////
    //// Utility functions for supporting inheritance and modes

    /**
     * Given a reactor class, return a list of all its actions,
     * which includes actions of base classes that it extends.
     * This also includes actions in modes, returning a flattened
     * view over all modes.
     * @param definition Reactor class definition.
     */
    public static List<Action> allActions(Reactor definition) {
        return ASTUtils.collectElements(definition, featurePackage.getReactor_Actions());
    }

    /**
     * Given a reactor class, return a list of all its connections,
     * which includes connections of base classes that it extends.
     * This also includes connections in modes, returning a flattened
     * view over all modes.
     * @param definition Reactor class definition.
     */
    public static List<Connection> allConnections(Reactor definition) {
        return ASTUtils.collectElements(definition, featurePackage.getReactor_Connections());
    }

    /**
     * Given a reactor class, return a list of all its inputs,
     * which includes inputs of base classes that it extends.
     * If the base classes include a cycle, where X extends Y and Y extends X,
     * then return only the input defined in the base class.
     * The returned list may be empty.
     * @param definition Reactor class definition.
     */
    public static List<Input> allInputs(Reactor definition) {
        return ASTUtils.collectElements(definition, featurePackage.getReactor_Inputs());
    }

    /** A list of all ports of {@code definition}, in an unspecified order. */
    public static List<Port> allPorts(Reactor definition) {
        return Stream.concat(ASTUtils.allInputs(definition).stream(), ASTUtils.allOutputs(definition).stream()).collect(Collectors.toList());
    }

    /**
     * Given a reactor class, return a list of all its preambles,
     * which includes preambles of base classes that it extends.
     * If the base classes include a cycle, where X extends Y and Y extends X,
     * then return only the input defined in the base class.
     * The returned list may be empty.
     * @param definition Reactor class definition.
     */
    public static List<Preamble> allPreambles(Reactor definition) {
        return ASTUtils.collectElements(definition, featurePackage.getReactor_Preambles());
    }

    /**
     * Given a reactor class, return a list of all its instantiations,
     * which includes instantiations of base classes that it extends.
     * This also includes instantiations in modes, returning a flattened
     * view over all modes.
     * @param definition Reactor class definition.
     */
    public static List<Instantiation> allInstantiations(Reactor definition) {
        return ASTUtils.collectElements(definition, featurePackage.getReactor_Instantiations());
    }

    /**
     * Given a reactor Class, returns a set of include names for
     * interacting reactors which includes all instantiations of base class that it extends
     *
     * @param r Reactor Class
     * */
    public static HashSet<String> allIncludes(Reactor r) {
        var set = new HashSet<String>();
        for (var i : allInstantiations(r))
        {
            set.add(CUtil.getName(ReactorInstance.getReactorInstance(ASTUtils.toDefinition(i.getReactorClass()), i.getName()).tpr));
        }
        return set;
    }

    /*
     * Given a reactor class, return a stream of reactor classes that it instantiates.
     * @param definition Reactor class definition.
     * @return A stream of reactor classes.
     */
    public static Stream<Reactor> allNestedClasses(Reactor definition) {
        return new HashSet<>(ASTUtils.allInstantiations(definition)).stream()
            .map(Instantiation::getReactorClass)
            .map(ASTUtils::toDefinition);
    }

    /**
     * Given a reactor class, return a list of all its methods,
     * which includes methods of base classes that it extends.
     * @param definition Reactor class definition.
     */
    public static List<Method> allMethods(Reactor definition) {
        return ASTUtils.collectElements(definition, featurePackage.getReactor_Methods());
    }

    /**
     * Given a reactor class, return a list of all its outputs,
     * which includes outputs of base classes that it extends.
     * @param definition Reactor class definition.
     */
    public static List<Output> allOutputs(Reactor definition) {
        return ASTUtils.collectElements(definition, featurePackage.getReactor_Outputs());
    }

    /**
     * Given a reactor class, return a list of all its parameters,
     * which includes parameters of base classes that it extends.
     * @param definition Reactor class definition.
     */
    public static List<Parameter> allParameters(Reactor definition) {
        return ASTUtils.collectElements(definition, featurePackage.getReactor_Parameters());
    }

    /**
     * Given a reactor class, return a list of all its reactions,
     * which includes reactions of base classes that it extends.
     * This also includes reactions in modes, returning a flattened
     * view over all modes.
     * @param definition Reactor class definition.
     */
    public static List<Reaction> allReactions(Reactor definition) {
        return ASTUtils.collectElements(definition, featurePackage.getReactor_Reactions());
    }

    /**
     * Given a reactor class, return a list of all its watchdogs.
     *
     * @param definition Reactor class definition
     * @return List<Watchdog>
     */
    public static List<Watchdog> allWatchdogs(Reactor definition) {
        return ASTUtils.collectElements(definition, featurePackage.getReactor_Watchdogs());
    }

    /**
     * Given a reactor class, return a list of all its state variables,
     * which includes state variables of base classes that it extends.
     * This also includes reactions in modes, returning a flattened
     * view over all modes.
     * @param definition Reactor class definition.
     */
    public static List<StateVar> allStateVars(Reactor definition) {
        return ASTUtils.collectElements(definition, featurePackage.getReactor_StateVars());
    }

    /**
     * Given a reactor class, return a list of all its timers,
     * which includes timers of base classes that it extends.
     * This also includes reactions in modes, returning a flattened
     * view over all modes.
     * @param definition Reactor class definition.
     */
    public static List<Timer> allTimers(Reactor definition) {
        return ASTUtils.collectElements(definition, featurePackage.getReactor_Timers());
    }

    /**
     * Given a reactor class, returns a list of all its modes,
     * which includes modes of base classes that it extends.
     * @param definition Reactor class definition.
     */
    public static List<Mode> allModes(Reactor definition) {
        return ASTUtils.collectElements(definition, featurePackage.getReactor_Modes());
    }

<<<<<<< HEAD
    public static List<ReactorInstance> recursiveChildren(ReactorInstance r) {
        List<ReactorInstance> ret = new ArrayList<>();
        ret.add(r);
        for (var child: r.children) {
=======
    /** A list of all reactors instantiated, transitively or intransitively, by {@code r}. */
    public static List<Reactor> recursiveChildren(ReactorInstance r) {
        List<Reactor> ret = new ArrayList<>();
        ret.add(r.reactorDefinition);
        for (var child : r.children) {
>>>>>>> 03310fa6
            ret.addAll(recursiveChildren(child));
        }
        return ret;
    }

    /**
     * Return all the superclasses of the specified reactor
     * in deepest-first order. For example, if A extends B and C, and
     * B and C both extend D, this will return the list [D, B, C, A].
     * Duplicates are removed. If the specified reactor does not extend
     * any other reactor, then return an empty list.
     * If a cycle is found, where X extends Y and Y extends X, or if
     * a superclass is declared that is not found, then return null.
     * @param reactor The specified reactor.
     */
    public static LinkedHashSet<Reactor> superClasses(Reactor reactor) {
        return superClasses(reactor, new LinkedHashSet<>());
    }

    /**
     * Return all the file-level preambles in the files that define the
     * specified class and its superclasses in deepest-first order.
     * Duplicates are removed. If there are no file-level preambles,
     * then return an empty list.
     * If a cycle is found, where X extends Y and Y extends X, or if
     * a superclass is declared that is not found, then return null.
     * @param reactor The specified reactor.
     */
    public static LinkedHashSet<Preamble> allFileLevelPreambles(Reactor reactor) {
        return allFileLevelPreambles(reactor, new LinkedHashSet<>());
    }

    /**
     * Collect elements of type T from the class hierarchy and modes
     * defined by a given reactor definition.
     * @param definition The reactor definition.
     * @param <T> The type of elements to collect (e.g., Port, Timer, etc.)
     * @return A list of all elements of type T found
     */
    public static <T extends EObject> List<T> collectElements(Reactor definition, EStructuralFeature feature) {
        return ASTUtils.collectElements(definition, feature, true, true);
    }

    /**
     * Collect elements of type T contained in given reactor definition, including
     * modes and the class hierarchy defined depending on configuration.
     * @param definition The reactor definition.
     * @param feature The structual model elements to collect.
     * @param includeSuperClasses Whether to include elements in super classes.
     * @param includeModes Whether to include elements in modes.
     * @param <T> The type of elements to collect (e.g., Port, Timer, etc.)
     * @return A list of all elements of type T found
     */
    @SuppressWarnings("unchecked")
    public static <T extends EObject> List<T> collectElements(Reactor definition, EStructuralFeature feature, boolean includeSuperClasses, boolean includeModes) {
        List<T> result = new ArrayList<>();

        if (includeSuperClasses) {
            // Add elements of elements defined in superclasses.
            LinkedHashSet<Reactor> s = superClasses(definition);
            if (s != null) {
                for (Reactor superClass : s) {
                    result.addAll((EList<T>) superClass.eGet(feature));
                }
            }
        }

        // Add elements of the current reactor.
        result.addAll((EList<T>) definition.eGet(feature));

        if (includeModes && reactorModeFeatureMap.containsKey(feature)) {
            var modeFeature = reactorModeFeatureMap.get(feature);
            // Add elements of elements defined in modes.
            for (Mode mode : includeSuperClasses ? allModes(definition) : definition.getModes()) {
                insertModeElementsAtTextualPosition(result, (EList<T>) mode.eGet(modeFeature), mode);
            }
        }

        return result;
    }

    /**
     * Adds the elements into the given list at a location matching to their textual position.
     *
     * When creating a flat view onto reactor elements including modes, the final list must be ordered according
     * to the textual positions.
     *
     * Example:
     * reactor R {
     *   reaction // -> is R.reactions[0]
     *   mode M {
     *      reaction // -> is R.mode[0].reactions[0]
     *      reaction // -> is R.mode[0].reactions[1]
     *   }
     *   reaction // -> is R.reactions[1]
     * }
     * In this example, it is important that the reactions in the mode are inserted between the top-level
     * reactions to retain the correct global reaction ordering, which will be derived from this flattened view.
     *
     * @param list The list to add the elements into.
     * @param elements The elements to add.
     * @param mode The mode containing the elements.
     * @param <T> The type of elements to add (e.g., Port, Timer, etc.)
     */
    private static <T extends EObject> void insertModeElementsAtTextualPosition(List<T> list, List<T> elements, Mode mode) {
        if (elements.isEmpty()) {
            return; // Nothing to add
        }

        var idx = list.size();
        if (idx > 0) {
            // If there are elements in the list, first check if the last element has the same container as the mode.
            // I.e. we don't want to compare textual positions of different reactors (super classes)
            if (mode.eContainer() == list.get(list.size() - 1).eContainer()) {
                var modeAstNode = NodeModelUtils.getNode(mode);
                if (modeAstNode != null) {
                    var modePos = modeAstNode.getOffset();
                    // Now move the insertion index from the last element forward as long as this element has a textual
                    // position after the mode.
                    do {
                        var astNode = NodeModelUtils.getNode(list.get(idx - 1));
                        if (astNode != null && astNode.getOffset() > modePos) {
                            idx--;
                        } else {
                            break; // Insertion index is ok.
                        }
                    } while (idx > 0);
                }
            }
        }
        list.addAll(idx, elements);
    }

    public static <T extends EObject> Iterable<T> allElementsOfClass(
        Resource resource,
        Class<T> elementClass
    ) {
        //noinspection StaticPseudoFunctionalStyleMethod
        return Iterables.filter(IteratorExtensions.toIterable(resource.getAllContents()), elementClass);
    }

    ////////////////////////////////
    //// Utility functions for translating AST nodes into text

    /**
     * Translate the given code into its textual representation
     * with {@code CodeMap.Correspondence} tags inserted, or
     * return the empty string if {@code node} is {@code null}.
     * This method should be used to generate code.
     * @param node AST node to render as string.
     * @return Textual representation of the given argument.
     */
    public static String toText(EObject node) {
        if (node == null) return "";
        return CodeMap.Correspondence.tag(node, toOriginalText(node), node instanceof Code);
    }

    /**
     * Translate the given code into its textual representation
     * without {@code CodeMap.Correspondence} tags, or return
     * the empty string if {@code node} is {@code null}.
     * This method should be used for analyzing AST nodes in
     * cases where they are easiest to analyze as strings.
     * @param node AST node to render as string.
     * @return Textual representation of the given argument.
     */
    public static String toOriginalText(EObject node) {
        if (node == null) return "";
        return ToText.instance.doSwitch(node);
    }

    /**
     * Return an integer representation of the given element.
     *
     * Internally, this method uses Integer.decode, so it will
     * also understand hexadecimal, binary, etc.
     *
     * @param e The element to be rendered as an integer.
     */
    public static Integer toInteger(Element e) {
        return Integer.decode(e.getLiteral());
    }

    /**
     * Return a time value based on the given element.
     *
     * @param e The element to be rendered as a time value.
     */
    public static TimeValue toTimeValue(Element e) {
        return new TimeValue(e.getTime(), TimeUnit.fromName(e.getUnit()));
    }

    /**
     * Returns the time value represented by the given AST node.
     */
    public static TimeValue toTimeValue(Time e) {
        if (!isValidTime(e)) {
            // invalid unit, will have been reported by validator
            throw new IllegalArgumentException();
        }
        return new TimeValue(e.getInterval(), TimeUnit.fromName(e.getUnit()));
    }

    /**
     * Return a boolean based on the given element.
     *
     * @param e The element to be rendered as a boolean.
     */
    public static boolean toBoolean(Element e) {
        return elementToSingleString(e).equalsIgnoreCase("true");
    }

    /**
     * Given the right-hand side of a target property, return a string that
     * represents the given value/
     *
     * If the given value is not a literal or and id (but for instance and array or dict),
     * an empty string is returned. If the element is a string, any quotes are removed.
     *
     * @param e The right-hand side of a target property.
     */
    public static String elementToSingleString(Element e) {
        if (e.getLiteral() != null) {
            return StringUtil.removeQuotes(e.getLiteral()).trim();
        } else if (e.getId() != null) {
            return e.getId();
        }
        return "";
    }

    /**
     * Given the right-hand side of a target property, return a list with all
     * the strings that the property lists.
     *
     * Arrays are traversed, so strings are collected recursively. Empty strings
     * are ignored; they are not added to the list.
     * @param value The right-hand side of a target property.
     */
    public static List<String> elementToListOfStrings(Element value) {
        List<String> elements = new ArrayList<>();
        if (value.getArray() != null) {
            for (Element element : value.getArray().getElements()) {
                elements.addAll(elementToListOfStrings(element));
            }
            return elements;
        } else {
            String v = elementToSingleString(value);
            if (!v.isEmpty()) {
                elements.add(v);
            }
        }
        return elements;
    }

    /**
     * Convert key-value pairs in an Element to a map, assuming that both the key
     * and the value are strings.
     */
    public static Map<String, String> elementToStringMaps(Element value) {
        Map<String, String> elements = new HashMap<>();
        for (var element: value.getKeyvalue().getPairs()) {
            elements.put(
                element.getName().trim(),
                StringUtil.removeQuotes(elementToSingleString(element.getValue()))
            );
        }
        return elements;
    }

    // Various utility methods to convert various data types to Elements

    /**
     * Convert a <String, String> map to key-value pairs in an Element.
     */
    public static Element toElement(Map<String, String> map) {
        Element e = LfFactory.eINSTANCE.createElement();
        if (map.size() == 0) return null;
        else {
            var kv = LfFactory.eINSTANCE.createKeyValuePairs();
            for (var entry : map.entrySet()) {
                var pair = LfFactory.eINSTANCE.createKeyValuePair();
                pair.setName(entry.getKey());
                var element = LfFactory.eINSTANCE.createElement();
                element.setLiteral(StringUtil.addDoubleQuotes(entry.getValue()));
                pair.setValue(element);
                kv.getPairs().add(pair);
            }
            e.setKeyvalue(kv);
        }

        return e;
    }

    /**
     * Given a single string, convert it into its AST representation.
     * {@code addQuotes} controls if the generated representation should be
     * accompanied by double quotes ("") or not.
     */
    private static Element toElement(String str, boolean addQuotes) {
        if (str == null) return null;
        var strToReturn = addQuotes? StringUtil.addDoubleQuotes(str):str;
        Element e = LfFactory.eINSTANCE.createElement();
        e.setLiteral(strToReturn);
        return e;
    }

    /**
     * Given a single string, convert it into its AST representation.
     */
    public static Element toElement(String str) {
        return toElement(str, true);
    }

    /**
     * Given a list of strings, convert it into its AST representation.
     * Stores the list in the Array field of the element, unless the list only has one string,
     * in which case it is stored in the Literal field. Returns null if the provided list is empty.
     */
    public static Element toElement(List<String> list) {
        Element e = LfFactory.eINSTANCE.createElement();
        if (list.size() == 0) return null;
        else if (list.size() == 1) {
            return toElement(list.get(0));
        } else {
            var arr = LfFactory.eINSTANCE.createArray();
            for (String s : list) {
                arr.getElements().add(ASTUtils.toElement(s));
            }
            e.setArray(arr);
        }
        return e;
    }

    /**
     * Convert a TimeValue to its AST representation. The value is type-cast to int in order to fit inside an Element.
     */
    public static Element toElement(TimeValue tv) {
        Element e = LfFactory.eINSTANCE.createElement();
        e.setTime((int)tv.time);
        if (tv.unit != null) {
            e.setUnit(tv.unit.toString());
        }
        return e;
    }

    public static Element toElement(boolean val) {
        return toElement(Boolean.toString(val), false);
    }

    public static Element toElement(int val) {
        return toElement(Integer.toString(val), false);
    }

    /**
     * Translate the given type into its textual representation, but
     * do not append any array specifications or type arguments.
     * @param type AST node to render as string.
     * @return Textual representation of the given argument.
     */
    public static String baseType(Type type) {
        if (type != null) {
            if (type.getCode() != null) {
                return toText(type.getCode());
            } else {
                if (type.isTime()) {
                    return "time";
                } else {
                    StringBuilder result = new StringBuilder(type.getId());

                    for (String s : convertToEmptyListIfNull(type.getStars())) {
                        result.append(s);
                    }
                    return result.toString();
                }
            }
        }
        return "";
    }

    /**
     * Report whether the given literal is zero or not.
     * @param literal AST node to inspect.
     * @return True if the given literal denotes the constant `0`, false
     * otherwise.
     */
    public static boolean isZero(String literal) {
        try {
            if (literal != null &&
                Integer.parseInt(literal) == 0) {
                return true;
            }
        } catch (NumberFormatException e) {
            // Not an int.
        }
        return false;
    }

    /**
     * Report whether the given expression is zero or not.
     *
     * @param expr AST node to inspect.
     * @return True if the given value denotes the constant `0`, false otherwise.
     */
    public static boolean isZero(Expression expr) {
        if (expr instanceof Literal) {
            return isZero(((Literal) expr).getLiteral());
        }
        return false;
    }

    /**
     * Report whether the given string literal is an integer number or not.
     *
     * @param literal AST node to inspect.
     * @return True if the given value is an integer, false otherwise.
     */
    public static boolean isInteger(String literal) {
        try {
            //noinspection ResultOfMethodCallIgnored
            Integer.decode(literal);
        } catch (NumberFormatException e) {
            return false;
        }
        return true;
    }

    /**
     * Report whether the given string literal is a boolean value or not.
     * @param literal AST node to inspect.
     * @return True if the given value is a boolean, false otherwise.
     */
    public static boolean isBoolean(String literal) {
        return literal.equalsIgnoreCase("true") || literal.equalsIgnoreCase("false");
    }

    /**
     * Report whether the given string literal is a float value or not.
     * @param literal AST node to inspect.
     * @return True if the given value is a float, false otherwise.
     */
    public static boolean isFloat(String literal) {
        try {
            //noinspection ResultOfMethodCallIgnored
            Float.parseFloat(literal);
        } catch (NumberFormatException e) {
            return false;
        }
        return true;
    }

    /**
     * Report whether the given code is an integer number or not.
     * @param code AST node to inspect.
     * @return True if the given code is an integer, false otherwise.
     */
    public static boolean isInteger(Code code) {
        return isInteger(toText(code));
    }

    /**
     * Report whether the given expression is an integer number or not.
     * @param expr AST node to inspect.
     * @return True if the given value is an integer, false otherwise.
     */
    public static boolean isInteger(Expression expr) {
        if (expr instanceof Literal) {
            return isInteger(((Literal) expr).getLiteral());
        } else if (expr instanceof Code) {
            return isInteger((Code) expr);
        }
        return false;
    }

    /**
     * Report whether the given expression denotes a valid time or not.
     * @param expr AST node to inspect.
     * @return True if the argument denotes a valid time, false otherwise.
     */
    public static boolean isValidTime(Expression expr) {
        if (expr instanceof ParameterReference) {
            return isOfTimeType(((ParameterReference) expr).getParameter());
        } else if (expr instanceof Time) {
            return isValidTime((Time) expr);
        } else if (expr instanceof Literal) {
            return isZero(((Literal) expr).getLiteral());
        }
        return false;
    }

    /**
     * Report whether the given time denotes a valid time or not.
     * @param t AST node to inspect.
     * @return True if the argument denotes a valid time, false otherwise.
     */
    public static boolean isValidTime(Time t) {
        if (t == null) return false;
        String unit = t.getUnit();
        return t.getInterval() == 0 ||
               TimeUnit.isValidUnit(unit);
    }

    /**
     * If the initializer contains exactly one expression,
     * return it. Otherwise, return null.
     */
    public static Expression asSingleExpr(Initializer init) {
        if (init == null) {
            return null;
        }
        var exprs = init.getExprs();
        return exprs.size() == 1 ? exprs.get(0) : null;
    }

    public static boolean isSingleExpr(Initializer init) {
        // todo expand that to = initialization
        if (init == null) {
            return false;
        }
        var exprs = init.getExprs();
        return exprs.size() == 1;
    }

    public static boolean isListInitializer(Initializer init) {
        return init != null && !isSingleExpr(init);
    }

    /**
     * Return the type of a declaration with the given
     * (nullable) explicit type, and the given (nullable)
     * initializer. If the explicit type is null, then the
     * type is inferred from the initializer. Only two types
     * can be inferred: "time" and "timeList". Return the
     * "undefined" type if neither can be inferred.
     *
     * @param type Explicit type declared on the declaration
     * @param init The initializer expression
     * @return The inferred type, or "undefined" if none could be inferred.
     */
    public static InferredType getInferredType(Type type, Initializer init) {
        if (type != null) {
            return InferredType.fromAST(type);
        } else if (init == null) {
            return InferredType.undefined();
        }

        var single = asSingleExpr(init);
        if (single != null) {
            // If there is a single element in the list, and it is a proper
            // time value with units, we infer the type "time".
            if (single instanceof ParameterReference) {
                return getInferredType(((ParameterReference) single).getParameter());
            } else if (single instanceof Time) {
                return InferredType.time();
            }
        } else if (init.getExprs().size() > 1) {
            // If there are multiple elements in the list, and there is at
            // least one proper time value with units, and all other elements
            // are valid times (including zero without units), we infer the
            // type "time list".
            var allValidTime = true;
            var foundNonZero = false;

            for (var e : init.getExprs()) {
                if (!ASTUtils.isValidTime(e)) {
                    allValidTime = false;
                }
                if (!ASTUtils.isZero(e)) {
                    foundNonZero = true;
                }
            }

            if (allValidTime && foundNonZero) {
                // Conservatively, no bounds are inferred; the returned type
                // is a variable-size list.
                return InferredType.timeList();
            }
        }
        return InferredType.undefined();
    }

    /**
     * Given a parameter, return an inferred type. Only two types can be
     * inferred: "time" and "timeList". Return the "undefined" type if
     * neither can be inferred.
     *
     * @param p A parameter to infer the type of.
     * @return The inferred type, or "undefined" if none could be inferred.
     */
    public static InferredType getInferredType(Parameter p) {
        return getInferredType(p.getType(), p.getInit());
    }

    /**
     * Given a state variable, return an inferred type. Only two types can be
     * inferred: "time" and "timeList". Return the "undefined" type if
     * neither can be inferred.
     *
     * @param s A state variable to infer the type of.
     * @return The inferred type, or "undefined" if none could be inferred.
     */
    public static InferredType getInferredType(StateVar s) {
        return getInferredType(s.getType(), s.getInit());
    }

    /**
     * Construct an inferred type from an "action" AST node based
     * on its declared type. If no type is declared, return the "undefined"
     * type.
     *
     * @param a An action to construct an inferred type object for.
     * @return The inferred type, or "undefined" if none was declared.
     */
    public static InferredType getInferredType(Action a) {
        return getInferredType(a.getType(), null);
    }

    /**
     * Construct an inferred type from a "port" AST node based on its declared
     * type. If no type is declared, return the "undefined" type.
     *
     * @param p A port to construct an inferred type object for.
     * @return The inferred type, or "undefined" if none was declared.
     */
    public static InferredType getInferredType(Port p) {
        return getInferredType(p.getType(), null);
    }

    /**
     * If the given string can be recognized as a floating-point number that has a leading decimal point,
     * prepend the string with a zero and return it. Otherwise, return the original string.
     *
     * @param literal A string might be recognizable as a floating point number with a leading decimal point.
     * @return an equivalent representation of <code>literal
     * </code>
     */
    public static String addZeroToLeadingDot(String literal) {
        Matcher m = ABBREVIATED_FLOAT.matcher(literal);
        if (m.matches()) {
            return literal.replace(".", "0.");
        }
        return literal;
    }

    /**
     * Return true if the specified port is a multiport.
     * @param port The port.
     * @return True if the port is a multiport.
     */
    public static boolean isMultiport(Port port) {
        return port.getWidthSpec() != null;
    }

    ////////////////////////////////
    //// Utility functions for translating AST nodes into text
    // This is a continuation of a large section of ASTUtils.xtend
    // with the same name.

    /**
     * Generate code for referencing a port, action, or timer.
     * @param reference The reference to the variable.
     */
    public static String generateVarRef(VarRef reference) {
        var prefix = "";
        if (reference.getContainer() != null) {
            prefix = reference.getContainer().getName() + ".";
        }
        return prefix + reference.getVariable().getName();
    }

    /**
     * Assuming that the given expression denotes a valid time literal,
     * return a time value.
     */
    public static TimeValue getLiteralTimeValue(Expression expr) {
        if (expr instanceof Time) {
            return toTimeValue((Time)expr);
        } else if (expr instanceof Literal && isZero(((Literal) expr).getLiteral())) {
            return TimeValue.ZERO;
        } else {
            return null;
        }
    }

    /**
     * If the parameter is of time type, return its default value.
     * Otherwise, return null.
     */
    public static TimeValue getDefaultAsTimeValue(Parameter p) {
        if (isOfTimeType(p)) {
            var init = asSingleExpr(p.getInit());
            if (init != null) {
                return getLiteralTimeValue(init);
            }
        }
        return null;
    }

    /**
     * Return whether the given state variable is inferred
     * to a time type.
     */
    public static boolean isOfTimeType(StateVar state) {
        InferredType t = getInferredType(state);
        return t.isTime && !t.isList;
    }

    /**
     * Return whether the given parameter is inferred
     * to a time type.
     */
    public static boolean isOfTimeType(Parameter param) {
        InferredType t = getInferredType(param);
        return t.isTime && !t.isList;
    }

    /**
     * Given a parameter, return its initial value.
     * The initial value is a list of instances of Expressions.
     *
     * If the instantiations argument is null or an empty list, then the
     * value returned is simply the default value given when the parameter
     * is defined.
     *
     * If a list of instantiations is given, then the first instantiation
     * is required to be an instantiation of the reactor class that is
     * parameterized by the parameter. I.e.,
     * ```
     *     parameter.eContainer == instantiations.get(0).reactorClass
     * ```
     * If a second instantiation is given, then it is required to be an instantiation of a
     * reactor class that contains the first instantiation.  That is,
     * ```
     *     instantiations.get(0).eContainer == instantiations.get(1).reactorClass
     * ```
     * More generally, for all 0 <= i < instantiations.size - 1,
     * ```
     *     instantiations.get(i).eContainer == instantiations.get(i + 1).reactorClass
     * ```
     * If any of these conditions is not satisfied, then an IllegalArgumentException
     * will be thrown.
     *
     * Note that this chain of reactions cannot be inferred from the parameter because
     * in each of the predicates above, there may be more than one instantiation that
     * can appear on the right hand side of the predicate.
     *
     * For example, consider the following program:
     * ```
     *     reactor A(x:int(1)) {}
     *     reactor B(y:int(2)) {
     *         a1 = new A(x = y);
     *         a2 = new A(x = -1);
     *     }
     *     reactor C(z:int(3)) {
     *         b1 = new B(y = z);
     *         b2 = new B(y = -2);
     *     }
     * ```
     * Notice that there are a total of four instances of reactor class A.
     * Then
     * ```
     *     initialValue(x, null) returns 1
     *     initialValue(x, [a1]) returns 2
     *     initialValue(x, [a2]) returns -1
     *     initialValue(x, [a1, b1]) returns 3
     *     initialValue(x, [a2, b1]) returns -1
     *     initialValue(x, [a1, b2]) returns -2
     *     initialValue(x, [a2, b2]) returns -1
     * ```
     * (Actually, in each of the above cases, the returned value is a list with
     * one entry, a Literal, e.g. ["1"]).
     *
     * There are two instances of reactor class B.
     * ```
     *     initialValue(y, null) returns 2
     *     initialValue(y, [a1]) throws an IllegalArgumentException
     *     initialValue(y, [b1]) returns 3
     *     initialValue(y, [b2]) returns -2
     * ```
     *
     * @param parameter The parameter.
     * @param instantiations The (optional) list of instantiations.
     *
     * @return The value of the parameter.
     *
     * @throws IllegalArgumentException If an instantiation provided is not an
     *  instantiation of the reactor class that is parameterized by the
     *  respective parameter or if the chain of instantiations is not nested.
     */
    public static List<Expression> initialValue(Parameter parameter, List<Instantiation> instantiations) {
        // If instantiations are given, then check to see whether this parameter gets overridden in
        // the first of those instantiations.
        if (instantiations != null && instantiations.size() > 0) {
            // Check to be sure that the instantiation is in fact an instantiation
            // of the reactor class for which this is a parameter.
            Instantiation instantiation = instantiations.get(0);

            if (!belongsTo(parameter, instantiation)) {
                throw new IllegalArgumentException("Parameter "
                    + parameter.getName()
                    + " is not a parameter of reactor instance "
                    + instantiation.getName()
                    + "."
                );
            }
            // In case there is more than one assignment to this parameter, we need to
            // find the last one.
            Assignment lastAssignment = null;
            for (Assignment assignment: instantiation.getParameters()) {
                if (assignment.getLhs().equals(parameter)) {
                    lastAssignment = assignment;
                }
            }
            if (lastAssignment != null) {
                // Right hand side can be a list. Collect the entries.
                List<Expression> result = new ArrayList<>();
                for (Expression expr: lastAssignment.getRhs().getExprs()) {
                    if (expr instanceof ParameterReference) {
                        if (instantiations.size() > 1
                            && instantiation.eContainer() != instantiations.get(1).getReactorClass()
                        ) {
                            throw new IllegalArgumentException("Reactor instance "
                                    + instantiation.getName()
                                    + " is not contained by instance "
                                    + instantiations.get(1).getName()
                                    + "."
                            );
                        }
                        result.addAll(initialValue(((ParameterReference)expr).getParameter(),
                                instantiations.subList(1, instantiations.size())));
                    } else {
                        result.add(expr);
                    }
                }
                return result;
            }
        }
        // If we reach here, then either no instantiation was supplied or
        // there was no assignment in the instantiation. So just use the
        // parameter's initial value.
        return parameter.getInit().getExprs();
    }

    /**
     * Return true if the specified object (a Parameter, Port, Action, or Timer)
     * belongs to the specified instantiation, meaning that it is defined in
     * the reactor class being instantiated or one of its base classes.
     * @param eobject The object.
     * @param instantiation The instantiation.
     */
    public static boolean belongsTo(EObject eobject, Instantiation instantiation) {
        Reactor reactor = toDefinition(instantiation.getReactorClass());
        return belongsTo(eobject, reactor);
    }

    /**
     * Return true if the specified object (a Parameter, Port, Action, or Timer)
     * belongs to the specified reactor, meaning that it is defined in
     * reactor class or one of its base classes.
     * @param eobject The object.
     * @param reactor The reactor.
     */
    public static boolean belongsTo(EObject eobject, Reactor reactor) {
        if (eobject.eContainer() == reactor) return true;
        for (ReactorDecl baseClass : reactor.getSuperClasses()) {
            if (belongsTo(eobject, toDefinition(baseClass))) {
                return true;
            }
        }
        return false;
    }

    /**
     * Given a parameter return its integer value or null
     * if it does not have an integer value.
     * If the value of the parameter is a list of integers,
     * return the sum of value in the list.
     * The instantiations parameter is as in
     * {@link #initialValue(Parameter, List)}.
     *
     * @param parameter The parameter.
     * @param instantiations The (optional) list of instantiations.
     *
     * @return The integer value of the parameter, or null if it does not have an integer value.
     *
     * @throws IllegalArgumentException If an instantiation provided is not an
     *  instantiation of the reactor class that is parameterized by the
     *  respective parameter or if the chain of instantiations is not nested.
     */
    public static Integer initialValueInt(Parameter parameter, List<Instantiation> instantiations) {
        List<Expression> expressions = initialValue(parameter, instantiations);
        int result = 0;
        for (Expression expr: expressions) {
            if (!(expr instanceof Literal)) {
                return null;
            }
            try {
                result += Integer.decode(((Literal) expr).getLiteral());
            } catch (NumberFormatException ex) {
                return null;
            }
        }
        return result;
    }

    /**
     * Given the width specification of port or instantiation
     * and an (optional) list of nested instantiations, return
     * the width if it can be determined and -1 if not.
     * It will not be able to be determined if either the
     * width is variable (in which case you should use
     * {@link #inferPortWidth(VarRef, Connection, List)} )
     * or the list of instantiations is incomplete or missing.
     * If there are parameter references in the width, they are
     * evaluated to the extent possible given the instantiations list.
     *
     * The instantiations list is as in
     * {@link #initialValue(Parameter, List)}.
     * If the spec belongs to an instantiation (for a bank of reactors),
     * then the first element on this list should be the instantiation
     * that contains this instantiation. If the spec belongs to a port,
     * then the first element on the list should be the instantiation
     * of the reactor that contains the port.
     *
     * @param spec The width specification or null (to return 1).
     * @param instantiations The (optional) list of instantiations.
     *
     * @return The width, or -1 if the width could not be determined.
     *
     * @throws IllegalArgumentException If an instantiation provided is not as
     *  given above or if the chain of instantiations is not nested.
     */
    public static int width(WidthSpec spec, List<Instantiation> instantiations) {
        if (spec == null) {
            return 1;
        }
        if (spec.isOfVariableLength() && spec.eContainer() instanceof Instantiation) {
            return inferWidthFromConnections(spec, instantiations);
        }
        var result = 0;
        for (WidthTerm term: spec.getTerms()) {
            if (term.getParameter() != null) {
                Integer termWidth = initialValueInt(term.getParameter(), instantiations);
                if (termWidth != null) {
                    result += termWidth;
                } else {
                    return -1;
                }
            } else if (term.getWidth() > 0) {
                result += term.getWidth();
            } else {
                // If the width cannot be determined because term's width <= 0, which means the term's width
                // must be inferred, try to infer the width using connections.
                if (spec.eContainer() instanceof Instantiation) {
                    try {
                        return inferWidthFromConnections(spec, instantiations);
                    } catch (InvalidSourceException e) {
                        // If the inference fails, return -1.
                        return -1;
                    }
                }
            }
        }
        return result;
    }

    /**
     * Infer the width of a port reference in a connection.
     * The port reference one or two parts, a port and an (optional) container
     * which is an Instantiation that may refer to a bank of reactors.
     * The width will be the product of the bank width and the port width.
     * The returned value will be 1 if the port is not in a bank and is not a multiport.
     *
     * If the width cannot be determined, this will return -1.
     * The width cannot be determined if the list of instantiations is
     * missing or incomplete.
     *
     * The instantiations list is as in
     * {@link #initialValue(Parameter, List)}.
     * The first element on this list should be the instantiation
     * that contains the specified connection.
     *
     * @param reference A port reference.
     * @param connection A connection, or null if not in the context of a connection.
     * @param instantiations The (optional) list of instantiations.
     *
     * @return The width or -1 if it could not be determined.
     *
     * @throws IllegalArgumentException If an instantiation provided is not as
     *  given above or if the chain of instantiations is not nested.
     */
    public static int inferPortWidth(
        VarRef reference, Connection connection, List<Instantiation> instantiations
    ) {
        if (reference.getVariable() instanceof Port) {
            // If the port is given as a.b, then we want to prepend a to
            // the list of instantiations to determine the width of this port.
            List<Instantiation> extended = instantiations;
            if (reference.getContainer() != null) {
                extended = new ArrayList<>();
                extended.add(reference.getContainer());
                if (instantiations != null) {
                    extended.addAll(instantiations);
                }
            }

            int portWidth = width(((Port) reference.getVariable()).getWidthSpec(), extended);
            if (portWidth < 0) {
                // Could not determine port width.
                return -1;
            }

            // Next determine the bank width. This may be unspecified, in which
            // case it has to be inferred using the connection.
            int bankWidth = 1;
            if (reference.getContainer() != null) {
                bankWidth = width(reference.getContainer().getWidthSpec(), instantiations);
                if (bankWidth < 0 && connection != null) {
                    // Try to infer the bank width from the connection.
                    if (reference.getContainer().getWidthSpec().isOfVariableLength()) {
                        // This occurs for a bank of delays.
                        int leftWidth = 0;
                        int rightWidth = 0;
                        int leftOrRight = 0;
                        for (VarRef leftPort : connection.getLeftPorts()) {
                            if (leftPort == reference) {
                                if (leftOrRight != 0) {
                                    throw new InvalidSourceException("Multiple ports with variable width on a connection.");
                                }
                                // Indicate that this port is on the left.
                                leftOrRight = -1;
                            } else {
                                // The left port is not the same as this reference.
                                int otherWidth = inferPortWidth(leftPort, connection, instantiations);
                                if (otherWidth < 0) {
                                    // Cannot determine width.
                                    return -1;
                                }
                                leftWidth += otherWidth;
                            }
                        }
                        for (VarRef rightPort : connection.getRightPorts()) {
                            if (rightPort == reference) {
                                if (leftOrRight != 0) {
                                    throw new InvalidSourceException("Multiple ports with variable width on a connection.");
                                }
                                // Indicate that this port is on the right.
                                leftOrRight = 1;
                            } else {
                                int otherWidth = inferPortWidth(rightPort, connection, instantiations);
                                if (otherWidth < 0) {
                                    // Cannot determine width.
                                    return -1;
                                }
                                rightWidth += otherWidth;
                            }
                        }
                        int discrepancy = 0;
                        if (leftOrRight < 0) {
                            // This port is on the left.
                            discrepancy = rightWidth - leftWidth;
                        } else if (leftOrRight > 0) {
                            // This port is on the right.
                            discrepancy = leftWidth - rightWidth;
                        }
                        // Check that portWidth divides the discrepancy.
                        if (discrepancy % portWidth != 0) {
                            // This is an error.
                            return -1;
                        }
                        bankWidth = discrepancy / portWidth;
                    } else {
                        // Could not determine the bank width.
                        return -1;
                    }
                }
            }
            return portWidth * bankWidth;
        }
        // Argument is not a port.
        return -1;
    }

    /**
     * Given an instantiation of a reactor or bank of reactors, return
     * the width. This will be 1 if this is not a reactor bank. Otherwise,
     * this will attempt to determine the width. If the width is declared
     * as a literal constant, it will return that constant. If the width
     * is specified as a reference to a parameter, this will throw an
     * exception. If the width is variable, this will find
     * connections in the enclosing reactor and attempt to infer the
     * width. If the width cannot be determined, it will throw an exception.
     *
     * IMPORTANT: This method should not be used you really need to
     * determine the width! It will not evaluate parameter values.
     * @see #width(WidthSpec, List)
     *
     * @param instantiation A reactor instantiation.
     *
     * @return The width, if it can be determined.
     * @deprecated
     */
    @Deprecated
    public static int widthSpecification(Instantiation instantiation) {
        int result = width(instantiation.getWidthSpec(), null);
        if (result < 0) {
            throw new InvalidSourceException("Cannot determine width for the instance "
                    + instantiation.getName());
        }
        return result;
    }

    /**
     * Report whether a state variable has been initialized or not.
     * @param v The state variable to be checked.
     * @return True if the variable was initialized, false otherwise.
     */
    public static boolean isInitialized(StateVar v) {
        return v != null && v.getInit() != null;
    }

    /**
     * Report whether the given time state variable is initialized using a
     * parameter or not.
     * @param s A state variable.
     * @return True if the argument is initialized using a parameter, false
     * otherwise.
     */
    public static boolean isParameterized(StateVar s) {
        return s.getInit() != null &&
               IterableExtensions.exists(s.getInit().getExprs(), it -> it instanceof ParameterReference);
    }

    /**
     * Check if the reactor class uses generics
     * @param r the reactor to check
     * @return true if the reactor uses generics
     */
    public static boolean isGeneric(Reactor r) {
        if (r == null) {
            return false;
        }
        return r.getTypeParms().size() != 0;
    }

    /**
     * If the specified reactor declaration is an import, then
     * return the imported reactor class definition. Otherwise,
     * just return the argument.
     * @param r A Reactor or an ImportedReactor.
     * @return The Reactor class definition or null if no definition is found.
     */
    public static Reactor toDefinition(ReactorDecl r) {
        if (r == null)
            return null;
        if (r instanceof Reactor) {
            return (Reactor) r;
        } else if (r instanceof ImportedReactor) {
            return ((ImportedReactor) r).getReactorClass();
        }
        return null;
    }

    /**
     * Return all single-line or multi-line comments immediately preceding the
     * given EObject.
     */
    public static Stream<String> getPrecedingComments(
        ICompositeNode compNode,
        Predicate<INode> filter
    ) {
        return getPrecedingCommentNodes(compNode, filter).map(INode::getText);
    }

    /**
     * Return all single-line or multi-line comments immediately preceding the
     * given EObject.
     */
    public static Stream<INode> getPrecedingCommentNodes(
        ICompositeNode compNode,
        Predicate<INode> filter
    ) {
        if (compNode == null) return Stream.of();
        List<INode> ret = new ArrayList<>();
        for (INode node : compNode.getAsTreeIterable()) {
            if (!(node instanceof ICompositeNode)) {
                if (isComment(node)) {
                    if (filter.test(node)) ret.add(node);
                } else if (!node.getText().isBlank()) {
                    break;
                }
            }
        }
        return ret.stream();
    }

    /** Return whether {@code node} is a comment. */
    public static boolean isComment(INode node) {
        return node instanceof HiddenLeafNode hlNode
            && hlNode.getGrammarElement() instanceof TerminalRule tRule
            && tRule.getName().endsWith("_COMMENT");
    }

    /**
     * Return true if the given node starts on the same line as the given other
     * node.
     */
    public static Predicate<INode> sameLine(ICompositeNode compNode) {
        return other -> {
            for (INode node : compNode.getAsTreeIterable()) {
                if (!(node instanceof ICompositeNode) && !node.getText().isBlank() && !isComment(node)) {
                    return node.getStartLine() == other.getStartLine();
                }
            }
            return false;
        };
    }

    /**
     * Find the main reactor and set its name if none was defined.
     * @param resource The resource to find the main reactor in.
     */
    public static void setMainName(Resource resource, String name) {
        Reactor main = IteratorExtensions.findFirst(Iterators.filter(resource.getAllContents(), Reactor.class),
            it -> it.isMain() || it.isFederated()
        );
        if (main != null && StringExtensions.isNullOrEmpty(main.getName())) {
            main.setName(name);
        }
    }

    /**
     * Create a new instantiation node with the given reactor as its defining class.
     * @param reactor The reactor class to create an instantiation of.
     */
    public static Instantiation createInstantiation(Reactor reactor) {
        Instantiation inst = LfFactory.eINSTANCE.createInstantiation();
        inst.setReactorClass(reactor);
        // If the reactor is federated or at the top level, then it
        // may not have a name. In the generator's doGenerate()
        // method, the name gets set using setMainName().
        // But this may be called before that, e.g. during
        // diagram synthesis.  We assign a temporary name here.
        if (reactor.getName() == null) {
            if (reactor.isFederated() || reactor.isMain()) {
                inst.setName("main");
            } else {
                inst.setName("");
            }

        } else {
            inst.setName(reactor.getName());
        }
        return inst;
    }

    /**
     * Returns the target declaration in the given model.
     * Non-null because it would cause a parse error.
     */
    public static TargetDecl targetDecl(Model model) {
        return IteratorExtensions.head(Iterators.filter(model.eAllContents(), TargetDecl.class));
    }

    /**
     * Returns the target declaration in the given resource.
     * Non-null because it would cause a parse error.
     */
    public static TargetDecl targetDecl(Resource model) {
        return IteratorExtensions.head(Iterators.filter(model.getAllContents(), TargetDecl.class));
    }

    /////////////////////////////////////////////////////////
    //// Private methods

    /**
     * Returns the list if it is not null. Otherwise, return an empty list.
     */
    public static <T> List<T> convertToEmptyListIfNull(List<T> list) {
        return list != null ? list : new ArrayList<>();
    }

    /**
     * Return all the superclasses of the specified reactor
     * in deepest-first order. For example, if A extends B and C, and
     * B and C both extend D, this will return the list [D, B, C, A].
     * Duplicates are removed. If the specified reactor does not extend
     * any other reactor, then return an empty list.
     * If a cycle is found, where X extends Y and Y extends X, or if
     * a superclass is declared that is not found, then return null.
     * @param reactor The specified reactor.
     * @param extensions A set of reactors extending the specified reactor
     *  (used to detect circular extensions).
     */
    private static LinkedHashSet<Reactor> superClasses(Reactor reactor, Set<Reactor> extensions) {
        LinkedHashSet<Reactor> result = new LinkedHashSet<>();
        for (ReactorDecl superDecl : convertToEmptyListIfNull(reactor.getSuperClasses())) {
            Reactor r = toDefinition(superDecl);
            if (r == reactor || r == null) return null;
            // If r is in the extensions, then we have a circular inheritance structure.
            if (extensions.contains(r)) return null;
            extensions.add(r);
            LinkedHashSet<Reactor> baseExtends = superClasses(r, extensions);
            extensions.remove(r);
            if (baseExtends == null) return null;
            result.addAll(baseExtends);
            result.add(r);
        }
        return result;
    }

    /**
     * Return all the file-level preambles in the files that define the
     * specified class and its superclasses in deepest-first order.
     * Duplicates are removed. If there are no file-level preambles,
     * then return an empty list.
     * If a cycle is found, where X extends Y and Y extends X, or if
     * a superclass is declared that is not found, then return null.
     * @param reactor The specified reactor.
     * @param extensions A set of reactors extending the specified reactor
     *  (used to detect circular extensions).
     */
    private static LinkedHashSet<Preamble> allFileLevelPreambles(Reactor reactor, Set<Reactor> extensions) {
        LinkedHashSet<Preamble> result = new LinkedHashSet<>();
        for (ReactorDecl superDecl : convertToEmptyListIfNull(reactor.getSuperClasses())) {
            Reactor r = toDefinition(superDecl);
            if (r == reactor || r == null) return null;
            // If r is in the extensions, then we have a circular inheritance structure.
            if (extensions.contains(r)) return null;
            extensions.add(r);
            LinkedHashSet<Preamble> basePreambles = allFileLevelPreambles(r, extensions);
            extensions.remove(r);
            if (basePreambles == null) return null;
            result.addAll(basePreambles);
        }
        result.addAll(((Model) reactor.eContainer()).getPreambles());
        return result;
    }

    /**
     * We may be able to infer the width by examining the connections of
     * the enclosing reactor definition. This works, for example, with
     * delays between multiports or banks of reactors.
     * Attempt to infer the width from connections and return -1 if the width cannot be inferred.
     *
     * @param spec The width specification or null (to return 1).
     * @param instantiations The (optional) list of instantiations.
     *
     * @return The width, or -1 if the width could not be inferred from connections.
     */
    private static int inferWidthFromConnections(WidthSpec spec, List<Instantiation> instantiations) {
        for (Connection c : ((Reactor) spec.eContainer().eContainer()).getConnections()) {
            int leftWidth = 0;
            int rightWidth = 0;
            int leftOrRight = 0;
            for (VarRef leftPort : c.getLeftPorts()) {
                if (leftPort.getContainer() == spec.eContainer()) {
                    if (leftOrRight != 0) {
                        throw new InvalidSourceException("Multiple ports with variable width on a connection.");
                    }
                    // Indicate that the port is on the left.
                    leftOrRight = -1;
                } else {
                    leftWidth += inferPortWidth(leftPort, c, instantiations);
                }
            }
            for (VarRef rightPort : c.getRightPorts()) {
                if (rightPort.getContainer() == spec.eContainer()) {
                    if (leftOrRight != 0) {
                        throw new InvalidSourceException("Multiple ports with variable width on a connection.");
                    }
                    // Indicate that the port is on the right.
                    leftOrRight = 1;
                } else {
                    rightWidth += inferPortWidth(rightPort, c, instantiations);
                }
            }
            if (leftOrRight < 0) {
                return rightWidth - leftWidth;
            } else if (leftOrRight > 0) {
                return leftWidth - rightWidth;
            }
        }
        // A connection was not found with the instantiation.
        return -1;
    }

    public static void addReactionAttribute(Reaction reaction, String name) {
        var fedAttr = factory.createAttribute();
        fedAttr.setAttrName(name);
        reaction.getAttributes().add(fedAttr);
    }
}<|MERGE_RESOLUTION|>--- conflicted
+++ resolved
@@ -506,18 +506,10 @@
         return ASTUtils.collectElements(definition, featurePackage.getReactor_Modes());
     }
 
-<<<<<<< HEAD
     public static List<ReactorInstance> recursiveChildren(ReactorInstance r) {
         List<ReactorInstance> ret = new ArrayList<>();
         ret.add(r);
         for (var child: r.children) {
-=======
-    /** A list of all reactors instantiated, transitively or intransitively, by {@code r}. */
-    public static List<Reactor> recursiveChildren(ReactorInstance r) {
-        List<Reactor> ret = new ArrayList<>();
-        ret.add(r.reactorDefinition);
-        for (var child : r.children) {
->>>>>>> 03310fa6
             ret.addAll(recursiveChildren(child));
         }
         return ret;
