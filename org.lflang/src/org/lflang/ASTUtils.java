--- conflicted
+++ resolved
@@ -145,7 +145,6 @@
     }
 
     /**
-<<<<<<< HEAD
      * Get the main reactor defined in the given resource.
      * @param resource the resource to extract reactors from
      * @return An iterable over all reactors found in the resource
@@ -158,80 +157,8 @@
                     .findFirst()
                     .get(); 
     }
-
-    /**
-     * Find connections in the given resource that have a delay associated with them, 
-     * and reroute them via a generated delay reactor.
-     * @param resource The AST.
-     * @param generator A code generator.
-     */
-    public static void insertGeneratedDelays(Resource resource, GeneratorBase generator) {
-        // The resulting changes to the AST are performed _after_ iterating 
-        // in order to avoid concurrent modification problems.
-        List<Connection> oldConnections = new ArrayList<>();
-        Map<EObject, List<Connection>> newConnections = new LinkedHashMap<>();
-        Map<EObject, List<Instantiation>> delayInstances = new LinkedHashMap<>();
-
-        // Iterate over the connections in the tree.
-        for (Reactor container : getAllReactors(resource)) {
-            for (Connection connection : allConnections(container)) {
-                if (connection.getDelay() != null) { 
-                    EObject parent = connection.eContainer();
-                    // Assume all the types are the same, so just use the first on the right.
-                    Type type = ((Port) connection.getRightPorts().get(0).getVariable()).getType();
-                    Reactor delayClass = getDelayClass(type, generator);
-                    String generic = generator.getTargetTypes().supportsGenerics() ? generator.getTargetTypes().getTargetType(InferredType.fromAST(type)) : "";
-                    Instantiation delayInstance = getDelayInstance(delayClass, connection, generic, 
-                        !generator.generateAfterDelaysWithVariableWidth());
-
-                    // Stage the new connections for insertion into the tree.
-                    List<Connection> connections = convertToEmptyListIfNull(newConnections.get(parent));
-                    connections.addAll(rerouteViaDelay(connection, delayInstance));
-                    newConnections.put(parent, connections);
-                    // Stage the original connection for deletion from the tree.
-                    oldConnections.add(connection);
-
-                    // Stage the newly created delay reactor instance for insertion
-                    List<Instantiation> instances = convertToEmptyListIfNull(delayInstances.get(parent));
-                    instances.add(delayInstance);
-                    delayInstances.put(parent, instances);
-                }
-            }
-        }
-
-        // Remove old connections; insert new ones.
-        oldConnections.forEach(connection -> {
-            var container = connection.eContainer();
-            if (container instanceof Reactor) {
-                ((Reactor) container).getConnections().remove(connection);
-            } else if (container instanceof Mode) {
-                ((Mode) container).getConnections().remove(connection);
-            }
-        });
-        newConnections.forEach((container, connections) -> {
-            if (container instanceof Reactor) {
-                ((Reactor) container).getConnections().addAll(connections);
-            } else if (container instanceof Mode) {
-                ((Mode) container).getConnections().addAll(connections);
-            }
-        });
-        // Finally, insert the instances and, before doing so, assign them a unique name.
-        delayInstances.forEach((container, instantiations) -> 
-            instantiations.forEach(instantiation -> {
-                if (container instanceof Reactor) {
-                    instantiation.setName(getUniqueIdentifier((Reactor) container, "delay"));
-                    ((Reactor) container).getInstantiations().add(instantiation);
-                } else if (container instanceof Mode) {
-                    instantiation.setName(getUniqueIdentifier((Reactor) container.eContainer(), "delay"));
-                    ((Mode) container).getInstantiations().add(instantiation);
-                }
-            })
-        );
-    }
     
     /**
-=======
->>>>>>> 7d525168
      * Find connections in the given resource that would be conflicting writes if they were not located in mutually
      * exclusive modes.
      *
