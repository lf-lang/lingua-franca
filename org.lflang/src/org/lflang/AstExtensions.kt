--- conflicted
+++ resolved
@@ -92,10 +92,6 @@
  */
 val Reactor.allTimers: List<Timer> get() = collectInSupertypes { timers }
 
-<<<<<<< HEAD
-private fun <T> Reactor.superClassRecursor(collector: Reactor.() -> List<T>): List<T> =
-    superClasses.orEmpty().mapNotNull { it.toDefinition().collector() }.flatten() + this.collector()
-=======
 /**
  * Apply the [collector] method recursively to the receiving reactor and all its superclasses.
  *
@@ -104,7 +100,6 @@
  */
 private fun <T> Reactor.collectInSupertypes(collector: Reactor.() -> List<T>): List<T> =
     superClasses.orEmpty().mapNotNull { it.toDefinition().collectInSupertypes(collector) }.flatten() + this.collector()
->>>>>>> fb5d913c
 
 /**
  * Report whether the given parameter has been declared a type or has been
