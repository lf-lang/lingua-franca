/**
 * Demonstration of timed distributed Lingua Franca programs.
 * This program is not portable. It runs on MacOS.
 * 
 * This program elaborates RhythmMac to have two players that
 * run on different machines. Each players can select a musical
 * instrument, choose its rhythm, and control its tempo. The
 * two programs do not communicate.
 * 
 * @see RhythmMac
 * @see RhythmMacDistributed
 * @author Edward A. Lee
 */
target C {
    flags: "-lncurses -framework AudioToolbox -framework CoreFoundation -lm",
    coordination: decentralized,
    files: ["/lib/C/util/sensor_simulator.c", "/lib/C/util/sensor_simulator.h",
            "/lib/C/util/wave_file_reader.c", "/lib/C/util/wave_file_reader.h",
            "/lib/C/util/audio_loop_mac.c", "/lib/C/util/audio_loop_mac.h",
            "Bass-Drum-1.wav", "Hi-Bongo.wav", "Claves.wav", "High-Conga-1.wav",
            "Cowbell-1.wav", "Cuica-1.wav", "Guiro.wav",
            "Ensoniq-ESQ-1-Snare.wav", "Floor-Tom-1.wav"] 
}; 
preamble {= 
    #include <ncurses.h>
    #include "wave_file_reader.c"
    #include "sensor_simulator.c"
    #include "audio_loop_mac.c"
    
    /////////////////////////////
    // Configuration of the audio.
    
    // Beat pattern with 1 note followed by 7 silences, repeated.
    #define DOWNBEAT 0x0101
    
    // Merenque in binary covers two bars (in temporal order):  1001 1010 1010 1111
    // Reverse the order to get the bit sequence: 1111 0101 0101 1001
    #define MERENGUE 0xf559
    // Merengue emphasis in binary (in temporal order): 1001 0010 0010 1000
    // Reverse the order to get the bit sequence: 0001 0100 0100 1001
    #define MERENGUE_EMPHASIS 0x1449
    
    // Bossa nova: In temporal order: 1001 0010 0010 0110
    // Note: last '1' is questionable. Held over from previous '1'.
    // Reverse order: 0110 0100 0100 1001
    #define BOSSA_NOVA 0x6449
    #define BOSSA_NOVA_EMPHASIS 0x2449
    
    // Samba: Temporal order: 0000 1010 1101 1010
    // Reversed: 0101 1011 0101 0000
    // Alt: 0101 1011 1011 1011
    // Rev: 1101 1101 1101 1010
    #define SAMBA 0xddda
    #define SAMBA_EMPHASIS 0x99ca
    
    // wav files giving the waveforms.
    // These have to also be included in the files target directive.
    #define NUM_WAVEFORMS 9  // Number of waveforms.
    char* waveform_files[] = { "Bass-Drum-1.wav", "Hi-Bongo.wav",
            "Claves.wav", "High-Conga-1.wav",
            "Cowbell-1.wav", "Cuica-1.wav", "Guiro.wav",
            "Ensoniq-ESQ-1-Snare.wav", "Floor-Tom-1.wav"};
            
    // The waveforms themselves.
    lf_waveform_t* waveforms[NUM_WAVEFORMS + 1];
    
    lf_waveform_t empty_waveform = { 0 };
    
    //////////////////////////////////////
    // Configuration of the user interface.

    char* message[] = {
        "Basic control:",
        "  x: quit",
        "  +: speed up",
        "  -: slow down",
        "Instrument:",
        "  0: none",
        "  1: bass drum",
        "  2: bongo",
        "  3: claves",
        "  4: conga",
        "  5: cowbell",
        "  6: cuica",
        "  7: guiro",
        "  8: snare",
        "  9: tom",
        "Rhythm:",
        "  d: down beat",
        "  m: merengue",
        "  b: bossa nova",
        "  s: samba"
    };
    int message_length = 20;
        
=}

/**
 * Reactor that outputs notes (which carry an emphasis))
 * according to a specified rhythm. The minimum time
 * between notes is given by the 'tick_duration' state
 * variable. This can be adjusted up or down.
 */
reactor RhythmSource(sixteenth:time(200 msec)) {    
    output note:float;     // To play a note with the given emphasis.
    output instrument:int; // Instrument selection.
    
    state tick_duration:time(200 msec);
    logical action tick;
    
    // Count of sixteenth notes.
    state count:int(0);
    
    // Action to be invoked when a key is pressed.
    physical action key:char;
    
    // Indicator of when to make a sound.
    state rhythm:int({=DOWNBEAT=});
    
    // Indicator of whether to emphasize the sound.
    state emphasis:int({=DOWNBEAT=});

   // Currently active rhythm. This becomes
    // active from rhythm on the downbeat.
    state active_rhythm:int({=DOWNBEAT=});
    
    // Currently active emphasis. This becomes
    // active from rhythm on the downbeat.
    state active_emphasis:int({=DOWNBEAT=});
        
    // Position of the cursor in the terminal window.
    state cursor:int(0);
    
    reaction(startup) -> key, note, tick {=
        // FIXME: See whether a note can be sent at the start time.
        SET(note, 1.0);
        // Start the sensor simulator, which starts ncurses.
        if (start_sensor_simulator(message, message_length, 16)) {
            fprintf(stderr, "ERROR: Failed to start sensor simulator.\n");
            exit(1);
        }
        
        // Register action to trigger on key press.
        register_sensor_key('\0', key);
        
        schedule(tick, self->tick_duration);
    =}
    
    reaction(key) -> instrument {=
        int numeric;
        switch (key->value) {
            case '0':
                SET(instrument, 0);
                break;
            case 'd':
                self->rhythm = DOWNBEAT;
                self->emphasis = DOWNBEAT;
                break;
            case 'm':
                self->rhythm = MERENGUE;
                self->emphasis = MERENGUE_EMPHASIS;
                break;
            case 'b':
                self->rhythm = BOSSA_NOVA;
                self->emphasis = BOSSA_NOVA_EMPHASIS;
                break;
            case 's':
                self->rhythm = SAMBA;
                self->emphasis = SAMBA_EMPHASIS;
                break;
            case 'x':
                request_stop();
                break;
            case '+':
                self->tick_duration -= MSEC(20);
                if (self->tick_duration < MSEC(20)) {
                    self->tick_duration = MSEC(20);
                }
                break;
            case '-':
                self->tick_duration += MSEC(20);
                break;
            default:
                numeric = (int)key->value;
                if (numeric >= 49 && numeric <= 57) {
                    // A digit between 1 and 9.
                    SET(instrument, numeric - 48);
                }
        }
    =}

    reaction(tick) -> note, tick {=
        int beeped = 0;
        int position = 0;
        position = 1 << self->count;
        if (position & self->active_rhythm) {
            double emphasis = 0.25;
            if (position & self->active_emphasis) {
                emphasis = 1.0;
            }
            SET(note, emphasis);
            beeped++;
        }
        if (beeped > 0) {
            if (position & self->active_emphasis) {
                show_tick("!");
            } else {
                show_tick("*");
            }
        } else {
            show_tick(".");
        }
        self->count++;
        if (self->count == 16) {
            self->active_rhythm = self->rhythm;
            self->active_emphasis = self->emphasis;
            self->count = 0;
        }

        schedule(tick, self->tick_duration);
    =}
}

/**
 * Produce a note when a `note` input is received.
 * 
 * This reactor provides a small collection of built-in audio
 * waveforms which are read at startup time from .wav files.
 * The waveform input specifies which of the waveforms to play
 * upon the next `note` input received.
 * It is a number between 0 and NUM_WAVEFORMS. If a number outside
 * this range is received, then simple tick sounds will be produced.
 * Number 0 is specially interpreted for silence.
 *
 * The `note` input is a number, normally between 0.0 and 1.0,
 * that specifies the loudness of the note. If the loudness exceeds
 * 1.0, or if too many notes are played at once, clipping may occur.
 * 
 */
reactor PlayWaveform {
    input note:float;
    input waveform:int;
    
    /**
     * Index of the current waveform.
     * -1 means no waveform (just make ticks)).
     */
    state waveform_id:int(0);
        
    reaction(startup) {=
        
        // First waveform is empty.
        waveforms[0] = &empty_waveform;
        
        // Open and read waveform files.
        for (int i = 0; i < NUM_WAVEFORMS; i++) {
            waveforms[i + 1] = read_wave_file(waveform_files[i]);
        }
        
        // Start an audio loop that will become ready to receive
        // amplitude samples of audio data.
        lf_start_audio_loop(get_logical_time());
    =}
    
    reaction(waveform) {=
        self->waveform_id = waveform->value;
    =}
    
    reaction(note) {=
        if (self->waveform_id < 0 || self->waveform_id > NUM_WAVEFORMS) {
            lf_play_audio_waveform(NULL, note->value, get_logical_time());
        } else {
            lf_play_audio_waveform(waveforms[self->waveform_id], note->value, get_logical_time());
        }
    =} deadline (100 msec) {=  // NOTE: deadline has to match BUFFER_DURATION_NS.
        fprintf(stderr, "WARNING: Missed deadline!\n");
    =}
    
    reaction(shutdown) {=
        lf_stop_audio_loop();
    =}
}

reactor RhythmMacPlayer {
    source = new RhythmSource();
    play = new PlayWaveform();
    source.note -> play.note;
    source.instrument -> play.waveform;
}

<<<<<<< HEAD
federated reactor RhythmMac at 10.0.0.206 {
    player1 = new RhythmMacPlayer() at 10.0.0.206;
    player2 = new RhythmMacPlayer() at 10.0.0.199;
=======
federated reactor RhythmMac at localhost {
    player1 = new RhythmMacPlayer() at localhost;
    player2 = new RhythmMacPlayer() at localhost;
>>>>>>> cff1aecc
}<|MERGE_RESOLUTION|>--- conflicted
+++ resolved
@@ -288,13 +288,7 @@
     source.instrument -> play.waveform;
 }
 
-<<<<<<< HEAD
-federated reactor RhythmMac at 10.0.0.206 {
-    player1 = new RhythmMacPlayer() at 10.0.0.206;
-    player2 = new RhythmMacPlayer() at 10.0.0.199;
-=======
 federated reactor RhythmMac at localhost {
     player1 = new RhythmMacPlayer() at localhost;
     player2 = new RhythmMacPlayer() at localhost;
->>>>>>> cff1aecc
 }