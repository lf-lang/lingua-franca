grammar LinguaFranca;
<<<<<<< HEAD
sys : language imp* (actor | composite);
language:
    'language' ID ';' ;
=======

sys : lang imp* (actor | composite);
lang : 'language' ID ';' ;
>>>>>>> 852274ce
imp : 'import' path ';' ;
actor : head '{' body '}' ;
composite : compositeHead '{' compositeBody '}' ;
head : 'actor' ID params? ;
compositeHead : 'composite' ID '(' param* ')' ;

params:
    '(' param (',' param)* ')';
param:
    ID ':' type ('(' value ')')?;

value:
    ID | NUMBER | STRING | code;

body : stat* ;
compositeBody : compositeStatement* ;

stat : inp
     | outp
     | trig
     | pre
     | init
     | react
     ;

compositeStatement : stat
    | instance
    | connection
    ;

connection:
    lport '->' rport ';';
lport: port;
rport: port;
port:
    ID | (ID '.' (ID | IN | OUT)); // 'input' and 'output' are common port names.

inp : IN ID ':' type ';' ;
outp : OUT ID ':' type ';' ;
trig : 'trigger' ID '(' trigparam ',' trigtype ')' ';' ;

instance : 'instance' ID '=' actorClass '(' assignments? ')' ';' ;
actorClass: ID;
assignments : assignment | assignments ',' assignment;
assignment : ID '=' value;
<<<<<<< HEAD
=======

// FIXME: NUMBER definition breacks Source.lf
// value : ID | bracketed;
value : ID | number | bracketed ;

// FIXME: Can we replace this with something more general? E.g., scientific notation, hex, etc.?
number : '-'? INTVAL ('.' INTVAL)? ;

// FIXME: String isn't right. Doesn't support escaping.
bracketed : ('[' .*? ']') | ('{' .*? '}') | '"' .*? '"';
>>>>>>> 852274ce

trigparam : ID ;
trigtype : 'PERIODIC' | 'ONCE' ;

pre : 'preamble' code ;
init : 'initialize' code ;
react : 'reaction' '(' ID ')' sets* code ;

code: CODE;

sets : '->' ID ; // FIXME: What if multiple outputs are written to?

block : ~'}'* ;

path : ID | path '.' ID ;

// A type is in the target language, hence either an ID or target code.
type:
    ID | CODE ;

IN : 'input' ;
OUT : 'output' ;

// FIXME: Why does the following match an empty string?
ID:
    [a-zA-Z]+[a-zA-Z0-9]* ;          // match identifiers

WS:
    [ \t\r\n]+ -> skip ; // skip spaces, tabs, newlines

NEWLINE:
    'r'? '\n' ;
    
// CMT : '/' '/' (.)*? NEWLINE -> skip ;

fragment ESCAPED_CODE:
    '\\-}';
CODE:
    '{-' (ESCAPED_CODE | ~('\\'|'-')* ) '-}' ;

<<<<<<< HEAD
fragment INTVAL:
    '-'? [0-9]+ ;
// FIXME: Can we replace this with something more general? E.g., scientific notation, hex, etc.?
NUMBER:
    '-'? INTVAL ('.' INTVAL)? ;

fragment ESCAPED_CHAR:
    '\\' ('n'|'t'|'r'|'\\');
STRING:
    '"' ( ESCAPED_CHAR | ~('\\'|'"') )* '"';

LINE_COMMENT:
    '//' ~[\r\n]* NEWLINE -> channel(HIDDEN) ;
    
COMMENT:
    '/*' .*? '*/' -> channel(HIDDEN) ;
=======
LINE_COMMENT : '//' ~[\r\n]* NEWLINE -> channel(HIDDEN) ;
COMMENT : '/*' .*? '*/' -> channel(HIDDEN) ;
>>>>>>> 852274ce
<|MERGE_RESOLUTION|>--- conflicted
+++ resolved
@@ -1,13 +1,8 @@
 grammar LinguaFranca;
-<<<<<<< HEAD
 sys : language imp* (actor | composite);
 language:
     'language' ID ';' ;
-=======
 
-sys : lang imp* (actor | composite);
-lang : 'language' ID ';' ;
->>>>>>> 852274ce
 imp : 'import' path ';' ;
 actor : head '{' body '}' ;
 composite : compositeHead '{' compositeBody '}' ;
@@ -53,19 +48,6 @@
 actorClass: ID;
 assignments : assignment | assignments ',' assignment;
 assignment : ID '=' value;
-<<<<<<< HEAD
-=======
-
-// FIXME: NUMBER definition breacks Source.lf
-// value : ID | bracketed;
-value : ID | number | bracketed ;
-
-// FIXME: Can we replace this with something more general? E.g., scientific notation, hex, etc.?
-number : '-'? INTVAL ('.' INTVAL)? ;
-
-// FIXME: String isn't right. Doesn't support escaping.
-bracketed : ('[' .*? ']') | ('{' .*? '}') | '"' .*? '"';
->>>>>>> 852274ce
 
 trigparam : ID ;
 trigtype : 'PERIODIC' | 'ONCE' ;
@@ -106,7 +88,6 @@
 CODE:
     '{-' (ESCAPED_CODE | ~('\\'|'-')* ) '-}' ;
 
-<<<<<<< HEAD
 fragment INTVAL:
     '-'? [0-9]+ ;
 // FIXME: Can we replace this with something more general? E.g., scientific notation, hex, etc.?
@@ -123,7 +104,3 @@
     
 COMMENT:
     '/*' .*? '*/' -> channel(HIDDEN) ;
-=======
-LINE_COMMENT : '//' ~[\r\n]* NEWLINE -> channel(HIDDEN) ;
-COMMENT : '/*' .*? '*/' -> channel(HIDDEN) ;
->>>>>>> 852274ce
