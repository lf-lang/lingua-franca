// Check multiport output to multiport input, where the latter is a hierarchical
// reactor. Note that the destination reactor has width wider than the sender,
// so one input is dangling.
target C {
    timeout: 2 sec,
    fast: true
}

<<<<<<< HEAD
preamble {=
    #include <stdio.h>
=}

reactor Source(width: int(2)) {
=======
reactor Source(width: int = 2) {
>>>>>>> 6547ceae
    timer t(0, 200 msec)
    output[width] out: int
    state s: int = 0

    reaction(t) -> out {=
        for(int i = 0; i < 4; i++) {
            lf_set(out[i], self->s++);
        }
    =}
}

reactor Destination(width: int = 4) {
    state s: int = 6
    input[width] in: int

    reaction(in) {=
        int sum = 0;
        for (int i = 0; i < in_width; i++) {
            if (in[i]->is_present) sum += in[i]->value;
        }
        printf("Sum of received: %d.\n", sum);
        if (sum != self->s) {
            printf("ERROR: Expected %d.\n", self->s);
            exit(1);
        }
        self->s += 16;
    =}

    reaction(shutdown) {=
        if (self->s <= 6) {
            fprintf(stderr, "ERROR: Destination received no input!\n");
            exit(1);
        }
        printf("Success.\n");
    =}
}

reactor Container(width: int = 4) {
    input[width] in: int
    dst = new Destination()
    in -> dst.in
}

main reactor MultiportToHierarchy(width: int = 4) {
    a = new Source(width = width)
    b = new Container(width = width)
    a.out -> b.in
}<|MERGE_RESOLUTION|>--- conflicted
+++ resolved
@@ -6,15 +6,11 @@
     fast: true
 }
 
-<<<<<<< HEAD
 preamble {=
     #include <stdio.h>
 =}
 
-reactor Source(width: int(2)) {
-=======
 reactor Source(width: int = 2) {
->>>>>>> 6547ceae
     timer t(0, 200 msec)
     output[width] out: int
     state s: int = 0
