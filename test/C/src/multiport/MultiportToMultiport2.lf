// Test multiport to multiport connections. See also MultiportToMultiport.
target C

<<<<<<< HEAD
preamble {=
    #include <stdio.h>
=}

reactor Source(width: int(2)) {
=======
reactor Source(width: int = 2) {
>>>>>>> 6547ceae
    output[width] out: int

    reaction(startup) -> out {=
        for (int i = 0; i < out_width; i++) {
            lf_set(out[i], i);
        }
    =}
}

reactor Destination(width: int = 2) {
    input[width] in: int

    reaction(in) {=
        for (int i = 0; i < in_width; i++) {
            if (in[i]->is_present) {
                printf("Received on channel %d: %d\n", i, in[i]->value);
                // NOTE: For testing purposes, this assumes the specific
                // widths instantiated below.
                if (in[i]->value != i % 3) {
                    fprintf(stderr, "ERROR: expected %d!\n", i % 3);
                    exit(1);
                }
            }
        }
    =}
}

main reactor MultiportToMultiport2(
    width1: int = 3,
    width2: int = 2,
    width3: int = 5
) {
    a1 = new Source(width = width1)
    a2 = new Source(width = width2)
    b = new Destination(width = width3)
    a1.out, a2.out -> b.in
}<|MERGE_RESOLUTION|>--- conflicted
+++ resolved
@@ -1,15 +1,11 @@
 // Test multiport to multiport connections. See also MultiportToMultiport.
 target C
 
-<<<<<<< HEAD
 preamble {=
     #include <stdio.h>
 =}
 
-reactor Source(width: int(2)) {
-=======
 reactor Source(width: int = 2) {
->>>>>>> 6547ceae
     output[width] out: int
 
     reaction(startup) -> out {=
