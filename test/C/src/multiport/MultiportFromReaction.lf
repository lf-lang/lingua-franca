--- conflicted
+++ resolved
@@ -4,17 +4,12 @@
     fast: true
 }
 
-<<<<<<< HEAD
 preamble {=
     #include <stdio.h>
 =}
 
-reactor Destination(width: int(1)) {
-    state s: int(6)
-=======
 reactor Destination(width: int = 1) {
     state s: int = 6
->>>>>>> 6547ceae
     input[width] in: int
 
     reaction(in) {=
