--- conflicted
+++ resolved
@@ -27,15 +27,11 @@
     initial mode One {
         state counter1:int(0);
         timer T1(0msec, 250msec);
-<<<<<<< HEAD
         
         reaction(reset) {=
             self->counter1 = 0;
         =}
-        
-=======
 
->>>>>>> 0dcebcfb
         reaction(T1) -> count1 {=
             printf("Counter1: %d\n", self->counter1);
             lf_set(count1, self->counter1++);
@@ -50,15 +46,11 @@
     mode Two {
         state counter2:int(-2);
         timer T2(0msec, 250msec);
-<<<<<<< HEAD
-        
+
         reaction(reset) {=
             self->counter2 = -2;
         =}
-        
-=======
 
->>>>>>> 0dcebcfb
         reaction(T2) -> count2 {=
             printf("Counter2: %d\n", self->counter2);
             lf_set(count2, self->counter2++);
