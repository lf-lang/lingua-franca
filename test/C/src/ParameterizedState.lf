target C

<<<<<<< HEAD
preamble {=
    #include <stdio.h>
=}

reactor Foo(bar: int(42)) {
    state baz(bar)
=======
reactor Foo(bar: int = 42) {
    state baz = bar
>>>>>>> 6547ceae

    reaction(startup) {= printf("Baz: %d\n", self->baz); =}
}

main reactor {
    a = new Foo()
}<|MERGE_RESOLUTION|>--- conflicted
+++ resolved
@@ -1,16 +1,11 @@
 target C
 
-<<<<<<< HEAD
 preamble {=
     #include <stdio.h>
 =}
 
-reactor Foo(bar: int(42)) {
-    state baz(bar)
-=======
 reactor Foo(bar: int = 42) {
     state baz = bar
->>>>>>> 6547ceae
 
     reaction(startup) {= printf("Baz: %d\n", self->baz); =}
 }
