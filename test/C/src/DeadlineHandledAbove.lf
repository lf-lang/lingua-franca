// Test a deadline where the deadline violation produces an output and the
// container reacts to that output.
target C

<<<<<<< HEAD
preamble {=
    #ifdef __cplusplus
    extern "C" {
    #endif
    #include <stdio.h>
    #include "platform.h"
    #ifdef __cplusplus
    }
    #endif
=}

reactor Deadline(threshold: time(100 msec)) {
=======
reactor Deadline(threshold: time = 100 msec) {
>>>>>>> 6547ceae
    input x: int
    output deadline_violation: bool

    reaction(x) -> deadline_violation {=
        printf("ERROR: Deadline violation was not detected!\n");
        exit(1);
    =} deadline(threshold) {=
        printf("Deadline violation detected.\n");
        lf_set(deadline_violation, true);
    =}
}

main reactor DeadlineHandledAbove {
    state violation_detected: bool = false
    d = new Deadline(threshold = 10 msec)

    reaction(startup) -> d.x {=
        lf_nanosleep(MSEC(200));
        lf_set(d.x, 42);
    =}

    reaction(d.deadline_violation) {=
        if (d.deadline_violation->value) {
            printf("Output successfully produced by deadline miss handler.\n");
            self->violation_detected = true;
        }
    =}

    reaction(shutdown) {=
        if (self->violation_detected) {
            printf("SUCCESS. Test passes.\n");
        } else {
            printf("FAILURE. Container did not react to deadline violation.\n");
            exit(2);
        }
    =}
}<|MERGE_RESOLUTION|>--- conflicted
+++ resolved
@@ -2,7 +2,6 @@
 // container reacts to that output.
 target C
 
-<<<<<<< HEAD
 preamble {=
     #ifdef __cplusplus
     extern "C" {
@@ -14,10 +13,7 @@
     #endif
 =}
 
-reactor Deadline(threshold: time(100 msec)) {
-=======
 reactor Deadline(threshold: time = 100 msec) {
->>>>>>> 6547ceae
     input x: int
     output deadline_violation: bool
 
