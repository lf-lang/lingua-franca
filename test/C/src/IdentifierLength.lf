// This test connects a simple counting source to tester that checks against its
// own count.
target C {
    timeout: 10 sec,
    fast: true
}

<<<<<<< HEAD
preamble {=
    #include <stdio.h>
=}

reactor A_Really_Long_Name_For_A_Source(period: time(2 sec)) {
=======
reactor A_Really_Long_Name_For_A_Source(period: time = 2 sec) {
>>>>>>> 6547ceae
    output y: int
    timer t(1 sec, period)
    state count: int = 0

    reaction(t) -> y {=
        (self->count)++;
        lf_set(y, self->count);
    =}
}

reactor Another_Really_Long_Name_For_A_Test_Class {
    input x: int
    state count: int = 0

    reaction(x) {=
        (self->count)++;
        printf("Received %d\n", x->value);
        if (x->value != self->count) {
            printf("FAILURE: Expected %d\n", self->count);
            exit(1);
        }
    =}
}

main reactor IdentifierLength {
    a_really_long_name_for_a_source_instance = new A_Really_Long_Name_For_A_Source(

    )
    another_really_long_name_for_a_test_instance = new Another_Really_Long_Name_For_A_Test_Class(

    )
    a_really_long_name_for_a_source_instance.y
        -> another_really_long_name_for_a_test_instance.x
}<|MERGE_RESOLUTION|>--- conflicted
+++ resolved
@@ -5,15 +5,11 @@
     fast: true
 }
 
-<<<<<<< HEAD
 preamble {=
     #include <stdio.h>
 =}
 
-reactor A_Really_Long_Name_For_A_Source(period: time(2 sec)) {
-=======
 reactor A_Really_Long_Name_For_A_Source(period: time = 2 sec) {
->>>>>>> 6547ceae
     output y: int
     timer t(1 sec, period)
     state count: int = 0
