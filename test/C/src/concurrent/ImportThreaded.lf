// This tests the ability to import a reactor definition
// that itself imports a reactor definition.
target C {
<<<<<<< HEAD
	workers: 2	
=======
>>>>>>> 87f8baba
};

import Imported from "../lib/Imported.lf";

main reactor ImportThreaded {
	timer t;
	a = new Imported();
	reaction(t) -> a.x {=
		SET(a.x, 42); 
	=}
}<|MERGE_RESOLUTION|>--- conflicted
+++ resolved
@@ -1,10 +1,6 @@
 // This tests the ability to import a reactor definition
 // that itself imports a reactor definition.
 target C {
-<<<<<<< HEAD
-	workers: 2	
-=======
->>>>>>> 87f8baba
 };
 
 import Imported from "../lib/Imported.lf";
