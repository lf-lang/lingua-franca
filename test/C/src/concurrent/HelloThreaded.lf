--- conflicted
+++ resolved
@@ -6,10 +6,6 @@
 target C {
     timeout: 10 sec,
     fast: true,
-<<<<<<< HEAD
-    workers: 1
-=======
->>>>>>> 87f8baba
 };
 reactor Reschedule(period:time(2 secs), message:string("Hello C")) {
 	state count:int(0);
