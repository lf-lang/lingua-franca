--- conflicted
+++ resolved
@@ -6,15 +6,11 @@
     fast: true
 }
 
-<<<<<<< HEAD
 preamble {=
     #include <stdio.h>
 =}
 
-reactor Source(size: int(3)) {
-=======
 reactor Source(size: int = 3) {
->>>>>>> 6547ceae
     output out: int[]
     state count: int = 0
     timer t(0, 1 sec)
