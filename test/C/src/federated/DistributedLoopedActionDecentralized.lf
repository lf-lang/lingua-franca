/**
 * Test a sender-receiver network system that relies on microsteps being taken into account. The
 * purpose of this test is to check whether the functionalities pertinent to dynamic STP offset
 * adjustments are present and functioning to a degree.
 *
 * This version of the test does not use a centralized coordinator to advance tag. Therefore, the
 * receiver will rely on an STP offset (initially zero) to wait long enough for messages to arrive
 * before advancing its tag. In this test, the STP offset is initially zero and gradually raised
 * every time an STP violation is perceived until no STP violation is observed. Therefore, the exact
 * outcome of the test will depend on actual runtime timing.
 *
 * @author Soroush Bateni
 */
target C {
  timeout: 1 sec,
  coordination: decentralized
}

import Sender from "../lib/LoopedActionSender.lf"

reactor Receiver(take_a_break_after: int = 10, break_interval: time = 400 msec) {
  input in: int
  state received_messages: int = 0
  state total_received_messages: int = 0
  state breaks: int = 0

  reaction(in) {=
    tag_t current_tag = lf_tag();
    lf_print("Inside, at tag " PRINTF_TAG ", received value %d.",
      current_tag.time - lf_time_start(), current_tag.microstep,
      in->value
    );
    self->total_received_messages++;
    if (in->value != self->received_messages) {
      lf_print_warning("Skipped expected value %d. Received value %d.", self->received_messages, in->value);
      self->received_messages = in->value;
      // exit(1); // The receiver should tolerate this type of error
            // in this test because multiple messages arriving
            // at a given tag (t, m) can overwrite each other.
            // Because messages arrive in order, only the last
            // value that is received on the port at a given tag
            // can be observed. Note that with an accurate STP
            // offset, this type of error should be extremely
            // rare.
            // FIXME: Messages should not be dropped or
            // overwritten.
    }
    self->received_messages++;
    if (self->received_messages == self->take_a_break_after) {
      // Sender is taking a break;
      self->breaks++;
      self->received_messages = 0;
    }
  =} STP(0) {=
    // STP violation should NOT passed down to this inner reactor.
<<<<<<< HEAD
    lf_print_error_and_exit("STP violation should have been handled by the enclosing reactor and not passed down!");
=======
    // This is made more strict in the remove_absent_messages branch.
    lf_print_warning("STP violation should have been handled by the enclosing reactor and not passed down!");
    self->received_messages++;
    if (self->received_messages == self->take_a_break_after) {
      // Sender is taking a break;
      self->breaks++;
      self->received_messages = 0;
    }
>>>>>>> e266f61f
  =}

  reaction(shutdown) {=
    if (self->breaks != 3 ||
      (self->total_received_messages != ((SEC(1)/self->break_interval)+1) * self->take_a_break_after)
    ) {
<<<<<<< HEAD
      // FIXME: Make sure this is a fatal error. No messages should be lost.
=======
      // Messages should not have been lost!
>>>>>>> e266f61f
      lf_print_error_and_exit("Test failed. Breaks: %d, Messages: %d.", self->breaks, self->total_received_messages);
    } else {
      lf_print("SUCCESS: Successfully received all messages from the sender. Breaks: %d, Messages: %d.", self->breaks, self->total_received_messages);
    }
  =}
}

reactor STPReceiver(
    take_a_break_after: int = 10,
    break_interval: time = 400 msec,
    stp_offset: time = 0) {
  input in: int
  state last_time_updated_stp: time = 0
  receiver = new Receiver(take_a_break_after=10, break_interval = 400 msec)
  timer t(0, 10 msec)  // Force advancement of logical time

  reaction(in) -> receiver.in {=
    tag_t current_tag = lf_tag();
    lf_print("At tag " PRINTF_TAG ", received %d on time.",
        current_tag.time - lf_time_start(), current_tag.microstep, in->value
    );
    lf_set(receiver.in, in->value);
  =} STP(stp_offset) {=
    tag_t current_tag = lf_tag();
    lf_print("At tag " PRINTF_TAG ", received %d LATE. Intended tag is " PRINTF_TAG,
        current_tag.time - lf_time_start(), current_tag.microstep,
        in->value,
        in->intended_tag.time - lf_time_start(), in->intended_tag.microstep
    );
    lf_set(receiver.in, in->value);

    // Update the STP offset at most once per time step.
    if (current_tag.time != self->last_time_updated_stp) {
      lf_print("Raising the STP offset by " PRINTF_TIME ".", MSEC(10));
      self->stp_offset += MSEC(10);
      lf_set_stp_offset(self->stp_offset);
      self->last_time_updated_stp = current_tag.time;
    }
  =}

  reaction(t) {=
    // Do nothing
  =}
}

federated reactor DistributedLoopedActionDecentralized {
  sender = new Sender(take_a_break_after=10, break_interval = 400 msec)
  stpReceiver = new STPReceiver(
      take_a_break_after=10,
      break_interval = 400 msec,
      stp_offset = 100 ms)

  sender.out -> stpReceiver.in
}<|MERGE_RESOLUTION|>--- conflicted
+++ resolved
@@ -53,29 +53,14 @@
     }
   =} STP(0) {=
     // STP violation should NOT passed down to this inner reactor.
-<<<<<<< HEAD
     lf_print_error_and_exit("STP violation should have been handled by the enclosing reactor and not passed down!");
-=======
-    // This is made more strict in the remove_absent_messages branch.
-    lf_print_warning("STP violation should have been handled by the enclosing reactor and not passed down!");
-    self->received_messages++;
-    if (self->received_messages == self->take_a_break_after) {
-      // Sender is taking a break;
-      self->breaks++;
-      self->received_messages = 0;
-    }
->>>>>>> e266f61f
   =}
 
   reaction(shutdown) {=
     if (self->breaks != 3 ||
       (self->total_received_messages != ((SEC(1)/self->break_interval)+1) * self->take_a_break_after)
     ) {
-<<<<<<< HEAD
-      // FIXME: Make sure this is a fatal error. No messages should be lost.
-=======
       // Messages should not have been lost!
->>>>>>> e266f61f
       lf_print_error_and_exit("Test failed. Breaks: %d, Messages: %d.", self->breaks, self->total_received_messages);
     } else {
       lf_print("SUCCESS: Successfully received all messages from the sender. Breaks: %d, Messages: %d.", self->breaks, self->total_received_messages);
