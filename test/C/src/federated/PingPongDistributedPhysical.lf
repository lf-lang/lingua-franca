--- conflicted
+++ resolved
@@ -26,15 +26,11 @@
  */
 target C
 
-<<<<<<< HEAD
 preamble {=
     #include <stdio.h>
 =}
 
-reactor Ping(count: int(10)) {
-=======
 reactor Ping(count: int = 10) {
->>>>>>> 6547ceae
     input receive: int
     output send: int
     state pingsLeft: int = count
