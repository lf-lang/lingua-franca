// Check multiport connections between federates.
target C {
  timeout: 1 sec,
  coordination: centralized
}

reactor Source {
  output[4] out: int
  timer t(0, 100 msec)
  state count: int = 0

  reaction(t) -> out {=
    for (int i = 0; i < out_width; i++) {
      lf_set(out[i], self->count++);
    }
  =}
}

reactor Destination {
  input[4] in: int
  state count: int = 0

  reaction(in) {=
    for (int i = 0; i < in_width; i++) {
<<<<<<< HEAD
        if (in[i]->is_present) {
            lf_print("Received %d at %d.", in[i]->value, i);
            if (in[i]->value != self->count++) {
                lf_print_error_and_exit("Expected %d.", self->count - 1);
            }
=======
      if (in[i]->is_present) {
        lf_print("Received %d.", in[i]->value);
        if (in[i]->value != self->count++) {
          lf_print_error_and_exit("Expected %d.", self->count - 1);
>>>>>>> ca5b06da
        }
      }
    }
  =}

  reaction(shutdown) {=
    if (self->count == 0) {
      lf_print_error_and_exit("No data received.");
    }
  =}
}

federated reactor DistributedMultiport {
  s = new Source()
  d = new Destination()
  s.out -> d.in
}<|MERGE_RESOLUTION|>--- conflicted
+++ resolved
@@ -22,18 +22,10 @@
 
   reaction(in) {=
     for (int i = 0; i < in_width; i++) {
-<<<<<<< HEAD
-        if (in[i]->is_present) {
-            lf_print("Received %d at %d.", in[i]->value, i);
-            if (in[i]->value != self->count++) {
-                lf_print_error_and_exit("Expected %d.", self->count - 1);
-            }
-=======
       if (in[i]->is_present) {
-        lf_print("Received %d.", in[i]->value);
+        lf_print("Received %d at %d.", in[i]->value, i);
         if (in[i]->value != self->count++) {
-          lf_print_error_and_exit("Expected %d.", self->count - 1);
->>>>>>> ca5b06da
+            lf_print_error_and_exit("Expected %d.", self->count - 1);
         }
       }
     }
