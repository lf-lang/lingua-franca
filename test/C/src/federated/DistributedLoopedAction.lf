--- conflicted
+++ resolved
@@ -10,18 +10,14 @@
 
 import Sender from "../lib/LoopedActionSender.lf"
 
-<<<<<<< HEAD
 preamble {=
     #include <stdio.h>
 =}
 
-reactor Receiver(take_a_break_after: int(10), break_interval: time(400 msec)) {
-=======
 reactor Receiver(
     take_a_break_after: int = 10,
     break_interval: time = 400 msec
 ) {
->>>>>>> 6547ceae
     input in: int
     state received_messages: int = 0
     state total_received_messages: int = 0
