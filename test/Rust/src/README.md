# Status

This is not exhaustive. Ideally each of those bullet points would have a test case.

## Language

- [x] reactor composition
  - [x] `CompositionInitializationOrder.lf`: startup reactions are called bottom-up
  - [x] `CompositionWithPorts.lf`: port bindings work
- [ ] ports
    - [x] `PortValueCleanup.lf`: port value is cleaned up at the end of a tag
    - [x] `PortRefCleanup.lf`: port value is cleaned up at the end of a tag, when the upstream is a port reference
    - [x] connections...
      - [x] `PortConnectionInSelfInChild.lf`: input of self to input of child
      - [x] `PortConnectionInSelfOutSelf.lf`: input of self to output of self
      - [x] `PortConnectionOutChildOutSelf.lf`: output of child to output of self
      - [x] `CompositionWithPorts.lf`: output of child to input of child
    - [ ] connections with non-zero delay (`a.o -> b.i after 1 ms`)
    - [ ] mutable inputs
- [x] reaction dependency handling
    - dependencies can be declared...
      - [x] all test files: on ports of this reactor
      - [x] `DependencyOnChildPort.lf`: on ports of a child reactor
      - [x] all test files: on an action
    - [x] trigger dependencies
      - [x] all test files: trigger dependencies trigger reactions
      - [x] `ActionIsPresentDouble.lf`: multiple trigger dependencies may be triggered independently
    - [x] uses-dependencies
      - [x] `DependencyUseNonTrigger`: use dependencies do not trigger reactions 
      - [x] `DependencyUseAccessible`: use dependencies make the port accessible within the reaction, values are observable 
      - [x] `DependencyUseOnLogicalAction.lf`: use dependencies may be declared on actions and timers
    - [x] effects-dependency
      - [x] all test files: effects dependencies allow mutation
    - [x] reaction priority is respected
      - [x] locally
      - [x] between different child reactors
- [ ] imports:
  - [x] `Import.lf`: imports, including recursive import
  - [ ] visibility of imported preambles
- [x] preambles
  - [x] `Preamble.lf`: preamble within reactor
  - [ ] top-level preamble
- [x] logical actions
    - [x] `ActionImplicitDelay.lf`: scheduling an action with no additional delay uses its implicit delay 
    - [x] `ActionDelay.lf`: 
    - [x] `ActionScheduleMicrostep.lf`: an action scheduled with a zero delay is only triggered on the next microstep
    - [x] `ActionValues.lf`: scheduling an action with a value at multiple different tags preserves each value
    - [x] `ActionValuesCleanup.lf`: action value is cleaned up at the end of a tag
    - [x] `ActionIsPresent.lf`: function `is_present` checks whether an action is present at the current tag
    - [x] `ActionIsPresentDouble.lf`: several actions may be present at the same tag
    - [ ] minimum spacing and spacing violation policy
    - [ ] todo does scheduling an action twice produce two separate triggers at the same instant? -> no
- [ ] physical actions
  - [x] `PhysicalActionWithKeepalive.lf`: keepalive option should keep the scheduler alive when there are async threads which can send notifications
  - [x] `PhysicalActionWakesSleepingScheduler.lf`: a physical action triggered during a period of idleness of the scheduler should wake it timely
  - [x] `PhysicalActionKeepaliveIsSmart.lf`: keepalive option doesn't keep the program alive if live threads do not have a reference to the scheduler
  - [ ] todo does shutdown abort async threads or not?
- [x] timers
  - [x] `TimerDefaults.lf`: timer with all params defaulted (`timer t;`) is non-periodic and has offset zero
  - [x] `TimerPeriodic.lf`: timer can be periodic
  - [x] `TimerIsPresent.lf`: timer should be queryable with `is_present`
  - [x] timer cannot be scheduled manually
- [x] `shutdown` trigger & `request_stop`
  - [x] `Stop.lf`: `request_stop` schedules a shutdown at T+(1 microstep)
  - [x] `StopCleanup.lf`: ports are cleaned up before the shutdown wave executes
  - [x] `StopTopology.lf`: shutdown wave occurs in topological order like a normal wave
  - [x] `StopTimeout.lf`: `shutdown` is triggered even if the program exits because of timeout target property
  - [x] `StopNoEvent.lf`: `shutdown` is triggered even if the program exits because of an empty event queue
  - [x] `StopIdempotence.lf`: `request_stop` may be called within the shutdown wave, but it should have no effect.
  - [x] `StopDuringStartup.lf`: `request_stop` may be called within startup.
  - [x] `StopAsync.lf`: it should be possible to request shutdown asynchronously
- [x] state variables
  - [x] `TimeState.lf`: support time type
  - [x] `StateDefaultValue.lf`: if initializer is missing, `Default::default()` is used
  - [x] are accessible within reactions
  - [x] `StateInitializerVisibility.lf`: are accessible within initializers of other state vars (no forward reference allowed though)
  - [x] are initialized to their proper value
- [x] reactor parameters
  - [x] `CtorParamSimple.lf`: ctor parameters are accessible in initializers and reactions
  - [x] `CtorParamDefault.lf`: ctor arguments may be defaulted
  - [x] `CtorParamMixed.lf`: ctor arguments may be mentioned in any order, even with defaulted parameters
  - note: must be `Clone`
- [ ] array types
  - [x] support fixed-sized arrays
  - [x] `TypeVarLengthList.lf`: support variable length lists (`Vec`)
  - [x] support array initializer syntax
  - [ ] support array assignment syntax (needs #544)
- [ ] deadlines
  -  shouldn't be so hard to implement
- [ ] reactor inheritance
  - ...
<<<<<<< HEAD
- [ ] multiports and banks of reactors
=======
- [ ] multiports
- [x] generics
    - [x] `GenericReactor.lf`: generic reactors may compose, types are properly instantiated
    - [x] `CtorParamGeneric.lf`: ctor parameters may refer to type parameters
    - [x] `CtorParamGenericInst.lf`: generic ctor parameters work properly when creating child instance
>>>>>>> f3326b8e

### Runtime

- [x] parallelize independent computation
  - [x] feature-gated by Cargo (`--features parallel-runtime`)
  - [ ] make usable as target property
  - [ ] maybe stop using rayon and use your own thread pool and concurrency primitives (far away)
- [ ] runtime parameters
  - [x] `PhysicalActionWithKeepalive.lf`: ~keepalive option~ keepalive isn't needed in Rust
  - [x] timeout option
- [ ] error recovery
  - [ ] unwind safety around reaction invocation, possibly a panic handler
- [ ] tracing
  - [ ] binary trace format -> you need benchmarks to measure overhead first
  - [ ] dumping dependency graph

### Rust-specific code generator features

- [ ] benchmark generation
- interfacing with Rust ecosystem
  - [x] `CargoDependency.lf`: generated project can depend on external crates, including local ones
  - [x] `ModuleDependency.lf`: one can add pure rust modules to the generated project without fuss
  - [x] `ModuleDependencyWithDirModule.lf`: one can also add a tree of modules
  - [ ] Specify runtime crate as a cargo dependency
- `CliFeature.lf`: CLI parameter parsing
  - [x] for runtime options
  - [x] for parameters of the main reactor
    - [ ] not sure how to write a test for this<|MERGE_RESOLUTION|>--- conflicted
+++ resolved
@@ -89,15 +89,11 @@
   -  shouldn't be so hard to implement
 - [ ] reactor inheritance
   - ...
-<<<<<<< HEAD
 - [ ] multiports and banks of reactors
-=======
-- [ ] multiports
 - [x] generics
     - [x] `GenericReactor.lf`: generic reactors may compose, types are properly instantiated
     - [x] `CtorParamGeneric.lf`: ctor parameters may refer to type parameters
     - [x] `CtorParamGenericInst.lf`: generic ctor parameters work properly when creating child instance
->>>>>>> f3326b8e
 
 ### Runtime
 
