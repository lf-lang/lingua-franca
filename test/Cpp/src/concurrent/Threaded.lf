// Check for speedup of multithreaded execution on multicore machines.
// Each instance of TakeTime takes 200 ms to transport the input to the output.
// Four of them are instantiated.
// Note that without parallel execution, there is no way this can keep up with real time
// since in every 200 msec cycle it has 800 msec of work to do.
// On a quad-core machine, however, it does pretty well, completing 800 msec of work
// in about 225 msec.
// NOTE: This is the non-threaded version, showing that without threads, this takes more
// than 800 msec to complete 200 msec of logical time.
target Cpp {
    timeout: 2 sec,
<<<<<<< HEAD
    workers: 1
=======
>>>>>>> 87f8baba
};

reactor Source {
    timer t(0, 200 msec);
    output out:int;
    state s:int(0);
    reaction(t) -> out {=
        out.set(s);
        s++;
    =}
}
reactor Computation {
    private preamble {= 
        #include <thread>
    =}
    input in:int;
    output out:int;
    reaction(in) -> out {=
        std::this_thread::sleep_for(200ms);
        out.set(in.get());
    =}
}
reactor Destination {
    state s:int(0);
    input in1:int;
    input in2:int;
    input in3:int;
    input in4:int;
    reaction(in1, in2, in3, in4) {=
        int sum = *in1.get() + *in2.get() + *in3.get() + *in4.get();
        std::cout << "Sum of received: " << sum << '\n';
        if (sum != s) {
            std::cerr << "ERROR: Expected " << s << '\n';
            exit(1);
        }
        s += 4;
    =}
}

main reactor {
    a = new Source();
    t1 = new Computation();
    t2 = new Computation();
    t3 = new Computation();
    t4 = new Computation();
    b = new Destination();
    a.out -> t1.in;
    a.out -> t2.in;
    a.out -> t3.in;
    a.out -> t4.in;
    t1.out -> b.in1;
    t2.out -> b.in2;
    t3.out -> b.in3;
    t4.out -> b.in4;
}<|MERGE_RESOLUTION|>--- conflicted
+++ resolved
@@ -9,10 +9,6 @@
 // than 800 msec to complete 200 msec of logical time.
 target Cpp {
     timeout: 2 sec,
-<<<<<<< HEAD
-    workers: 1
-=======
->>>>>>> 87f8baba
 };
 
 reactor Source {
