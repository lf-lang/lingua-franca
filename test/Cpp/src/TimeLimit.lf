--- conflicted
+++ resolved
@@ -5,10 +5,6 @@
 // Failure for this test is failing to halt or getting the wrong data.
 target Cpp {
 	fast: true,
-<<<<<<< HEAD
-	workers: 1
-=======
->>>>>>> 87f8baba
 };
 reactor Clock(offset:time(0), period:time(1 sec)) {
 	output y:int;
