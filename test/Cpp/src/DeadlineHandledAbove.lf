// Test a deadline where the deadline violation produces
// an output and the container reacts to that output.
target Cpp{
<<<<<<< HEAD
    workers: 1
=======
>>>>>>> 27ac343f
};
reactor Deadline(threshold:time(100 msec)) {
    input x:int;
    output deadline_violation:bool;
    reaction(x) -> deadline_violation {=
        std::cerr << "ERROR: Deadline violation was not detected!" << std::endl;
        exit(1);
    =} deadline(threshold) {=
        std::cout << "Deadline violation detected." << std::endl;
        deadline_violation.set(true);
    =}
}
main reactor DeadlineHandledAbove {
    state violation_detected:bool({=false=});
    d = new Deadline(threshold = 10 msec);
    reaction(startup) -> d.x {=
        std::this_thread::sleep_for(std::chrono::milliseconds(20));
        d.x.set(42);
    =}
    reaction(d.deadline_violation) {=
        if (*d.deadline_violation.get()) {
            std::cout << "Output successfully produced by deadline miss handler." << std::endl;
            violation_detected = true;
        }
    =}
    reaction(shutdown) {=
        if (violation_detected) {
            std::cout << "SUCCESS. Test passes." << std::endl;
        } else {
            std::cerr << "ERROR. Container did not react to deadline violation." << std::endl;
            exit(2);
        }
    =}
} <|MERGE_RESOLUTION|>--- conflicted
+++ resolved
@@ -1,10 +1,6 @@
 // Test a deadline where the deadline violation produces
 // an output and the container reacts to that output.
 target Cpp{
-<<<<<<< HEAD
-    workers: 1
-=======
->>>>>>> 27ac343f
 };
 reactor Deadline(threshold:time(100 msec)) {
     input x:int;
