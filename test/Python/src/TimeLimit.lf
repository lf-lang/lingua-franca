--- conflicted
+++ resolved
@@ -32,11 +32,7 @@
     reaction(shutdown) {=
         print("**** shutdown reaction invoked.")
         if self.s != 12:
-<<<<<<< HEAD
-            sys.stderr.write("ERROR: Expected 10000002 but got {:d}.\n".format(self.s))
-=======
             sys.stderr.write("ERROR: Expected 12 but got {:d}.\n".format(self.s))
->>>>>>> cebc15c0
             exit(1)
     =}
 }
