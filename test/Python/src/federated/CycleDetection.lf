--- conflicted
+++ resolved
@@ -31,23 +31,13 @@
 
   reaction(startup) -> deposit {= deposit.set(100) =}
 
-<<<<<<< HEAD
   reaction(balance) {=
     if balance.value != 200:
         self.sys.stderr.write("Did not receive the expected balance. Expected: 200. Got: {}.\n".format(balance.value))
         self.sys.exit(1)
     print("Balance: {}".format(balance.value))
-    lf_request_stop()
+    request_stop()
   =}
-=======
-    reaction(balance) {=
-        if balance.value != 200:
-            self.sys.stderr.write("Did not receive the expected balance. Expected: 200. Got: {}.\n".format(balance.value))
-            self.sys.exit(1)
-        print("Balance: {}".format(balance.value))
-        request_stop()
-    =}
->>>>>>> 59f944dc
 
   reaction(shutdown) {= print("Test passed!") =}
 }
