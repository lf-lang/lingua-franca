--- conflicted
+++ resolved
@@ -26,13 +26,8 @@
       self.sys.stderr.write("Expected {} but got {}.\n".format(self.expected_start, inp.value))
       self.sys.exit(1)
     self.expected += 1
-<<<<<<< HEAD
   =} STAA(stp_offset_param) {=
     print("Received {} late.".format(in_.value))
-=======
-  =} STP(stp_offset_param) {=
-    print("Received {} late.".format(inp.value))
->>>>>>> 3f1b9081
     current_tag = lf.tag()
     self.expected += 1
     self.sys.stderr.write("STP offset was violated by ({}, {}).".format(current_tag.time - inp.intended_tag.time, current_tag.microstep - inp.intended_tag.microstep))
