--- conflicted
+++ resolved
@@ -4,11 +4,8 @@
  *
  * @author Soroush Bateni
  */
-<<<<<<< HEAD
-=======
 # reason for failing: lf_tag().microstep and lf.tag_compare() are not not
 # supported in python target
->>>>>>> f1c4e659
 target Python
 
 preamble {= import sys =}
@@ -23,7 +20,6 @@
     reaction(t) -> out {=
         tag = lf.tag()
         print("Sending 42 at ({}, {}).".format(
-<<<<<<< HEAD
                      tag.time,
                      tag.microstep))
         out.set(42)
@@ -31,24 +27,12 @@
         if lf.tag_compare(lf.tag(), zero) == 0:
             # Request stop at (0,0)
             print("Requesting stop at ({}, {}).".format(
-                     tag.time,
-                     tag.microstep))
-=======
                      lf.time.logical_elapsed(),
-                     lf_tag().microstep))
-        out.set(42)
-        zero = Tag(time=self.startup_logical_time, microstep=0)
-        if lf.tag_compare(lf_tag(), zero) == 0:
-            # Request stop at (0,0)
-            print("Requesting stop at ({}, {}).".format(
-                     lf.time.logical_elapsed(),
-                     lf_tag().microstep))
->>>>>>> f1c4e659
+                     lf.tag().microstep))
             request_stop()
     =}
 
     reaction(shutdown) {=
-<<<<<<< HEAD
         tag = lf.tag()
         if tag.time != USEC(0) or tag.microstep != 1:
             sys.stderr.write("ERROR: Sender failed to stop the federation in time. Stopping at ({}, {}).\n".format(
@@ -58,16 +42,6 @@
         print("SUCCESS: Successfully stopped the federation at ({}, {}).".format(
                      tag.time,
                      tag.microstep))
-=======
-        if lf.time.logical_elapsed() != USEC(0) or lf_tag().microstep != 1:
-            sys.stderr.write("ERROR: Sender failed to stop the federation in time. Stopping at ({}, {}).\n".format(
-                     lf.time.logical_elapsed(),
-                     lf_tag().microstep))
-            sys.exit(1)
-        print("SUCCESS: Successfully stopped the federation at ({}, {}).".format(
-                     lf.time.logical_elapsed(),
-                     lf_tag().microstep))
->>>>>>> f1c4e659
     =}
 }
 
@@ -81,7 +55,6 @@
         tag = lf.tag()
         print("Received {} at ({}, {}).\n".format(
                      in_.value,
-<<<<<<< HEAD
                      tag.time,
                      tag.microstep))
         zero = Tag(time=self.startup_logical_time, microstep=0)
@@ -90,16 +63,6 @@
             print("Requesting stop at ({}, {}).".format(
                      tag.time,
                      tag.microstep))
-=======
-                     lf.time.logical_elapsed(),
-                     lf_tag().microstep))
-        zero = Tag(time=self.startup_logical_time, microstep=0)
-        if lf.tag_compare(lf_tag(), zero) == 0:
-            # Request stop at (0,0)
-            print("Requesting stop at ({}, {}).".format(
-                     lf.time.logical_elapsed(),
-                     lf_tag().microstep))
->>>>>>> f1c4e659
             request_stop()
     =}
 
@@ -107,7 +70,6 @@
         # Sender should have requested stop earlier than the receiver.
         # Therefore, the shutdown events must occur at (1000, 0) on the
         # receiver.
-<<<<<<< HEAD
         tag = lf.tag()
         if tag.time != USEC(0) or tag.microstep != 1:
             sys.stderr.write("ERROR: Receiver failed to stop the federation in time. Stopping at ({}, {}).\n".format(
@@ -117,16 +79,6 @@
         print("SUCCESS: Successfully stopped the federation at ({}, {}).\n".format(
                      tag.time,
                      tag.microstep))
-=======
-        if lf.time.logical_elapsed() != USEC(0) or lf_tag().microstep != 1:
-            sys.stderr.write("ERROR: Receiver failed to stop the federation in time. Stopping at ({}, {}).\n".format(
-                     lf.time.logical_elapsed(),
-                     lf_tag().microstep))
-            sys.exit(1)
-        print("SUCCESS: Successfully stopped the federation at ({}, {}).\n".format(
-                     lf.time.logical_elapsed(),
-                     lf_tag().microstep))
->>>>>>> f1c4e659
     =}
 }
 
