--- conflicted
+++ resolved
@@ -9,10 +9,6 @@
 
 target Python {
     coordination: decentralized,
-<<<<<<< HEAD
-    workers: 3,
-=======
->>>>>>> 87f8baba
     timeout: 5 sec
 }
 preamble {=
