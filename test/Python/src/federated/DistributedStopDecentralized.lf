--- conflicted
+++ resolved
@@ -4,14 +4,8 @@
  *
  * @author Soroush Bateni
  */
-<<<<<<< HEAD
-
-// reason for failing: lf_tag().microstep and lf.tag_compare() are not not supported in python target
-
-=======
-# reason for failing: get_microstep() and lf.tag_compare() are not not supported
+# reason for failing: lf_tag().microstep and lf.tag_compare() are not supported
 # in python target
->>>>>>> fdd05476
 target Python {
     coordination: decentralized
 }
