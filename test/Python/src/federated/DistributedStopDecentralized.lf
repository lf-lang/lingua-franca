/**
<<<<<<< HEAD
 * Test for lf_request_stop() in federated execution with decentralized coordination.
=======
 * Test for request_stop() in federated execution with decentralized
 * coordination.
>>>>>>> 59f944dc
 *
 * @author Soroush Bateni
 */
# reason for failing: lf_tag().microstep and lf.tag_compare() are not not supported in python target
target Python {
  coordination: decentralized
}

import Sender, Receiver from "DistributedStop.lf"

federated reactor DistributedStopDecentralized {
  sender = new Sender()
  receiver = new Receiver()

  sender.out -> receiver.in_
}<|MERGE_RESOLUTION|>--- conflicted
+++ resolved
@@ -1,10 +1,5 @@
 /**
-<<<<<<< HEAD
- * Test for lf_request_stop() in federated execution with decentralized coordination.
-=======
- * Test for request_stop() in federated execution with decentralized
- * coordination.
->>>>>>> 59f944dc
+ * Test for request_stop() in federated execution with decentralized coordination.
  *
  * @author Soroush Bateni
  */
