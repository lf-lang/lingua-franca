/** Modal Reactor Test. Test startup/shutdown reactions in modes. */
target Python {
    fast: false,
    timeout: 3000 msec
}

import TraceTesting from "util/TraceTesting.lf"

reactor Modal {
    input next

    output mode_switch
    output startup1
    output startup2
    output shutdown2
    output shutdown3
    output startup4
    output reset4
    output shutdown4
    output startup5
    output reset5
    output shutdown5

    initial mode One {
        reaction(startup) -> startup1 {=
            print(f"Startup 1 at ({lf.time.logical_elapsed()}, {lf.tag().microstep}).")
            startup1.set(1)
        =}

<<<<<<< HEAD
        reaction(next) -> Two, mode_switch {=
=======
        reaction(next) -> reset(Two), mode_switch {=
>>>>>>> ba4ff649
            print("Transitioning to mode 2")
            mode_switch.set(2)
            Two.set()
        =}
    }
<<<<<<< HEAD
=======

>>>>>>> ba4ff649
    mode Two {
        reaction(startup) -> startup2 {=
            print(f"Startup 2 at ({lf.time.logical_elapsed()}, {lf.tag().microstep}).")
            startup2.set(1)
        =}

<<<<<<< HEAD
        reaction(next) -> Three, mode_switch {=
=======
        reaction(next) -> reset(Three), mode_switch {=
>>>>>>> ba4ff649
            print("Transitioning to mode 3")
            mode_switch.set(3)
            Three.set()
        =}

        reaction(shutdown) -> shutdown2 {=
            print(f"Shutdown 2 at ({lf.time.logical_elapsed()}, {lf.tag().microstep}).")
            shutdown2.set(1)
        =}
    }

    mode Three {
<<<<<<< HEAD
        reaction(next) -> Four, mode_switch {=
=======
        reaction(next) -> reset(Four), mode_switch {=
>>>>>>> ba4ff649
            print("Transitioning to mode 4")
            mode_switch.set(4)
            Four.set()
        =}

        reaction(shutdown) -> shutdown3 {=
            print(f"Shutdown 3 at ({lf.time.logical_elapsed()}, {lf.tag().microstep}).")
            shutdown3.set(1)
        =}
    }

    mode Four {
        reaction(startup) -> startup4 {=
            print(f"Startup 4 at ({lf.time.logical_elapsed()}, {lf.tag().microstep}).")
            startup4.set(1)
        =}

        reaction(reset) -> reset4 {=
            print(f"Reset 4 at ({lf.time.logical_elapsed()}, {lf.tag().microstep}).")
            reset4.set(1)
        =}

<<<<<<< HEAD
        reaction(next) -> Four, mode_switch {=
=======
        reaction(next) -> reset(Four), mode_switch {=
>>>>>>> ba4ff649
            print("Transitioning to mode 4")
            mode_switch.set(4)
            Four.set()
        =}

        reaction(shutdown) -> shutdown4 {=
            print(f"Shutdown 4 at ({lf.time.logical_elapsed()}, {lf.tag().microstep}).")
            shutdown4.set(1)
        =}
    }

<<<<<<< HEAD
    // Unreachable!
    mode Five {
=======
    mode Five {  # Unreachable!
>>>>>>> ba4ff649
        reaction(startup) -> startup5 {=
            print(f"Startup 5 at ({lf.time.logical_elapsed()}, {lf.tag().microstep}).")
            startup5.set(1)
        =}

        reaction(reset) -> reset5 {=
            print(f"Reset 5 at ({lf.time.logical_elapsed()}, {lf.tag().microstep}).")
            reset5.set(1)
        =}

        reaction(shutdown) -> shutdown5 {=
            print(f"Shutdown 5 at ({lf.time.logical_elapsed()}, {lf.tag().microstep}).")
            shutdown5.set(1)
        =}
    }
}

main reactor {
<<<<<<< HEAD
    timer stepper(500msec, 500msec)

    modal = new Modal()
    test = new TraceTesting(
        events_size = 11,
        trace = (
            0,0,0,1,1,0,0,0,0,0,0,0,0,0,0,0,0,0,0,0,0,0,0,
            500000000,1,2,0,1,0,0,0,0,0,0,0,0,0,0,0,0,0,0,0,0,0,0,
            0,0,2,0,1,1,1,0,0,0,0,0,0,0,0,0,0,0,0,0,0,0,0,
            500000000,1,3,0,1,0,1,0,0,0,0,0,0,0,0,0,0,0,0,0,0,0,0,
            500000000,1,4,0,1,0,1,0,0,0,0,0,0,0,0,0,0,0,0,0,0,0,0,
            0,0,4,0,1,0,1,0,0,0,0,1,1,1,1,0,0,0,0,0,0,0,0,
            500000000,1,4,0,1,0,1,0,0,0,0,0,1,0,1,0,0,0,0,0,0,0,0,
            0,0,4,0,1,0,1,0,0,0,0,0,1,1,1,0,0,0,0,0,0,0,0,
            500000000,1,4,0,1,0,1,0,0,0,0,0,1,0,1,0,0,0,0,0,0,0,0,
            0,0,4,0,1,0,1,0,0,0,0,0,1,1,1,0,0,0,0,0,0,0,0,
            500000000,1,4,0,1,0,1,1,1,1,1,0,1,0,1,1,1,0,0,0,0,0,0
        ),
        training = False
    )

    // Trigger mode change
    reaction(stepper) -> modal.next {=
        modal.next.set(True)
    =}
=======
    timer stepper(500 msec, 500 msec)

    modal = new Modal()
    test = new TraceTesting(events_size = 11, trace = (  // keep-format
        0,0,0,1,1,0,0,0,0,0,0,0,0,0,0,0,0,0,0,0,0,0,0,
        500000000,1,2,0,1,0,0,0,0,0,0,0,0,0,0,0,0,0,0,0,0,0,0,
        0,0,2,0,1,1,1,0,0,0,0,0,0,0,0,0,0,0,0,0,0,0,0,
        500000000,1,3,0,1,0,1,0,0,0,0,0,0,0,0,0,0,0,0,0,0,0,0,
        500000000,1,4,0,1,0,1,0,0,0,0,0,0,0,0,0,0,0,0,0,0,0,0,
        0,0,4,0,1,0,1,0,0,0,0,1,1,1,1,0,0,0,0,0,0,0,0,
        500000000,1,4,0,1,0,1,0,0,0,0,0,1,0,1,0,0,0,0,0,0,0,0,
        0,0,4,0,1,0,1,0,0,0,0,0,1,1,1,0,0,0,0,0,0,0,0,
        500000000,1,4,0,1,0,1,0,0,0,0,0,1,0,1,0,0,0,0,0,0,0,0,
        0,0,4,0,1,0,1,0,0,0,0,0,1,1,1,0,0,0,0,0,0,0,0,
        500000000,1,4,0,1,0,1,1,1,1,1,0,1,0,1,1,1,0,0,0,0,0,0
    ), training = False)
>>>>>>> ba4ff649

    modal.mode_switch,
    modal.startup1,
    modal.startup2,
    modal.shutdown2,
    modal.shutdown3,
    modal.startup4,
    modal.reset4,
    modal.shutdown4,
    modal.startup5,
    modal.reset5,
    modal.shutdown5 ->
        test.events

    # Trigger mode change
    reaction(stepper) -> modal.next {= modal.next.set(True) =}
}<|MERGE_RESOLUTION|>--- conflicted
+++ resolved
@@ -27,31 +27,20 @@
             startup1.set(1)
         =}
 
-<<<<<<< HEAD
-        reaction(next) -> Two, mode_switch {=
-=======
         reaction(next) -> reset(Two), mode_switch {=
->>>>>>> ba4ff649
             print("Transitioning to mode 2")
             mode_switch.set(2)
             Two.set()
         =}
     }
-<<<<<<< HEAD
-=======
 
->>>>>>> ba4ff649
     mode Two {
         reaction(startup) -> startup2 {=
             print(f"Startup 2 at ({lf.time.logical_elapsed()}, {lf.tag().microstep}).")
             startup2.set(1)
         =}
 
-<<<<<<< HEAD
-        reaction(next) -> Three, mode_switch {=
-=======
         reaction(next) -> reset(Three), mode_switch {=
->>>>>>> ba4ff649
             print("Transitioning to mode 3")
             mode_switch.set(3)
             Three.set()
@@ -64,11 +53,7 @@
     }
 
     mode Three {
-<<<<<<< HEAD
-        reaction(next) -> Four, mode_switch {=
-=======
         reaction(next) -> reset(Four), mode_switch {=
->>>>>>> ba4ff649
             print("Transitioning to mode 4")
             mode_switch.set(4)
             Four.set()
@@ -91,11 +76,7 @@
             reset4.set(1)
         =}
 
-<<<<<<< HEAD
-        reaction(next) -> Four, mode_switch {=
-=======
         reaction(next) -> reset(Four), mode_switch {=
->>>>>>> ba4ff649
             print("Transitioning to mode 4")
             mode_switch.set(4)
             Four.set()
@@ -107,12 +88,7 @@
         =}
     }
 
-<<<<<<< HEAD
-    // Unreachable!
-    mode Five {
-=======
     mode Five {  # Unreachable!
->>>>>>> ba4ff649
         reaction(startup) -> startup5 {=
             print(f"Startup 5 at ({lf.time.logical_elapsed()}, {lf.tag().microstep}).")
             startup5.set(1)
@@ -131,33 +107,6 @@
 }
 
 main reactor {
-<<<<<<< HEAD
-    timer stepper(500msec, 500msec)
-
-    modal = new Modal()
-    test = new TraceTesting(
-        events_size = 11,
-        trace = (
-            0,0,0,1,1,0,0,0,0,0,0,0,0,0,0,0,0,0,0,0,0,0,0,
-            500000000,1,2,0,1,0,0,0,0,0,0,0,0,0,0,0,0,0,0,0,0,0,0,
-            0,0,2,0,1,1,1,0,0,0,0,0,0,0,0,0,0,0,0,0,0,0,0,
-            500000000,1,3,0,1,0,1,0,0,0,0,0,0,0,0,0,0,0,0,0,0,0,0,
-            500000000,1,4,0,1,0,1,0,0,0,0,0,0,0,0,0,0,0,0,0,0,0,0,
-            0,0,4,0,1,0,1,0,0,0,0,1,1,1,1,0,0,0,0,0,0,0,0,
-            500000000,1,4,0,1,0,1,0,0,0,0,0,1,0,1,0,0,0,0,0,0,0,0,
-            0,0,4,0,1,0,1,0,0,0,0,0,1,1,1,0,0,0,0,0,0,0,0,
-            500000000,1,4,0,1,0,1,0,0,0,0,0,1,0,1,0,0,0,0,0,0,0,0,
-            0,0,4,0,1,0,1,0,0,0,0,0,1,1,1,0,0,0,0,0,0,0,0,
-            500000000,1,4,0,1,0,1,1,1,1,1,0,1,0,1,1,1,0,0,0,0,0,0
-        ),
-        training = False
-    )
-
-    // Trigger mode change
-    reaction(stepper) -> modal.next {=
-        modal.next.set(True)
-    =}
-=======
     timer stepper(500 msec, 500 msec)
 
     modal = new Modal()
@@ -174,7 +123,6 @@
         0,0,4,0,1,0,1,0,0,0,0,0,1,1,1,0,0,0,0,0,0,0,0,
         500000000,1,4,0,1,0,1,1,1,1,1,0,1,0,1,1,1,0,0,0,0,0,0
     ), training = False)
->>>>>>> ba4ff649
 
     modal.mode_switch,
     modal.startup1,
