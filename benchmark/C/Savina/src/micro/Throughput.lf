/**
 * Micro-benchmark from the Savina benchmark suite.
 * See https://shamsimam.github.io/papers/2014-agere-savina.pdf.
 * 
 * According to the Savina paper performance can be achieved by
 * batch processing messages in the worker actors.
 * This is not possible with reactors because scheduling and
 * advancing logical time occurs after each round of
 * message delivery.
 * 
 * @author Hannes Klein (c++ version)
 * @author Matthew Chorlian (adapted C++ version to C)
 */


/* [[[cog
# This file is a code generator using the python module cog:
# See https://nedbatchelder.com/code/cog/
#
# All instructions for code  generation are in-lined in comments
# like this one. With that you can use this file as a normal source file
# but also to generate code.
# 
# To change the generated code in-line within this file run:
# $ python -m cog -r this-file.lf
# To generate a new file from this file stripping the generator code in the process run:
# $ python -m cog -d -o output-file.lf this-file.lf
#
# Use the command line option -D to specify generator parameters, for example:
# $ python -m cog -r -D parameter=100 this-file.lf
#
# Generator parameters used in this file:
# -D numWorkers=60
# -D numMessagesPerReactor=10000
]]] */
// [[[end]]]

/* [[[cog
  # force existence, type and default values of generator parameters
  if 'numWorkers' in globals():
    numWorkers = int(numWorkers)
  else:
    globals()['numWorkers'] = 60
  
  # output the current value of the generator parameters used in the last generation run
  cog.outl(f'// Generated file with the following parameters:')
  cog.outl(f'// numWorkers = {numWorkers}')
  cog.outl(f'// numMessagesPerReactor={numMessagesPerReactor}')
]]] */
// Generated file with the following parameters:
// numWorkers = 60
// numMessagesPerReactor = 10000
// [[[end]]]

target C {
    /* [[[cog
      if (threaded_runtime=="True"):
          cog.outl(f"threads: {threads},")
      else:
          cog.outl("threads: 0,")
    ]]] */
    threads: 0,
    /// [[[end]]]
    flags: "-lm",
    fast: true,
<<<<<<< HEAD
    /* [[[cog
    cog.outl(f'threads: {threads}')
    ]]] */
    threads: 24 
    // [[[end]]]
=======
>>>>>>> cd5c1a4c
};


reactor ThroughputReactor(totalMessages:int(10000)) {
    
    preamble {=
        #include <math.h>

        void performComputation(double theta) {
            double sint = sin(theta);
            double res = sint * sint;
            // defeat dead code elimination
            if(res <= 0) {
                printf("Benchmark exited with unrealistic res value.");
            }
        }
    =}
    
    input inReset:bool;
    input inMessage:bool;
    output outFinished:bool;
    
    state messagesProcessed:int(0);
    
    reaction(inReset) {=
        self->messagesProcessed = 0;
    =}
    
    reaction(inMessage) -> outFinished {=
        self->messagesProcessed++;
        performComputation(37.2);
        
        if(self->messagesProcessed == self->totalMessages) {
            SET(outFinished, true);
        }
    =}
    
}

reactor ThroughputProducer(totalMessages:int(10000), numConsumer:int(60)) {
    
    state messagesSent:int(0);
    state nextConsumer:int(0);
    state numConsumerFinished:int(0);
    
    input inStart:bool;
    output outFinished:bool;

    output[numConsumer] outMessage:bool;
    input[numConsumer] inFinished:bool;
    output[numConsumer] outReset:bool;
    
    logical action sendNextMessage;
    
    reaction(inStart) -> outReset, sendNextMessage {=
        
        // reset local state
        self->messagesSent = 0;
        self->nextConsumer = 0;
        self->numConsumerFinished = 0;
        for(int i = 0; i < self->numConsumer; i++) {
            SET(outReset[i], true);
        }
        
        // start execution
        schedule(sendNextMessage, 0);
    =}
    
    reaction(sendNextMessage) -> outMessage, sendNextMessage {=
        
        if(self->messagesSent == self->totalMessages) {
            return;
        }

        for(int i = 0; i < self->numConsumer; i++) {
            SET(outMessage[i], true);
        }

        self->messagesSent += 1;
        
        if(self->messagesSent < self->totalMessages) {
            schedule(sendNextMessage, 0);
        } 
    =}
    
    reaction(inFinished) -> outFinished {=
        
        for(int i = 0; i < self->numConsumer; i++) {
            if(inFinished[i]->is_present) {
                self->numConsumerFinished++;
            }
        }
        if(self->numConsumerFinished == self->numConsumer) {
            SET(outFinished, true);
        }
    =}
}

/* [[[cog
cog.outl(f'main reactor (numMessagesPerReactor:int({numMessagesPerReactor}), numWorkers:int({numWorkers}))')
]]] */
main reactor (numMessagesPerReactor:int(10000), numWorkers:int(60)) 
// [[[end]]]
{
    
    producer = new ThroughputProducer(totalMessages=numMessagesPerReactor, numConsumer=numWorkers);
    
    reaction(startup) -> producer.inStart {=
        SET(producer.inStart, true);
    =}
    
    
    worker = new[numWorkers] ThroughputReactor(totalMessages=numMessagesPerReactor);

    producer.outMessage -> worker.inMessage;
    producer.outReset -> worker.inReset;
    worker.outFinished -> producer.inFinished;
    
}<|MERGE_RESOLUTION|>--- conflicted
+++ resolved
@@ -62,15 +62,6 @@
     threads: 0,
     /// [[[end]]]
     flags: "-lm",
-    fast: true,
-<<<<<<< HEAD
-    /* [[[cog
-    cog.outl(f'threads: {threads}')
-    ]]] */
-    threads: 24 
-    // [[[end]]]
-=======
->>>>>>> cd5c1a4c
 };
 
 
