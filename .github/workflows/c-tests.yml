--- conflicted
+++ resolved
@@ -20,14 +20,9 @@
         required: false
         default: true
         type: boolean
-      selected-tests:
-        required: false
-        default: "" # "" means run all tests until failure
-        type: string
 
 jobs:
   regular-tests:
-    name: ${{ inputs.selected-tests }}
     strategy:
       matrix:
         platform: ${{ (inputs.all-platforms && fromJSON('["ubuntu-latest", "macos-latest", "windows-latest"]')) || fromJSON('["ubuntu-latest"]') }}
@@ -60,29 +55,15 @@
         if: ${{ runner.os == 'macOS' || runner.os == 'Linux' }}
       - name: Perform tests for C target with default scheduler
         run: ./gradlew targetTest -Ptarget=C
-        if: ${{ !inputs.use-cpp && !inputs.scheduler && inputs.selected-tests == '' }}
+        if: ${{ !inputs.use-cpp && !inputs.scheduler }}
       - name: Perform tests for C target with specified scheduler (no LSP tests)
         run: |
           echo "Specified scheduler: ${{ inputs.scheduler }}"
           ./gradlew targetTest -Ptarget=C -Dscheduler=${{ inputs.scheduler }}
-        if: ${{ !inputs.use-cpp && inputs.scheduler && inputs.selected-tests == '' }}
+        if: ${{ !inputs.use-cpp && inputs.scheduler }}
       - name: Perform tests for CCpp target with default scheduler
         run: ./gradlew targetTest -Ptarget=CCpp
-<<<<<<< HEAD
-        if: ${{ inputs.use-cpp && !inputs.scheduler && inputs.selected-tests == '' }}
-      - name: Perform tests for C target with default scheduler
-        run: ./gradlew core:integrationTest --tests org.lflang.tests.runtime.CTest.${{ inputs.selected-tests }}
-        if: ${{ !inputs.use-cpp && !inputs.scheduler && inputs.selected-tests != '' }}
-      - name: Perform tests for C target with specified scheduler (no LSP tests)
-        run: |
-          echo "Specified scheduler: ${{ inputs.scheduler }}"
-          ./gradlew core:integrationTest --tests org.lflang.tests.runtime.CTest.${{ inputs.selected-tests }} -Dscheduler=${{ inputs.scheduler }}
-        if: ${{ inputs.use-cpp && !inputs.scheduler && inputs.selected-tests != '' }}
-      - name: Collect code coverage
-        run: ./gradlew jacocoTestReport
-=======
         if: ${{ inputs.use-cpp && !inputs.scheduler }}
->>>>>>> ca5b06da
       - name: Report to CodeCov
         uses: ./.github/actions/report-code-coverage
         with:
