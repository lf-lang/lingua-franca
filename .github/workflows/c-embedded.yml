name: C embedded

on:
  workflow_dispatch:
  workflow_call:


concurrency:
  group: c-embedded-${{ github.ref }}-${{ github.event_path }}
  cancel-in-progress: ${{ github.ref != 'refs/heads/master' }}

jobs:
  # Run the C Arduino integration tests.
  arduino:
    uses: ./.github/workflows/c-arduino-tests.yml
    with:
      all-platforms: ${{ github.event_name == 'schedule' || github.event_name == 'workflow_dispatch' }}

  # Run the C Zephyr integration tests.
  zephyr:
    uses: ./.github/workflows/c-zephyr-tests.yml

<<<<<<< HEAD
  # Run the C FlexPRET integration tests.
  flexpret:
    uses: ./.github/workflows/c-flexpret-tests.yml

      # Run the C Patmos integration tests.
  patmos:
    uses: ./.github/workflows/c-patmos-tests.yml
=======
#   # Run the C FlexPRET integration tests.
#   flexpret:
#     uses: ./.github/workflows/c-flexpret-tests.yml
>>>>>>> b00aafec
<|MERGE_RESOLUTION|>--- conflicted
+++ resolved
@@ -20,16 +20,10 @@
   zephyr:
     uses: ./.github/workflows/c-zephyr-tests.yml
 
-<<<<<<< HEAD
-  # Run the C FlexPRET integration tests.
-  flexpret:
-    uses: ./.github/workflows/c-flexpret-tests.yml
+#   # Run the C FlexPRET integration tests.
+#   flexpret:
+#     uses: ./.github/workflows/c-flexpret-tests.yml
 
       # Run the C Patmos integration tests.
   patmos:
-    uses: ./.github/workflows/c-patmos-tests.yml
-=======
-#   # Run the C FlexPRET integration tests.
-#   flexpret:
-#     uses: ./.github/workflows/c-flexpret-tests.yml
->>>>>>> b00aafec
+    uses: ./.github/workflows/c-patmos-tests.yml